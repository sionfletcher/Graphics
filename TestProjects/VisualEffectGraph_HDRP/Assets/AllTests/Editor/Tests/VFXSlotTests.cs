#if !UNITY_EDITOR_OSX || MAC_FORCE_TESTS
using System;
using System.Linq;
using NUnit.Framework;
using UnityEngine;
using System.Collections.Generic;

namespace UnityEditor.VFX.Test
{
    [TestFixture]
    public class VFXSlotTests
    {
        class VFXDummySlot : VFXSlot
        {
        }

        [Test]
        public void Link()
        {
            VFXSlot input = VFXSlot.Create(new VFXProperty(typeof(float), "test"), VFXSlot.Direction.kInput);
            VFXSlot output = VFXSlot.Create(new VFXProperty(typeof(float), "test"), VFXSlot.Direction.kOutput);

            input.Link(output);

            Assert.AreEqual(1, input.GetNbLinks());
            Assert.AreEqual(1, output.GetNbLinks());
            Assert.AreEqual(output, input.refSlot);
            Assert.AreEqual(output, output.refSlot);
        }

        [Test]
        public void Unlink()
        {
            VFXSlot input = VFXSlot.Create(new VFXProperty(typeof(float), "test"), VFXSlot.Direction.kInput);
            VFXSlot output = VFXSlot.Create(new VFXProperty(typeof(float), "test"), VFXSlot.Direction.kOutput);

            input.Link(output);
            input.Unlink(output);

            Assert.AreEqual(0, input.GetNbLinks());
            Assert.AreEqual(0, output.GetNbLinks());
            Assert.AreEqual(input, input.refSlot);
            Assert.AreEqual(output, output.refSlot);
        }

        [Test]
        public void Link_Multiple()
        {
            VFXSlot input0 = VFXSlot.Create(new VFXProperty(typeof(float), "test"), VFXSlot.Direction.kInput);
            VFXSlot input1 = VFXSlot.Create(new VFXProperty(typeof(float), "test"), VFXSlot.Direction.kInput);
            VFXSlot output0 = VFXSlot.Create(new VFXProperty(typeof(float), "test"), VFXSlot.Direction.kOutput);
            VFXSlot output1 = VFXSlot.Create(new VFXProperty(typeof(float), "test"), VFXSlot.Direction.kOutput);

            output0.Link(input0);
            output0.Link(input1);

            Assert.AreEqual(2, output0.GetNbLinks());

            output1.Link(input0);

            Assert.AreEqual(1, input0.GetNbLinks());
            Assert.AreEqual(1, input1.GetNbLinks());
            Assert.AreEqual(1, output0.GetNbLinks());
            Assert.AreEqual(1, output1.GetNbLinks());
            Assert.AreEqual(output1, input0.refSlot);
            Assert.AreEqual(output0, input1.refSlot);
        }

        [Test]
        public void UnlinkAll()
        {
            const int NB_INPUTS = 10;

            VFXSlot output = VFXSlot.Create(new VFXProperty(typeof(float), "test"), VFXSlot.Direction.kOutput);
            for (int i = 0; i < NB_INPUTS; ++i)
                output.Link(VFXSlot.Create(new VFXProperty(typeof(float), "test"), VFXSlot.Direction.kInput));

            Assert.AreEqual(NB_INPUTS, output.GetNbLinks());

            output.UnlinkAll();

            Assert.AreEqual(0, output.GetNbLinks());
        }

        [Test]
        public void Link_Fail()
        {
            VFXSlot input0 = VFXSlot.Create(new VFXProperty(typeof(float), "test"), VFXSlot.Direction.kInput);
            VFXSlot input1 = VFXSlot.Create(new VFXProperty(typeof(float), "test"), VFXSlot.Direction.kInput);

            VFXSlot output0 = VFXSlot.Create(new VFXProperty(typeof(float), "test"), VFXSlot.Direction.kInput);
            VFXSlot output1 = VFXSlot.Create(new VFXProperty(typeof(float), "test"), VFXSlot.Direction.kInput);

            input0.Link(input1);
            output0.Link(output1);

            Assert.AreEqual(0, input0.GetNbLinks());
            Assert.AreEqual(0, input1.GetNbLinks());
            Assert.AreEqual(0, output0.GetNbLinks());
            Assert.AreEqual(0, output1.GetNbLinks());
        }

        private void CheckVectorSlotCreation(Type type, VFXSlot.Direction direction, int expectionChildrenNb)
        {
            VFXSlot slot = VFXSlot.Create(new VFXProperty(type, "test"), direction);

            Assert.IsNotNull(slot);
            Assert.AreEqual(expectionChildrenNb, slot.GetNbChildren());
            Assert.IsInstanceOf<VFXExpressionCombine>(slot.GetExpression());

            foreach (var child in slot.children)
            {
                Assert.IsNotNull(child);
                Assert.AreEqual(0, child.GetNbChildren());
                Assert.IsInstanceOf<VFXExpressionExtractComponent>(child.GetExpression());
            }
        }

        [Test]
        public void Create()
        {
            CheckVectorSlotCreation(typeof(Vector2), VFXSlot.Direction.kInput, 2);
            CheckVectorSlotCreation(typeof(Vector3), VFXSlot.Direction.kInput, 3);
            CheckVectorSlotCreation(typeof(Vector4), VFXSlot.Direction.kInput, 4);

            CheckVectorSlotCreation(typeof(Vector2), VFXSlot.Direction.kOutput, 2);
            CheckVectorSlotCreation(typeof(Vector3), VFXSlot.Direction.kOutput, 3);
            CheckVectorSlotCreation(typeof(Vector4), VFXSlot.Direction.kOutput, 4);
        }

        [Test]
        public void CheckExpression()
        {
            VFXSlot sphereSlot = VFXSlot.Create(new VFXProperty(typeof(Sphere), "sphere"), VFXSlot.Direction.kInput);
            VFXSlot floatSlot = VFXSlot.Create(new VFXProperty(typeof(float), "float"), VFXSlot.Direction.kOutput);

            sphereSlot[0][0].Link(floatSlot);
            sphereSlot[2].Link(floatSlot);

            var expr = sphereSlot[0][0].GetExpression();
            Assert.IsInstanceOf<VFXExpressionExtractComponent>(expr);
            Assert.AreEqual(floatSlot.GetExpression(), expr.parents[0].parents[0]);
            Assert.AreEqual(floatSlot.GetExpression(), sphereSlot[2].GetExpression());

            floatSlot.UnlinkAll();
            expr = sphereSlot[0][0].GetExpression();
            Assert.IsInstanceOf<VFXExpressionExtractComponent>(expr);
            Assert.AreNotEqual(floatSlot.GetExpression(), expr.parents[0].parents[0]);
            Assert.AreNotEqual(floatSlot.GetExpression(), sphereSlot[2].GetExpression());
        }

        static void CollectExpression(VFXExpression expression, List<VFXExpression> collected)
        {
            if (collected.Contains(expression))
                return;

            collected.Add(expression);
            foreach (var parent in expression.parents)
                CollectExpression(parent, collected);
        }

        static string DumpCheckDeterministicBehaviorFromLazyGetExpression(bool linkOnlySubSlot, bool linkToDirection, int[] invalidation)
        {
            var vec3 = ScriptableObject.CreateInstance<VFXInlineOperator>();
            var direction = ScriptableObject.CreateInstance<VFXInlineOperator>();

            vec3.SetSettingValue("m_Type", (SerializableType)typeof(Vector3));
            direction.SetSettingValue("m_Type", (SerializableType)typeof(DirectionType));

            if (linkToDirection)
            {
                if (linkOnlySubSlot)
                    vec3.outputSlots[0][1].Link(direction.inputSlots[0][0][1]);
                else
                    vec3.outputSlots[0].Link(direction.inputSlots[0]);
            }
            else
            {
                if (linkOnlySubSlot)
                    direction.outputSlots[0][0][1].Link(vec3.inputSlots[0][1]);

                direction.outputSlots[0].Link(vec3.inputSlots[0]);
            }

            Action<int> Invalidate = delegate(int i)
            {
                switch (i)
                {
                    case 0: direction.outputSlots[0].GetExpression(); break;
                    case 1: direction.inputSlots[0].GetExpression(); break;
                    case 2: vec3.inputSlots[0].GetExpression(); break;
                    case 3: vec3.outputSlots[0].GetExpression(); break;
                    default: break;
                }
            };

            foreach (var i in invalidation)
                Invalidate(i);

            var allParentExpr = new List<VFXExpression>();
            if (linkToDirection)
            {
                CollectExpression(direction.outputSlots[0].GetExpression(), allParentExpr);
            }
            else
            {
                CollectExpression(vec3.outputSlots[0].GetExpression(), allParentExpr);
            }
            string dump = allParentExpr.Select(o => o.GetType().Name).Aggregate((a, b) => a + ", " + b);
            vec3.outputSlots[0].UnlinkAll();
            ScriptableObject.DestroyImmediate(vec3);
            ScriptableObject.DestroyImmediate(direction);
            return dump;
        }

        #pragma warning disable 0414
        private static bool[] linkSubSlotOnly = new[] { true, false };
        private static bool[] linkToDirection = new[] { true, false };

        #pragma warning restore 0414

        [Test]
        public void Check_Deterministic_Behavior_From_Lazy_Get_Expression_At_Several_Place([ValueSource("linkSubSlotOnly")] bool linkSubSlotOnly, [ValueSource("linkToDirection")] bool linkToDirection)
        {
            var arrVariants = Enumerable.Range(0, 4).Select(o => Enumerable.Range(0, 4));
            IEnumerable<IEnumerable<int>> empty = new[] { Enumerable.Empty<int>() };
            var combinations = arrVariants.Aggregate(empty, (x, y) => x.SelectMany(accSeq => y.Select(item => accSeq.Concat(new[] { item }))))
                .Select(o => o.ToArray()).ToArray();

            //Cartesian product in combinations of [0,1,2,3]x[0,1,2,3] => {0,0,0,0}, {0,0,0,1}, ...
            //We create a simple graph node_A (Vector3) and node_B (Vector3 or Direction)
            //A link is done (to a subslot or directly to the masterslot)
            //Then, we invalidate input/output slots following order provided by combination
            //Finally, we compute expression tree from last output slot & dump it : all invalidation order should provide the same graph
            //N.B.: This is a regression test, fixing an issue introduced rarely reproduced with spaceable slots

            var result = combinations.Select(o =>
            {
                return new
                {
                    combination = o,
                    res = DumpCheckDeterministicBehaviorFromLazyGetExpression(linkSubSlotOnly, linkToDirection, o),
                };
            });

            var resultGroup = result.GroupBy(o => o.res);
            Assert.AreEqual(1, resultGroup.Count());
        }

        [Test]
        public void Slot_Copy_Value_Vector3_To_Position()
        {
            var vector3 = ScriptableObject.CreateInstance<VFXInlineOperator>();
            vector3.SetSettingValue("m_Type", (SerializableType)typeof(Vector3));

            var position = ScriptableObject.CreateInstance<VFXInlineOperator>();
            position.SetSettingValue("m_Type", (SerializableType)typeof(Position));

            var v3_Ref = new Vector3(1, 2, 3);
            vector3.inputSlots[0].value = v3_Ref;

            VFXSlot.CopyLinksAndValue(position.inputSlots[0], vector3.inputSlots[0], true);

            var positionValue = (Position)position.inputSlots[0].value;

            Assert.AreEqual(v3_Ref.x, positionValue.position.x);
            Assert.AreEqual(v3_Ref.y, positionValue.position.y);
            Assert.AreEqual(v3_Ref.y, positionValue.position.y);
        }

        [Test]
        public void Slot_Copy_Value_Position_To_Vector3()
        {
            var vector3 = ScriptableObject.CreateInstance<VFXInlineOperator>();
            vector3.SetSettingValue("m_Type", (SerializableType)typeof(Vector3));

            var position = ScriptableObject.CreateInstance<VFXInlineOperator>();
            position.SetSettingValue("m_Type", (SerializableType)typeof(Position));

            var v3_Ref = new Vector3(1, 2, 3);
            position.inputSlots[0].value = (Position)v3_Ref;

            VFXSlot.CopyLinksAndValue(vector3.inputSlots[0], position.inputSlots[0], true);

            var vector3Value = (Vector3)vector3.inputSlots[0].value;

            Assert.AreEqual(v3_Ref.x, vector3Value.x);
            Assert.AreEqual(v3_Ref.y, vector3Value.y);
            Assert.AreEqual(v3_Ref.y, vector3Value.y);
        }

        [Test]
        public void Slot_Copy_Link_Transform_To_OrientedBox()
        {
            var sourceOfLink = ScriptableObject.CreateInstance<VFXInlineOperator>();
            sourceOfLink.SetSettingValue("m_Type", (SerializableType)typeof(float));

            var transform = ScriptableObject.CreateInstance<VFXInlineOperator>();
            transform.SetSettingValue("m_Type", (SerializableType)typeof(Transform));

            var orientedBox = ScriptableObject.CreateInstance<VFXInlineOperator>();
            orientedBox.SetSettingValue("m_Type", (SerializableType)typeof(OrientedBox));

            Assert.IsTrue(transform.inputSlots[0][0][0].Link(sourceOfLink.outputSlots[0]));
            VFXSlot.CopyLinksAndValue(orientedBox.inputSlots[0], transform.inputSlots[0], true);
            Assert.IsTrue(orientedBox.inputSlots[0][0][0].HasLink());
        }

        [Test]
        public void Slot_Copy_Link_OrientedBox_To_Transform()
        {
            var sourceOfLink = ScriptableObject.CreateInstance<VFXInlineOperator>();
            sourceOfLink.SetSettingValue("m_Type", (SerializableType)typeof(float));

            var transform = ScriptableObject.CreateInstance<VFXInlineOperator>();
            transform.SetSettingValue("m_Type", (SerializableType)typeof(Transform));

            var orientedBox = ScriptableObject.CreateInstance<VFXInlineOperator>();
            orientedBox.SetSettingValue("m_Type", (SerializableType)typeof(OrientedBox));

            Assert.IsTrue(orientedBox.inputSlots[0][0][0].Link(sourceOfLink.outputSlots[0]));
            VFXSlot.CopyLinksAndValue(transform.inputSlots[0], orientedBox.inputSlots[0], true);
            Assert.IsTrue(transform.inputSlots[0][0][0].HasLink());
        }

        [Test]
        public void Slot_Copy_Link_Vector3_To_Position([ValueSource("linkSubSlotOnly")] bool linkSubSlotOnly)
        {
            var sourceOfLink = ScriptableObject.CreateInstance<VFXInlineOperator>();
            sourceOfLink.SetSettingValue("m_Type", (SerializableType)typeof(Vector3));

            var vector3 = ScriptableObject.CreateInstance<VFXInlineOperator>();
            vector3.SetSettingValue("m_Type", (SerializableType)typeof(Vector3));

            bool linkSucceed;
            if (linkSubSlotOnly)
            {
                linkSucceed = vector3.inputSlots[0][0].Link(sourceOfLink.outputSlots[0][0]);
            }
            else
            {
                linkSucceed = vector3.inputSlots[0].Link(sourceOfLink.outputSlots[0]);
            }
            Assert.IsTrue(linkSucceed);

            var position = ScriptableObject.CreateInstance<VFXInlineOperator>();
            position.SetSettingValue("m_Type", (SerializableType)typeof(Position));

            VFXSlot.CopyLinksAndValue(position.inputSlots[0], vector3.inputSlots[0], true);

            if (linkSubSlotOnly)
            {
                Assert.IsTrue(position.inputSlots[0][0][0].HasLink());
            }
            else
            {
                Assert.IsTrue(position.inputSlots[0].HasLink());
            }
        }

        [Test]
        public void Slot_Copy_Link_Position_To_Vector3([ValueSource("linkSubSlotOnly")] bool linkSubSlotOnly)
        {
            var sourceOfLink = ScriptableObject.CreateInstance<VFXInlineOperator>();
            sourceOfLink.SetSettingValue("m_Type", (SerializableType)typeof(Vector3));

            var position = ScriptableObject.CreateInstance<VFXInlineOperator>();
            position.SetSettingValue("m_Type", (SerializableType)typeof(Position));

            bool linkSucceed;
            if (linkSubSlotOnly)
            {
                linkSucceed = position.inputSlots[0][0][0].Link(sourceOfLink.outputSlots[0][0]);
            }
            else
            {
                linkSucceed = position.inputSlots[0].Link(sourceOfLink.outputSlots[0]);
            }
            Assert.IsTrue(linkSucceed);

            var vector3 = ScriptableObject.CreateInstance<VFXInlineOperator>();
            vector3.SetSettingValue("m_Type", (SerializableType)typeof(Vector3));

            VFXSlot.CopyLinksAndValue(vector3.inputSlots[0], position.inputSlots[0], true);

            if (linkSubSlotOnly)
            {
                Assert.IsTrue(vector3.inputSlots[0][0].HasLink());
            }
            else
            {
                Assert.IsTrue(vector3.inputSlots[0].HasLink());
            }
        }

        static void HackRemoveSlotNamed(VFXSlot slot, string name)
        {
            var childrenListField = typeof(VFXModel).GetField("m_Children", System.Reflection.BindingFlags.Instance | System.Reflection.BindingFlags.NonPublic);
            var vfxModelList = childrenListField.GetValue(slot) as List<VFXModel>;
            vfxModelList.RemoveAll(o => o.name == name);
        }

        [Test]
        public void Slot_Sanitize_When_A_Sub_Slot_Is_Missing_Link()
        {
            var sourceOfLink = ScriptableObject.CreateInstance<VFXInlineOperator>();
<<<<<<< HEAD
            sourceOfLink.SetSettingValue("m_Type", (SerializableType)typeof(float));
=======
            sourceOfLink.SetSettingValue("m_Type", (SerializableType)typeof(Vector3));
>>>>>>> 9d6e6d09

            var sphere = ScriptableObject.CreateInstance<VFXInlineOperator>();
            sphere.SetSettingValue("m_Type", (SerializableType)typeof(Sphere));

<<<<<<< HEAD
            Assert.AreEqual("radius", sphere.inputSlots[0][2].name);
            sourceOfLink.outputSlots[0].Link(sphere.inputSlots[0][2]);

            Assert.AreEqual("center", sphere.inputSlots[0][0].name);
            Assert.AreEqual("angles", sphere.inputSlots[0][1].name);
            Assert.AreEqual("radius", sphere.inputSlots[0][2].name);
            Assert.IsTrue(sphere.inputSlots[0][2].HasLink());

            HackRemoveSlotNamed(sphere.inputSlots[0], "angles");
            HackRemoveSlotNamed(sphere.outputSlots[0], "angles");

            sphere.Sanitize(-1);

            var objs = new HashSet<ScriptableObject>();
            sphere.CollectDependencies(objs);
            foreach (var obj in objs.Cast<VFXModel>())
            {
                obj.Sanitize(-123);
            }

            Assert.AreEqual("center", sphere.inputSlots[0][0].name);
            Assert.AreEqual("angles", sphere.inputSlots[0][1].name);
            Assert.AreEqual("radius", sphere.inputSlots[0][2].name);
            Assert.IsTrue(sphere.inputSlots[0][2].HasLink());
=======
            Assert.AreEqual("radius", sphere.inputSlots[0][1].name);
            sourceOfLink.outputSlots[0].Link(sphere.inputSlots[0][0]);

            Assert.AreEqual("center", sphere.inputSlots[0][0].name);
            Assert.AreEqual("radius", sphere.inputSlots[0][1].name);
            Assert.IsTrue(sphere.inputSlots[0][0].HasLink());

            HackRemoveSlotNamed(sphere.inputSlots[0], "radius");
            HackRemoveSlotNamed(sphere.outputSlots[0], "radius");

            sphere.Sanitize(-123);
            var objs = new HashSet<ScriptableObject>();
            sphere.CollectDependencies(objs);
            foreach (var obj in objs.Cast<VFXModel>())
                obj.Sanitize(-123);

            Assert.AreEqual("center", sphere.inputSlots[0][0].name);
            Assert.AreEqual("radius", sphere.inputSlots[0][1].name);
            Assert.IsTrue(sphere.inputSlots[0][0].HasLink());
>>>>>>> 9d6e6d09
        }
    }
}
#endif<|MERGE_RESOLUTION|>--- conflicted
+++ resolved
@@ -404,16 +404,11 @@
         public void Slot_Sanitize_When_A_Sub_Slot_Is_Missing_Link()
         {
             var sourceOfLink = ScriptableObject.CreateInstance<VFXInlineOperator>();
-<<<<<<< HEAD
             sourceOfLink.SetSettingValue("m_Type", (SerializableType)typeof(float));
-=======
-            sourceOfLink.SetSettingValue("m_Type", (SerializableType)typeof(Vector3));
->>>>>>> 9d6e6d09
 
             var sphere = ScriptableObject.CreateInstance<VFXInlineOperator>();
             sphere.SetSettingValue("m_Type", (SerializableType)typeof(Sphere));
 
-<<<<<<< HEAD
             Assert.AreEqual("radius", sphere.inputSlots[0][2].name);
             sourceOfLink.outputSlots[0].Link(sphere.inputSlots[0][2]);
 
@@ -438,7 +433,24 @@
             Assert.AreEqual("angles", sphere.inputSlots[0][1].name);
             Assert.AreEqual("radius", sphere.inputSlots[0][2].name);
             Assert.IsTrue(sphere.inputSlots[0][2].HasLink());
-=======
+        }
+
+        static void HackRemoveSlotNamed(VFXSlot slot, string name)
+        {
+            var childrenListField = typeof(VFXModel).GetField("m_Children", System.Reflection.BindingFlags.Instance | System.Reflection.BindingFlags.NonPublic);
+            var vfxModelList = childrenListField.GetValue(slot) as List<VFXModel>;
+            vfxModelList.RemoveAll(o => o.name == name);
+        }
+
+        [Test]
+        public void Slot_Sanitize_When_A_Sub_Slot_Is_Missing_Link()
+        {
+            var sourceOfLink = ScriptableObject.CreateInstance<VFXInlineOperator>();
+            sourceOfLink.SetSettingValue("m_Type", (SerializableType)typeof(Vector3));
+
+            var sphere = ScriptableObject.CreateInstance<VFXInlineOperator>();
+            sphere.SetSettingValue("m_Type", (SerializableType)typeof(Sphere));
+
             Assert.AreEqual("radius", sphere.inputSlots[0][1].name);
             sourceOfLink.outputSlots[0].Link(sphere.inputSlots[0][0]);
 
@@ -458,7 +470,6 @@
             Assert.AreEqual("center", sphere.inputSlots[0][0].name);
             Assert.AreEqual("radius", sphere.inputSlots[0][1].name);
             Assert.IsTrue(sphere.inputSlots[0][0].HasLink());
->>>>>>> 9d6e6d09
         }
     }
 }
