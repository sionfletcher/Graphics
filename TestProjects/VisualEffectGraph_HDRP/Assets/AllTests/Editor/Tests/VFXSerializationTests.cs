--- conflicted
+++ resolved
@@ -41,6 +41,21 @@
             }
         }
 
+        /*
+        [Test]
+        public void SerializeModel()
+        {
+            VisualEffectAsset assetSrc = new VisualEffectAsset();
+            VisualEffectAsset assetDst = new VisualEffectAsset();
+
+            InitAsset(assetSrc);
+            EditorUtility.CopySerialized(assetSrc, assetDst);
+            CheckAsset(assetDst);
+
+            Object.DestroyImmediate(assetSrc);
+            Object.DestroyImmediate(assetDst);
+        }*/
+
         [Test]
         public void LoadAssetFromPath()
         {
@@ -415,61 +430,6 @@
             InnerSaveAndReloadTest("AttributeParameter", write, read);
         }
 
-<<<<<<< HEAD
-        [Test]
-        public void SerializeMaterialSettings()
-        {
-            Action<VisualEffectAsset> write = delegate(VisualEffectAsset asset)
-            {
-                var model = ScriptableObject.CreateInstance<DummyMaterialSettingsContainerModel>();
-                var material = new Material(Shader.Find("Hidden/MaterialPropertiesTest"));
-
-                var properties = ShaderUtil.GetMaterialProperties(new UnityEngine.Object[] { material });
-                Assert.AreEqual(5, properties.Length);
-
-                // Integrity check
-                Assert.AreEqual(1.0f, material.GetFloat("floatProperty1"));
-                Assert.AreEqual(2.0f, material.GetFloat("floatProperty2"));
-                Assert.AreEqual(3.0f, material.GetFloat("floatProperty3_Visible"));
-                Assert.AreEqual(4.0f, material.GetFloat("floatProperty4_PerRenderer"));
-                Assert.AreEqual(new Vector4(5.1f,5.2f,5.3f,5.4f), material.GetVector("vectorProperty"));
-
-                // Just negate properties
-                foreach (MaterialProperty p in properties)
-                {
-                    if (p.type == MaterialProperty.PropType.Float)
-                        material.SetFloat(p.name, -p.floatValue);
-                    if (p.type == MaterialProperty.PropType.Vector)
-                        material.SetVector(p.name, -p.vectorValue);
-                }
-
-                model.materialSettings = VFXMaterialSerializedSettings.CreateFromMaterial(material);
-
-                asset.GetResource().GetOrCreateGraph().AddChild(model);
-            };
-
-            Action<VisualEffectAsset> read = delegate(VisualEffectAsset asset)
-            {
-                var model = asset.GetResource().GetOrCreateGraph()[0] as DummyMaterialSettingsContainerModel;
-                var material = new Material(Shader.Find("Hidden/MaterialPropertiesTest"));
-
-                var properties = ShaderUtil.GetMaterialProperties(new UnityEngine.Object[]{ material });
-                Assert.AreEqual(5, properties.Length);
-
-                model.materialSettings.ApplyToMaterial(material);
-
-                // Expected to be modified (negated)
-                Assert.AreEqual(-1.0f, material.GetFloat("floatProperty1"));
-                Assert.AreEqual(-2.0f, material.GetFloat("floatProperty2"));
-                // Expected to be untouched
-                Assert.AreEqual(3.0f, material.GetFloat("floatProperty3_Visible"));
-                Assert.AreEqual(4.0f, material.GetFloat("floatProperty4_PerRenderer"));
-                Assert.AreEqual(new Vector4(5.1f, 5.2f, 5.3f, 5.4f), material.GetVector("vectorProperty"));
-            };
-
-            InnerSaveAndReloadTest("MaterialSettings", write, read);
-        }
-=======
         //Cover unexpected behavior : 1307562
         [UnityTest]
         public IEnumerable Verify_Orphan_Dependencies_Are_Correctly_Cleared()
@@ -570,7 +530,6 @@
             VFXTestCommon.DeleteAllTemporaryGraph();
         }
 
->>>>>>> 7a1d1cff
     }
 }
 #endif