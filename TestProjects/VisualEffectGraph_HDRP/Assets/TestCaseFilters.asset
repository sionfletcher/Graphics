%YAML 1.1
%TAG !u! tag:unity3d.com,2011:
--- !u!114 &11400000
MonoBehaviour:
  m_ObjectHideFlags: 0
  m_CorrespondingSourceObject: {fileID: 0}
  m_PrefabInstance: {fileID: 0}
  m_PrefabAsset: {fileID: 0}
  m_GameObject: {fileID: 0}
  m_Enabled: 1
  m_EditorHideFlags: 0
  m_Script: {fileID: 11500000, guid: 5f6aa9f32113aec4a8bded44c1febe5c, type: 3}
  m_Name: TestCaseFilters
  m_EditorClassIdentifier: 
  filters:
  - FilteredScene: {fileID: 0}
    FilteredScenes:
<<<<<<< HEAD
    - {fileID: 102900000, guid: 6cf5bcccabd797d4db3c44a0d4ac7389, type: 3}
    - {fileID: 102900000, guid: 7f721cad21da2c24aacb73377ebec462, type: 3}
    ColorSpace: -1
    BuildPlatform: 33
    GraphicsDevice: 23
    XrSdk: 
    StereoModes: 0
    Reason: See https://jira.unity3d.com/browse/URP-723
=======
    - {fileID: 102900000, guid: ebaa785ec5cfd50448e6b1fca17c280f, type: 3}
    - {fileID: 102900000, guid: ebaa785ec5cfd50448e6b1fca17c280f, type: 3}
    ColorSpace: -1
    BuildPlatform: 31
    GraphicsDevice: 4
    XrSdk: 
    StereoModes: 0
    Reason: See https://fogbugz.unity3d.com/f/cases/1351595/
  - FilteredScene: {fileID: 0}
    FilteredScenes:
    - {fileID: 102900000, guid: ebaa785ec5cfd50448e6b1fca17c280f, type: 3}
    ColorSpace: -1
    BuildPlatform: 44
    GraphicsDevice: 4
    XrSdk: 
    StereoModes: 0
    Reason: See https://fogbugz.unity3d.com/f/cases/1351595/
>>>>>>> 6f4f8d7d
  - FilteredScene: {fileID: 0}
    FilteredScenes:
    - {fileID: 102900000, guid: 0379b72b85eee8045afdaec3b1362957, type: 3}
    - {fileID: 102900000, guid: 2744a8931e888734bae7f74874fefdf5, type: 3}
    - {fileID: 102900000, guid: 04855e9751809c7488746e5e54ae0cfa, type: 3}
    ColorSpace: -1
    BuildPlatform: 42
    GraphicsDevice: 4
    XrSdk: 
    StereoModes: 0
    Reason: See https://fogbugz.unity3d.com/f/cases/1353315/
  - FilteredScene: {fileID: 0}
    FilteredScenes:
    - {fileID: 102900000, guid: 0379b72b85eee8045afdaec3b1362957, type: 3}
    - {fileID: 102900000, guid: 2744a8931e888734bae7f74874fefdf5, type: 3}
    - {fileID: 102900000, guid: 04855e9751809c7488746e5e54ae0cfa, type: 3}
    ColorSpace: -1
    BuildPlatform: 43
    GraphicsDevice: 4
    XrSdk: 
    StereoModes: 0
    Reason: See https://fogbugz.unity3d.com/f/cases/1353315/<|MERGE_RESOLUTION|>--- conflicted
+++ resolved
@@ -15,36 +15,7 @@
   filters:
   - FilteredScene: {fileID: 0}
     FilteredScenes:
-<<<<<<< HEAD
-    - {fileID: 102900000, guid: 6cf5bcccabd797d4db3c44a0d4ac7389, type: 3}
-    - {fileID: 102900000, guid: 7f721cad21da2c24aacb73377ebec462, type: 3}
-    ColorSpace: -1
-    BuildPlatform: 33
-    GraphicsDevice: 23
-    XrSdk: 
-    StereoModes: 0
-    Reason: See https://jira.unity3d.com/browse/URP-723
-=======
     - {fileID: 102900000, guid: ebaa785ec5cfd50448e6b1fca17c280f, type: 3}
-    - {fileID: 102900000, guid: ebaa785ec5cfd50448e6b1fca17c280f, type: 3}
-    ColorSpace: -1
-    BuildPlatform: 31
-    GraphicsDevice: 4
-    XrSdk: 
-    StereoModes: 0
-    Reason: See https://fogbugz.unity3d.com/f/cases/1351595/
-  - FilteredScene: {fileID: 0}
-    FilteredScenes:
-    - {fileID: 102900000, guid: ebaa785ec5cfd50448e6b1fca17c280f, type: 3}
-    ColorSpace: -1
-    BuildPlatform: 44
-    GraphicsDevice: 4
-    XrSdk: 
-    StereoModes: 0
-    Reason: See https://fogbugz.unity3d.com/f/cases/1351595/
->>>>>>> 6f4f8d7d
-  - FilteredScene: {fileID: 0}
-    FilteredScenes:
     - {fileID: 102900000, guid: 0379b72b85eee8045afdaec3b1362957, type: 3}
     - {fileID: 102900000, guid: 2744a8931e888734bae7f74874fefdf5, type: 3}
     - {fileID: 102900000, guid: 04855e9751809c7488746e5e54ae0cfa, type: 3}
