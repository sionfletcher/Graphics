{
  "dependencies": {
    "com.unity.render-pipelines.core": "file:../../../com.unity.render-pipelines.core",
    "com.unity.render-pipelines.high-definition": "file:../../../com.unity.render-pipelines.high-definition",
    "com.unity.shadergraph": "file:../../../com.unity.shadergraph",
    "com.unity.test-framework": "1.0.11",
    "com.unity.testframework.graphics": "file:../../../com.unity.testframework.graphics",
<<<<<<< HEAD
    "com.unity.testing.visualeffectgraph": "file:../../../com.unity.testing.visualeffectgraph",
    "com.unity.timeline": "1.0.0",
    "com.unity.visualeffectgraph": "file:../../../com.unity.visualeffectgraph",
    "com.unity.modules.animation": "1.0.0",
    "com.unity.modules.assetbundle": "1.0.0",
    "com.unity.modules.audio": "1.0.0",
    "com.unity.modules.director": "1.0.0",
    "com.unity.modules.imageconversion": "1.0.0",
    "com.unity.modules.imgui": "1.0.0",
    "com.unity.modules.jsonserialize": "1.0.0",
    "com.unity.modules.particlesystem": "1.0.0",
    "com.unity.modules.physics": "1.0.0",
    "com.unity.modules.terrain": "1.0.0",
    "com.unity.modules.ui": "1.0.0",
    "com.unity.modules.uielements": "1.0.0",
    "com.unity.modules.unityanalytics": "1.0.0",
    "com.unity.modules.unitywebrequest": "1.0.0",
    "com.unity.modules.video": "1.0.0",
    "com.unity.modules.vr": "1.0.0",
    "com.unity.modules.xr": "1.0.0"
=======
	"com.unity.testing.visualeffectgraph": "file:../../../com.unity.testing.visualeffectgraph",
    "com.unity.visualeffectgraph": "file:../../../com.unity.visualeffectgraph"
>>>>>>> 0b5d0742
  },
  "testables": [
    "com.unity.testing.visualeffectgraph",
    "com.unity.render-pipelines.visualeffectgraph",
    "com.unity.testframework.graphics"
  ]
}<|MERGE_RESOLUTION|>--- conflicted
+++ resolved
@@ -5,31 +5,8 @@
     "com.unity.shadergraph": "file:../../../com.unity.shadergraph",
     "com.unity.test-framework": "1.0.11",
     "com.unity.testframework.graphics": "file:../../../com.unity.testframework.graphics",
-<<<<<<< HEAD
-    "com.unity.testing.visualeffectgraph": "file:../../../com.unity.testing.visualeffectgraph",
-    "com.unity.timeline": "1.0.0",
-    "com.unity.visualeffectgraph": "file:../../../com.unity.visualeffectgraph",
-    "com.unity.modules.animation": "1.0.0",
-    "com.unity.modules.assetbundle": "1.0.0",
-    "com.unity.modules.audio": "1.0.0",
-    "com.unity.modules.director": "1.0.0",
-    "com.unity.modules.imageconversion": "1.0.0",
-    "com.unity.modules.imgui": "1.0.0",
-    "com.unity.modules.jsonserialize": "1.0.0",
-    "com.unity.modules.particlesystem": "1.0.0",
-    "com.unity.modules.physics": "1.0.0",
-    "com.unity.modules.terrain": "1.0.0",
-    "com.unity.modules.ui": "1.0.0",
-    "com.unity.modules.uielements": "1.0.0",
-    "com.unity.modules.unityanalytics": "1.0.0",
-    "com.unity.modules.unitywebrequest": "1.0.0",
-    "com.unity.modules.video": "1.0.0",
-    "com.unity.modules.vr": "1.0.0",
-    "com.unity.modules.xr": "1.0.0"
-=======
 	"com.unity.testing.visualeffectgraph": "file:../../../com.unity.testing.visualeffectgraph",
     "com.unity.visualeffectgraph": "file:../../../com.unity.visualeffectgraph"
->>>>>>> 0b5d0742
   },
   "testables": [
     "com.unity.testing.visualeffectgraph",
