%YAML 1.1
%TAG !u! tag:unity3d.com,2011:
--- !u!114 &114024329143904430
MonoBehaviour:
  m_ObjectHideFlags: 1
  m_CorrespondingSourceObject: {fileID: 0}
  m_PrefabInternal: {fileID: 0}
  m_GameObject: {fileID: 0}
  m_Enabled: 1
  m_EditorHideFlags: 0
  m_Script: {fileID: 11500000, guid: f780aa281814f9842a7c076d436932e7, type: 3}
  m_Name: VFXSlotFloat
  m_EditorClassIdentifier: 
  m_Parent: {fileID: 0}
  m_Children: []
  m_UIPosition: {x: 0, y: 0}
  m_UICollapsed: 1
  m_UISuperCollapsed: 0
  m_MasterSlot: {fileID: 114024329143904430}
  m_MasterData:
    m_Owner: {fileID: 114942904734927564}
    m_Value:
      m_Type:
        m_SerializableType: System.Single, mscorlib, Version=2.0.0.0, Culture=neutral,
          PublicKeyToken=b77a5c561934e089
      m_SerializableObject: 0.1
  m_Property:
    name: Lifetime
    m_serializedType:
      m_SerializableType: System.Single, mscorlib, Version=2.0.0.0, Culture=neutral,
        PublicKeyToken=b77a5c561934e089
    attributes: []
  m_Direction: 0
  m_LinkedSlots: []
--- !u!114 &114063346275715502
MonoBehaviour:
  m_ObjectHideFlags: 1
  m_CorrespondingSourceObject: {fileID: 0}
  m_PrefabInternal: {fileID: 0}
  m_GameObject: {fileID: 0}
  m_Enabled: 1
  m_EditorHideFlags: 0
  m_Script: {fileID: 11500000, guid: ad25a54912d2a8f49be8b514e802c040, type: 3}
  m_Name: VFXOperatorSine
  m_EditorClassIdentifier: 
  m_Parent: {fileID: 114190878345431950}
  m_Children: []
  m_UIPosition: {x: 2803.755, y: -178.2884}
  m_UICollapsed: 0
  m_UISuperCollapsed: 0
  m_InputSlots:
  - {fileID: 114770062067690566}
  m_OutputSlots:
  - {fileID: 114846533399427686}
--- !u!114 &114080382819234454
MonoBehaviour:
  m_ObjectHideFlags: 1
  m_CorrespondingSourceObject: {fileID: 0}
  m_PrefabInternal: {fileID: 0}
  m_GameObject: {fileID: 0}
  m_Enabled: 1
  m_EditorHideFlags: 0
  m_Script: {fileID: 11500000, guid: f780aa281814f9842a7c076d436932e7, type: 3}
  m_Name: VFXSlotFloat
  m_EditorClassIdentifier: 
  m_Parent: {fileID: 0}
  m_Children: []
  m_UIPosition: {x: 0, y: 0}
  m_UICollapsed: 1
  m_UISuperCollapsed: 0
  m_MasterSlot: {fileID: 114080382819234454}
  m_MasterData:
    m_Owner: {fileID: 114663270059283082}
    m_Value:
      m_Type:
        m_SerializableType: System.Single, mscorlib, Version=2.0.0.0, Culture=neutral,
          PublicKeyToken=b77a5c561934e089
      m_SerializableObject: 0.1
  m_Property:
    name: SizeX
    m_serializedType:
      m_SerializableType: System.Single, mscorlib, Version=2.0.0.0, Culture=neutral,
        PublicKeyToken=b77a5c561934e089
    attributes: []
  m_Direction: 0
  m_LinkedSlots: []
--- !u!114 &114089541377191232
MonoBehaviour:
  m_ObjectHideFlags: 1
  m_CorrespondingSourceObject: {fileID: 0}
  m_PrefabInternal: {fileID: 0}
  m_GameObject: {fileID: 0}
  m_Enabled: 1
  m_EditorHideFlags: 0
  m_Script: {fileID: 11500000, guid: ac39bd03fca81b849929b9c966f1836a, type: 3}
  m_Name: VFXSlotFloat3
  m_EditorClassIdentifier: 
  m_Parent: {fileID: 0}
  m_Children:
  - {fileID: 114571766123771504}
  - {fileID: 114328751368778282}
  - {fileID: 114525182557404160}
  m_UIPosition: {x: 0, y: 0}
  m_UICollapsed: 1
  m_UISuperCollapsed: 0
  m_MasterSlot: {fileID: 114089541377191232}
  m_MasterData:
    m_Owner: {fileID: 114880071494137674}
    m_Value:
      m_Type:
        m_SerializableType: UnityEngine.Vector3, UnityEngine.CoreModule, Version=0.0.0.0,
          Culture=neutral, PublicKeyToken=null
      m_SerializableObject: '{"x":5.0,"y":0.0,"z":0.0}'
  m_Property:
    name: o
    m_serializedType:
      m_SerializableType: UnityEngine.Vector3, UnityEngine.CoreModule, Version=0.0.0.0,
        Culture=neutral, PublicKeyToken=null
    attributes: []
  m_Direction: 1
  m_LinkedSlots:
  - {fileID: 114700477181914002}
--- !u!114 &114099567611028338
MonoBehaviour:
  m_ObjectHideFlags: 1
  m_CorrespondingSourceObject: {fileID: 0}
  m_PrefabInternal: {fileID: 0}
  m_GameObject: {fileID: 0}
  m_Enabled: 1
  m_EditorHideFlags: 0
  m_Script: {fileID: 11500000, guid: f780aa281814f9842a7c076d436932e7, type: 3}
  m_Name: VFXSlotFloat
  m_EditorClassIdentifier: 
  m_Parent: {fileID: 114613810723286314}
  m_Children: []
  m_UIPosition: {x: 0, y: 0}
  m_UICollapsed: 1
  m_UISuperCollapsed: 0
  m_MasterSlot: {fileID: 114898416894772490}
  m_MasterData:
    m_Owner: {fileID: 0}
    m_Value:
      m_Type:
        m_SerializableType: 
      m_SerializableObject: 
  m_Property:
    name: z
    m_serializedType:
      m_SerializableType: System.Single, mscorlib, Version=2.0.0.0, Culture=neutral,
        PublicKeyToken=b77a5c561934e089
    attributes: []
  m_Direction: 0
  m_LinkedSlots: []
--- !u!114 &114101901453820152
MonoBehaviour:
  m_ObjectHideFlags: 1
  m_CorrespondingSourceObject: {fileID: 0}
  m_PrefabInternal: {fileID: 0}
  m_GameObject: {fileID: 0}
  m_Enabled: 1
  m_EditorHideFlags: 0
  m_Script: {fileID: 11500000, guid: 87c154e0feeee864da39ba7591cf27e7, type: 3}
  m_Name: VFXSlotFloatN
  m_EditorClassIdentifier: 
  m_Parent: {fileID: 0}
  m_Children: []
  m_UIPosition: {x: 0, y: 0}
  m_UICollapsed: 1
  m_UISuperCollapsed: 0
  m_MasterSlot: {fileID: 114101901453820152}
  m_MasterData:
    m_Owner: {fileID: 114271927118743992}
    m_Value:
      m_Type:
        m_SerializableType: UnityEditor.VFX.FloatN, Assembly-CSharp-Editor-testable,
          Version=0.0.0.0, Culture=neutral, PublicKeyToken=null
      m_SerializableObject: '{"m_Components":[0.0]}'
  m_Property:
    name: a
    m_serializedType:
      m_SerializableType: UnityEditor.VFX.FloatN, Assembly-CSharp-Editor-testable,
        Version=0.0.0.0, Culture=neutral, PublicKeyToken=null
    attributes: []
  m_Direction: 0
  m_LinkedSlots:
  - {fileID: 114887442911679238}
--- !u!114 &114111810604227346
MonoBehaviour:
  m_ObjectHideFlags: 1
  m_CorrespondingSourceObject: {fileID: 0}
  m_PrefabInternal: {fileID: 0}
  m_GameObject: {fileID: 0}
  m_Enabled: 1
  m_EditorHideFlags: 0
  m_Script: {fileID: 11500000, guid: f780aa281814f9842a7c076d436932e7, type: 3}
  m_Name: VFXSlotFloat
  m_EditorClassIdentifier: 
  m_Parent: {fileID: 114587010093769532}
  m_Children: []
  m_UIPosition: {x: 0, y: 0}
  m_UICollapsed: 1
  m_UISuperCollapsed: 0
  m_MasterSlot: {fileID: 114587010093769532}
  m_MasterData:
    m_Owner: {fileID: 0}
    m_Value:
      m_Type:
        m_SerializableType: 
      m_SerializableObject: 
  m_Property:
    name: z
    m_serializedType:
      m_SerializableType: System.Single, mscorlib, Version=2.0.0.0, Culture=neutral,
        PublicKeyToken=b77a5c561934e089
    attributes: []
  m_Direction: 1
  m_LinkedSlots: []
--- !u!114 &114190878345431950
MonoBehaviour:
  m_ObjectHideFlags: 1
  m_CorrespondingSourceObject: {fileID: 0}
  m_PrefabInternal: {fileID: 0}
  m_GameObject: {fileID: 0}
  m_Enabled: 1
  m_EditorHideFlags: 0
  m_Script: {fileID: 11500000, guid: 7d4c867f6b72b714dbb5fd1780afe208, type: 3}
  m_Name: VFXGraph
  m_EditorClassIdentifier: 
  m_Parent: {fileID: 0}
  m_Children:
  - {fileID: 114772686465911632}
  - {fileID: 114571923405776042}
  - {fileID: 114658178759232994}
  - {fileID: 114823831646293064}
  - {fileID: 114945241805470308}
  - {fileID: 114880071494137674}
  - {fileID: 114063346275715502}
  - {fileID: 114399292369159298}
  - {fileID: 114220971160679732}
  - {fileID: 114271927118743992}
  m_UIPosition: {x: 0, y: 0}
  m_UICollapsed: 1
  m_UISuperCollapsed: 0
  m_UIInfos: {fileID: 0}
  m_saved: 1
--- !u!114 &114220971160679732
MonoBehaviour:
  m_ObjectHideFlags: 1
  m_CorrespondingSourceObject: {fileID: 0}
  m_PrefabInternal: {fileID: 0}
  m_GameObject: {fileID: 0}
  m_Enabled: 1
  m_EditorHideFlags: 0
  m_Script: {fileID: 11500000, guid: 330e0fca1717dde4aaa144f48232aa64, type: 3}
  m_Name: VFXParameter
  m_EditorClassIdentifier: 
  m_Parent: {fileID: 114190878345431950}
  m_Children: []
  m_UIPosition: {x: 2110.5242, y: -278.91467}
  m_UICollapsed: 0
  m_UISuperCollapsed: 0
  m_InputSlots: []
  m_OutputSlots:
  - {fileID: 114887442911679238}
  m_exposedName: phase_axis
  m_exposed: 1
  m_Order: 0
  m_Min:
    m_Type:
      m_SerializableType: 
    m_SerializableObject: 
  m_Max:
    m_Type:
      m_SerializableType: 
    m_SerializableObject: 
  m_Nodes: []
--- !u!114 &114247875503762258
MonoBehaviour:
  m_ObjectHideFlags: 1
  m_CorrespondingSourceObject: {fileID: 0}
  m_PrefabInternal: {fileID: 0}
  m_GameObject: {fileID: 0}
  m_Enabled: 1
  m_EditorHideFlags: 0
  m_Script: {fileID: 11500000, guid: f780aa281814f9842a7c076d436932e7, type: 3}
  m_Name: VFXSlotFloat
  m_EditorClassIdentifier: 
  m_Parent: {fileID: 114332507836999528}
  m_Children: []
  m_UIPosition: {x: 0, y: 0}
  m_UICollapsed: 1
  m_UISuperCollapsed: 0
  m_MasterSlot: {fileID: 114898416894772490}
  m_MasterData:
    m_Owner: {fileID: 0}
    m_Value:
      m_Type:
        m_SerializableType: 
      m_SerializableObject: 
  m_Property:
    name: x
    m_serializedType:
      m_SerializableType: System.Single, mscorlib, Version=2.0.0.0, Culture=neutral,
        PublicKeyToken=b77a5c561934e089
    attributes: []
  m_Direction: 0
  m_LinkedSlots: []
--- !u!114 &114250998323455600
MonoBehaviour:
  m_ObjectHideFlags: 1
  m_CorrespondingSourceObject: {fileID: 0}
  m_PrefabInternal: {fileID: 0}
  m_GameObject: {fileID: 0}
  m_Enabled: 1
  m_EditorHideFlags: 0
  m_Script: {fileID: 11500000, guid: f780aa281814f9842a7c076d436932e7, type: 3}
  m_Name: VFXSlotFloat
  m_EditorClassIdentifier: 
  m_Parent: {fileID: 114613810723286314}
  m_Children: []
  m_UIPosition: {x: 0, y: 0}
  m_UICollapsed: 1
  m_UISuperCollapsed: 0
  m_MasterSlot: {fileID: 114898416894772490}
  m_MasterData:
    m_Owner: {fileID: 0}
    m_Value:
      m_Type:
        m_SerializableType: 
      m_SerializableObject: 
  m_Property:
    name: x
    m_serializedType:
      m_SerializableType: System.Single, mscorlib, Version=2.0.0.0, Culture=neutral,
        PublicKeyToken=b77a5c561934e089
    attributes: []
  m_Direction: 0
  m_LinkedSlots: []
--- !u!114 &114258099101111446
MonoBehaviour:
  m_ObjectHideFlags: 1
  m_CorrespondingSourceObject: {fileID: 0}
  m_PrefabInternal: {fileID: 0}
  m_GameObject: {fileID: 0}
  m_Enabled: 1
  m_EditorHideFlags: 0
  m_Script: {fileID: 11500000, guid: f780aa281814f9842a7c076d436932e7, type: 3}
  m_Name: VFXSlotFloat
  m_EditorClassIdentifier: 
  m_Parent: {fileID: 114613810723286314}
  m_Children: []
  m_UIPosition: {x: 0, y: 0}
  m_UICollapsed: 1
  m_UISuperCollapsed: 0
  m_MasterSlot: {fileID: 114898416894772490}
  m_MasterData:
    m_Owner: {fileID: 0}
    m_Value:
      m_Type:
        m_SerializableType: 
      m_SerializableObject: 
  m_Property:
    name: y
    m_serializedType:
      m_SerializableType: System.Single, mscorlib, Version=2.0.0.0, Culture=neutral,
        PublicKeyToken=b77a5c561934e089
    attributes: []
  m_Direction: 0
  m_LinkedSlots: []
--- !u!114 &114271927118743992
MonoBehaviour:
  m_ObjectHideFlags: 1
  m_CorrespondingSourceObject: {fileID: 0}
  m_PrefabInternal: {fileID: 0}
  m_GameObject: {fileID: 0}
  m_Enabled: 1
  m_EditorHideFlags: 0
  m_Script: {fileID: 11500000, guid: 6a4fafe57d357aa45a701ba22aa6a49e, type: 3}
  m_Name: VFXOperatorAdd
  m_EditorClassIdentifier: 
  m_Parent: {fileID: 114190878345431950}
  m_Children: []
  m_UIPosition: {x: 2523.7966, y: -129.20491}
  m_UICollapsed: 0
  m_UISuperCollapsed: 0
  m_InputSlots:
  - {fileID: 114101901453820152}
  - {fileID: 114675632975273184}
  - {fileID: 114286955946550608}
  m_OutputSlots:
  - {fileID: 114427896611424840}
--- !u!114 &114283661946716680
MonoBehaviour:
  m_ObjectHideFlags: 1
  m_CorrespondingSourceObject: {fileID: 0}
  m_PrefabInternal: {fileID: 0}
  m_GameObject: {fileID: 0}
  m_Enabled: 1
  m_EditorHideFlags: 0
  m_Script: {fileID: 11500000, guid: f780aa281814f9842a7c076d436932e7, type: 3}
  m_Name: VFXSlotFloat
  m_EditorClassIdentifier: 
  m_Parent: {fileID: 114886259534172262}
  m_Children: []
  m_UIPosition: {x: 0, y: 0}
  m_UICollapsed: 1
  m_UISuperCollapsed: 0
  m_MasterSlot: {fileID: 114886259534172262}
  m_MasterData:
    m_Owner: {fileID: 0}
    m_Value:
      m_Type:
        m_SerializableType: 
      m_SerializableObject: 
  m_Property:
    name: y
    m_serializedType:
      m_SerializableType: System.Single, mscorlib, Version=2.0.0.0, Culture=neutral,
        PublicKeyToken=b77a5c561934e089
    attributes: []
  m_Direction: 0
  m_LinkedSlots: []
--- !u!114 &114286955946550608
MonoBehaviour:
  m_ObjectHideFlags: 1
  m_CorrespondingSourceObject: {fileID: 0}
  m_PrefabInternal: {fileID: 0}
  m_GameObject: {fileID: 0}
  m_Enabled: 1
  m_EditorHideFlags: 0
  m_Script: {fileID: 11500000, guid: 87c154e0feeee864da39ba7591cf27e7, type: 3}
  m_Name: VFXSlotFloatN
  m_EditorClassIdentifier: 
  m_Parent: {fileID: 0}
  m_Children: []
  m_UIPosition: {x: 0, y: 0}
  m_UICollapsed: 1
  m_UISuperCollapsed: 0
  m_MasterSlot: {fileID: 114286955946550608}
  m_MasterData:
    m_Owner: {fileID: 114271927118743992}
    m_Value:
      m_Type:
        m_SerializableType: UnityEditor.VFX.FloatN, Assembly-CSharp-Editor-testable,
          Version=0.0.0.0, Culture=neutral, PublicKeyToken=null
      m_SerializableObject: '{"m_Components":[0.0]}'
  m_Property:
    name: c
    m_serializedType:
      m_SerializableType: UnityEditor.VFX.FloatN, Assembly-CSharp-Editor-testable,
        Version=0.0.0.0, Culture=neutral, PublicKeyToken=null
    attributes: []
  m_Direction: 0
  m_LinkedSlots: []
--- !u!114 &114298821888794522
MonoBehaviour:
  m_ObjectHideFlags: 1
  m_CorrespondingSourceObject: {fileID: 0}
  m_PrefabInternal: {fileID: 0}
  m_GameObject: {fileID: 0}
  m_Enabled: 1
  m_EditorHideFlags: 0
  m_Script: {fileID: 11500000, guid: f780aa281814f9842a7c076d436932e7, type: 3}
  m_Name: VFXSlotFloat
  m_EditorClassIdentifier: 
  m_Parent: {fileID: 114587010093769532}
  m_Children: []
  m_UIPosition: {x: 0, y: 0}
  m_UICollapsed: 1
  m_UISuperCollapsed: 0
  m_MasterSlot: {fileID: 114587010093769532}
  m_MasterData:
    m_Owner: {fileID: 0}
    m_Value:
      m_Type:
        m_SerializableType: 
      m_SerializableObject: 
  m_Property:
    name: x
    m_serializedType:
      m_SerializableType: System.Single, mscorlib, Version=2.0.0.0, Culture=neutral,
        PublicKeyToken=b77a5c561934e089
    attributes: []
  m_Direction: 1
  m_LinkedSlots: []
--- !u!114 &114299495085207236
MonoBehaviour:
  m_ObjectHideFlags: 1
  m_CorrespondingSourceObject: {fileID: 0}
  m_PrefabInternal: {fileID: 0}
  m_GameObject: {fileID: 0}
  m_Enabled: 1
  m_EditorHideFlags: 0
  m_Script: {fileID: 11500000, guid: 87c154e0feeee864da39ba7591cf27e7, type: 3}
  m_Name: VFXSlotFloatN
  m_EditorClassIdentifier: 
  m_Parent: {fileID: 0}
  m_Children: []
  m_UIPosition: {x: 0, y: 0}
  m_UICollapsed: 1
  m_UISuperCollapsed: 0
  m_MasterSlot: {fileID: 114299495085207236}
  m_MasterData:
    m_Owner: {fileID: 114399292369159298}
    m_Value:
      m_Type:
        m_SerializableType: UnityEditor.VFX.FloatN, Assembly-CSharp-Editor-testable,
          Version=0.0.0.0, Culture=neutral, PublicKeyToken=null
      m_SerializableObject: '{"m_Components":[1.0]}'
  m_Property:
    name: c
    m_serializedType:
      m_SerializableType: UnityEditor.VFX.FloatN, Assembly-CSharp-Editor-testable,
        Version=0.0.0.0, Culture=neutral, PublicKeyToken=null
    attributes: []
  m_Direction: 0
  m_LinkedSlots: []
--- !u!114 &114328751368778282
MonoBehaviour:
  m_ObjectHideFlags: 1
  m_CorrespondingSourceObject: {fileID: 0}
  m_PrefabInternal: {fileID: 0}
  m_GameObject: {fileID: 0}
  m_Enabled: 1
  m_EditorHideFlags: 0
  m_Script: {fileID: 11500000, guid: f780aa281814f9842a7c076d436932e7, type: 3}
  m_Name: VFXSlotFloat
  m_EditorClassIdentifier: 
  m_Parent: {fileID: 114089541377191232}
  m_Children: []
  m_UIPosition: {x: 0, y: 0}
  m_UICollapsed: 1
  m_UISuperCollapsed: 0
  m_MasterSlot: {fileID: 114089541377191232}
  m_MasterData:
    m_Owner: {fileID: 0}
    m_Value:
      m_Type:
        m_SerializableType: 
      m_SerializableObject: 
  m_Property:
    name: y
    m_serializedType:
      m_SerializableType: System.Single, mscorlib, Version=2.0.0.0, Culture=neutral,
        PublicKeyToken=b77a5c561934e089
    attributes: []
  m_Direction: 1
  m_LinkedSlots: []
--- !u!114 &114332507836999528
MonoBehaviour:
  m_ObjectHideFlags: 1
  m_CorrespondingSourceObject: {fileID: 0}
  m_PrefabInternal: {fileID: 0}
  m_GameObject: {fileID: 0}
  m_Enabled: 1
  m_EditorHideFlags: 0
  m_Script: {fileID: 11500000, guid: ac39bd03fca81b849929b9c966f1836a, type: 3}
  m_Name: VFXSlotFloat3
  m_EditorClassIdentifier: 
  m_Parent: {fileID: 114898416894772490}
  m_Children:
  - {fileID: 114247875503762258}
  - {fileID: 114391987638817538}
  - {fileID: 114469642889356662}
  m_UIPosition: {x: 0, y: 0}
  m_UICollapsed: 1
  m_UISuperCollapsed: 0
  m_MasterSlot: {fileID: 114898416894772490}
  m_MasterData:
    m_Owner: {fileID: 0}
    m_Value:
      m_Type:
        m_SerializableType: 
      m_SerializableObject: 
  m_Property:
    name: size
    m_serializedType:
      m_SerializableType: UnityEngine.Vector3, UnityEngine.CoreModule, Version=0.0.0.0,
        Culture=neutral, PublicKeyToken=null
    attributes:
    - m_Type: 3
      m_Min: -Infinity
      m_Max: Infinity
      m_Tooltip: The size of the box along each axis.
      m_Regex: 
      m_RegexMaxLength: 0
  m_Direction: 0
  m_LinkedSlots: []
--- !u!114 &114342804572643104
MonoBehaviour:
  m_ObjectHideFlags: 1
  m_CorrespondingSourceObject: {fileID: 0}
  m_PrefabInternal: {fileID: 0}
  m_GameObject: {fileID: 0}
  m_Enabled: 1
  m_EditorHideFlags: 0
  m_Script: {fileID: 11500000, guid: 87c154e0feeee864da39ba7591cf27e7, type: 3}
  m_Name: VFXSlotFloatN
  m_EditorClassIdentifier: 
  m_Parent: {fileID: 0}
  m_Children: []
  m_UIPosition: {x: 0, y: 0}
  m_UICollapsed: 1
  m_UISuperCollapsed: 0
  m_MasterSlot: {fileID: 114342804572643104}
  m_MasterData:
    m_Owner: {fileID: 114399292369159298}
    m_Value:
      m_Type:
        m_SerializableType: UnityEditor.VFX.FloatN, Assembly-CSharp-Editor-testable,
          Version=0.0.0.0, Culture=neutral, PublicKeyToken=null
      m_SerializableObject: '{"m_Components":[1.0]}'
  m_Property:
    name: a
    m_serializedType:
      m_SerializableType: UnityEditor.VFX.FloatN, Assembly-CSharp-Editor-testable,
        Version=0.0.0.0, Culture=neutral, PublicKeyToken=null
    attributes: []
  m_Direction: 0
  m_LinkedSlots:
  - {fileID: 114846533399427686}
--- !u!114 &114391987638817538
MonoBehaviour:
  m_ObjectHideFlags: 1
  m_CorrespondingSourceObject: {fileID: 0}
  m_PrefabInternal: {fileID: 0}
  m_GameObject: {fileID: 0}
  m_Enabled: 1
  m_EditorHideFlags: 0
  m_Script: {fileID: 11500000, guid: f780aa281814f9842a7c076d436932e7, type: 3}
  m_Name: VFXSlotFloat
  m_EditorClassIdentifier: 
  m_Parent: {fileID: 114332507836999528}
  m_Children: []
  m_UIPosition: {x: 0, y: 0}
  m_UICollapsed: 1
  m_UISuperCollapsed: 0
  m_MasterSlot: {fileID: 114898416894772490}
  m_MasterData:
    m_Owner: {fileID: 0}
    m_Value:
      m_Type:
        m_SerializableType: 
      m_SerializableObject: 
  m_Property:
    name: y
    m_serializedType:
      m_SerializableType: System.Single, mscorlib, Version=2.0.0.0, Culture=neutral,
        PublicKeyToken=b77a5c561934e089
    attributes: []
  m_Direction: 0
  m_LinkedSlots: []
--- !u!114 &114399292369159298
MonoBehaviour:
  m_ObjectHideFlags: 1
  m_CorrespondingSourceObject: {fileID: 0}
  m_PrefabInternal: {fileID: 0}
  m_GameObject: {fileID: 0}
  m_Enabled: 1
  m_EditorHideFlags: 0
  m_Script: {fileID: 11500000, guid: 889be8bf1ed0c954a9ed096ce41655ea, type: 3}
  m_Name: VFXOperatorMultiply
  m_EditorClassIdentifier: 
  m_Parent: {fileID: 114190878345431950}
  m_Children: []
  m_UIPosition: {x: 3100.6316, y: -107.16516}
  m_UICollapsed: 0
  m_UISuperCollapsed: 0
  m_InputSlots:
  - {fileID: 114342804572643104}
  - {fileID: 114700477181914002}
  - {fileID: 114299495085207236}
  m_OutputSlots:
  - {fileID: 114587010093769532}
--- !u!114 &114427896611424840
MonoBehaviour:
  m_ObjectHideFlags: 1
  m_CorrespondingSourceObject: {fileID: 0}
  m_PrefabInternal: {fileID: 0}
  m_GameObject: {fileID: 0}
  m_Enabled: 1
  m_EditorHideFlags: 0
  m_Script: {fileID: 11500000, guid: f780aa281814f9842a7c076d436932e7, type: 3}
  m_Name: VFXSlotFloat
  m_EditorClassIdentifier: 
  m_Parent: {fileID: 0}
  m_Children: []
  m_UIPosition: {x: 0, y: 0}
  m_UICollapsed: 1
  m_UISuperCollapsed: 0
  m_MasterSlot: {fileID: 114427896611424840}
  m_MasterData:
    m_Owner: {fileID: 114271927118743992}
    m_Value:
      m_Type:
        m_SerializableType: System.Single, mscorlib, Version=2.0.0.0, Culture=neutral,
          PublicKeyToken=b77a5c561934e089
      m_SerializableObject: 
  m_Property:
    name: o
    m_serializedType:
      m_SerializableType: System.Single, mscorlib, Version=2.0.0.0, Culture=neutral,
        PublicKeyToken=b77a5c561934e089
    attributes: []
  m_Direction: 1
  m_LinkedSlots:
  - {fileID: 114770062067690566}
--- !u!114 &114469642889356662
MonoBehaviour:
  m_ObjectHideFlags: 1
  m_CorrespondingSourceObject: {fileID: 0}
  m_PrefabInternal: {fileID: 0}
  m_GameObject: {fileID: 0}
  m_Enabled: 1
  m_EditorHideFlags: 0
  m_Script: {fileID: 11500000, guid: f780aa281814f9842a7c076d436932e7, type: 3}
  m_Name: VFXSlotFloat
  m_EditorClassIdentifier: 
  m_Parent: {fileID: 114332507836999528}
  m_Children: []
  m_UIPosition: {x: 0, y: 0}
  m_UICollapsed: 1
  m_UISuperCollapsed: 0
  m_MasterSlot: {fileID: 114898416894772490}
  m_MasterData:
    m_Owner: {fileID: 0}
    m_Value:
      m_Type:
        m_SerializableType: 
      m_SerializableObject: 
  m_Property:
    name: z
    m_serializedType:
      m_SerializableType: System.Single, mscorlib, Version=2.0.0.0, Culture=neutral,
        PublicKeyToken=b77a5c561934e089
    attributes: []
  m_Direction: 0
  m_LinkedSlots: []
--- !u!114 &114479405765983972
MonoBehaviour:
  m_ObjectHideFlags: 1
  m_CorrespondingSourceObject: {fileID: 0}
  m_PrefabInternal: {fileID: 0}
  m_GameObject: {fileID: 0}
  m_Enabled: 1
  m_EditorHideFlags: 0
  m_Script: {fileID: 11500000, guid: 956b68870e880b144bab17e5aa6e7e94, type: 3}
  m_Name: ColorOverLife
  m_EditorClassIdentifier: 
  m_Parent: {fileID: 114823831646293064}
  m_Children: []
  m_UIPosition: {x: 3360, y: -836}
  m_UICollapsed: 0
  m_UISuperCollapsed: 0
  m_InputSlots:
  - {fileID: 114978308560370868}
  m_OutputSlots: []
  m_Disabled: 0
  mode: 3
  ColorComposition: 2
  AlphaComposition: 2
--- !u!114 &114491403854480532
MonoBehaviour:
  m_ObjectHideFlags: 1
  m_CorrespondingSourceObject: {fileID: 0}
  m_PrefabInternal: {fileID: 0}
  m_GameObject: {fileID: 0}
  m_Enabled: 1
  m_EditorHideFlags: 0
  m_Script: {fileID: 11500000, guid: f780aa281814f9842a7c076d436932e7, type: 3}
  m_Name: VFXSlotFloat
  m_EditorClassIdentifier: 
  m_Parent: {fileID: 114886259534172262}
  m_Children: []
  m_UIPosition: {x: 0, y: 0}
  m_UICollapsed: 1
  m_UISuperCollapsed: 0
  m_MasterSlot: {fileID: 114886259534172262}
  m_MasterData:
    m_Owner: {fileID: 0}
    m_Value:
      m_Type:
        m_SerializableType: 
      m_SerializableObject: 
  m_Property:
    name: z
    m_serializedType:
      m_SerializableType: System.Single, mscorlib, Version=2.0.0.0, Culture=neutral,
        PublicKeyToken=b77a5c561934e089
    attributes: []
  m_Direction: 0
  m_LinkedSlots: []
--- !u!114 &114498596232787114
MonoBehaviour:
  m_ObjectHideFlags: 1
  m_CorrespondingSourceObject: {fileID: 0}
  m_PrefabInternal: {fileID: 0}
  m_GameObject: {fileID: 0}
  m_Enabled: 1
  m_EditorHideFlags: 0
  m_Script: {fileID: 11500000, guid: d16c6aeaef944094b9a1633041804207, type: 3}
  m_Name: Orient
  m_EditorClassIdentifier: 
  m_Parent: {fileID: 114823831646293064}
  m_Children: []
  m_UIPosition: {x: 0, y: 0}
  m_UICollapsed: 0
  m_UISuperCollapsed: 0
  m_InputSlots: []
  m_OutputSlots: []
  m_Disabled: 0
  mode: 0
--- !u!114 &114507805763603914
MonoBehaviour:
  m_ObjectHideFlags: 1
  m_CorrespondingSourceObject: {fileID: 0}
  m_PrefabInternal: {fileID: 0}
  m_GameObject: {fileID: 0}
  m_Enabled: 1
  m_EditorHideFlags: 0
  m_Script: {fileID: 11500000, guid: 70a331b1d86cc8d4aa106ccbe0da5852, type: 3}
  m_Name: VFXSlotTexture2D
  m_EditorClassIdentifier: 
  m_Parent: {fileID: 0}
  m_Children: []
  m_UIPosition: {x: 0, y: 0}
  m_UICollapsed: 1
  m_UISuperCollapsed: 0
  m_MasterSlot: {fileID: 114507805763603914}
  m_MasterData:
    m_Owner: {fileID: 114823831646293064}
    m_Value:
      m_Type:
        m_SerializableType: UnityEngine.Texture2D, UnityEngine.CoreModule, Version=0.0.0.0,
          Culture=neutral, PublicKeyToken=null
      m_SerializableObject: '{"obj":{"fileID":2800000,"guid":"276d9e395ae18fe40a9b4988549f2349","type":3}}'
  m_Property:
    name: mainTexture
    m_serializedType:
      m_SerializableType: UnityEngine.Texture2D, UnityEngine.CoreModule, Version=0.0.0.0,
        Culture=neutral, PublicKeyToken=null
    attributes: []
  m_Direction: 0
  m_LinkedSlots: []
--- !u!114 &114525182557404160
MonoBehaviour:
  m_ObjectHideFlags: 1
  m_CorrespondingSourceObject: {fileID: 0}
  m_PrefabInternal: {fileID: 0}
  m_GameObject: {fileID: 0}
  m_Enabled: 1
  m_EditorHideFlags: 0
  m_Script: {fileID: 11500000, guid: f780aa281814f9842a7c076d436932e7, type: 3}
  m_Name: VFXSlotFloat
  m_EditorClassIdentifier: 
  m_Parent: {fileID: 114089541377191232}
  m_Children: []
  m_UIPosition: {x: 0, y: 0}
  m_UICollapsed: 1
  m_UISuperCollapsed: 0
  m_MasterSlot: {fileID: 114089541377191232}
  m_MasterData:
    m_Owner: {fileID: 0}
    m_Value:
      m_Type:
        m_SerializableType: 
      m_SerializableObject: 
  m_Property:
    name: z
    m_serializedType:
      m_SerializableType: System.Single, mscorlib, Version=2.0.0.0, Culture=neutral,
        PublicKeyToken=b77a5c561934e089
    attributes: []
  m_Direction: 1
  m_LinkedSlots: []
--- !u!114 &114546344818435080
MonoBehaviour:
  m_ObjectHideFlags: 1
  m_CorrespondingSourceObject: {fileID: 0}
  m_PrefabInternal: {fileID: 0}
  m_GameObject: {fileID: 0}
  m_Enabled: 1
  m_EditorHideFlags: 0
  m_Script: {fileID: 11500000, guid: f05c6884b705ce14d82ae720f0ec209f, type: 3}
  m_Name: VFXSpawnerConstantRate
  m_EditorClassIdentifier: 
  m_Parent: {fileID: 114772686465911632}
  m_Children: []
  m_UIPosition: {x: 3360, y: -836}
  m_UICollapsed: 0
  m_UISuperCollapsed: 0
  m_InputSlots:
  - {fileID: 114891364551733592}
  m_OutputSlots: []
  m_Disabled: 0
--- !u!114 &114571766123771504
MonoBehaviour:
  m_ObjectHideFlags: 1
  m_CorrespondingSourceObject: {fileID: 0}
  m_PrefabInternal: {fileID: 0}
  m_GameObject: {fileID: 0}
  m_Enabled: 1
  m_EditorHideFlags: 0
  m_Script: {fileID: 11500000, guid: f780aa281814f9842a7c076d436932e7, type: 3}
  m_Name: VFXSlotFloat
  m_EditorClassIdentifier: 
  m_Parent: {fileID: 114089541377191232}
  m_Children: []
  m_UIPosition: {x: 0, y: 0}
  m_UICollapsed: 1
  m_UISuperCollapsed: 0
  m_MasterSlot: {fileID: 114089541377191232}
  m_MasterData:
    m_Owner: {fileID: 0}
    m_Value:
      m_Type:
        m_SerializableType: 
      m_SerializableObject: 
  m_Property:
    name: x
    m_serializedType:
      m_SerializableType: System.Single, mscorlib, Version=2.0.0.0, Culture=neutral,
        PublicKeyToken=b77a5c561934e089
    attributes: []
  m_Direction: 1
  m_LinkedSlots: []
--- !u!114 &114571923405776042
MonoBehaviour:
  m_ObjectHideFlags: 1
  m_CorrespondingSourceObject: {fileID: 0}
  m_PrefabInternal: {fileID: 0}
  m_GameObject: {fileID: 0}
  m_Enabled: 1
  m_EditorHideFlags: 0
  m_Script: {fileID: 11500000, guid: 9dfea48843f53fc438eabc12a3a30abc, type: 3}
  m_Name: VFXBasicInitialize
  m_EditorClassIdentifier: 
  m_Parent: {fileID: 114190878345431950}
  m_Children:
  - {fileID: 114942904734927564}
  - {fileID: 114962349886332802}
  m_UIPosition: {x: 3480.503, y: -494.79694}
  m_UICollapsed: 0
  m_UISuperCollapsed: 0
  m_InputSlots:
  - {fileID: 114898416894772490}
  m_OutputSlots: []
  m_Data: {fileID: 114591868403027336}
  m_InputFlowSlot:
  - link:
    - context: {fileID: 114772686465911632}
      slotIndex: 0
  m_OutputFlowSlot:
  - link:
    - context: {fileID: 114658178759232994}
      slotIndex: 0
--- !u!114 &114586708889774204
MonoBehaviour:
  m_ObjectHideFlags: 1
  m_CorrespondingSourceObject: {fileID: 0}
  m_PrefabInternal: {fileID: 0}
  m_GameObject: {fileID: 0}
  m_Enabled: 1
  m_EditorHideFlags: 0
  m_Script: {fileID: 11500000, guid: f780aa281814f9842a7c076d436932e7, type: 3}
  m_Name: VFXSlotFloat
  m_EditorClassIdentifier: 
  m_Parent: {fileID: 114886259534172262}
  m_Children: []
  m_UIPosition: {x: 0, y: 0}
  m_UICollapsed: 1
  m_UISuperCollapsed: 0
  m_MasterSlot: {fileID: 114886259534172262}
  m_MasterData:
    m_Owner: {fileID: 0}
    m_Value:
      m_Type:
        m_SerializableType: 
      m_SerializableObject: 
  m_Property:
    name: x
    m_serializedType:
      m_SerializableType: System.Single, mscorlib, Version=2.0.0.0, Culture=neutral,
        PublicKeyToken=b77a5c561934e089
    attributes: []
  m_Direction: 0
  m_LinkedSlots: []
--- !u!114 &114587010093769532
MonoBehaviour:
  m_ObjectHideFlags: 1
  m_CorrespondingSourceObject: {fileID: 0}
  m_PrefabInternal: {fileID: 0}
  m_GameObject: {fileID: 0}
  m_Enabled: 1
  m_EditorHideFlags: 0
  m_Script: {fileID: 11500000, guid: ac39bd03fca81b849929b9c966f1836a, type: 3}
  m_Name: VFXSlotFloat3
  m_EditorClassIdentifier: 
  m_Parent: {fileID: 0}
  m_Children:
  - {fileID: 114298821888794522}
  - {fileID: 114853957764547520}
  - {fileID: 114111810604227346}
  m_UIPosition: {x: 0, y: 0}
  m_UICollapsed: 1
  m_UISuperCollapsed: 0
  m_MasterSlot: {fileID: 114587010093769532}
  m_MasterData:
    m_Owner: {fileID: 114399292369159298}
    m_Value:
      m_Type:
        m_SerializableType: UnityEngine.Vector3, UnityEngine.CoreModule, Version=0.0.0.0,
          Culture=neutral, PublicKeyToken=null
      m_SerializableObject: 
  m_Property:
    name: o
    m_serializedType:
      m_SerializableType: UnityEngine.Vector3, UnityEngine.CoreModule, Version=0.0.0.0,
        Culture=neutral, PublicKeyToken=null
    attributes: []
  m_Direction: 1
  m_LinkedSlots:
  - {fileID: 114886259534172262}
  - {fileID: 114613810723286314}
--- !u!114 &114591868403027336
MonoBehaviour:
  m_ObjectHideFlags: 1
  m_CorrespondingSourceObject: {fileID: 0}
  m_PrefabInternal: {fileID: 0}
  m_GameObject: {fileID: 0}
  m_Enabled: 1
  m_EditorHideFlags: 0
  m_Script: {fileID: 11500000, guid: d78581a96eae8bf4398c282eb0b098bd, type: 3}
  m_Name: VFXDataParticle
  m_EditorClassIdentifier: 
  m_Parent: {fileID: 0}
  m_Children: []
  m_UIPosition: {x: 0, y: 0}
  m_UICollapsed: 1
  m_UISuperCollapsed: 0
  m_Owners:
  - {fileID: 114571923405776042}
  - {fileID: 114658178759232994}
  - {fileID: 114823831646293064}
  m_Capacity: 65536
  m_Space: 0
--- !u!114 &114613810723286314
MonoBehaviour:
  m_ObjectHideFlags: 1
  m_CorrespondingSourceObject: {fileID: 0}
  m_PrefabInternal: {fileID: 0}
  m_GameObject: {fileID: 0}
  m_Enabled: 1
  m_EditorHideFlags: 0
  m_Script: {fileID: 11500000, guid: ac39bd03fca81b849929b9c966f1836a, type: 3}
  m_Name: VFXSlotFloat3
  m_EditorClassIdentifier: 
  m_Parent: {fileID: 114898416894772490}
  m_Children:
  - {fileID: 114250998323455600}
  - {fileID: 114258099101111446}
  - {fileID: 114099567611028338}
  m_UIPosition: {x: 0, y: 0}
  m_UICollapsed: 1
  m_UISuperCollapsed: 0
  m_MasterSlot: {fileID: 114898416894772490}
  m_MasterData:
    m_Owner: {fileID: 0}
    m_Value:
      m_Type:
        m_SerializableType: 
      m_SerializableObject: 
  m_Property:
    name: center
    m_serializedType:
      m_SerializableType: UnityEngine.Vector3, UnityEngine.CoreModule, Version=0.0.0.0,
        Culture=neutral, PublicKeyToken=null
    attributes:
    - m_Type: 3
      m_Min: -Infinity
      m_Max: Infinity
      m_Tooltip: The centre of the box.
      m_Regex: 
      m_RegexMaxLength: 0
  m_Direction: 0
  m_LinkedSlots:
  - {fileID: 114587010093769532}
--- !u!114 &114658178759232994
MonoBehaviour:
  m_ObjectHideFlags: 1
  m_CorrespondingSourceObject: {fileID: 0}
  m_PrefabInternal: {fileID: 0}
  m_GameObject: {fileID: 0}
  m_Enabled: 1
  m_EditorHideFlags: 0
  m_Script: {fileID: 11500000, guid: 2dc095764ededfa4bb32fa602511ea4b, type: 3}
  m_Name: VFXBasicUpdate
  m_EditorClassIdentifier: 
  m_Parent: {fileID: 114190878345431950}
  m_Children: []
  m_UIPosition: {x: 3531.748, y: 115.05521}
  m_UICollapsed: 0
  m_UISuperCollapsed: 0
  m_InputSlots: []
  m_OutputSlots: []
  m_Data: {fileID: 114591868403027336}
  m_InputFlowSlot:
  - link:
    - context: {fileID: 114571923405776042}
      slotIndex: 0
  m_OutputFlowSlot:
  - link:
    - context: {fileID: 114823831646293064}
      slotIndex: 0
  integration: 0
--- !u!114 &114663270059283082
MonoBehaviour:
  m_ObjectHideFlags: 1
  m_CorrespondingSourceObject: {fileID: 0}
  m_PrefabInternal: {fileID: 0}
  m_GameObject: {fileID: 0}
  m_Enabled: 1
  m_EditorHideFlags: 0
  m_Script: {fileID: 11500000, guid: a971fa2e110a0ac42ac1d8dae408704b, type: 3}
  m_Name: SetAttribute
  m_EditorClassIdentifier: 
  m_Parent: {fileID: 114823831646293064}
  m_Children: []
  m_UIPosition: {x: 0, y: 0}
  m_UICollapsed: 1
  m_UISuperCollapsed: 0
  m_InputSlots:
  - {fileID: 114080382819234454}
  m_OutputSlots: []
  m_Disabled: 0
  attribute: sizeX
  Composition: 0
  Random: 0
--- !u!114 &114675632975273184
MonoBehaviour:
  m_ObjectHideFlags: 1
  m_CorrespondingSourceObject: {fileID: 0}
  m_PrefabInternal: {fileID: 0}
  m_GameObject: {fileID: 0}
  m_Enabled: 1
  m_EditorHideFlags: 0
  m_Script: {fileID: 11500000, guid: 87c154e0feeee864da39ba7591cf27e7, type: 3}
  m_Name: VFXSlotFloatN
  m_EditorClassIdentifier: 
  m_Parent: {fileID: 0}
  m_Children: []
  m_UIPosition: {x: 0, y: 0}
  m_UICollapsed: 1
  m_UISuperCollapsed: 0
  m_MasterSlot: {fileID: 114675632975273184}
  m_MasterData:
    m_Owner: {fileID: 114271927118743992}
    m_Value:
      m_Type:
        m_SerializableType: UnityEditor.VFX.FloatN, Assembly-CSharp-Editor-testable,
          Version=0.0.0.0, Culture=neutral, PublicKeyToken=null
      m_SerializableObject: '{"m_Components":[0.0]}'
  m_Property:
    name: b
    m_serializedType:
      m_SerializableType: UnityEditor.VFX.FloatN, Assembly-CSharp-Editor-testable,
        Version=0.0.0.0, Culture=neutral, PublicKeyToken=null
    attributes: []
  m_Direction: 0
  m_LinkedSlots:
  - {fileID: 114798257742309368}
--- !u!114 &114700477181914002
MonoBehaviour:
  m_ObjectHideFlags: 1
  m_CorrespondingSourceObject: {fileID: 0}
  m_PrefabInternal: {fileID: 0}
  m_GameObject: {fileID: 0}
  m_Enabled: 1
  m_EditorHideFlags: 0
  m_Script: {fileID: 11500000, guid: 87c154e0feeee864da39ba7591cf27e7, type: 3}
  m_Name: VFXSlotFloatN
  m_EditorClassIdentifier: 
  m_Parent: {fileID: 0}
  m_Children: []
  m_UIPosition: {x: 0, y: 0}
  m_UICollapsed: 1
  m_UISuperCollapsed: 0
  m_MasterSlot: {fileID: 114700477181914002}
  m_MasterData:
    m_Owner: {fileID: 114399292369159298}
    m_Value:
      m_Type:
        m_SerializableType: UnityEditor.VFX.FloatN, Assembly-CSharp-Editor-testable,
          Version=0.0.0.0, Culture=neutral, PublicKeyToken=null
      m_SerializableObject: '{"m_Components":[1.0]}'
  m_Property:
    name: b
    m_serializedType:
      m_SerializableType: UnityEditor.VFX.FloatN, Assembly-CSharp-Editor-testable,
        Version=0.0.0.0, Culture=neutral, PublicKeyToken=null
    attributes: []
  m_Direction: 0
  m_LinkedSlots:
  - {fileID: 114089541377191232}
--- !u!114 &114770062067690566
MonoBehaviour:
  m_ObjectHideFlags: 1
  m_CorrespondingSourceObject: {fileID: 0}
  m_PrefabInternal: {fileID: 0}
  m_GameObject: {fileID: 0}
  m_Enabled: 1
  m_EditorHideFlags: 0
  m_Script: {fileID: 11500000, guid: 87c154e0feeee864da39ba7591cf27e7, type: 3}
  m_Name: VFXSlotFloatN
  m_EditorClassIdentifier: 
  m_Parent: {fileID: 0}
  m_Children: []
  m_UIPosition: {x: 0, y: 0}
  m_UICollapsed: 1
  m_UISuperCollapsed: 0
  m_MasterSlot: {fileID: 114770062067690566}
  m_MasterData:
    m_Owner: {fileID: 114063346275715502}
    m_Value:
      m_Type:
        m_SerializableType: UnityEditor.VFX.FloatN, Assembly-CSharp-Editor-testable,
          Version=0.0.0.0, Culture=neutral, PublicKeyToken=null
      m_SerializableObject: '{"m_Components":[0.0]}'
  m_Property:
    name: x
    m_serializedType:
      m_SerializableType: UnityEditor.VFX.FloatN, Assembly-CSharp-Editor-testable,
        Version=0.0.0.0, Culture=neutral, PublicKeyToken=null
    attributes:
    - m_Type: 3
      m_Min: -Infinity
      m_Max: Infinity
      m_Tooltip: The operand.
      m_Regex: 
      m_RegexMaxLength: 0
  m_Direction: 0
  m_LinkedSlots:
  - {fileID: 114427896611424840}
--- !u!114 &114772686465911632
MonoBehaviour:
  m_ObjectHideFlags: 1
  m_CorrespondingSourceObject: {fileID: 0}
  m_PrefabInternal: {fileID: 0}
  m_GameObject: {fileID: 0}
  m_Enabled: 1
  m_EditorHideFlags: 0
  m_Script: {fileID: 11500000, guid: 73a13919d81fb7444849bae8b5c812a2, type: 3}
  m_Name: VFXBasicSpawner
  m_EditorClassIdentifier: 
  m_Parent: {fileID: 114190878345431950}
  m_Children:
  - {fileID: 114546344818435080}
  m_UIPosition: {x: 3427.2444, y: -814.5454}
  m_UICollapsed: 0
  m_UISuperCollapsed: 0
  m_InputSlots: []
  m_OutputSlots: []
  m_Data: {fileID: 0}
  m_InputFlowSlot:
  - link: []
  - link: []
  m_OutputFlowSlot:
  - link:
    - context: {fileID: 114571923405776042}
      slotIndex: 0
--- !u!114 &114798257742309368
MonoBehaviour:
  m_ObjectHideFlags: 1
  m_CorrespondingSourceObject: {fileID: 0}
  m_PrefabInternal: {fileID: 0}
  m_GameObject: {fileID: 0}
  m_Enabled: 1
  m_EditorHideFlags: 0
  m_Script: {fileID: 11500000, guid: f780aa281814f9842a7c076d436932e7, type: 3}
  m_Name: VFXSlotFloat
  m_EditorClassIdentifier: 
  m_Parent: {fileID: 0}
  m_Children: []
  m_UIPosition: {x: 0, y: 0}
  m_UICollapsed: 1
  m_UISuperCollapsed: 0
  m_MasterSlot: {fileID: 114798257742309368}
  m_MasterData:
    m_Owner: {fileID: 114945241805470308}
    m_Value:
      m_Type:
        m_SerializableType: System.Single, mscorlib, Version=2.0.0.0, Culture=neutral,
          PublicKeyToken=b77a5c561934e089
      m_SerializableObject: 
  m_Property:
    name: TotalTime
    m_serializedType:
      m_SerializableType: System.Single, mscorlib, Version=2.0.0.0, Culture=neutral,
        PublicKeyToken=b77a5c561934e089
    attributes: []
  m_Direction: 1
  m_LinkedSlots:
  - {fileID: 114675632975273184}
--- !u!114 &114823831646293064
MonoBehaviour:
  m_ObjectHideFlags: 1
  m_CorrespondingSourceObject: {fileID: 0}
  m_PrefabInternal: {fileID: 0}
  m_GameObject: {fileID: 0}
  m_Enabled: 1
  m_EditorHideFlags: 0
  m_Script: {fileID: 11500000, guid: a0b9e6b9139e58d4c957ec54595da7d3, type: 3}
  m_Name: VFXQuadOutput
  m_EditorClassIdentifier: 
  m_Parent: {fileID: 114190878345431950}
  m_Children:
  - {fileID: 114663270059283082}
  - {fileID: 114479405765983972}
  - {fileID: 114498596232787114}
  m_UIPosition: {x: 3428.8914, y: 471.33606}
  m_UICollapsed: 0
  m_UISuperCollapsed: 0
  m_InputSlots:
  - {fileID: 114507805763603914}
  m_OutputSlots: []
  m_Data: {fileID: 114591868403027336}
  m_InputFlowSlot:
  - link:
    - context: {fileID: 114658178759232994}
      slotIndex: 0
  m_OutputFlowSlot:
  - link: []
  blendMode: 1
  cullMode: 0
  zWriteMode: 0
  zTestMode: 0
  flipbookMode: 0
  useSoftParticle: 0
  sortPriority: 0
  indirectDraw: 0
  preRefraction: 0
  useGeometryShader: 0
--- !u!114 &114846533399427686
MonoBehaviour:
  m_ObjectHideFlags: 1
  m_CorrespondingSourceObject: {fileID: 0}
  m_PrefabInternal: {fileID: 0}
  m_GameObject: {fileID: 0}
  m_Enabled: 1
  m_EditorHideFlags: 0
  m_Script: {fileID: 11500000, guid: f780aa281814f9842a7c076d436932e7, type: 3}
  m_Name: VFXSlotFloat
  m_EditorClassIdentifier: 
  m_Parent: {fileID: 0}
  m_Children: []
  m_UIPosition: {x: 0, y: 0}
  m_UICollapsed: 1
  m_UISuperCollapsed: 0
  m_MasterSlot: {fileID: 114846533399427686}
  m_MasterData:
    m_Owner: {fileID: 114063346275715502}
    m_Value:
      m_Type:
        m_SerializableType: System.Single, mscorlib, Version=2.0.0.0, Culture=neutral,
          PublicKeyToken=b77a5c561934e089
      m_SerializableObject: 
  m_Property:
    name: o
    m_serializedType:
      m_SerializableType: System.Single, mscorlib, Version=2.0.0.0, Culture=neutral,
        PublicKeyToken=b77a5c561934e089
    attributes: []
  m_Direction: 1
  m_LinkedSlots:
  - {fileID: 114342804572643104}
--- !u!114 &114853957764547520
MonoBehaviour:
  m_ObjectHideFlags: 1
  m_CorrespondingSourceObject: {fileID: 0}
  m_PrefabInternal: {fileID: 0}
  m_GameObject: {fileID: 0}
  m_Enabled: 1
  m_EditorHideFlags: 0
  m_Script: {fileID: 11500000, guid: f780aa281814f9842a7c076d436932e7, type: 3}
  m_Name: VFXSlotFloat
  m_EditorClassIdentifier: 
  m_Parent: {fileID: 114587010093769532}
  m_Children: []
  m_UIPosition: {x: 0, y: 0}
  m_UICollapsed: 1
  m_UISuperCollapsed: 0
  m_MasterSlot: {fileID: 114587010093769532}
  m_MasterData:
    m_Owner: {fileID: 0}
    m_Value:
      m_Type:
        m_SerializableType: 
      m_SerializableObject: 
  m_Property:
    name: y
    m_serializedType:
      m_SerializableType: System.Single, mscorlib, Version=2.0.0.0, Culture=neutral,
        PublicKeyToken=b77a5c561934e089
    attributes: []
  m_Direction: 1
  m_LinkedSlots: []
--- !u!114 &114880071494137674
MonoBehaviour:
  m_ObjectHideFlags: 1
  m_CorrespondingSourceObject: {fileID: 0}
  m_PrefabInternal: {fileID: 0}
  m_GameObject: {fileID: 0}
  m_Enabled: 1
  m_EditorHideFlags: 0
  m_Script: {fileID: 11500000, guid: 330e0fca1717dde4aaa144f48232aa64, type: 3}
  m_Name: VFXParameter
  m_EditorClassIdentifier: 
  m_Parent: {fileID: 114190878345431950}
  m_Children: []
  m_UIPosition: {x: 2466.652, y: 116.170204}
  m_UICollapsed: 0
  m_UISuperCollapsed: 0
  m_InputSlots: []
  m_OutputSlots:
  - {fileID: 114089541377191232}
  m_exposedName: axis
  m_exposed: 0
  m_Order: 0
  m_Min:
    m_Type:
      m_SerializableType: 
    m_SerializableObject: 
  m_Max:
    m_Type:
      m_SerializableType: 
    m_SerializableObject: 
  m_Nodes: []
--- !u!114 &114886259534172262
MonoBehaviour:
  m_ObjectHideFlags: 1
  m_CorrespondingSourceObject: {fileID: 0}
  m_PrefabInternal: {fileID: 0}
  m_GameObject: {fileID: 0}
  m_Enabled: 1
  m_EditorHideFlags: 0
  m_Script: {fileID: 11500000, guid: ac39bd03fca81b849929b9c966f1836a, type: 3}
  m_Name: VFXSlotFloat3
  m_EditorClassIdentifier: 
  m_Parent: {fileID: 0}
  m_Children:
  - {fileID: 114586708889774204}
  - {fileID: 114283661946716680}
  - {fileID: 114491403854480532}
  m_UIPosition: {x: 0, y: 0}
  m_UICollapsed: 1
  m_UISuperCollapsed: 0
  m_MasterSlot: {fileID: 114886259534172262}
  m_MasterData:
    m_Owner: {fileID: 114962349886332802}
    m_Value:
      m_Type:
        m_SerializableType: UnityEngine.Vector3, UnityEngine.CoreModule, Version=0.0.0.0,
          Culture=neutral, PublicKeyToken=null
      m_SerializableObject: '{"x":0.0,"y":0.0,"z":0.0}'
  m_Property:
    name: Position
    m_serializedType:
      m_SerializableType: UnityEngine.Vector3, UnityEngine.CoreModule, Version=0.0.0.0,
        Culture=neutral, PublicKeyToken=null
    attributes: []
  m_Direction: 0
  m_LinkedSlots:
  - {fileID: 114587010093769532}
--- !u!114 &114887442911679238
MonoBehaviour:
  m_ObjectHideFlags: 1
  m_CorrespondingSourceObject: {fileID: 0}
  m_PrefabInternal: {fileID: 0}
  m_GameObject: {fileID: 0}
  m_Enabled: 1
  m_EditorHideFlags: 0
  m_Script: {fileID: 11500000, guid: f780aa281814f9842a7c076d436932e7, type: 3}
  m_Name: VFXSlotFloat
  m_EditorClassIdentifier: 
  m_Parent: {fileID: 0}
  m_Children: []
  m_UIPosition: {x: 0, y: 0}
  m_UICollapsed: 1
  m_UISuperCollapsed: 0
  m_MasterSlot: {fileID: 114887442911679238}
  m_MasterData:
    m_Owner: {fileID: 114220971160679732}
    m_Value:
      m_Type:
        m_SerializableType: System.Single, mscorlib, Version=2.0.0.0, Culture=neutral,
          PublicKeyToken=b77a5c561934e089
      m_SerializableObject: 0
  m_Property:
    name: o
    m_serializedType:
      m_SerializableType: System.Single, mscorlib, Version=2.0.0.0, Culture=neutral,
        PublicKeyToken=b77a5c561934e089
    attributes: []
  m_Direction: 1
  m_LinkedSlots:
  - {fileID: 114101901453820152}
--- !u!114 &114891364551733592
MonoBehaviour:
  m_ObjectHideFlags: 1
  m_CorrespondingSourceObject: {fileID: 0}
  m_PrefabInternal: {fileID: 0}
  m_GameObject: {fileID: 0}
  m_Enabled: 1
  m_EditorHideFlags: 0
  m_Script: {fileID: 11500000, guid: f780aa281814f9842a7c076d436932e7, type: 3}
  m_Name: VFXSlotFloat
  m_EditorClassIdentifier: 
  m_Parent: {fileID: 0}
  m_Children: []
  m_UIPosition: {x: 0, y: 0}
  m_UICollapsed: 1
  m_UISuperCollapsed: 0
  m_MasterSlot: {fileID: 114891364551733592}
  m_MasterData:
    m_Owner: {fileID: 114546344818435080}
    m_Value:
      m_Type:
        m_SerializableType: System.Single, mscorlib, Version=2.0.0.0, Culture=neutral,
          PublicKeyToken=b77a5c561934e089
      m_SerializableObject: 128
  m_Property:
    name: Rate
    m_serializedType:
      m_SerializableType: System.Single, mscorlib, Version=2.0.0.0, Culture=neutral,
        PublicKeyToken=b77a5c561934e089
    attributes:
    - m_Type: 1
      m_Min: 0
      m_Max: Infinity
      m_Tooltip: 
      m_Regex: 
      m_RegexMaxLength: 0
  m_Direction: 0
  m_LinkedSlots: []
--- !u!114 &114898416894772490
MonoBehaviour:
  m_ObjectHideFlags: 1
  m_CorrespondingSourceObject: {fileID: 0}
  m_PrefabInternal: {fileID: 0}
  m_GameObject: {fileID: 0}
  m_Enabled: 1
  m_EditorHideFlags: 0
  m_Script: {fileID: 11500000, guid: 1b605c022ee79394a8a776c0869b3f9a, type: 3}
  m_Name: VFXSlot
  m_EditorClassIdentifier: 
  m_Parent: {fileID: 0}
  m_Children:
  - {fileID: 114613810723286314}
  - {fileID: 114332507836999528}
  m_UIPosition: {x: 0, y: 0}
  m_UICollapsed: 0
  m_UISuperCollapsed: 0
  m_MasterSlot: {fileID: 114898416894772490}
  m_MasterData:
    m_Owner: {fileID: 114571923405776042}
    m_Value:
      m_Type:
        m_SerializableType: UnityEditor.VFX.AABox, Assembly-CSharp-Editor-testable,
          Version=0.0.0.0, Culture=neutral, PublicKeyToken=null
      m_SerializableObject: '{"space":0,"center":{"x":0.0,"y":0.0,"z":0.0},"size":{"x":0.4000000059604645,"y":0.10000000149011612,"z":0.10000000149011612}}'
  m_Property:
    name: bounds
    m_serializedType:
      m_SerializableType: UnityEditor.VFX.AABox, Assembly-CSharp-Editor-testable,
        Version=0.0.0.0, Culture=neutral, PublicKeyToken=null
    attributes: []
  m_Direction: 0
  m_LinkedSlots: []
--- !u!114 &114942904734927564
MonoBehaviour:
  m_ObjectHideFlags: 1
  m_CorrespondingSourceObject: {fileID: 0}
  m_PrefabInternal: {fileID: 0}
  m_GameObject: {fileID: 0}
  m_Enabled: 1
  m_EditorHideFlags: 0
  m_Script: {fileID: 11500000, guid: a971fa2e110a0ac42ac1d8dae408704b, type: 3}
  m_Name: SetAttribute
  m_EditorClassIdentifier: 
  m_Parent: {fileID: 114571923405776042}
  m_Children: []
  m_UIPosition: {x: 0, y: 0}
  m_UICollapsed: 0
  m_UISuperCollapsed: 0
  m_InputSlots:
  - {fileID: 114024329143904430}
  m_OutputSlots: []
  m_Disabled: 0
  attribute: lifetime
  Composition: 0
  Random: 0
--- !u!114 &114945241805470308
MonoBehaviour:
  m_ObjectHideFlags: 1
  m_CorrespondingSourceObject: {fileID: 0}
  m_PrefabInternal: {fileID: 0}
  m_GameObject: {fileID: 0}
  m_Enabled: 1
  m_EditorHideFlags: 0
  m_Script: {fileID: 11500000, guid: 7d33fb94df928ef4c986f97607706b82, type: 3}
  m_Name: VFXBuiltInParameter
  m_EditorClassIdentifier: 
  m_Parent: {fileID: 114190878345431950}
  m_Children: []
  m_UIPosition: {x: 2212.745, y: -18.449188}
  m_UICollapsed: 0
  m_UISuperCollapsed: 0
  m_InputSlots: []
  m_OutputSlots:
  - {fileID: 114798257742309368}
  m_expressionOp: 7
--- !u!114 &114962349886332802
MonoBehaviour:
  m_ObjectHideFlags: 1
  m_CorrespondingSourceObject: {fileID: 0}
  m_PrefabInternal: {fileID: 0}
  m_GameObject: {fileID: 0}
  m_Enabled: 1
  m_EditorHideFlags: 0
  m_Script: {fileID: 11500000, guid: a971fa2e110a0ac42ac1d8dae408704b, type: 3}
  m_Name: SetAttribute
  m_EditorClassIdentifier: 
  m_Parent: {fileID: 114571923405776042}
  m_Children: []
  m_UIPosition: {x: 0, y: 0}
  m_UICollapsed: 0
  m_UISuperCollapsed: 0
  m_InputSlots:
  - {fileID: 114886259534172262}
  m_OutputSlots: []
  m_Disabled: 0
  attribute: position
  Composition: 0
  Random: 0
--- !u!114 &114978308560370868
MonoBehaviour:
  m_ObjectHideFlags: 1
  m_CorrespondingSourceObject: {fileID: 0}
  m_PrefabInternal: {fileID: 0}
  m_GameObject: {fileID: 0}
  m_Enabled: 1
  m_EditorHideFlags: 0
  m_Script: {fileID: 11500000, guid: 76f778ff57c4e8145b9681fe3268d8e9, type: 3}
  m_Name: VFXSlotGradient
  m_EditorClassIdentifier: 
  m_Parent: {fileID: 0}
  m_Children: []
  m_UIPosition: {x: 0, y: 0}
  m_UICollapsed: 1
  m_UISuperCollapsed: 0
  m_MasterSlot: {fileID: 114978308560370868}
  m_MasterData:
    m_Owner: {fileID: 114479405765983972}
    m_Value:
      m_Type:
        m_SerializableType: UnityEngine.Gradient, UnityEngine.CoreModule, Version=0.0.0.0,
          Culture=neutral, PublicKeyToken=null
      m_SerializableObject: '{"colorKeys":[{"color":{"r":1.0,"g":0.0686105489730835,"b":0.0,"a":1.0},"time":0.0},{"color":{"r":1.0,"g":0.5448049306869507,"b":0.0,"a":1.0},"time":0.13426412642002107},{"color":{"r":1.0,"g":1.0,"b":0.0,"a":1.0},"time":0.2826123535633087},{"color":{"r":0.6315848231315613,"g":0.8014705777168274,"b":0.15322232246398927,"a":1.0},"time":0.43990233540534975},{"color":{"r":0.0,"g":0.7103447914123535,"b":1.0,"a":1.0},"time":0.6291599869728088},{"color":{"r":0.0,"g":0.08965492248535156,"b":1.0,"a":1.0},"time":0.8209658861160278},{"color":{"r":0.7867439985275269,"g":0.22229021787643434,"b":0.8197048306465149,"a":1.0},"time":1.0}],"alphaKeys":[{"alpha":1.0,"time":0.0},{"alpha":1.0,"time":1.0}],"gradientMode":0}'
  m_Property:
    name: gradient
    m_serializedType:
      m_SerializableType: UnityEngine.Gradient, UnityEngine.CoreModule, Version=0.0.0.0,
        Culture=neutral, PublicKeyToken=null
    attributes:
    - m_Type: 3
      m_Min: -Infinity
      m_Max: Infinity
      m_Tooltip: The over-life Gradient
      m_Regex: 
      m_RegexMaxLength: 0
  m_Direction: 0
  m_LinkedSlots: []
--- !u!2058629509 &8926484042661614526
VisualEffectAsset:
  m_ObjectHideFlags: 0
  m_CorrespondingSourceObject: {fileID: 0}
  m_PrefabInternal: {fileID: 0}
  m_Name: 16_CullingMode_BoundUpdate
  m_Graph: {fileID: 114190878345431950}
  m_Expressions:
    m_Expressions:
    - op: 7
      valueIndex: 0
      data[0]: -1
      data[1]: -1
      data[2]: -1
      data[3]: -1
    - op: 1
      valueIndex: 1
      data[0]: -1
      data[1]: -1
      data[2]: -1
      data[3]: 1
    - op: 23
      valueIndex: 2
      data[0]: 1
      data[1]: 0
      data[2]: -1
      data[3]: 1
    - op: 1
      valueIndex: 3
      data[0]: -1
      data[1]: -1
      data[2]: -1
      data[3]: 1
    - op: 23
      valueIndex: 4
      data[0]: 2
      data[1]: 3
      data[2]: -1
      data[3]: 1
    - op: 11
      valueIndex: 5
      data[0]: 4
      data[1]: -1
      data[2]: -1
      data[3]: 1
    - op: 1
      valueIndex: 6
      data[0]: -1
      data[1]: -1
      data[2]: -1
      data[3]: 3
    - op: 1
      valueIndex: 9
      data[0]: -1
      data[1]: -1
      data[2]: -1
      data[3]: 1
    - op: 3
      valueIndex: 10
      data[0]: 5
      data[1]: 5
      data[2]: 5
      data[3]: -1
    - op: 1
      valueIndex: 13
      data[0]: -1
      data[1]: -1
      data[2]: -1
      data[3]: 1
    - op: 1
      valueIndex: 14
      data[0]: -1
      data[1]: -1
      data[2]: -1
      data[3]: 1
    - op: 1
      valueIndex: 15
      data[0]: -1
      data[1]: -1
      data[2]: -1
      data[3]: 14
    - op: 1
      valueIndex: 16
      data[0]: -1
      data[1]: -1
      data[2]: -1
      data[3]: 1
    - op: 3
      valueIndex: 17
      data[0]: 7
      data[1]: 7
      data[2]: 7
      data[3]: -1
    - op: 1
      valueIndex: 20
      data[0]: -1
      data[1]: -1
      data[2]: -1
      data[3]: 1
    - op: 1
      valueIndex: 21
      data[0]: -1
      data[1]: -1
      data[2]: -1
      data[3]: 1
    - op: 21
      valueIndex: 22
      data[0]: 8
      data[1]: 6
      data[2]: -1
      data[3]: 3
    - op: 1
      valueIndex: 25
      data[0]: -1
      data[1]: -1
      data[2]: -1
      data[3]: 1
    - op: 41
      valueIndex: 26
      data[0]: 11
      data[1]: -1
      data[2]: -1
      data[3]: 0
    - op: 1
      valueIndex: 27
      data[0]: -1
      data[1]: -1
      data[2]: -1
      data[3]: 7
    - op: 6
      valueIndex: 29
      data[0]: -1
      data[1]: -1
      data[2]: -1
      data[3]: -1
    - op: 3
      valueIndex: 30
      data[0]: 10
      data[1]: 9
      data[2]: 12
      data[3]: -1
    - op: 26
      valueIndex: 33
      data[0]: 14
      data[1]: 15
      data[2]: -1
      data[3]: 1
    - op: 1
      valueIndex: 34
      data[0]: -1
      data[1]: -1
      data[2]: -1
      data[3]: 1
    - op: 21
      valueIndex: 35
      data[0]: 16
      data[1]: 13
      data[2]: -1
      data[3]: 3
    m_NeedsLocalToWorld: 0
    m_NeedsWorldToLocal: 0
  m_ExposedExpressions:
  - nameId: phase_axis
    index: 1
  m_PropertySheet:
    m_Float:
      m_Array:
      - m_ExpressionIndex: 1
        m_Value: 0
      - m_ExpressionIndex: 3
        m_Value: 0
      - m_ExpressionIndex: 7
        m_Value: 1
      - m_ExpressionIndex: 9
        m_Value: 0.1
      - m_ExpressionIndex: 10
        m_Value: 0.4
      - m_ExpressionIndex: 12
        m_Value: 0.1
      - m_ExpressionIndex: 14
        m_Value: 128
      - m_ExpressionIndex: 15
        m_Value: 0
      - m_ExpressionIndex: 17
        m_Value: 0.1
      - m_ExpressionIndex: 23
        m_Value: 0.1
    m_Vector2f:
      m_Array: []
    m_Vector3f:
      m_Array:
      - m_ExpressionIndex: 6
        m_Value: {x: 5, y: 0, z: 0}
    m_Vector4f:
      m_Array: []
    m_Uint:
      m_Array: []
    m_Int:
      m_Array: []
    m_Matrix4x4f:
      m_Array: []
    m_AnimationCurve:
      m_Array: []
    m_Gradient:
      m_Array:
      - m_ExpressionIndex: 11
        m_Value:
          serializedVersion: 2
          key0: {r: 1, g: 0.06861055, b: 0, a: 1}
          key1: {r: 1, g: 0.54480493, b: 0, a: 1}
          key2: {r: 1, g: 1, b: 0, a: 0}
          key3: {r: 0.6315848, g: 0.8014706, b: 0.15322232, a: 0}
          key4: {r: 0, g: 0.7103448, b: 1, a: 0}
          key5: {r: 0, g: 0.08965492, b: 1, a: 0}
          key6: {r: 0.786744, g: 0.22229022, b: 0.81970483, a: 0}
          key7: {r: 0, g: 0, b: 0, a: 0}
          ctime0: 0
          ctime1: 8799
          ctime2: 18521
          ctime3: 28829
          ctime4: 41232
          ctime5: 53802
          ctime6: 65535
          ctime7: 0
          atime0: 0
          atime1: 65535
          atime2: 0
          atime3: 0
          atime4: 0
          atime5: 0
          atime6: 0
          atime7: 0
          m_Mode: 0
          m_NumColorKeys: 7
          m_NumAlphaKeys: 2
    m_NamedObject:
      m_Array:
      - m_ExpressionIndex: 19
        m_Value: {fileID: 2800000, guid: 276d9e395ae18fe40a9b4988549f2349, type: 3}
    m_Bool:
      m_Array: []
  m_Buffers:
  - type: 1
    size: 458752
    capacity: 65536
    layout:
    - name: lifetime
      type: 1
      offset:
        bucket: 0
        structure: 1
        element: 0
    - name: position
      type: 3
      offset:
        bucket: 65536
        structure: 4
        element: 0
    - name: alive
      type: 17
      offset:
        bucket: 327680
        structure: 2
        element: 0
    - name: age
      type: 1
      offset:
        bucket: 327680
        structure: 2
        element: 1
  - type: 1
    size: 1
    capacity: 1
    layout:
    - name: spawnCount
      type: 1
      offset:
        bucket: 0
        structure: 1
        element: 0
  - type: 2
    size: 65536
    capacity: 0
    layout: []
  - type: 1
    size: 1
    capacity: 0
    layout: []
  m_CPUBuffers:
  - capacity: 1
    stride: 1
    layout:
    - name: spawnCount
      type: 1
      offset:
        bucket: 0
        structure: 1
        element: 0
    initialData:
      data: 00000000
  - capacity: 1
    stride: 1
    layout:
    - name: spawnCount
      type: 1
      offset:
        bucket: 0
        structure: 1
        element: 0
    initialData:
      data: 00000000
  m_Systems:
  - type: 0
    flags: 0
    capacity: 0
<<<<<<< HEAD
    layer: 0
=======
    layer: 4294967295
>>>>>>> e7016c81
    buffers:
    - nameId: spawner_output
      index: 1
    values: []
    tasks:
    - type: 268435456
      buffers: []
      values:
      - nameId: Rate
        index: 22
      params: []
      processor: {fileID: 0}
  - type: 1
    flags: 1
    capacity: 65536
    layer: 4294967295
    buffers:
    - nameId: attributeBuffer
      index: 0
    - nameId: sourceAttributeBuffer
      index: 1
    - nameId: deadList
      index: 2
    - nameId: deadListCount
      index: 3
    - nameId: spawner_input
      index: 1
    values:
    - nameId: bounds_center
      index: 24
    - nameId: bounds_size
      index: 21
    tasks:
    - type: 536870912
      buffers:
      - nameId: attributeBuffer
        index: 0
      - nameId: deadListIn
        index: 2
      - nameId: deadListCount
        index: 3
      - nameId: sourceAttributeBuffer
        index: 1
      values:
      - nameId: Lifetime_b
        index: 23
      - nameId: Position_c
        index: 24
      params:
      - nameId: bounds_center
        index: 24
      - nameId: bounds_size
        index: 21
<<<<<<< HEAD
      processor: {fileID: 7200000, guid: 480765cb934bed946896239c8d40e92f, type: 3}
=======
      processor: {fileID: 7200000, guid: e572e966c8dd12249bc4be36f78bd81c, type: 3}
>>>>>>> e7016c81
    - type: 805306368
      buffers:
      - nameId: attributeBuffer
        index: 0
      - nameId: deadListOut
        index: 2
      values:
      - nameId: deltaTime_b
        index: 20
      params: []
<<<<<<< HEAD
      processor: {fileID: 7200000, guid: ee6909b9ba70a69449a811e7640a5d23, type: 3}
=======
      processor: {fileID: 7200000, guid: 87a8462e363c04545838bf8746f4b1b6, type: 3}
>>>>>>> e7016c81
    - type: 1073741826
      buffers:
      - nameId: attributeBuffer
        index: 0
      values:
      - nameId: SizeX_b
        index: 17
      - nameId: gradient_c
        index: 18
      - nameId: mainTexture
        index: 19
      params:
      - nameId: sortPriority
        index: 0
<<<<<<< HEAD
      processor: {fileID: 4800000, guid: 9815b6d947c13d143afc4835ba83f702, type: 3}
=======
      processor: {fileID: 4800000, guid: 59188355be237364c9c9e37c575ff6a3, type: 3}
>>>>>>> e7016c81
  m_Events:
  - name: OnPlay
    playSystems: 00000000
    stopSystems: 
  - name: OnStop
    playSystems: 
    stopSystems: 00000000
  m_RendererSettings:
    motionVectorGenerationMode: 0
    shadowCastingMode: 0
    receiveShadows: 0
    reflectionProbeUsage: 0
    lightProbeUsage: 0
  m_CullingFlags: 1
  m_RuntimeVersion: 3<|MERGE_RESOLUTION|>--- conflicted
+++ resolved
@@ -1995,11 +1995,7 @@
   - type: 0
     flags: 0
     capacity: 0
-<<<<<<< HEAD
-    layer: 0
-=======
     layer: 4294967295
->>>>>>> e7016c81
     buffers:
     - nameId: spawner_output
       index: 1
@@ -2053,11 +2049,7 @@
         index: 24
       - nameId: bounds_size
         index: 21
-<<<<<<< HEAD
-      processor: {fileID: 7200000, guid: 480765cb934bed946896239c8d40e92f, type: 3}
-=======
       processor: {fileID: 7200000, guid: e572e966c8dd12249bc4be36f78bd81c, type: 3}
->>>>>>> e7016c81
     - type: 805306368
       buffers:
       - nameId: attributeBuffer
@@ -2068,11 +2060,7 @@
       - nameId: deltaTime_b
         index: 20
       params: []
-<<<<<<< HEAD
-      processor: {fileID: 7200000, guid: ee6909b9ba70a69449a811e7640a5d23, type: 3}
-=======
       processor: {fileID: 7200000, guid: 87a8462e363c04545838bf8746f4b1b6, type: 3}
->>>>>>> e7016c81
     - type: 1073741826
       buffers:
       - nameId: attributeBuffer
@@ -2087,11 +2075,7 @@
       params:
       - nameId: sortPriority
         index: 0
-<<<<<<< HEAD
-      processor: {fileID: 4800000, guid: 9815b6d947c13d143afc4835ba83f702, type: 3}
-=======
       processor: {fileID: 4800000, guid: 59188355be237364c9c9e37c575ff6a3, type: 3}
->>>>>>> e7016c81
   m_Events:
   - name: OnPlay
     playSystems: 00000000
