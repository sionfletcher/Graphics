%YAML 1.1
%TAG !u! tag:unity3d.com,2011:
--- !u!114 &114000249013059610
MonoBehaviour:
  m_ObjectHideFlags: 1
  m_CorrespondingSourceObject: {fileID: 0}
  m_PrefabInternal: {fileID: 0}
  m_GameObject: {fileID: 0}
  m_Enabled: 1
  m_EditorHideFlags: 0
  m_Script: {fileID: 11500000, guid: f780aa281814f9842a7c076d436932e7, type: 3}
  m_Name: VFXSlotFloat
  m_EditorClassIdentifier: 
  m_Parent: {fileID: 0}
  m_Children: []
  m_UIPosition: {x: 0, y: 0}
  m_UICollapsed: 1
  m_UISuperCollapsed: 0
  m_MasterSlot: {fileID: 114000249013059610}
  m_MasterData:
    m_Owner: {fileID: 114883585790621896}
    m_Value:
      m_Type:
        m_SerializableType: System.Single, mscorlib, Version=2.0.0.0, Culture=neutral,
          PublicKeyToken=b77a5c561934e089
      m_SerializableObject: 0
  m_Property:
    name: Friction
    m_serializedType:
      m_SerializableType: System.Single, mscorlib, Version=2.0.0.0, Culture=neutral,
        PublicKeyToken=b77a5c561934e089
    attributes:
    - m_Type: 3
      m_Min: -Infinity
      m_Max: Infinity
      m_Tooltip: How much speed is lost after a collision.
    - m_Type: 1
      m_Min: 0
      m_Max: Infinity
      m_Tooltip: 
  m_Direction: 0
  m_LinkedSlots: []
--- !u!114 &114009626957548980
MonoBehaviour:
  m_ObjectHideFlags: 1
  m_CorrespondingSourceObject: {fileID: 0}
  m_PrefabInternal: {fileID: 0}
  m_GameObject: {fileID: 0}
  m_Enabled: 1
  m_EditorHideFlags: 0
  m_Script: {fileID: 11500000, guid: c5a01bfed03be414682c4e7fd9484667, type: 3}
  m_Name: VFXOperatorLinearInterpolate
  m_EditorClassIdentifier: 
  m_Parent: {fileID: 114713359854958158}
  m_Children: []
  m_UIPosition: {x: 2883.2668, y: 725.63684}
  m_UICollapsed: 0
  m_UISuperCollapsed: 0
  m_InputSlots:
  - {fileID: 114950434824149352}
  - {fileID: 114422298293528604}
  - {fileID: 114367584126150940}
  m_OutputSlots:
  - {fileID: 114097133960865156}
--- !u!114 &114010814789091134
MonoBehaviour:
  m_ObjectHideFlags: 1
  m_CorrespondingSourceObject: {fileID: 0}
  m_PrefabInternal: {fileID: 0}
  m_GameObject: {fileID: 0}
  m_Enabled: 1
  m_EditorHideFlags: 0
  m_Script: {fileID: 11500000, guid: 70a331b1d86cc8d4aa106ccbe0da5852, type: 3}
  m_Name: VFXSlotTexture2D
  m_EditorClassIdentifier: 
  m_Parent: {fileID: 0}
  m_Children: []
  m_UIPosition: {x: 0, y: 0}
  m_UICollapsed: 1
  m_UISuperCollapsed: 0
  m_MasterSlot: {fileID: 114010814789091134}
  m_MasterData:
    m_Owner: {fileID: 114303831766578312}
    m_Value:
      m_Type:
        m_SerializableType: UnityEngine.Texture2D, UnityEngine.CoreModule, Version=0.0.0.0,
          Culture=neutral, PublicKeyToken=null
      m_SerializableObject: '{"obj":{"fileID":2800000,"guid":"3e33dd45070966345a8e627750d2afd3","type":3}}'
  m_Property:
    name: mainTexture
    m_serializedType:
      m_SerializableType: UnityEngine.Texture2D, UnityEngine.CoreModule, Version=0.0.0.0,
        Culture=neutral, PublicKeyToken=null
    attributes: []
  m_Direction: 0
  m_LinkedSlots: []
--- !u!114 &114025120431280792
MonoBehaviour:
  m_ObjectHideFlags: 1
  m_CorrespondingSourceObject: {fileID: 0}
  m_PrefabInternal: {fileID: 0}
  m_GameObject: {fileID: 0}
  m_Enabled: 1
  m_EditorHideFlags: 0
  m_Script: {fileID: 11500000, guid: 1b605c022ee79394a8a776c0869b3f9a, type: 3}
  m_Name: VFXSlot
  m_EditorClassIdentifier: 
  m_Parent: {fileID: 114874794242705804}
  m_Children:
  - {fileID: 114081605484627898}
  - {fileID: 114126041411097214}
  m_UIPosition: {x: 0, y: 0}
  m_UICollapsed: 1
  m_UISuperCollapsed: 0
  m_MasterSlot: {fileID: 114874794242705804}
  m_MasterData:
    m_Owner: {fileID: 0}
    m_Value:
      m_Type:
        m_SerializableType: 
      m_SerializableObject: 
  m_Property:
    name: sphere
    m_serializedType:
      m_SerializableType: UnityEditor.VFX.Sphere, Assembly-CSharp-Editor-testable,
        Version=0.0.0.0, Culture=neutral, PublicKeyToken=null
    attributes: []
  m_Direction: 0
  m_LinkedSlots: []
--- !u!114 &114025127266457648
MonoBehaviour:
  m_ObjectHideFlags: 1
  m_CorrespondingSourceObject: {fileID: 0}
  m_PrefabInternal: {fileID: 0}
  m_GameObject: {fileID: 0}
  m_Enabled: 1
  m_EditorHideFlags: 0
  m_Script: {fileID: 11500000, guid: ac39bd03fca81b849929b9c966f1836a, type: 3}
  m_Name: VFXSlotFloat3
  m_EditorClassIdentifier: 
  m_Parent: {fileID: 0}
  m_Children:
  - {fileID: 114033376383553688}
  - {fileID: 114052862357001812}
  - {fileID: 114168124533639860}
  m_UIPosition: {x: 0, y: 0}
  m_UICollapsed: 1
  m_UISuperCollapsed: 0
  m_MasterSlot: {fileID: 114025127266457648}
  m_MasterData:
    m_Owner: {fileID: 114562634610743822}
    m_Value:
      m_Type:
        m_SerializableType: UnityEngine.Vector3, UnityEngine.CoreModule, Version=0.0.0.0,
          Culture=neutral, PublicKeyToken=null
      m_SerializableObject: '{"x":0.0,"y":0.0,"z":0.0}'
  m_Property:
    name: velocity
    m_serializedType:
      m_SerializableType: UnityEngine.Vector3, UnityEngine.CoreModule, Version=0.0.0.0,
        Culture=neutral, PublicKeyToken=null
    attributes: []
  m_Direction: 1
  m_LinkedSlots:
  - {fileID: 114457630835244914}
--- !u!114 &114031990529747602
MonoBehaviour:
  m_ObjectHideFlags: 1
  m_CorrespondingSourceObject: {fileID: 0}
  m_PrefabInternal: {fileID: 0}
  m_GameObject: {fileID: 0}
  m_Enabled: 1
  m_EditorHideFlags: 0
  m_Script: {fileID: 11500000, guid: f780aa281814f9842a7c076d436932e7, type: 3}
  m_Name: VFXSlotFloat
  m_EditorClassIdentifier: 
  m_Parent: {fileID: 114551134472462742}
  m_Children: []
  m_UIPosition: {x: 0, y: 0}
  m_UICollapsed: 1
  m_UISuperCollapsed: 0
  m_MasterSlot: {fileID: 114551134472462742}
  m_MasterData:
    m_Owner: {fileID: 0}
    m_Value:
      m_Type:
        m_SerializableType: 
      m_SerializableObject: 
  m_Property:
    name: y
    m_serializedType:
      m_SerializableType: System.Single, mscorlib, Version=2.0.0.0, Culture=neutral,
        PublicKeyToken=b77a5c561934e089
    attributes: []
  m_Direction: 0
  m_LinkedSlots: []
--- !u!114 &114033133520281462
MonoBehaviour:
  m_ObjectHideFlags: 1
  m_CorrespondingSourceObject: {fileID: 0}
  m_PrefabInternal: {fileID: 0}
  m_GameObject: {fileID: 0}
  m_Enabled: 1
  m_EditorHideFlags: 0
  m_Script: {fileID: 11500000, guid: 1b605c022ee79394a8a776c0869b3f9a, type: 3}
  m_Name: VFXSlot
  m_EditorClassIdentifier: 
  m_Parent: {fileID: 0}
  m_Children:
  - {fileID: 114665622536376714}
  - {fileID: 114830886013848898}
  m_UIPosition: {x: 0, y: 0}
  m_UICollapsed: 0
  m_UISuperCollapsed: 0
  m_MasterSlot: {fileID: 114033133520281462}
  m_MasterData:
    m_Owner: {fileID: 114883585790621896}
    m_Value:
      m_Type:
        m_SerializableType: UnityEditor.VFX.Sphere, Assembly-CSharp-Editor-testable,
          Version=0.0.0.0, Culture=neutral, PublicKeyToken=null
      m_SerializableObject: '{"space":0,"center":{"x":0.0,"y":0.0,"z":0.0},"radius":1.0}'
  m_Property:
    name: Sphere
    m_serializedType:
      m_SerializableType: UnityEditor.VFX.Sphere, Assembly-CSharp-Editor-testable,
        Version=0.0.0.0, Culture=neutral, PublicKeyToken=null
    attributes:
    - m_Type: 3
      m_Min: -Infinity
      m_Max: Infinity
      m_Tooltip: The collision sphere.
  m_Direction: 0
  m_LinkedSlots:
  - {fileID: 114544607760722526}
--- !u!114 &114033376383553688
MonoBehaviour:
  m_ObjectHideFlags: 1
  m_CorrespondingSourceObject: {fileID: 0}
  m_PrefabInternal: {fileID: 0}
  m_GameObject: {fileID: 0}
  m_Enabled: 1
  m_EditorHideFlags: 0
  m_Script: {fileID: 11500000, guid: f780aa281814f9842a7c076d436932e7, type: 3}
  m_Name: VFXSlotFloat
  m_EditorClassIdentifier: 
  m_Parent: {fileID: 114025127266457648}
  m_Children: []
  m_UIPosition: {x: 0, y: 0}
  m_UICollapsed: 1
  m_UISuperCollapsed: 0
  m_MasterSlot: {fileID: 114025127266457648}
  m_MasterData:
    m_Owner: {fileID: 0}
    m_Value:
      m_Type:
        m_SerializableType: 
      m_SerializableObject: 
  m_Property:
    name: x
    m_serializedType:
      m_SerializableType: System.Single, mscorlib, Version=2.0.0.0, Culture=neutral,
        PublicKeyToken=b77a5c561934e089
    attributes: []
  m_Direction: 1
  m_LinkedSlots: []
--- !u!114 &114036886090153582
MonoBehaviour:
  m_ObjectHideFlags: 1
  m_CorrespondingSourceObject: {fileID: 0}
  m_PrefabInternal: {fileID: 0}
  m_GameObject: {fileID: 0}
  m_Enabled: 1
  m_EditorHideFlags: 0
  m_Script: {fileID: 11500000, guid: f780aa281814f9842a7c076d436932e7, type: 3}
  m_Name: VFXSlotFloat
  m_EditorClassIdentifier: 
  m_Parent: {fileID: 114512778395247320}
  m_Children: []
  m_UIPosition: {x: 0, y: 0}
  m_UICollapsed: 1
  m_UISuperCollapsed: 0
  m_MasterSlot: {fileID: 114512778395247320}
  m_MasterData:
    m_Owner: {fileID: 0}
    m_Value:
      m_Type:
        m_SerializableType: 
      m_SerializableObject: 
  m_Property:
    name: z
    m_serializedType:
      m_SerializableType: System.Single, mscorlib, Version=2.0.0.0, Culture=neutral,
        PublicKeyToken=b77a5c561934e089
    attributes: []
  m_Direction: 1
  m_LinkedSlots: []
--- !u!114 &114038605348355222
MonoBehaviour:
  m_ObjectHideFlags: 1
  m_CorrespondingSourceObject: {fileID: 0}
  m_PrefabInternal: {fileID: 0}
  m_GameObject: {fileID: 0}
  m_Enabled: 1
  m_EditorHideFlags: 0
  m_Script: {fileID: 11500000, guid: f780aa281814f9842a7c076d436932e7, type: 3}
  m_Name: VFXSlotFloat
  m_EditorClassIdentifier: 
  m_Parent: {fileID: 0}
  m_Children: []
  m_UIPosition: {x: 0, y: 0}
  m_UICollapsed: 1
  m_UISuperCollapsed: 0
  m_MasterSlot: {fileID: 114038605348355222}
  m_MasterData:
    m_Owner: {fileID: 114563854899732084}
    m_Value:
      m_Type:
        m_SerializableType: System.Single, mscorlib, Version=2.0.0.0, Culture=neutral,
          PublicKeyToken=b77a5c561934e089
      m_SerializableObject: 5000
  m_Property:
    name: Rate
    m_serializedType:
      m_SerializableType: System.Single, mscorlib, Version=2.0.0.0, Culture=neutral,
        PublicKeyToken=b77a5c561934e089
    attributes:
    - m_Type: 1
      m_Min: 0
      m_Max: Infinity
      m_Tooltip: 
  m_Direction: 0
  m_LinkedSlots: []
--- !u!114 &114041647563478622
MonoBehaviour:
  m_ObjectHideFlags: 1
  m_CorrespondingSourceObject: {fileID: 0}
  m_PrefabInternal: {fileID: 0}
  m_GameObject: {fileID: 0}
  m_Enabled: 1
  m_EditorHideFlags: 0
  m_Script: {fileID: 11500000, guid: f780aa281814f9842a7c076d436932e7, type: 3}
  m_Name: VFXSlotFloat
  m_EditorClassIdentifier: 
  m_Parent: {fileID: 114811023005691920}
  m_Children: []
  m_UIPosition: {x: 0, y: 0}
  m_UICollapsed: 1
  m_UISuperCollapsed: 0
  m_MasterSlot: {fileID: 114811023005691920}
  m_MasterData:
    m_Owner: {fileID: 0}
    m_Value:
      m_Type:
        m_SerializableType: 
      m_SerializableObject: 
  m_Property:
    name: y
    m_serializedType:
      m_SerializableType: System.Single, mscorlib, Version=2.0.0.0, Culture=neutral,
        PublicKeyToken=b77a5c561934e089
    attributes: []
  m_Direction: 1
  m_LinkedSlots: []
--- !u!114 &114043929064028208
MonoBehaviour:
  m_ObjectHideFlags: 1
  m_CorrespondingSourceObject: {fileID: 0}
  m_PrefabInternal: {fileID: 0}
  m_GameObject: {fileID: 0}
  m_Enabled: 1
  m_EditorHideFlags: 0
  m_Script: {fileID: 11500000, guid: f780aa281814f9842a7c076d436932e7, type: 3}
  m_Name: VFXSlotFloat
  m_EditorClassIdentifier: 
  m_Parent: {fileID: 114231347177396886}
  m_Children: []
  m_UIPosition: {x: 0, y: 0}
  m_UICollapsed: 1
  m_UISuperCollapsed: 0
  m_MasterSlot: {fileID: 114231347177396886}
  m_MasterData:
    m_Owner: {fileID: 0}
    m_Value:
      m_Type:
        m_SerializableType: 
      m_SerializableObject: 
  m_Property:
    name: y
    m_serializedType:
      m_SerializableType: System.Single, mscorlib, Version=2.0.0.0, Culture=neutral,
        PublicKeyToken=b77a5c561934e089
    attributes: []
  m_Direction: 0
  m_LinkedSlots: []
--- !u!114 &114043932397582438
MonoBehaviour:
  m_ObjectHideFlags: 1
  m_CorrespondingSourceObject: {fileID: 0}
  m_PrefabInternal: {fileID: 0}
  m_GameObject: {fileID: 0}
  m_Enabled: 1
  m_EditorHideFlags: 0
  m_Script: {fileID: 11500000, guid: c499060cea9bbb24b8d723eafa343303, type: 3}
  m_Name: VFXSlotFloat4
  m_EditorClassIdentifier: 
  m_Parent: {fileID: 0}
  m_Children:
  - {fileID: 114810592525458316}
  - {fileID: 114683432350383382}
  - {fileID: 114954753741965354}
  - {fileID: 114342106308192842}
  m_UIPosition: {x: 0, y: 0}
  m_UICollapsed: 1
  m_UISuperCollapsed: 0
  m_MasterSlot: {fileID: 114043932397582438}
  m_MasterData:
    m_Owner: {fileID: 114785965627119840}
    m_Value:
      m_Type:
        m_SerializableType: UnityEngine.Vector4, UnityEngine.CoreModule, Version=0.0.0.0,
          Culture=neutral, PublicKeyToken=null
      m_SerializableObject: '{"x":0.0,"y":0.0,"z":0.0,"w":0.0}'
  m_Property:
    name: s
    m_serializedType:
      m_SerializableType: UnityEngine.Vector4, UnityEngine.CoreModule, Version=0.0.0.0,
        Culture=neutral, PublicKeyToken=null
    attributes: []
  m_Direction: 1
  m_LinkedSlots:
  - {fileID: 114950434824149352}
--- !u!114 &114046870959424160
MonoBehaviour:
  m_ObjectHideFlags: 1
  m_CorrespondingSourceObject: {fileID: 0}
  m_PrefabInternal: {fileID: 0}
  m_GameObject: {fileID: 0}
  m_Enabled: 1
  m_EditorHideFlags: 0
  m_Script: {fileID: 11500000, guid: f780aa281814f9842a7c076d436932e7, type: 3}
  m_Name: VFXSlotFloat
  m_EditorClassIdentifier: 
  m_Parent: {fileID: 114919129832749232}
  m_Children: []
  m_UIPosition: {x: 0, y: 0}
  m_UICollapsed: 1
  m_UISuperCollapsed: 0
  m_MasterSlot: {fileID: 114919129832749232}
  m_MasterData:
    m_Owner: {fileID: 0}
    m_Value:
      m_Type:
        m_SerializableType: 
      m_SerializableObject: 
  m_Property:
    name: x
    m_serializedType:
      m_SerializableType: System.Single, mscorlib, Version=2.0.0.0, Culture=neutral,
        PublicKeyToken=b77a5c561934e089
    attributes: []
  m_Direction: 0
  m_LinkedSlots: []
--- !u!114 &114051925535847740
MonoBehaviour:
  m_ObjectHideFlags: 1
  m_CorrespondingSourceObject: {fileID: 0}
  m_PrefabInternal: {fileID: 0}
  m_GameObject: {fileID: 0}
  m_Enabled: 1
  m_EditorHideFlags: 0
  m_Script: {fileID: 11500000, guid: f780aa281814f9842a7c076d436932e7, type: 3}
  m_Name: VFXSlotFloat
  m_EditorClassIdentifier: 
  m_Parent: {fileID: 114919129832749232}
  m_Children: []
  m_UIPosition: {x: 0, y: 0}
  m_UICollapsed: 1
  m_UISuperCollapsed: 0
  m_MasterSlot: {fileID: 114919129832749232}
  m_MasterData:
    m_Owner: {fileID: 0}
    m_Value:
      m_Type:
        m_SerializableType: 
      m_SerializableObject: 
  m_Property:
    name: z
    m_serializedType:
      m_SerializableType: System.Single, mscorlib, Version=2.0.0.0, Culture=neutral,
        PublicKeyToken=b77a5c561934e089
    attributes: []
  m_Direction: 0
  m_LinkedSlots: []
--- !u!114 &114052862357001812
MonoBehaviour:
  m_ObjectHideFlags: 1
  m_CorrespondingSourceObject: {fileID: 0}
  m_PrefabInternal: {fileID: 0}
  m_GameObject: {fileID: 0}
  m_Enabled: 1
  m_EditorHideFlags: 0
  m_Script: {fileID: 11500000, guid: f780aa281814f9842a7c076d436932e7, type: 3}
  m_Name: VFXSlotFloat
  m_EditorClassIdentifier: 
  m_Parent: {fileID: 114025127266457648}
  m_Children: []
  m_UIPosition: {x: 0, y: 0}
  m_UICollapsed: 1
  m_UISuperCollapsed: 0
  m_MasterSlot: {fileID: 114025127266457648}
  m_MasterData:
    m_Owner: {fileID: 0}
    m_Value:
      m_Type:
        m_SerializableType: 
      m_SerializableObject: 
  m_Property:
    name: y
    m_serializedType:
      m_SerializableType: System.Single, mscorlib, Version=2.0.0.0, Culture=neutral,
        PublicKeyToken=b77a5c561934e089
    attributes: []
  m_Direction: 1
  m_LinkedSlots: []
--- !u!114 &114067004915606860
MonoBehaviour:
  m_ObjectHideFlags: 1
  m_CorrespondingSourceObject: {fileID: 0}
  m_PrefabInternal: {fileID: 0}
  m_GameObject: {fileID: 0}
  m_Enabled: 1
  m_EditorHideFlags: 0
  m_Script: {fileID: 11500000, guid: a971fa2e110a0ac42ac1d8dae408704b, type: 3}
  m_Name: SetAttribute
  m_EditorClassIdentifier: 
  m_Parent: {fileID: 114303831766578312}
  m_Children: []
  m_UIPosition: {x: 0, y: 0}
  m_UICollapsed: 0
  m_UISuperCollapsed: 0
  m_InputSlots:
  - {fileID: 114750773615314292}
  m_OutputSlots: []
  m_Disabled: 0
  attribute: alpha
  Composition: 0
  Random: 0
--- !u!114 &114075075711386676
MonoBehaviour:
  m_ObjectHideFlags: 1
  m_CorrespondingSourceObject: {fileID: 0}
  m_PrefabInternal: {fileID: 0}
  m_GameObject: {fileID: 0}
  m_Enabled: 1
  m_EditorHideFlags: 0
  m_Script: {fileID: 11500000, guid: f780aa281814f9842a7c076d436932e7, type: 3}
  m_Name: VFXSlotFloat
  m_EditorClassIdentifier: 
  m_Parent: {fileID: 114114834903564368}
  m_Children: []
  m_UIPosition: {x: 0, y: 0}
  m_UICollapsed: 1
  m_UISuperCollapsed: 0
  m_MasterSlot: {fileID: 114332050269094380}
  m_MasterData:
    m_Owner: {fileID: 0}
    m_Value:
      m_Type:
        m_SerializableType: 
      m_SerializableObject: 
  m_Property:
    name: x
    m_serializedType:
      m_SerializableType: System.Single, mscorlib, Version=2.0.0.0, Culture=neutral,
        PublicKeyToken=b77a5c561934e089
    attributes: []
  m_Direction: 0
  m_LinkedSlots: []
--- !u!114 &114075609114674032
MonoBehaviour:
  m_ObjectHideFlags: 1
  m_CorrespondingSourceObject: {fileID: 0}
  m_PrefabInternal: {fileID: 0}
  m_GameObject: {fileID: 0}
  m_Enabled: 1
  m_EditorHideFlags: 0
  m_Script: {fileID: 11500000, guid: f780aa281814f9842a7c076d436932e7, type: 3}
  m_Name: VFXSlotFloat
  m_EditorClassIdentifier: 
  m_Parent: {fileID: 114858660365901322}
  m_Children: []
  m_UIPosition: {x: 0, y: 0}
  m_UICollapsed: 1
  m_UISuperCollapsed: 0
  m_MasterSlot: {fileID: 114858660365901322}
  m_MasterData:
    m_Owner: {fileID: 0}
    m_Value:
      m_Type:
        m_SerializableType: 
      m_SerializableObject: 
  m_Property:
    name: y
    m_serializedType:
      m_SerializableType: System.Single, mscorlib, Version=2.0.0.0, Culture=neutral,
        PublicKeyToken=b77a5c561934e089
    attributes: []
  m_Direction: 1
  m_LinkedSlots: []
--- !u!114 &114078648237407046
MonoBehaviour:
  m_ObjectHideFlags: 1
  m_CorrespondingSourceObject: {fileID: 0}
  m_PrefabInternal: {fileID: 0}
  m_GameObject: {fileID: 0}
  m_Enabled: 1
  m_EditorHideFlags: 0
  m_Script: {fileID: 11500000, guid: f780aa281814f9842a7c076d436932e7, type: 3}
  m_Name: VFXSlotFloat
  m_EditorClassIdentifier: 
  m_Parent: {fileID: 0}
  m_Children: []
  m_UIPosition: {x: 0, y: 0}
  m_UICollapsed: 1
  m_UISuperCollapsed: 0
  m_MasterSlot: {fileID: 114078648237407046}
  m_MasterData:
    m_Owner: {fileID: 114883585790621896}
    m_Value:
      m_Type:
        m_SerializableType: System.Single, mscorlib, Version=2.0.0.0, Culture=neutral,
          PublicKeyToken=b77a5c561934e089
      m_SerializableObject: 0
  m_Property:
    name: Elasticity
    m_serializedType:
      m_SerializableType: System.Single, mscorlib, Version=2.0.0.0, Culture=neutral,
        PublicKeyToken=b77a5c561934e089
    attributes:
    - m_Type: 3
      m_Min: -Infinity
      m_Max: Infinity
      m_Tooltip: How much bounce to apply after a collision.
    - m_Type: 1
      m_Min: 0
      m_Max: Infinity
      m_Tooltip: 
  m_Direction: 0
  m_LinkedSlots: []
--- !u!114 &114079731377069008
MonoBehaviour:
  m_ObjectHideFlags: 1
  m_CorrespondingSourceObject: {fileID: 0}
  m_PrefabInternal: {fileID: 0}
  m_GameObject: {fileID: 0}
  m_Enabled: 1
  m_EditorHideFlags: 0
  m_Script: {fileID: 11500000, guid: f780aa281814f9842a7c076d436932e7, type: 3}
  m_Name: VFXSlotFloat
  m_EditorClassIdentifier: 
  m_Parent: {fileID: 114972554322309310}
  m_Children: []
  m_UIPosition: {x: 0, y: 0}
  m_UICollapsed: 1
  m_UISuperCollapsed: 0
  m_MasterSlot: {fileID: 114332050269094380}
  m_MasterData:
    m_Owner: {fileID: 0}
    m_Value:
      m_Type:
        m_SerializableType: 
      m_SerializableObject: 
  m_Property:
    name: y
    m_serializedType:
      m_SerializableType: System.Single, mscorlib, Version=2.0.0.0, Culture=neutral,
        PublicKeyToken=b77a5c561934e089
    attributes: []
  m_Direction: 0
  m_LinkedSlots:
  - {fileID: 114517760169447178}
--- !u!114 &114081605484627898
MonoBehaviour:
  m_ObjectHideFlags: 1
  m_CorrespondingSourceObject: {fileID: 0}
  m_PrefabInternal: {fileID: 0}
  m_GameObject: {fileID: 0}
  m_Enabled: 1
  m_EditorHideFlags: 0
  m_Script: {fileID: 11500000, guid: ac39bd03fca81b849929b9c966f1836a, type: 3}
  m_Name: VFXSlotFloat3
  m_EditorClassIdentifier: 
  m_Parent: {fileID: 114025120431280792}
  m_Children:
  - {fileID: 114468165396555078}
  - {fileID: 114701392731233664}
  - {fileID: 114715840462623490}
  m_UIPosition: {x: 0, y: 0}
  m_UICollapsed: 1
  m_UISuperCollapsed: 0
  m_MasterSlot: {fileID: 114874794242705804}
  m_MasterData:
    m_Owner: {fileID: 0}
    m_Value:
      m_Type:
        m_SerializableType: 
      m_SerializableObject: 
  m_Property:
    name: center
    m_serializedType:
      m_SerializableType: UnityEngine.Vector3, UnityEngine.CoreModule, Version=0.0.0.0,
        Culture=neutral, PublicKeyToken=null
    attributes:
    - m_Type: 3
      m_Min: -Infinity
      m_Max: Infinity
      m_Tooltip: The centre of the sphere.
  m_Direction: 0
  m_LinkedSlots: []
--- !u!114 &114083454360127828
MonoBehaviour:
  m_ObjectHideFlags: 1
  m_CorrespondingSourceObject: {fileID: 0}
  m_PrefabInternal: {fileID: 0}
  m_GameObject: {fileID: 0}
  m_Enabled: 1
  m_EditorHideFlags: 0
  m_Script: {fileID: 11500000, guid: f780aa281814f9842a7c076d436932e7, type: 3}
  m_Name: VFXSlotFloat
  m_EditorClassIdentifier: 
  m_Parent: {fileID: 0}
  m_Children: []
  m_UIPosition: {x: 0, y: 0}
  m_UICollapsed: 1
  m_UISuperCollapsed: 0
  m_MasterSlot: {fileID: 114083454360127828}
  m_MasterData:
    m_Owner: {fileID: 114640238843169738}
    m_Value:
      m_Type:
        m_SerializableType: System.Single, mscorlib, Version=2.0.0.0, Culture=neutral,
          PublicKeyToken=b77a5c561934e089
      m_SerializableObject: 
  m_Property:
    name: TotalTime
    m_serializedType:
      m_SerializableType: System.Single, mscorlib, Version=2.0.0.0, Culture=neutral,
        PublicKeyToken=b77a5c561934e089
    attributes: []
  m_Direction: 1
  m_LinkedSlots:
  - {fileID: 114727477293626122}
--- !u!114 &114087321878891130
MonoBehaviour:
  m_ObjectHideFlags: 1
  m_CorrespondingSourceObject: {fileID: 0}
  m_PrefabInternal: {fileID: 0}
  m_GameObject: {fileID: 0}
  m_Enabled: 1
  m_EditorHideFlags: 0
  m_Script: {fileID: 11500000, guid: f780aa281814f9842a7c076d436932e7, type: 3}
  m_Name: VFXSlotFloat
  m_EditorClassIdentifier: 
  m_Parent: {fileID: 114551134472462742}
  m_Children: []
  m_UIPosition: {x: 0, y: 0}
  m_UICollapsed: 1
  m_UISuperCollapsed: 0
  m_MasterSlot: {fileID: 114551134472462742}
  m_MasterData:
    m_Owner: {fileID: 0}
    m_Value:
      m_Type:
        m_SerializableType: 
      m_SerializableObject: 
  m_Property:
    name: z
    m_serializedType:
      m_SerializableType: System.Single, mscorlib, Version=2.0.0.0, Culture=neutral,
        PublicKeyToken=b77a5c561934e089
    attributes: []
  m_Direction: 0
  m_LinkedSlots: []
--- !u!114 &114088044937819362
MonoBehaviour:
  m_ObjectHideFlags: 1
  m_CorrespondingSourceObject: {fileID: 0}
  m_PrefabInternal: {fileID: 0}
  m_GameObject: {fileID: 0}
  m_Enabled: 1
  m_EditorHideFlags: 0
  m_Script: {fileID: 11500000, guid: ac39bd03fca81b849929b9c966f1836a, type: 3}
  m_Name: VFXSlotFloat3
  m_EditorClassIdentifier: 
  m_Parent: {fileID: 0}
  m_Children:
  - {fileID: 114208475507964850}
  - {fileID: 114090089700403864}
  - {fileID: 114344014375645944}
  m_UIPosition: {x: 0, y: 0}
  m_UICollapsed: 1
  m_UISuperCollapsed: 0
  m_MasterSlot: {fileID: 114088044937819362}
  m_MasterData:
    m_Owner: {fileID: 114463943635796402}
    m_Value:
      m_Type:
        m_SerializableType: UnityEngine.Vector3, UnityEngine.CoreModule, Version=0.0.0.0,
          Culture=neutral, PublicKeyToken=null
      m_SerializableObject: '{"x":0.0,"y":1.0,"z":0.0}'
  m_Property:
    name: b
    m_serializedType:
      m_SerializableType: UnityEngine.Vector3, UnityEngine.CoreModule, Version=0.0.0.0,
        Culture=neutral, PublicKeyToken=null
    attributes:
    - m_Type: 3
      m_Min: -Infinity
      m_Max: Infinity
      m_Tooltip: The second operand.
  m_Direction: 0
  m_LinkedSlots:
  - {fileID: 114907117574549410}
--- !u!114 &114090089700403864
MonoBehaviour:
  m_ObjectHideFlags: 1
  m_CorrespondingSourceObject: {fileID: 0}
  m_PrefabInternal: {fileID: 0}
  m_GameObject: {fileID: 0}
  m_Enabled: 1
  m_EditorHideFlags: 0
  m_Script: {fileID: 11500000, guid: f780aa281814f9842a7c076d436932e7, type: 3}
  m_Name: VFXSlotFloat
  m_EditorClassIdentifier: 
  m_Parent: {fileID: 114088044937819362}
  m_Children: []
  m_UIPosition: {x: 0, y: 0}
  m_UICollapsed: 1
  m_UISuperCollapsed: 0
  m_MasterSlot: {fileID: 114088044937819362}
  m_MasterData:
    m_Owner: {fileID: 0}
    m_Value:
      m_Type:
        m_SerializableType: 
      m_SerializableObject: 
  m_Property:
    name: y
    m_serializedType:
      m_SerializableType: System.Single, mscorlib, Version=2.0.0.0, Culture=neutral,
        PublicKeyToken=b77a5c561934e089
    attributes: []
  m_Direction: 0
  m_LinkedSlots: []
--- !u!114 &114094291545827936
MonoBehaviour:
  m_ObjectHideFlags: 1
  m_CorrespondingSourceObject: {fileID: 0}
  m_PrefabInternal: {fileID: 0}
  m_GameObject: {fileID: 0}
  m_Enabled: 1
  m_EditorHideFlags: 0
  m_Script: {fileID: 11500000, guid: f780aa281814f9842a7c076d436932e7, type: 3}
  m_Name: VFXSlotFloat
  m_EditorClassIdentifier: 
  m_Parent: {fileID: 0}
  m_Children: []
  m_UIPosition: {x: 0, y: 0}
  m_UICollapsed: 1
  m_UISuperCollapsed: 0
  m_MasterSlot: {fileID: 114094291545827936}
  m_MasterData:
    m_Owner: {fileID: 114448358575362682}
    m_Value:
      m_Type:
        m_SerializableType: System.Single, mscorlib, Version=2.0.0.0, Culture=neutral,
          PublicKeyToken=b77a5c561934e089
      m_SerializableObject: 0
  m_Property:
    name: Friction
    m_serializedType:
      m_SerializableType: System.Single, mscorlib, Version=2.0.0.0, Culture=neutral,
        PublicKeyToken=b77a5c561934e089
    attributes:
    - m_Type: 3
      m_Min: -Infinity
      m_Max: Infinity
      m_Tooltip: How much speed is lost after a collision.
    - m_Type: 1
      m_Min: 0
      m_Max: Infinity
      m_Tooltip: 
  m_Direction: 0
  m_LinkedSlots: []
--- !u!114 &114097133960865156
MonoBehaviour:
  m_ObjectHideFlags: 1
  m_CorrespondingSourceObject: {fileID: 0}
  m_PrefabInternal: {fileID: 0}
  m_GameObject: {fileID: 0}
  m_Enabled: 1
  m_EditorHideFlags: 0
  m_Script: {fileID: 11500000, guid: c499060cea9bbb24b8d723eafa343303, type: 3}
  m_Name: VFXSlotFloat4
  m_EditorClassIdentifier: 
  m_Parent: {fileID: 0}
  m_Children:
  - {fileID: 114582162463086180}
  - {fileID: 114542476364976640}
  - {fileID: 114779895581963362}
  - {fileID: 114742462976236808}
  m_UIPosition: {x: 0, y: 0}
  m_UICollapsed: 1
  m_UISuperCollapsed: 0
  m_MasterSlot: {fileID: 114097133960865156}
  m_MasterData:
    m_Owner: {fileID: 114009626957548980}
    m_Value:
      m_Type:
        m_SerializableType: UnityEngine.Vector4, UnityEngine.CoreModule, Version=0.0.0.0,
          Culture=neutral, PublicKeyToken=null
      m_SerializableObject: '{"x":0.0,"y":0.0,"z":0.0,"w":0.0}'
  m_Property:
    name: o
    m_serializedType:
      m_SerializableType: UnityEngine.Vector4, UnityEngine.CoreModule, Version=0.0.0.0,
        Culture=neutral, PublicKeyToken=null
    attributes: []
  m_Direction: 1
  m_LinkedSlots:
  - {fileID: 114596895040484004}
--- !u!114 &114107806496070218
MonoBehaviour:
  m_ObjectHideFlags: 1
  m_CorrespondingSourceObject: {fileID: 0}
  m_PrefabInternal: {fileID: 0}
  m_GameObject: {fileID: 0}
  m_Enabled: 1
  m_EditorHideFlags: 0
  m_Script: {fileID: 11500000, guid: f780aa281814f9842a7c076d436932e7, type: 3}
  m_Name: VFXSlotFloat
  m_EditorClassIdentifier: 
  m_Parent: {fileID: 0}
  m_Children: []
  m_UIPosition: {x: 0, y: 0}
  m_UICollapsed: 1
  m_UISuperCollapsed: 0
  m_MasterSlot: {fileID: 114107806496070218}
  m_MasterData:
    m_Owner: {fileID: 114393616261578982}
    m_Value:
      m_Type:
        m_SerializableType: System.Single, mscorlib, Version=2.0.0.0, Culture=neutral,
          PublicKeyToken=b77a5c561934e089
      m_SerializableObject: 0
  m_Property:
    name: o
    m_serializedType:
      m_SerializableType: System.Single, mscorlib, Version=2.0.0.0, Culture=neutral,
        PublicKeyToken=b77a5c561934e089
    attributes: []
  m_Direction: 1
  m_LinkedSlots:
  - {fileID: 114208718695294646}
--- !u!114 &114114834903564368
MonoBehaviour:
  m_ObjectHideFlags: 1
  m_CorrespondingSourceObject: {fileID: 0}
  m_PrefabInternal: {fileID: 0}
  m_GameObject: {fileID: 0}
  m_Enabled: 1
  m_EditorHideFlags: 0
  m_Script: {fileID: 11500000, guid: ac39bd03fca81b849929b9c966f1836a, type: 3}
  m_Name: VFXSlotFloat3
  m_EditorClassIdentifier: 
  m_Parent: {fileID: 114332050269094380}
  m_Children:
  - {fileID: 114075075711386676}
  - {fileID: 114242744397599570}
  - {fileID: 114954860986702290}
  m_UIPosition: {x: 0, y: 0}
  m_UICollapsed: 1
  m_UISuperCollapsed: 0
  m_MasterSlot: {fileID: 114332050269094380}
  m_MasterData:
    m_Owner: {fileID: 0}
    m_Value:
      m_Type:
        m_SerializableType: 
      m_SerializableObject: 
  m_Property:
    name: position
    m_serializedType:
      m_SerializableType: UnityEngine.Vector3, UnityEngine.CoreModule, Version=0.0.0.0,
        Culture=neutral, PublicKeyToken=null
    attributes:
    - m_Type: 3
      m_Min: -Infinity
      m_Max: Infinity
      m_Tooltip: The transform position.
  m_Direction: 0
  m_LinkedSlots: []
--- !u!114 &114116355231488350
MonoBehaviour:
  m_ObjectHideFlags: 1
  m_CorrespondingSourceObject: {fileID: 0}
  m_PrefabInternal: {fileID: 0}
  m_GameObject: {fileID: 0}
  m_Enabled: 1
  m_EditorHideFlags: 0
  m_Script: {fileID: 11500000, guid: 87c154e0feeee864da39ba7591cf27e7, type: 3}
  m_Name: VFXSlotFloatN
  m_EditorClassIdentifier: 
  m_Parent: {fileID: 0}
  m_Children: []
  m_UIPosition: {x: 0, y: 0}
  m_UICollapsed: 1
  m_UISuperCollapsed: 0
  m_MasterSlot: {fileID: 114116355231488350}
  m_MasterData:
    m_Owner: {fileID: 114384224194595956}
    m_Value:
      m_Type:
        m_SerializableType: UnityEditor.VFX.FloatN, Assembly-CSharp-Editor-testable,
          Version=0.0.0.0, Culture=neutral, PublicKeyToken=null
      m_SerializableObject: '{"m_Components":[0.0]}'
  m_Property:
    name: newRangeMin
    m_serializedType:
      m_SerializableType: UnityEditor.VFX.FloatN, Assembly-CSharp-Editor-testable,
        Version=0.0.0.0, Culture=neutral, PublicKeyToken=null
    attributes:
    - m_Type: 3
      m_Min: -Infinity
      m_Max: Infinity
      m_Tooltip: The start of the new range.
  m_Direction: 0
  m_LinkedSlots: []
--- !u!114 &114117956648270690
MonoBehaviour:
  m_ObjectHideFlags: 1
  m_CorrespondingSourceObject: {fileID: 0}
  m_PrefabInternal: {fileID: 0}
  m_GameObject: {fileID: 0}
  m_Enabled: 1
  m_EditorHideFlags: 0
  m_Script: {fileID: 11500000, guid: ac39bd03fca81b849929b9c966f1836a, type: 3}
  m_Name: VFXSlotFloat3
  m_EditorClassIdentifier: 
  m_Parent: {fileID: 114659634860288412}
  m_Children:
  - {fileID: 114924353923105590}
  - {fileID: 114642580023272304}
  - {fileID: 114682526184982798}
  m_UIPosition: {x: 0, y: 0}
  m_UICollapsed: 1
  m_UISuperCollapsed: 0
  m_MasterSlot: {fileID: 114659634860288412}
  m_MasterData:
    m_Owner: {fileID: 0}
    m_Value:
      m_Type:
        m_SerializableType: 
      m_SerializableObject: 
  m_Property:
    name: center
    m_serializedType:
      m_SerializableType: UnityEngine.Vector3, UnityEngine.CoreModule, Version=0.0.0.0,
        Culture=neutral, PublicKeyToken=null
    attributes:
    - m_Type: 3
      m_Min: -Infinity
      m_Max: Infinity
      m_Tooltip: The centre of the box.
  m_Direction: 0
  m_LinkedSlots: []
--- !u!114 &114126041411097214
MonoBehaviour:
  m_ObjectHideFlags: 1
  m_CorrespondingSourceObject: {fileID: 0}
  m_PrefabInternal: {fileID: 0}
  m_GameObject: {fileID: 0}
  m_Enabled: 1
  m_EditorHideFlags: 0
  m_Script: {fileID: 11500000, guid: f780aa281814f9842a7c076d436932e7, type: 3}
  m_Name: VFXSlotFloat
  m_EditorClassIdentifier: 
  m_Parent: {fileID: 114025120431280792}
  m_Children: []
  m_UIPosition: {x: 0, y: 0}
  m_UICollapsed: 1
  m_UISuperCollapsed: 0
  m_MasterSlot: {fileID: 114874794242705804}
  m_MasterData:
    m_Owner: {fileID: 0}
    m_Value:
      m_Type:
        m_SerializableType: 
      m_SerializableObject: 
  m_Property:
    name: radius
    m_serializedType:
      m_SerializableType: System.Single, mscorlib, Version=2.0.0.0, Culture=neutral,
        PublicKeyToken=b77a5c561934e089
    attributes:
    - m_Type: 3
      m_Min: -Infinity
      m_Max: Infinity
      m_Tooltip: The radius of the sphere.
  m_Direction: 0
  m_LinkedSlots: []
--- !u!114 &114128398226516008
MonoBehaviour:
  m_ObjectHideFlags: 1
  m_CorrespondingSourceObject: {fileID: 0}
  m_PrefabInternal: {fileID: 0}
  m_GameObject: {fileID: 0}
  m_Enabled: 1
  m_EditorHideFlags: 0
  m_Script: {fileID: 11500000, guid: 889be8bf1ed0c954a9ed096ce41655ea, type: 3}
  m_Name: VFXOperatorMultiply
  m_EditorClassIdentifier: 
  m_Parent: {fileID: 114713359854958158}
  m_Children: []
  m_UIPosition: {x: 2865.9253, y: 295.72565}
  m_UICollapsed: 0
  m_UISuperCollapsed: 0
  m_InputSlots:
  - {fileID: 114727477293626122}
  - {fileID: 114724091660102592}
  m_OutputSlots:
  - {fileID: 114517760169447178}
--- !u!114 &114131033920218932
MonoBehaviour:
  m_ObjectHideFlags: 1
  m_CorrespondingSourceObject: {fileID: 0}
  m_PrefabInternal: {fileID: 0}
  m_GameObject: {fileID: 0}
  m_Enabled: 1
  m_EditorHideFlags: 0
  m_Script: {fileID: 11500000, guid: f780aa281814f9842a7c076d436932e7, type: 3}
  m_Name: VFXSlotFloat
  m_EditorClassIdentifier: 
  m_Parent: {fileID: 114972554322309310}
  m_Children: []
  m_UIPosition: {x: 0, y: 0}
  m_UICollapsed: 1
  m_UISuperCollapsed: 0
  m_MasterSlot: {fileID: 114332050269094380}
  m_MasterData:
    m_Owner: {fileID: 0}
    m_Value:
      m_Type:
        m_SerializableType: 
      m_SerializableObject: 
  m_Property:
    name: x
    m_serializedType:
      m_SerializableType: System.Single, mscorlib, Version=2.0.0.0, Culture=neutral,
        PublicKeyToken=b77a5c561934e089
    attributes: []
  m_Direction: 0
  m_LinkedSlots: []
--- !u!114 &114137304291139030
MonoBehaviour:
  m_ObjectHideFlags: 1
  m_CorrespondingSourceObject: {fileID: 0}
  m_PrefabInternal: {fileID: 0}
  m_GameObject: {fileID: 0}
  m_Enabled: 1
  m_EditorHideFlags: 0
  m_Script: {fileID: 11500000, guid: f780aa281814f9842a7c076d436932e7, type: 3}
  m_Name: VFXSlotFloat
  m_EditorClassIdentifier: 
  m_Parent: {fileID: 114889574707667480}
  m_Children: []
  m_UIPosition: {x: 0, y: 0}
  m_UICollapsed: 1
  m_UISuperCollapsed: 0
  m_MasterSlot: {fileID: 114889574707667480}
  m_MasterData:
    m_Owner: {fileID: 0}
    m_Value:
      m_Type:
        m_SerializableType: 
      m_SerializableObject: 
  m_Property:
    name: y
    m_serializedType:
      m_SerializableType: System.Single, mscorlib, Version=2.0.0.0, Culture=neutral,
        PublicKeyToken=b77a5c561934e089
    attributes: []
  m_Direction: 0
  m_LinkedSlots: []
--- !u!114 &114141456662339602
MonoBehaviour:
  m_ObjectHideFlags: 1
  m_CorrespondingSourceObject: {fileID: 0}
  m_PrefabInternal: {fileID: 0}
  m_GameObject: {fileID: 0}
  m_Enabled: 1
  m_EditorHideFlags: 0
  m_Script: {fileID: 11500000, guid: f780aa281814f9842a7c076d436932e7, type: 3}
  m_Name: VFXSlotFloat
  m_EditorClassIdentifier: 
  m_Parent: {fileID: 114544607760722526}
  m_Children: []
  m_UIPosition: {x: 0, y: 0}
  m_UICollapsed: 1
  m_UISuperCollapsed: 0
  m_MasterSlot: {fileID: 114544607760722526}
  m_MasterData:
    m_Owner: {fileID: 0}
    m_Value:
      m_Type:
        m_SerializableType: 
      m_SerializableObject: 
  m_Property:
    name: radius
    m_serializedType:
      m_SerializableType: System.Single, mscorlib, Version=2.0.0.0, Culture=neutral,
        PublicKeyToken=b77a5c561934e089
    attributes:
    - m_Type: 3
      m_Min: -Infinity
      m_Max: Infinity
      m_Tooltip: The radius of the sphere.
  m_Direction: 1
  m_LinkedSlots: []
--- !u!114 &114155034050072184
MonoBehaviour:
  m_ObjectHideFlags: 1
  m_CorrespondingSourceObject: {fileID: 0}
  m_PrefabInternal: {fileID: 0}
  m_GameObject: {fileID: 0}
  m_Enabled: 1
  m_EditorHideFlags: 0
  m_Script: {fileID: 11500000, guid: f780aa281814f9842a7c076d436932e7, type: 3}
  m_Name: VFXSlotFloat
  m_EditorClassIdentifier: 
  m_Parent: {fileID: 114996678372033592}
  m_Children: []
  m_UIPosition: {x: 0, y: 0}
  m_UICollapsed: 1
  m_UISuperCollapsed: 0
  m_MasterSlot: {fileID: 114922574460819642}
  m_MasterData:
    m_Owner: {fileID: 0}
    m_Value:
      m_Type:
        m_SerializableType: 
      m_SerializableObject: 
  m_Property:
    name: z
    m_serializedType:
      m_SerializableType: System.Single, mscorlib, Version=2.0.0.0, Culture=neutral,
        PublicKeyToken=b77a5c561934e089
    attributes: []
  m_Direction: 0
  m_LinkedSlots: []
--- !u!114 &114162482203252962
MonoBehaviour:
  m_ObjectHideFlags: 1
  m_CorrespondingSourceObject: {fileID: 0}
  m_PrefabInternal: {fileID: 0}
  m_GameObject: {fileID: 0}
  m_Enabled: 1
  m_EditorHideFlags: 0
  m_Script: {fileID: 11500000, guid: 36abb1a42e57dfc4aa839ec8812a27cf, type: 3}
  m_Name: VFXOperatorNormalize
  m_EditorClassIdentifier: 
  m_Parent: {fileID: 114713359854958158}
  m_Children: []
  m_UIPosition: {x: 2961.2915, y: 1376.7897}
  m_UICollapsed: 0
  m_UISuperCollapsed: 0
  m_InputSlots:
  - {fileID: 114566868202197772}
  m_OutputSlots:
  - {fileID: 114907117574549410}
--- !u!114 &114162957243964656
MonoBehaviour:
  m_ObjectHideFlags: 1
  m_CorrespondingSourceObject: {fileID: 0}
  m_PrefabInternal: {fileID: 0}
  m_GameObject: {fileID: 0}
  m_Enabled: 1
  m_EditorHideFlags: 0
  m_Script: {fileID: 11500000, guid: f780aa281814f9842a7c076d436932e7, type: 3}
  m_Name: VFXSlotFloat
  m_EditorClassIdentifier: 
  m_Parent: {fileID: 114512778395247320}
  m_Children: []
  m_UIPosition: {x: 0, y: 0}
  m_UICollapsed: 1
  m_UISuperCollapsed: 0
  m_MasterSlot: {fileID: 114512778395247320}
  m_MasterData:
    m_Owner: {fileID: 0}
    m_Value:
      m_Type:
        m_SerializableType: 
      m_SerializableObject: 
  m_Property:
    name: w
    m_serializedType:
      m_SerializableType: System.Single, mscorlib, Version=2.0.0.0, Culture=neutral,
        PublicKeyToken=b77a5c561934e089
    attributes: []
  m_Direction: 1
  m_LinkedSlots: []
--- !u!114 &114168124533639860
MonoBehaviour:
  m_ObjectHideFlags: 1
  m_CorrespondingSourceObject: {fileID: 0}
  m_PrefabInternal: {fileID: 0}
  m_GameObject: {fileID: 0}
  m_Enabled: 1
  m_EditorHideFlags: 0
  m_Script: {fileID: 11500000, guid: f780aa281814f9842a7c076d436932e7, type: 3}
  m_Name: VFXSlotFloat
  m_EditorClassIdentifier: 
  m_Parent: {fileID: 114025127266457648}
  m_Children: []
  m_UIPosition: {x: 0, y: 0}
  m_UICollapsed: 1
  m_UISuperCollapsed: 0
  m_MasterSlot: {fileID: 114025127266457648}
  m_MasterData:
    m_Owner: {fileID: 0}
    m_Value:
      m_Type:
        m_SerializableType: 
      m_SerializableObject: 
  m_Property:
    name: z
    m_serializedType:
      m_SerializableType: System.Single, mscorlib, Version=2.0.0.0, Culture=neutral,
        PublicKeyToken=b77a5c561934e089
    attributes: []
  m_Direction: 1
  m_LinkedSlots: []
--- !u!114 &114169775863000100
MonoBehaviour:
  m_ObjectHideFlags: 1
  m_CorrespondingSourceObject: {fileID: 0}
  m_PrefabInternal: {fileID: 0}
  m_GameObject: {fileID: 0}
  m_Enabled: 1
  m_EditorHideFlags: 0
  m_Script: {fileID: 11500000, guid: f780aa281814f9842a7c076d436932e7, type: 3}
  m_Name: VFXSlotFloat
  m_EditorClassIdentifier: 
  m_Parent: {fileID: 0}
  m_Children: []
  m_UIPosition: {x: 0, y: 0}
  m_UICollapsed: 1
  m_UISuperCollapsed: 0
  m_MasterSlot: {fileID: 114169775863000100}
  m_MasterData:
    m_Owner: {fileID: 114422384343150776}
    m_Value:
      m_Type:
        m_SerializableType: System.Single, mscorlib, Version=2.0.0.0, Culture=neutral,
          PublicKeyToken=b77a5c561934e089
      m_SerializableObject: 1
  m_Property:
    name: Max
    m_serializedType:
      m_SerializableType: System.Single, mscorlib, Version=2.0.0.0, Culture=neutral,
        PublicKeyToken=b77a5c561934e089
    attributes: []
  m_Direction: 0
  m_LinkedSlots: []
--- !u!114 &114184499093606904
MonoBehaviour:
  m_ObjectHideFlags: 1
  m_CorrespondingSourceObject: {fileID: 0}
  m_PrefabInternal: {fileID: 0}
  m_GameObject: {fileID: 0}
  m_Enabled: 1
  m_EditorHideFlags: 0
  m_Script: {fileID: 11500000, guid: f780aa281814f9842a7c076d436932e7, type: 3}
  m_Name: VFXSlotFloat
  m_EditorClassIdentifier: 
  m_Parent: {fileID: 114889574707667480}
  m_Children: []
  m_UIPosition: {x: 0, y: 0}
  m_UICollapsed: 1
  m_UISuperCollapsed: 0
  m_MasterSlot: {fileID: 114889574707667480}
  m_MasterData:
    m_Owner: {fileID: 0}
    m_Value:
      m_Type:
        m_SerializableType: 
      m_SerializableObject: 
  m_Property:
    name: x
    m_serializedType:
      m_SerializableType: System.Single, mscorlib, Version=2.0.0.0, Culture=neutral,
        PublicKeyToken=b77a5c561934e089
    attributes: []
  m_Direction: 0
  m_LinkedSlots: []
--- !u!114 &114188452650245224
MonoBehaviour:
  m_ObjectHideFlags: 1
  m_CorrespondingSourceObject: {fileID: 0}
  m_PrefabInternal: {fileID: 0}
  m_GameObject: {fileID: 0}
  m_Enabled: 1
  m_EditorHideFlags: 0
  m_Script: {fileID: 11500000, guid: f780aa281814f9842a7c076d436932e7, type: 3}
  m_Name: VFXSlotFloat
  m_EditorClassIdentifier: 
  m_Parent: {fileID: 114652616561703320}
  m_Children: []
  m_UIPosition: {x: 0, y: 0}
  m_UICollapsed: 1
  m_UISuperCollapsed: 0
  m_MasterSlot: {fileID: 114652616561703320}
  m_MasterData:
    m_Owner: {fileID: 0}
    m_Value:
      m_Type:
        m_SerializableType: 
      m_SerializableObject: 
  m_Property:
    name: y
    m_serializedType:
      m_SerializableType: System.Single, mscorlib, Version=2.0.0.0, Culture=neutral,
        PublicKeyToken=b77a5c561934e089
    attributes: []
  m_Direction: 0
  m_LinkedSlots: []
--- !u!114 &114190837549616370
MonoBehaviour:
  m_ObjectHideFlags: 1
  m_CorrespondingSourceObject: {fileID: 0}
  m_PrefabInternal: {fileID: 0}
  m_GameObject: {fileID: 0}
  m_Enabled: 1
  m_EditorHideFlags: 0
  m_Script: {fileID: 11500000, guid: f780aa281814f9842a7c076d436932e7, type: 3}
  m_Name: VFXSlotFloat
  m_EditorClassIdentifier: 
  m_Parent: {fileID: 114492709542381202}
  m_Children: []
  m_UIPosition: {x: 0, y: 0}
  m_UICollapsed: 1
  m_UISuperCollapsed: 0
  m_MasterSlot: {fileID: 114492709542381202}
  m_MasterData:
    m_Owner: {fileID: 0}
    m_Value:
      m_Type:
        m_SerializableType: 
      m_SerializableObject: 
  m_Property:
    name: z
    m_serializedType:
      m_SerializableType: System.Single, mscorlib, Version=2.0.0.0, Culture=neutral,
        PublicKeyToken=b77a5c561934e089
    attributes: []
  m_Direction: 0
  m_LinkedSlots: []
--- !u!114 &114201544715153880
MonoBehaviour:
  m_ObjectHideFlags: 1
  m_CorrespondingSourceObject: {fileID: 0}
  m_PrefabInternal: {fileID: 0}
  m_GameObject: {fileID: 0}
  m_Enabled: 1
  m_EditorHideFlags: 0
  m_Script: {fileID: 11500000, guid: f780aa281814f9842a7c076d436932e7, type: 3}
  m_Name: VFXSlotFloat
  m_EditorClassIdentifier: 
  m_Parent: {fileID: 114596895040484004}
  m_Children: []
  m_UIPosition: {x: 0, y: 0}
  m_UICollapsed: 1
  m_UISuperCollapsed: 0
  m_MasterSlot: {fileID: 114596895040484004}
  m_MasterData:
    m_Owner: {fileID: 0}
    m_Value:
      m_Type:
        m_SerializableType: 
      m_SerializableObject: 
  m_Property:
    name: z
    m_serializedType:
      m_SerializableType: System.Single, mscorlib, Version=2.0.0.0, Culture=neutral,
        PublicKeyToken=b77a5c561934e089
    attributes: []
  m_Direction: 0
  m_LinkedSlots: []
--- !u!114 &114203574133939814
MonoBehaviour:
  m_ObjectHideFlags: 1
  m_CorrespondingSourceObject: {fileID: 0}
  m_PrefabInternal: {fileID: 0}
  m_GameObject: {fileID: 0}
  m_Enabled: 1
  m_EditorHideFlags: 0
  m_Script: {fileID: 11500000, guid: f780aa281814f9842a7c076d436932e7, type: 3}
  m_Name: VFXSlotFloat
  m_EditorClassIdentifier: 
  m_Parent: {fileID: 114596895040484004}
  m_Children: []
  m_UIPosition: {x: 0, y: 0}
  m_UICollapsed: 1
  m_UISuperCollapsed: 0
  m_MasterSlot: {fileID: 114596895040484004}
  m_MasterData:
    m_Owner: {fileID: 0}
    m_Value:
      m_Type:
        m_SerializableType: 
      m_SerializableObject: 
  m_Property:
    name: x
    m_serializedType:
      m_SerializableType: System.Single, mscorlib, Version=2.0.0.0, Culture=neutral,
        PublicKeyToken=b77a5c561934e089
    attributes: []
  m_Direction: 0
  m_LinkedSlots: []
--- !u!114 &114208475507964850
MonoBehaviour:
  m_ObjectHideFlags: 1
  m_CorrespondingSourceObject: {fileID: 0}
  m_PrefabInternal: {fileID: 0}
  m_GameObject: {fileID: 0}
  m_Enabled: 1
  m_EditorHideFlags: 0
  m_Script: {fileID: 11500000, guid: f780aa281814f9842a7c076d436932e7, type: 3}
  m_Name: VFXSlotFloat
  m_EditorClassIdentifier: 
  m_Parent: {fileID: 114088044937819362}
  m_Children: []
  m_UIPosition: {x: 0, y: 0}
  m_UICollapsed: 1
  m_UISuperCollapsed: 0
  m_MasterSlot: {fileID: 114088044937819362}
  m_MasterData:
    m_Owner: {fileID: 0}
    m_Value:
      m_Type:
        m_SerializableType: 
      m_SerializableObject: 
  m_Property:
    name: x
    m_serializedType:
      m_SerializableType: System.Single, mscorlib, Version=2.0.0.0, Culture=neutral,
        PublicKeyToken=b77a5c561934e089
    attributes: []
  m_Direction: 0
  m_LinkedSlots: []
--- !u!114 &114208718695294646
MonoBehaviour:
  m_ObjectHideFlags: 1
  m_CorrespondingSourceObject: {fileID: 0}
  m_PrefabInternal: {fileID: 0}
  m_GameObject: {fileID: 0}
  m_Enabled: 1
  m_EditorHideFlags: 0
  m_Script: {fileID: 11500000, guid: 87c154e0feeee864da39ba7591cf27e7, type: 3}
  m_Name: VFXSlotFloatN
  m_EditorClassIdentifier: 
  m_Parent: {fileID: 0}
  m_Children: []
  m_UIPosition: {x: 0, y: 0}
  m_UICollapsed: 1
  m_UISuperCollapsed: 0
  m_MasterSlot: {fileID: 114208718695294646}
  m_MasterData:
    m_Owner: {fileID: 114384224194595956}
    m_Value:
      m_Type:
        m_SerializableType: UnityEditor.VFX.FloatN, Assembly-CSharp-Editor-testable,
          Version=0.0.0.0, Culture=neutral, PublicKeyToken=null
      m_SerializableObject: '{"m_Components":[0.5]}'
  m_Property:
    name: input
    m_serializedType:
      m_SerializableType: UnityEditor.VFX.FloatN, Assembly-CSharp-Editor-testable,
        Version=0.0.0.0, Culture=neutral, PublicKeyToken=null
    attributes:
    - m_Type: 3
      m_Min: -Infinity
      m_Max: Infinity
      m_Tooltip: The value to be remapped into the new range.
  m_Direction: 0
  m_LinkedSlots:
  - {fileID: 114107806496070218}
--- !u!114 &114209558659828728
MonoBehaviour:
  m_ObjectHideFlags: 1
  m_CorrespondingSourceObject: {fileID: 0}
  m_PrefabInternal: {fileID: 0}
  m_GameObject: {fileID: 0}
  m_Enabled: 1
  m_EditorHideFlags: 0
  m_Script: {fileID: 11500000, guid: f780aa281814f9842a7c076d436932e7, type: 3}
  m_Name: VFXSlotFloat
  m_EditorClassIdentifier: 
  m_Parent: {fileID: 0}
  m_Children: []
  m_UIPosition: {x: 0, y: 0}
  m_UICollapsed: 1
  m_UISuperCollapsed: 0
  m_MasterSlot: {fileID: 114209558659828728}
  m_MasterData:
    m_Owner: {fileID: 114617143880116886}
    m_Value:
      m_Type:
        m_SerializableType: System.Single, mscorlib, Version=2.0.0.0, Culture=neutral,
          PublicKeyToken=b77a5c561934e089
      m_SerializableObject: 20
  m_Property:
    name: DragCoefficient
    m_serializedType:
      m_SerializableType: System.Single, mscorlib, Version=2.0.0.0, Culture=neutral,
        PublicKeyToken=b77a5c561934e089
    attributes:
    - m_Type: 3
      m_Min: -Infinity
      m_Max: Infinity
      m_Tooltip: The drag coefficient used to drive particles
  m_Direction: 0
  m_LinkedSlots: []
--- !u!114 &114211318420561788
MonoBehaviour:
  m_ObjectHideFlags: 1
  m_CorrespondingSourceObject: {fileID: 0}
  m_PrefabInternal: {fileID: 0}
  m_GameObject: {fileID: 0}
  m_Enabled: 1
  m_EditorHideFlags: 0
  m_Script: {fileID: 11500000, guid: 330e0fca1717dde4aaa144f48232aa64, type: 3}
  m_Name: VFXParameter
  m_EditorClassIdentifier: 
  m_Parent: {fileID: 114713359854958158}
  m_Children: []
  m_UIPosition: {x: 2569.9111, y: -135.18546}
  m_UICollapsed: 0
  m_UISuperCollapsed: 0
  m_InputSlots: []
  m_OutputSlots:
  - {fileID: 114544607760722526}
  m_exposedName: exposedName
  m_exposed: 0
  m_Order: 0
  m_Min:
    m_Type:
      m_SerializableType: 
    m_SerializableObject: 
  m_Max:
    m_Type:
      m_SerializableType: 
    m_SerializableObject: 
  m_Nodes: []
--- !u!114 &114221424596605542
MonoBehaviour:
  m_ObjectHideFlags: 1
  m_CorrespondingSourceObject: {fileID: 0}
  m_PrefabInternal: {fileID: 0}
  m_GameObject: {fileID: 0}
  m_Enabled: 1
  m_EditorHideFlags: 0
  m_Script: {fileID: 11500000, guid: f780aa281814f9842a7c076d436932e7, type: 3}
  m_Name: VFXSlotFloat
  m_EditorClassIdentifier: 
  m_Parent: {fileID: 114512778395247320}
  m_Children: []
  m_UIPosition: {x: 0, y: 0}
  m_UICollapsed: 1
  m_UISuperCollapsed: 0
  m_MasterSlot: {fileID: 114512778395247320}
  m_MasterData:
    m_Owner: {fileID: 0}
    m_Value:
      m_Type:
        m_SerializableType: 
      m_SerializableObject: 
  m_Property:
    name: x
    m_serializedType:
      m_SerializableType: System.Single, mscorlib, Version=2.0.0.0, Culture=neutral,
        PublicKeyToken=b77a5c561934e089
    attributes: []
  m_Direction: 1
  m_LinkedSlots: []
--- !u!114 &114221756181975408
MonoBehaviour:
  m_ObjectHideFlags: 1
  m_CorrespondingSourceObject: {fileID: 0}
  m_PrefabInternal: {fileID: 0}
  m_GameObject: {fileID: 0}
  m_Enabled: 1
  m_EditorHideFlags: 0
  m_Script: {fileID: 11500000, guid: f780aa281814f9842a7c076d436932e7, type: 3}
  m_Name: VFXSlotFloat
  m_EditorClassIdentifier: 
  m_Parent: {fileID: 114555541368906996}
  m_Children: []
  m_UIPosition: {x: 0, y: 0}
  m_UICollapsed: 1
  m_UISuperCollapsed: 0
  m_MasterSlot: {fileID: 114544607760722526}
  m_MasterData:
    m_Owner: {fileID: 0}
    m_Value:
      m_Type:
        m_SerializableType: 
      m_SerializableObject: 
  m_Property:
    name: x
    m_serializedType:
      m_SerializableType: System.Single, mscorlib, Version=2.0.0.0, Culture=neutral,
        PublicKeyToken=b77a5c561934e089
    attributes: []
  m_Direction: 1
  m_LinkedSlots: []
--- !u!114 &114226227283042224
MonoBehaviour:
  m_ObjectHideFlags: 1
  m_CorrespondingSourceObject: {fileID: 0}
  m_PrefabInternal: {fileID: 0}
  m_GameObject: {fileID: 0}
  m_Enabled: 1
  m_EditorHideFlags: 0
  m_Script: {fileID: 11500000, guid: f780aa281814f9842a7c076d436932e7, type: 3}
  m_Name: VFXSlotFloat
  m_EditorClassIdentifier: 
  m_Parent: {fileID: 114501374035597322}
  m_Children: []
  m_UIPosition: {x: 0, y: 0}
  m_UICollapsed: 1
  m_UISuperCollapsed: 0
  m_MasterSlot: {fileID: 114332050269094380}
  m_MasterData:
    m_Owner: {fileID: 0}
    m_Value:
      m_Type:
        m_SerializableType: 
      m_SerializableObject: 
  m_Property:
    name: z
    m_serializedType:
      m_SerializableType: System.Single, mscorlib, Version=2.0.0.0, Culture=neutral,
        PublicKeyToken=b77a5c561934e089
    attributes: []
  m_Direction: 0
  m_LinkedSlots: []
--- !u!114 &114231347177396886
MonoBehaviour:
  m_ObjectHideFlags: 1
  m_CorrespondingSourceObject: {fileID: 0}
  m_PrefabInternal: {fileID: 0}
  m_GameObject: {fileID: 0}
  m_Enabled: 1
  m_EditorHideFlags: 0
  m_Script: {fileID: 11500000, guid: ac39bd03fca81b849929b9c966f1836a, type: 3}
  m_Name: VFXSlotFloat3
  m_EditorClassIdentifier: 
  m_Parent: {fileID: 0}
  m_Children:
  - {fileID: 114795129731830952}
  - {fileID: 114043929064028208}
  - {fileID: 114363468396401704}
  m_UIPosition: {x: 0, y: 0}
  m_UICollapsed: 1
  m_UISuperCollapsed: 0
  m_MasterSlot: {fileID: 114231347177396886}
  m_MasterData:
    m_Owner: {fileID: 114590474257172222}
    m_Value:
      m_Type:
        m_SerializableType: UnityEngine.Vector3, UnityEngine.CoreModule, Version=0.0.0.0,
          Culture=neutral, PublicKeyToken=null
      m_SerializableObject: '{"x":1.0,"y":0.0,"z":0.0}'
  m_Property:
    name: AxisX
    m_serializedType:
      m_SerializableType: UnityEngine.Vector3, UnityEngine.CoreModule, Version=0.0.0.0,
        Culture=neutral, PublicKeyToken=null
    attributes: []
  m_Direction: 0
  m_LinkedSlots:
  - {fileID: 114907117574549410}
--- !u!114 &114242744397599570
MonoBehaviour:
  m_ObjectHideFlags: 1
  m_CorrespondingSourceObject: {fileID: 0}
  m_PrefabInternal: {fileID: 0}
  m_GameObject: {fileID: 0}
  m_Enabled: 1
  m_EditorHideFlags: 0
  m_Script: {fileID: 11500000, guid: f780aa281814f9842a7c076d436932e7, type: 3}
  m_Name: VFXSlotFloat
  m_EditorClassIdentifier: 
  m_Parent: {fileID: 114114834903564368}
  m_Children: []
  m_UIPosition: {x: 0, y: 0}
  m_UICollapsed: 1
  m_UISuperCollapsed: 0
  m_MasterSlot: {fileID: 114332050269094380}
  m_MasterData:
    m_Owner: {fileID: 0}
    m_Value:
      m_Type:
        m_SerializableType: 
      m_SerializableObject: 
  m_Property:
    name: y
    m_serializedType:
      m_SerializableType: System.Single, mscorlib, Version=2.0.0.0, Culture=neutral,
        PublicKeyToken=b77a5c561934e089
    attributes: []
  m_Direction: 0
  m_LinkedSlots: []
--- !u!114 &114260251911347188
MonoBehaviour:
  m_ObjectHideFlags: 1
  m_CorrespondingSourceObject: {fileID: 0}
  m_PrefabInternal: {fileID: 0}
  m_GameObject: {fileID: 0}
  m_Enabled: 1
  m_EditorHideFlags: 0
  m_Script: {fileID: 11500000, guid: f780aa281814f9842a7c076d436932e7, type: 3}
  m_Name: VFXSlotFloat
  m_EditorClassIdentifier: 
  m_Parent: {fileID: 114665622536376714}
  m_Children: []
  m_UIPosition: {x: 0, y: 0}
  m_UICollapsed: 1
  m_UISuperCollapsed: 0
  m_MasterSlot: {fileID: 114033133520281462}
  m_MasterData:
    m_Owner: {fileID: 0}
    m_Value:
      m_Type:
        m_SerializableType: 
      m_SerializableObject: 
  m_Property:
    name: y
    m_serializedType:
      m_SerializableType: System.Single, mscorlib, Version=2.0.0.0, Culture=neutral,
        PublicKeyToken=b77a5c561934e089
    attributes: []
  m_Direction: 0
  m_LinkedSlots: []
--- !u!114 &114261189833313296
MonoBehaviour:
  m_ObjectHideFlags: 1
  m_CorrespondingSourceObject: {fileID: 0}
  m_PrefabInternal: {fileID: 0}
  m_GameObject: {fileID: 0}
  m_Enabled: 1
  m_EditorHideFlags: 0
  m_Script: {fileID: 11500000, guid: f780aa281814f9842a7c076d436932e7, type: 3}
  m_Name: VFXSlotFloat
  m_EditorClassIdentifier: 
  m_Parent: {fileID: 114596895040484004}
  m_Children: []
  m_UIPosition: {x: 0, y: 0}
  m_UICollapsed: 1
  m_UISuperCollapsed: 0
  m_MasterSlot: {fileID: 114596895040484004}
  m_MasterData:
    m_Owner: {fileID: 0}
    m_Value:
      m_Type:
        m_SerializableType: 
      m_SerializableObject: 
  m_Property:
    name: y
    m_serializedType:
      m_SerializableType: System.Single, mscorlib, Version=2.0.0.0, Culture=neutral,
        PublicKeyToken=b77a5c561934e089
    attributes: []
  m_Direction: 0
  m_LinkedSlots: []
--- !u!114 &114281162162261238
MonoBehaviour:
  m_ObjectHideFlags: 1
  m_CorrespondingSourceObject: {fileID: 0}
  m_PrefabInternal: {fileID: 0}
  m_GameObject: {fileID: 0}
  m_Enabled: 1
  m_EditorHideFlags: 0
  m_Script: {fileID: 11500000, guid: f780aa281814f9842a7c076d436932e7, type: 3}
  m_Name: VFXSlotFloat
  m_EditorClassIdentifier: 
  m_Parent: {fileID: 114662201912243202}
  m_Children: []
  m_UIPosition: {x: 0, y: 0}
  m_UICollapsed: 1
  m_UISuperCollapsed: 0
  m_MasterSlot: {fileID: 114413644072696574}
  m_MasterData:
    m_Owner: {fileID: 0}
    m_Value:
      m_Type:
        m_SerializableType: 
      m_SerializableObject: 
  m_Property:
    name: x
    m_serializedType:
      m_SerializableType: System.Single, mscorlib, Version=2.0.0.0, Culture=neutral,
        PublicKeyToken=b77a5c561934e089
    attributes: []
  m_Direction: 0
  m_LinkedSlots: []
--- !u!114 &114281794799362916
MonoBehaviour:
  m_ObjectHideFlags: 1
  m_CorrespondingSourceObject: {fileID: 0}
  m_PrefabInternal: {fileID: 0}
  m_GameObject: {fileID: 0}
  m_Enabled: 1
  m_EditorHideFlags: 0
  m_Script: {fileID: 11500000, guid: 1b605c022ee79394a8a776c0869b3f9a, type: 3}
  m_Name: VFXSlot
  m_EditorClassIdentifier: 
  m_Parent: {fileID: 0}
  m_Children:
  - {fileID: 114576620141409906}
  - {fileID: 114535580396150384}
  m_UIPosition: {x: 0, y: 0}
  m_UICollapsed: 0
  m_UISuperCollapsed: 0
  m_MasterSlot: {fileID: 114281794799362916}
  m_MasterData:
    m_Owner: {fileID: 114448358575362682}
    m_Value:
      m_Type:
        m_SerializableType: UnityEditor.VFX.Sphere, Assembly-CSharp-Editor-testable,
          Version=0.0.0.0, Culture=neutral, PublicKeyToken=null
      m_SerializableObject: '{"space":0,"center":{"x":0.0,"y":0.0,"z":0.0},"radius":1.0}'
  m_Property:
    name: Sphere
    m_serializedType:
      m_SerializableType: UnityEditor.VFX.Sphere, Assembly-CSharp-Editor-testable,
        Version=0.0.0.0, Culture=neutral, PublicKeyToken=null
    attributes:
    - m_Type: 3
      m_Min: -Infinity
      m_Max: Infinity
      m_Tooltip: The collision sphere.
  m_Direction: 0
  m_LinkedSlots:
  - {fileID: 114544607760722526}
--- !u!114 &114285459184065524
MonoBehaviour:
  m_ObjectHideFlags: 1
  m_CorrespondingSourceObject: {fileID: 0}
  m_PrefabInternal: {fileID: 0}
  m_GameObject: {fileID: 0}
  m_Enabled: 1
  m_EditorHideFlags: 0
  m_Script: {fileID: 11500000, guid: f780aa281814f9842a7c076d436932e7, type: 3}
  m_Name: VFXSlotFloat
  m_EditorClassIdentifier: 
  m_Parent: {fileID: 114652616561703320}
  m_Children: []
  m_UIPosition: {x: 0, y: 0}
  m_UICollapsed: 1
  m_UISuperCollapsed: 0
  m_MasterSlot: {fileID: 114652616561703320}
  m_MasterData:
    m_Owner: {fileID: 0}
    m_Value:
      m_Type:
        m_SerializableType: 
      m_SerializableObject: 
  m_Property:
    name: z
    m_serializedType:
      m_SerializableType: System.Single, mscorlib, Version=2.0.0.0, Culture=neutral,
        PublicKeyToken=b77a5c561934e089
    attributes: []
  m_Direction: 0
  m_LinkedSlots: []
--- !u!114 &114303831766578312
MonoBehaviour:
  m_ObjectHideFlags: 1
  m_CorrespondingSourceObject: {fileID: 0}
  m_PrefabInternal: {fileID: 0}
  m_GameObject: {fileID: 0}
  m_Enabled: 1
  m_EditorHideFlags: 0
  m_Script: {fileID: 11500000, guid: 78dcade7e4ed2004cbca61ed3acbc95d, type: 3}
  m_Name: VFXDecalOutput
  m_EditorClassIdentifier: 
  m_Parent: {fileID: 114713359854958158}
  m_Children:
  - {fileID: 114067004915606860}
  - {fileID: 114901416929741176}
  - {fileID: 114689927502496910}
  - {fileID: 114989825995295206}
  - {fileID: 114723785641542666}
  - {fileID: 114544328611089862}
  - {fileID: 114590474257172222}
  - {fileID: 114940519995334824}
  m_UIPosition: {x: 3668.043, y: 850.4097}
  m_UICollapsed: 0
  m_UISuperCollapsed: 0
  m_InputSlots:
  - {fileID: 114010814789091134}
  m_OutputSlots: []
  m_Data: {fileID: 114986566243396028}
  m_InputFlowSlot:
  - link:
    - context: {fileID: 114690240354730352}
      slotIndex: 0
  m_OutputFlowSlot:
  - link: []
  blendMode: 0
  cullMode: 2
  zWriteMode: 1
  zTestMode: 3
  flipbookMode: 0
  useSoftParticle: 0
  sortPriority: 0
  indirectDraw: 0
  preRefraction: 0
--- !u!114 &114311686034390686
MonoBehaviour:
  m_ObjectHideFlags: 1
  m_CorrespondingSourceObject: {fileID: 0}
  m_PrefabInternal: {fileID: 0}
  m_GameObject: {fileID: 0}
  m_Enabled: 1
  m_EditorHideFlags: 0
  m_Script: {fileID: 11500000, guid: f780aa281814f9842a7c076d436932e7, type: 3}
  m_Name: VFXSlotFloat
  m_EditorClassIdentifier: 
  m_Parent: {fileID: 114669331768486044}
  m_Children: []
  m_UIPosition: {x: 0, y: 0}
  m_UICollapsed: 1
  m_UISuperCollapsed: 0
  m_MasterSlot: {fileID: 114669331768486044}
  m_MasterData:
    m_Owner: {fileID: 0}
    m_Value:
      m_Type:
        m_SerializableType: 
      m_SerializableObject: 
  m_Property:
    name: y
    m_serializedType:
      m_SerializableType: System.Single, mscorlib, Version=2.0.0.0, Culture=neutral,
        PublicKeyToken=b77a5c561934e089
    attributes: []
  m_Direction: 1
  m_LinkedSlots: []
--- !u!114 &114314885941461894
MonoBehaviour:
  m_ObjectHideFlags: 1
  m_CorrespondingSourceObject: {fileID: 0}
  m_PrefabInternal: {fileID: 0}
  m_GameObject: {fileID: 0}
  m_Enabled: 1
  m_EditorHideFlags: 0
  m_Script: {fileID: 11500000, guid: f780aa281814f9842a7c076d436932e7, type: 3}
  m_Name: VFXSlotFloat
  m_EditorClassIdentifier: 
  m_Parent: {fileID: 114492557727218026}
  m_Children: []
  m_UIPosition: {x: 0, y: 0}
  m_UICollapsed: 1
  m_UISuperCollapsed: 0
  m_MasterSlot: {fileID: 114492557727218026}
  m_MasterData:
    m_Owner: {fileID: 0}
    m_Value:
      m_Type:
        m_SerializableType: 
      m_SerializableObject: 
  m_Property:
    name: z
    m_serializedType:
      m_SerializableType: System.Single, mscorlib, Version=2.0.0.0, Culture=neutral,
        PublicKeyToken=b77a5c561934e089
    attributes: []
  m_Direction: 1
  m_LinkedSlots: []
--- !u!114 &114329867987949052
MonoBehaviour:
  m_ObjectHideFlags: 1
  m_CorrespondingSourceObject: {fileID: 0}
  m_PrefabInternal: {fileID: 0}
  m_GameObject: {fileID: 0}
  m_Enabled: 1
  m_EditorHideFlags: 0
  m_Script: {fileID: 11500000, guid: f780aa281814f9842a7c076d436932e7, type: 3}
  m_Name: VFXSlotFloat
  m_EditorClassIdentifier: 
  m_Parent: {fileID: 114758040617487780}
  m_Children: []
  m_UIPosition: {x: 0, y: 0}
  m_UICollapsed: 1
  m_UISuperCollapsed: 0
  m_MasterSlot: {fileID: 114758040617487780}
  m_MasterData:
    m_Owner: {fileID: 0}
    m_Value:
      m_Type:
        m_SerializableType: 
      m_SerializableObject: 
  m_Property:
    name: x
    m_serializedType:
      m_SerializableType: System.Single, mscorlib, Version=2.0.0.0, Culture=neutral,
        PublicKeyToken=b77a5c561934e089
    attributes: []
  m_Direction: 1
  m_LinkedSlots: []
--- !u!114 &114332050269094380
MonoBehaviour:
  m_ObjectHideFlags: 1
  m_CorrespondingSourceObject: {fileID: 0}
  m_PrefabInternal: {fileID: 0}
  m_GameObject: {fileID: 0}
  m_Enabled: 1
  m_EditorHideFlags: 0
  m_Script: {fileID: 11500000, guid: 3e3f628d80ffceb489beac74258f9cf7, type: 3}
  m_Name: VFXSlotTransform
  m_EditorClassIdentifier: 
  m_Parent: {fileID: 0}
  m_Children:
  - {fileID: 114114834903564368}
  - {fileID: 114972554322309310}
  - {fileID: 114501374035597322}
  m_UIPosition: {x: 0, y: 0}
  m_UICollapsed: 0
  m_UISuperCollapsed: 0
  m_MasterSlot: {fileID: 114332050269094380}
  m_MasterData:
    m_Owner: {fileID: 114617143880116886}
    m_Value:
      m_Type:
        m_SerializableType: UnityEditor.VFX.Transform, Assembly-CSharp-Editor-testable,
          Version=0.0.0.0, Culture=neutral, PublicKeyToken=null
      m_SerializableObject: '{"space":0,"position":{"x":0.0,"y":0.0,"z":0.0},"angles":{"x":0.0,"y":0.0,"z":0.0},"scale":{"x":0.5,"y":0.5,"z":0.5}}'
  m_Property:
    name: FieldTransform
    m_serializedType:
      m_SerializableType: UnityEditor.VFX.Transform, Assembly-CSharp-Editor-testable,
        Version=0.0.0.0, Culture=neutral, PublicKeyToken=null
    attributes:
    - m_Type: 3
      m_Min: -Infinity
      m_Max: Infinity
      m_Tooltip: The position, rotation and scale of the vectorfield
  m_Direction: 0
  m_LinkedSlots: []
--- !u!114 &114337517516314674
MonoBehaviour:
  m_ObjectHideFlags: 1
  m_CorrespondingSourceObject: {fileID: 0}
  m_PrefabInternal: {fileID: 0}
  m_GameObject: {fileID: 0}
  m_Enabled: 1
  m_EditorHideFlags: 0
  m_Script: {fileID: 11500000, guid: f780aa281814f9842a7c076d436932e7, type: 3}
  m_Name: VFXSlotFloat
  m_EditorClassIdentifier: 
  m_Parent: {fileID: 0}
  m_Children: []
  m_UIPosition: {x: 0, y: 0}
  m_UICollapsed: 1
  m_UISuperCollapsed: 0
  m_MasterSlot: {fileID: 114337517516314674}
  m_MasterData:
    m_Owner: {fileID: 114519457660386524}
    m_Value:
      m_Type:
        m_SerializableType: System.Single, mscorlib, Version=2.0.0.0, Culture=neutral,
          PublicKeyToken=b77a5c561934e089
      m_SerializableObject: 0
  m_Property:
    name: t
    m_serializedType:
      m_SerializableType: System.Single, mscorlib, Version=2.0.0.0, Culture=neutral,
        PublicKeyToken=b77a5c561934e089
    attributes: []
  m_Direction: 1
  m_LinkedSlots:
  - {fileID: 114540687242103448}
  - {fileID: 114981395906029298}
--- !u!114 &114338720812349568
MonoBehaviour:
  m_ObjectHideFlags: 1
  m_CorrespondingSourceObject: {fileID: 0}
  m_PrefabInternal: {fileID: 0}
  m_GameObject: {fileID: 0}
  m_Enabled: 1
  m_EditorHideFlags: 0
  m_Script: {fileID: 11500000, guid: f780aa281814f9842a7c076d436932e7, type: 3}
  m_Name: VFXSlotFloat
  m_EditorClassIdentifier: 
  m_Parent: {fileID: 114987031166116308}
  m_Children: []
  m_UIPosition: {x: 0, y: 0}
  m_UICollapsed: 1
  m_UISuperCollapsed: 0
  m_MasterSlot: {fileID: 114987031166116308}
  m_MasterData:
    m_Owner: {fileID: 0}
    m_Value:
      m_Type:
        m_SerializableType: 
      m_SerializableObject: 
  m_Property:
    name: x
    m_serializedType:
      m_SerializableType: System.Single, mscorlib, Version=2.0.0.0, Culture=neutral,
        PublicKeyToken=b77a5c561934e089
    attributes: []
  m_Direction: 0
  m_LinkedSlots: []
--- !u!114 &114342106308192842
MonoBehaviour:
  m_ObjectHideFlags: 1
  m_CorrespondingSourceObject: {fileID: 0}
  m_PrefabInternal: {fileID: 0}
  m_GameObject: {fileID: 0}
  m_Enabled: 1
  m_EditorHideFlags: 0
  m_Script: {fileID: 11500000, guid: f780aa281814f9842a7c076d436932e7, type: 3}
  m_Name: VFXSlotFloat
  m_EditorClassIdentifier: 
  m_Parent: {fileID: 114043932397582438}
  m_Children: []
  m_UIPosition: {x: 0, y: 0}
  m_UICollapsed: 1
  m_UISuperCollapsed: 0
  m_MasterSlot: {fileID: 114043932397582438}
  m_MasterData:
    m_Owner: {fileID: 0}
    m_Value:
      m_Type:
        m_SerializableType: 
      m_SerializableObject: 
  m_Property:
    name: w
    m_serializedType:
      m_SerializableType: System.Single, mscorlib, Version=2.0.0.0, Culture=neutral,
        PublicKeyToken=b77a5c561934e089
    attributes: []
  m_Direction: 1
  m_LinkedSlots: []
--- !u!114 &114344014375645944
MonoBehaviour:
  m_ObjectHideFlags: 1
  m_CorrespondingSourceObject: {fileID: 0}
  m_PrefabInternal: {fileID: 0}
  m_GameObject: {fileID: 0}
  m_Enabled: 1
  m_EditorHideFlags: 0
  m_Script: {fileID: 11500000, guid: f780aa281814f9842a7c076d436932e7, type: 3}
  m_Name: VFXSlotFloat
  m_EditorClassIdentifier: 
  m_Parent: {fileID: 114088044937819362}
  m_Children: []
  m_UIPosition: {x: 0, y: 0}
  m_UICollapsed: 1
  m_UISuperCollapsed: 0
  m_MasterSlot: {fileID: 114088044937819362}
  m_MasterData:
    m_Owner: {fileID: 0}
    m_Value:
      m_Type:
        m_SerializableType: 
      m_SerializableObject: 
  m_Property:
    name: z
    m_serializedType:
      m_SerializableType: System.Single, mscorlib, Version=2.0.0.0, Culture=neutral,
        PublicKeyToken=b77a5c561934e089
    attributes: []
  m_Direction: 0
  m_LinkedSlots: []
--- !u!114 &114347124859901858
MonoBehaviour:
  m_ObjectHideFlags: 1
  m_CorrespondingSourceObject: {fileID: 0}
  m_PrefabInternal: {fileID: 0}
  m_GameObject: {fileID: 0}
  m_Enabled: 1
  m_EditorHideFlags: 0
  m_Script: {fileID: 11500000, guid: ef9ecf819143d0a439c558ab8e84fce7, type: 3}
  m_Name: VFXSlotTexture3D
  m_EditorClassIdentifier: 
  m_Parent: {fileID: 0}
  m_Children: []
  m_UIPosition: {x: 0, y: 0}
  m_UICollapsed: 1
  m_UISuperCollapsed: 0
  m_MasterSlot: {fileID: 114347124859901858}
  m_MasterData:
    m_Owner: {fileID: 114617143880116886}
    m_Value:
      m_Type:
        m_SerializableType: UnityEngine.Texture3D, UnityEngine.CoreModule, Version=0.0.0.0,
          Culture=neutral, PublicKeyToken=null
      m_SerializableObject: '{"obj":{"fileID":11700000,"guid":"5796183d03aa8e147bec84edfb7cd610","type":2}}'
  m_Property:
    name: VectorField
    m_serializedType:
      m_SerializableType: UnityEngine.Texture3D, UnityEngine.CoreModule, Version=0.0.0.0,
        Culture=neutral, PublicKeyToken=null
    attributes:
    - m_Type: 3
      m_Min: -Infinity
      m_Max: Infinity
      m_Tooltip: The vector field used as a force for particles
  m_Direction: 0
  m_LinkedSlots: []
--- !u!114 &114356658539478530
MonoBehaviour:
  m_ObjectHideFlags: 1
  m_CorrespondingSourceObject: {fileID: 0}
  m_PrefabInternal: {fileID: 0}
  m_GameObject: {fileID: 0}
  m_Enabled: 1
  m_EditorHideFlags: 0
  m_Script: {fileID: 11500000, guid: f780aa281814f9842a7c076d436932e7, type: 3}
  m_Name: VFXSlotFloat
  m_EditorClassIdentifier: 
  m_Parent: {fileID: 0}
  m_Children: []
  m_UIPosition: {x: 0, y: 0}
  m_UICollapsed: 1
  m_UISuperCollapsed: 0
  m_MasterSlot: {fileID: 114356658539478530}
  m_MasterData:
    m_Owner: {fileID: 114422384343150776}
    m_Value:
      m_Type:
        m_SerializableType: System.Single, mscorlib, Version=2.0.0.0, Culture=neutral,
          PublicKeyToken=b77a5c561934e089
      m_SerializableObject: 0.5
  m_Property:
    name: Min
    m_serializedType:
      m_SerializableType: System.Single, mscorlib, Version=2.0.0.0, Culture=neutral,
        PublicKeyToken=b77a5c561934e089
    attributes: []
  m_Direction: 0
  m_LinkedSlots: []
--- !u!114 &114363468396401704
MonoBehaviour:
  m_ObjectHideFlags: 1
  m_CorrespondingSourceObject: {fileID: 0}
  m_PrefabInternal: {fileID: 0}
  m_GameObject: {fileID: 0}
  m_Enabled: 1
  m_EditorHideFlags: 0
  m_Script: {fileID: 11500000, guid: f780aa281814f9842a7c076d436932e7, type: 3}
  m_Name: VFXSlotFloat
  m_EditorClassIdentifier: 
  m_Parent: {fileID: 114231347177396886}
  m_Children: []
  m_UIPosition: {x: 0, y: 0}
  m_UICollapsed: 1
  m_UISuperCollapsed: 0
  m_MasterSlot: {fileID: 114231347177396886}
  m_MasterData:
    m_Owner: {fileID: 0}
    m_Value:
      m_Type:
        m_SerializableType: 
      m_SerializableObject: 
  m_Property:
    name: z
    m_serializedType:
      m_SerializableType: System.Single, mscorlib, Version=2.0.0.0, Culture=neutral,
        PublicKeyToken=b77a5c561934e089
    attributes: []
  m_Direction: 0
  m_LinkedSlots: []
--- !u!114 &114367584126150940
MonoBehaviour:
  m_ObjectHideFlags: 1
  m_CorrespondingSourceObject: {fileID: 0}
  m_PrefabInternal: {fileID: 0}
  m_GameObject: {fileID: 0}
  m_Enabled: 1
  m_EditorHideFlags: 0
  m_Script: {fileID: 11500000, guid: 87c154e0feeee864da39ba7591cf27e7, type: 3}
  m_Name: VFXSlotFloatN
  m_EditorClassIdentifier: 
  m_Parent: {fileID: 0}
  m_Children: []
  m_UIPosition: {x: 0, y: 0}
  m_UICollapsed: 1
  m_UISuperCollapsed: 0
  m_MasterSlot: {fileID: 114367584126150940}
  m_MasterData:
    m_Owner: {fileID: 114009626957548980}
    m_Value:
      m_Type:
        m_SerializableType: UnityEditor.VFX.FloatN, Assembly-CSharp-Editor-testable,
          Version=0.0.0.0, Culture=neutral, PublicKeyToken=null
      m_SerializableObject: '{"m_Components":[0.5]}'
  m_Property:
    name: s
    m_serializedType:
      m_SerializableType: UnityEditor.VFX.FloatN, Assembly-CSharp-Editor-testable,
        Version=0.0.0.0, Culture=neutral, PublicKeyToken=null
    attributes:
    - m_Type: 3
      m_Min: -Infinity
      m_Max: Infinity
      m_Tooltip: The amount to interpolate between x and y (0-1).
  m_Direction: 0
  m_LinkedSlots:
  - {fileID: 114768572961077490}
--- !u!114 &114368245283220708
MonoBehaviour:
  m_ObjectHideFlags: 1
  m_CorrespondingSourceObject: {fileID: 0}
  m_PrefabInternal: {fileID: 0}
  m_GameObject: {fileID: 0}
  m_Enabled: 1
  m_EditorHideFlags: 0
  m_Script: {fileID: 11500000, guid: f780aa281814f9842a7c076d436932e7, type: 3}
  m_Name: VFXSlotFloat
  m_EditorClassIdentifier: 
  m_Parent: {fileID: 114492557727218026}
  m_Children: []
  m_UIPosition: {x: 0, y: 0}
  m_UICollapsed: 1
  m_UISuperCollapsed: 0
  m_MasterSlot: {fileID: 114492557727218026}
  m_MasterData:
    m_Owner: {fileID: 0}
    m_Value:
      m_Type:
        m_SerializableType: 
      m_SerializableObject: 
  m_Property:
    name: x
    m_serializedType:
      m_SerializableType: System.Single, mscorlib, Version=2.0.0.0, Culture=neutral,
        PublicKeyToken=b77a5c561934e089
    attributes: []
  m_Direction: 1
  m_LinkedSlots: []
--- !u!114 &114384224194595956
MonoBehaviour:
  m_ObjectHideFlags: 1
  m_CorrespondingSourceObject: {fileID: 0}
  m_PrefabInternal: {fileID: 0}
  m_GameObject: {fileID: 0}
  m_Enabled: 1
  m_EditorHideFlags: 0
  m_Script: {fileID: 11500000, guid: 198a1b97523b7284c9029248e55f4a2d, type: 3}
  m_Name: VFXOperatorFit
  m_EditorClassIdentifier: 
  m_Parent: {fileID: 114713359854958158}
  m_Children: []
  m_UIPosition: {x: 2483.133, y: 906.25757}
  m_UICollapsed: 0
  m_UISuperCollapsed: 0
  m_InputSlots:
  - {fileID: 114208718695294646}
  - {fileID: 114783477585569396}
  - {fileID: 114423768169278946}
  - {fileID: 114116355231488350}
  - {fileID: 114932728342612142}
  m_OutputSlots:
  - {fileID: 114768572961077490}
--- !u!114 &114391928864180414
MonoBehaviour:
  m_ObjectHideFlags: 1
  m_CorrespondingSourceObject: {fileID: 0}
  m_PrefabInternal: {fileID: 0}
  m_GameObject: {fileID: 0}
  m_Enabled: 1
  m_EditorHideFlags: 0
  m_Script: {fileID: 11500000, guid: 9dfea48843f53fc438eabc12a3a30abc, type: 3}
  m_Name: VFXBasicInitialize
  m_EditorClassIdentifier: 
  m_Parent: {fileID: 114713359854958158}
  m_Children:
  - {fileID: 114792038957180786}
  - {fileID: 114703318023205196}
  - {fileID: 114422384343150776}
  m_UIPosition: {x: 3424.1848, y: -630.77423}
  m_UICollapsed: 0
  m_UISuperCollapsed: 0
  m_InputSlots:
  - {fileID: 114659634860288412}
  m_OutputSlots: []
  m_Data: {fileID: 114986566243396028}
  m_InputFlowSlot:
  - link:
    - context: {fileID: 114664950524601788}
      slotIndex: 0
  m_OutputFlowSlot:
  - link:
    - context: {fileID: 114690240354730352}
      slotIndex: 0
--- !u!114 &114392249267885806
MonoBehaviour:
  m_ObjectHideFlags: 1
  m_CorrespondingSourceObject: {fileID: 0}
  m_PrefabInternal: {fileID: 0}
  m_GameObject: {fileID: 0}
  m_Enabled: 1
  m_EditorHideFlags: 0
  m_Script: {fileID: 11500000, guid: f780aa281814f9842a7c076d436932e7, type: 3}
  m_Name: VFXSlotFloat
  m_EditorClassIdentifier: 
  m_Parent: {fileID: 114811023005691920}
  m_Children: []
  m_UIPosition: {x: 0, y: 0}
  m_UICollapsed: 1
  m_UISuperCollapsed: 0
  m_MasterSlot: {fileID: 114811023005691920}
  m_MasterData:
    m_Owner: {fileID: 0}
    m_Value:
      m_Type:
        m_SerializableType: 
      m_SerializableObject: 
  m_Property:
    name: x
    m_serializedType:
      m_SerializableType: System.Single, mscorlib, Version=2.0.0.0, Culture=neutral,
        PublicKeyToken=b77a5c561934e089
    attributes: []
  m_Direction: 1
  m_LinkedSlots: []
--- !u!114 &114393616261578982
MonoBehaviour:
  m_ObjectHideFlags: 1
  m_CorrespondingSourceObject: {fileID: 0}
  m_PrefabInternal: {fileID: 0}
  m_GameObject: {fileID: 0}
  m_Enabled: 1
  m_EditorHideFlags: 0
  m_Script: {fileID: 11500000, guid: ad25a54912d2a8f49be8b514e802c040, type: 3}
  m_Name: VFXOperatorSine
  m_EditorClassIdentifier: 
  m_Parent: {fileID: 114713359854958158}
  m_Children: []
  m_UIPosition: {x: 2187.481, y: 912.3445}
  m_UICollapsed: 0
  m_UISuperCollapsed: 0
  m_InputSlots:
  - {fileID: 114703539699981466}
  m_OutputSlots:
  - {fileID: 114107806496070218}
--- !u!114 &114403128822578322
MonoBehaviour:
  m_ObjectHideFlags: 1
  m_CorrespondingSourceObject: {fileID: 0}
  m_PrefabInternal: {fileID: 0}
  m_GameObject: {fileID: 0}
  m_Enabled: 1
  m_EditorHideFlags: 0
  m_Script: {fileID: 11500000, guid: f780aa281814f9842a7c076d436932e7, type: 3}
  m_Name: VFXSlotFloat
  m_EditorClassIdentifier: 
  m_Parent: {fileID: 114996678372033592}
  m_Children: []
  m_UIPosition: {x: 0, y: 0}
  m_UICollapsed: 1
  m_UISuperCollapsed: 0
  m_MasterSlot: {fileID: 114922574460819642}
  m_MasterData:
    m_Owner: {fileID: 0}
    m_Value:
      m_Type:
        m_SerializableType: 
      m_SerializableObject: 
  m_Property:
    name: y
    m_serializedType:
      m_SerializableType: System.Single, mscorlib, Version=2.0.0.0, Culture=neutral,
        PublicKeyToken=b77a5c561934e089
    attributes: []
  m_Direction: 0
  m_LinkedSlots: []
--- !u!114 &114406025174490128
MonoBehaviour:
  m_ObjectHideFlags: 1
  m_CorrespondingSourceObject: {fileID: 0}
  m_PrefabInternal: {fileID: 0}
  m_GameObject: {fileID: 0}
  m_Enabled: 1
  m_EditorHideFlags: 0
  m_Script: {fileID: 11500000, guid: f780aa281814f9842a7c076d436932e7, type: 3}
  m_Name: VFXSlotFloat
  m_EditorClassIdentifier: 
  m_Parent: {fileID: 114551134472462742}
  m_Children: []
  m_UIPosition: {x: 0, y: 0}
  m_UICollapsed: 1
  m_UISuperCollapsed: 0
  m_MasterSlot: {fileID: 114551134472462742}
  m_MasterData:
    m_Owner: {fileID: 0}
    m_Value:
      m_Type:
        m_SerializableType: 
      m_SerializableObject: 
  m_Property:
    name: x
    m_serializedType:
      m_SerializableType: System.Single, mscorlib, Version=2.0.0.0, Culture=neutral,
        PublicKeyToken=b77a5c561934e089
    attributes: []
  m_Direction: 0
  m_LinkedSlots: []
--- !u!114 &114406391186666664
MonoBehaviour:
  m_ObjectHideFlags: 1
  m_CorrespondingSourceObject: {fileID: 0}
  m_PrefabInternal: {fileID: 0}
  m_GameObject: {fileID: 0}
  m_Enabled: 1
  m_EditorHideFlags: 0
  m_Script: {fileID: 11500000, guid: f780aa281814f9842a7c076d436932e7, type: 3}
  m_Name: VFXSlotFloat
  m_EditorClassIdentifier: 
  m_Parent: {fileID: 114811023005691920}
  m_Children: []
  m_UIPosition: {x: 0, y: 0}
  m_UICollapsed: 1
  m_UISuperCollapsed: 0
  m_MasterSlot: {fileID: 114811023005691920}
  m_MasterData:
    m_Owner: {fileID: 0}
    m_Value:
      m_Type:
        m_SerializableType: 
      m_SerializableObject: 
  m_Property:
    name: z
    m_serializedType:
      m_SerializableType: System.Single, mscorlib, Version=2.0.0.0, Culture=neutral,
        PublicKeyToken=b77a5c561934e089
    attributes: []
  m_Direction: 1
  m_LinkedSlots: []
--- !u!114 &114413644072696574
MonoBehaviour:
  m_ObjectHideFlags: 1
  m_CorrespondingSourceObject: {fileID: 0}
  m_PrefabInternal: {fileID: 0}
  m_GameObject: {fileID: 0}
  m_Enabled: 1
  m_EditorHideFlags: 0
  m_Script: {fileID: 11500000, guid: 5265657162cc1a241bba03a3b0476d99, type: 3}
  m_Name: VFXSlotPosition
  m_EditorClassIdentifier: 
  m_Parent: {fileID: 0}
  m_Children:
  - {fileID: 114662201912243202}
  m_UIPosition: {x: 0, y: 0}
  m_UICollapsed: 1
  m_UISuperCollapsed: 0
  m_MasterSlot: {fileID: 114413644072696574}
  m_MasterData:
    m_Owner: {fileID: 114723785641542666}
    m_Value:
      m_Type:
        m_SerializableType: UnityEditor.VFX.Position, Assembly-CSharp-Editor-testable,
          Version=0.0.0.0, Culture=neutral, PublicKeyToken=null
      m_SerializableObject: 
  m_Property:
    name: Position
    m_serializedType:
      m_SerializableType: UnityEditor.VFX.Position, Assembly-CSharp-Editor-testable,
        Version=0.0.0.0, Culture=neutral, PublicKeyToken=null
    attributes: []
  m_Direction: 0
  m_LinkedSlots: []
--- !u!114 &114422298293528604
MonoBehaviour:
  m_ObjectHideFlags: 1
  m_CorrespondingSourceObject: {fileID: 0}
  m_PrefabInternal: {fileID: 0}
  m_GameObject: {fileID: 0}
  m_Enabled: 1
  m_EditorHideFlags: 0
  m_Script: {fileID: 11500000, guid: 87c154e0feeee864da39ba7591cf27e7, type: 3}
  m_Name: VFXSlotFloatN
  m_EditorClassIdentifier: 
  m_Parent: {fileID: 0}
  m_Children: []
  m_UIPosition: {x: 0, y: 0}
  m_UICollapsed: 1
  m_UISuperCollapsed: 0
  m_MasterSlot: {fileID: 114422298293528604}
  m_MasterData:
    m_Owner: {fileID: 114009626957548980}
    m_Value:
      m_Type:
        m_SerializableType: UnityEditor.VFX.FloatN, Assembly-CSharp-Editor-testable,
          Version=0.0.0.0, Culture=neutral, PublicKeyToken=null
      m_SerializableObject: '{"m_Components":[1.0]}'
  m_Property:
    name: y
    m_serializedType:
      m_SerializableType: UnityEditor.VFX.FloatN, Assembly-CSharp-Editor-testable,
        Version=0.0.0.0, Culture=neutral, PublicKeyToken=null
    attributes:
    - m_Type: 3
      m_Min: -Infinity
      m_Max: Infinity
      m_Tooltip: The end value.
  m_Direction: 0
  m_LinkedSlots:
  - {fileID: 114512778395247320}
--- !u!114 &114422384343150776
MonoBehaviour:
  m_ObjectHideFlags: 1
  m_CorrespondingSourceObject: {fileID: 0}
  m_PrefabInternal: {fileID: 0}
  m_GameObject: {fileID: 0}
  m_Enabled: 1
  m_EditorHideFlags: 0
  m_Script: {fileID: 11500000, guid: 83af02f1eaf178a4d882048c2cdfadc0, type: 3}
  m_Name: SetLifetime
  m_EditorClassIdentifier: 
  m_Parent: {fileID: 114391928864180414}
  m_Children: []
  m_UIPosition: {x: 3360, y: -976}
  m_UICollapsed: 0
  m_UISuperCollapsed: 0
  m_InputSlots:
  - {fileID: 114356658539478530}
  - {fileID: 114169775863000100}
  m_OutputSlots: []
  m_Disabled: 0
  mode: 1
--- !u!114 &114423768169278946
MonoBehaviour:
  m_ObjectHideFlags: 1
  m_CorrespondingSourceObject: {fileID: 0}
  m_PrefabInternal: {fileID: 0}
  m_GameObject: {fileID: 0}
  m_Enabled: 1
  m_EditorHideFlags: 0
  m_Script: {fileID: 11500000, guid: 87c154e0feeee864da39ba7591cf27e7, type: 3}
  m_Name: VFXSlotFloatN
  m_EditorClassIdentifier: 
  m_Parent: {fileID: 0}
  m_Children: []
  m_UIPosition: {x: 0, y: 0}
  m_UICollapsed: 1
  m_UISuperCollapsed: 0
  m_MasterSlot: {fileID: 114423768169278946}
  m_MasterData:
    m_Owner: {fileID: 114384224194595956}
    m_Value:
      m_Type:
        m_SerializableType: UnityEditor.VFX.FloatN, Assembly-CSharp-Editor-testable,
          Version=0.0.0.0, Culture=neutral, PublicKeyToken=null
      m_SerializableObject: '{"m_Components":[1.0]}'
  m_Property:
    name: oldRangeMax
    m_serializedType:
      m_SerializableType: UnityEditor.VFX.FloatN, Assembly-CSharp-Editor-testable,
        Version=0.0.0.0, Culture=neutral, PublicKeyToken=null
    attributes:
    - m_Type: 3
      m_Min: -Infinity
      m_Max: Infinity
      m_Tooltip: The end of the old range.
  m_Direction: 0
  m_LinkedSlots: []
--- !u!114 &114445382648730824
MonoBehaviour:
  m_ObjectHideFlags: 1
  m_CorrespondingSourceObject: {fileID: 0}
  m_PrefabInternal: {fileID: 0}
  m_GameObject: {fileID: 0}
  m_Enabled: 1
  m_EditorHideFlags: 0
  m_Script: {fileID: 11500000, guid: f780aa281814f9842a7c076d436932e7, type: 3}
  m_Name: VFXSlotFloat
  m_EditorClassIdentifier: 
  m_Parent: {fileID: 114907117574549410}
  m_Children: []
  m_UIPosition: {x: 0, y: 0}
  m_UICollapsed: 1
  m_UISuperCollapsed: 0
  m_MasterSlot: {fileID: 114907117574549410}
  m_MasterData:
    m_Owner: {fileID: 0}
    m_Value:
      m_Type:
        m_SerializableType: 
      m_SerializableObject: 
  m_Property:
    name: x
    m_serializedType:
      m_SerializableType: System.Single, mscorlib, Version=2.0.0.0, Culture=neutral,
        PublicKeyToken=b77a5c561934e089
    attributes: []
  m_Direction: 1
  m_LinkedSlots: []
--- !u!114 &114448358575362682
MonoBehaviour:
  m_ObjectHideFlags: 1
  m_CorrespondingSourceObject: {fileID: 0}
  m_PrefabInternal: {fileID: 0}
  m_GameObject: {fileID: 0}
  m_Enabled: 1
  m_EditorHideFlags: 0
  m_Script: {fileID: 11500000, guid: a1046201700a4ae428a525579e74b99e, type: 3}
  m_Name: CollisionSphere
  m_EditorClassIdentifier: 
  m_Parent: {fileID: 114690240354730352}
  m_Children: []
  m_UIPosition: {x: 0, y: 0}
  m_UICollapsed: 1
  m_UISuperCollapsed: 0
  m_InputSlots:
  - {fileID: 114281794799362916}
  - {fileID: 114823216935234766}
  - {fileID: 114094291545827936}
  - {fileID: 114464934578054256}
  m_OutputSlots: []
  m_Disabled: 0
  mode: 0
  roughSurface: 0
--- !u!114 &114452870740301040
MonoBehaviour:
  m_ObjectHideFlags: 1
  m_CorrespondingSourceObject: {fileID: 0}
  m_PrefabInternal: {fileID: 0}
  m_GameObject: {fileID: 0}
  m_Enabled: 1
  m_EditorHideFlags: 0
  m_Script: {fileID: 11500000, guid: f780aa281814f9842a7c076d436932e7, type: 3}
  m_Name: VFXSlotFloat
  m_EditorClassIdentifier: 
  m_Parent: {fileID: 114576620141409906}
  m_Children: []
  m_UIPosition: {x: 0, y: 0}
  m_UICollapsed: 1
  m_UISuperCollapsed: 0
  m_MasterSlot: {fileID: 114281794799362916}
  m_MasterData:
    m_Owner: {fileID: 0}
    m_Value:
      m_Type:
        m_SerializableType: 
      m_SerializableObject: 
  m_Property:
    name: z
    m_serializedType:
      m_SerializableType: System.Single, mscorlib, Version=2.0.0.0, Culture=neutral,
        PublicKeyToken=b77a5c561934e089
    attributes: []
  m_Direction: 0
  m_LinkedSlots: []
--- !u!114 &114457630835244914
MonoBehaviour:
  m_ObjectHideFlags: 1
  m_CorrespondingSourceObject: {fileID: 0}
  m_PrefabInternal: {fileID: 0}
  m_GameObject: {fileID: 0}
  m_Enabled: 1
  m_EditorHideFlags: 0
  m_Script: {fileID: 11500000, guid: 87c154e0feeee864da39ba7591cf27e7, type: 3}
  m_Name: VFXSlotFloatN
  m_EditorClassIdentifier: 
  m_Parent: {fileID: 0}
  m_Children: []
  m_UIPosition: {x: 0, y: 0}
  m_UICollapsed: 1
  m_UISuperCollapsed: 0
  m_MasterSlot: {fileID: 114457630835244914}
  m_MasterData:
    m_Owner: {fileID: 114704932343162388}
    m_Value:
      m_Type:
        m_SerializableType: UnityEditor.VFX.FloatN, Assembly-CSharp-Editor-testable,
          Version=0.0.0.0, Culture=neutral, PublicKeyToken=null
      m_SerializableObject: '{"m_Components":[1.0,1.0,1.0]}'
  m_Property:
    name: x
    m_serializedType:
      m_SerializableType: UnityEditor.VFX.FloatN, Assembly-CSharp-Editor-testable,
        Version=0.0.0.0, Culture=neutral, PublicKeyToken=null
    attributes:
    - m_Type: 3
      m_Min: -Infinity
      m_Max: Infinity
      m_Tooltip: The vector to be normalized.
  m_Direction: 0
  m_LinkedSlots:
  - {fileID: 114025127266457648}
--- !u!114 &114457964050763460
MonoBehaviour:
  m_ObjectHideFlags: 1
  m_CorrespondingSourceObject: {fileID: 0}
  m_PrefabInternal: {fileID: 0}
  m_GameObject: {fileID: 0}
  m_Enabled: 1
  m_EditorHideFlags: 0
  m_Script: {fileID: 11500000, guid: f780aa281814f9842a7c076d436932e7, type: 3}
  m_Name: VFXSlotFloat
  m_EditorClassIdentifier: 
  m_Parent: {fileID: 114665622536376714}
  m_Children: []
  m_UIPosition: {x: 0, y: 0}
  m_UICollapsed: 1
  m_UISuperCollapsed: 0
  m_MasterSlot: {fileID: 114033133520281462}
  m_MasterData:
    m_Owner: {fileID: 0}
    m_Value:
      m_Type:
        m_SerializableType: 
      m_SerializableObject: 
  m_Property:
    name: x
    m_serializedType:
      m_SerializableType: System.Single, mscorlib, Version=2.0.0.0, Culture=neutral,
        PublicKeyToken=b77a5c561934e089
    attributes: []
  m_Direction: 0
  m_LinkedSlots: []
--- !u!114 &114462467222221858
MonoBehaviour:
  m_ObjectHideFlags: 1
  m_CorrespondingSourceObject: {fileID: 0}
  m_PrefabInternal: {fileID: 0}
  m_GameObject: {fileID: 0}
  m_Enabled: 1
  m_EditorHideFlags: 0
  m_Script: {fileID: 11500000, guid: ac39bd03fca81b849929b9c966f1836a, type: 3}
  m_Name: VFXSlotFloat3
  m_EditorClassIdentifier: 
  m_Parent: {fileID: 0}
  m_Children:
  - {fileID: 114734087114453386}
  - {fileID: 114648377321597480}
  - {fileID: 114691970683104270}
  m_UIPosition: {x: 0, y: 0}
  m_UICollapsed: 1
  m_UISuperCollapsed: 0
  m_MasterSlot: {fileID: 114462467222221858}
  m_MasterData:
    m_Owner: {fileID: 114792038957180786}
    m_Value:
      m_Type:
        m_SerializableType: UnityEngine.Vector3, UnityEngine.CoreModule, Version=0.0.0.0,
          Culture=neutral, PublicKeyToken=null
      m_SerializableObject: '{"x":0.0,"y":0.7000000476837158,"z":0.0}'
  m_Property:
    name: Velocity
    m_serializedType:
      m_SerializableType: UnityEngine.Vector3, UnityEngine.CoreModule, Version=0.0.0.0,
        Culture=neutral, PublicKeyToken=null
    attributes: []
  m_Direction: 0
  m_LinkedSlots: []
--- !u!114 &114463943635796402
MonoBehaviour:
  m_ObjectHideFlags: 1
  m_CorrespondingSourceObject: {fileID: 0}
  m_PrefabInternal: {fileID: 0}
  m_GameObject: {fileID: 0}
  m_Enabled: 1
  m_EditorHideFlags: 0
  m_Script: {fileID: 11500000, guid: cf77bdf94b619e24a92fca7c3f75ddb3, type: 3}
  m_Name: VFXOperatorCrossProduct
  m_EditorClassIdentifier: 
  m_Parent: {fileID: 114713359854958158}
  m_Children: []
  m_UIPosition: {x: 3408.2893, y: 1568.1954}
  m_UICollapsed: 0
  m_UISuperCollapsed: 1
  m_InputSlots:
  - {fileID: 114492709542381202}
  - {fileID: 114088044937819362}
  m_OutputSlots:
  - {fileID: 114492557727218026}
--- !u!114 &114464934578054256
MonoBehaviour:
  m_ObjectHideFlags: 1
  m_CorrespondingSourceObject: {fileID: 0}
  m_PrefabInternal: {fileID: 0}
  m_GameObject: {fileID: 0}
  m_Enabled: 1
  m_EditorHideFlags: 0
  m_Script: {fileID: 11500000, guid: f780aa281814f9842a7c076d436932e7, type: 3}
  m_Name: VFXSlotFloat
  m_EditorClassIdentifier: 
  m_Parent: {fileID: 0}
  m_Children: []
  m_UIPosition: {x: 0, y: 0}
  m_UICollapsed: 1
  m_UISuperCollapsed: 0
  m_MasterSlot: {fileID: 114464934578054256}
  m_MasterData:
    m_Owner: {fileID: 114448358575362682}
    m_Value:
      m_Type:
        m_SerializableType: System.Single, mscorlib, Version=2.0.0.0, Culture=neutral,
          PublicKeyToken=b77a5c561934e089
      m_SerializableObject: 0
  m_Property:
    name: LifetimeLoss
    m_serializedType:
      m_SerializableType: System.Single, mscorlib, Version=2.0.0.0, Culture=neutral,
        PublicKeyToken=b77a5c561934e089
    attributes:
    - m_Type: 3
      m_Min: -Infinity
      m_Max: Infinity
      m_Tooltip: The proportion of a particle's life that is lost after a collision.
    - m_Type: 0
      m_Min: 0
      m_Max: 1
      m_Tooltip: 
  m_Direction: 0
  m_LinkedSlots: []
--- !u!114 &114468165396555078
MonoBehaviour:
  m_ObjectHideFlags: 1
  m_CorrespondingSourceObject: {fileID: 0}
  m_PrefabInternal: {fileID: 0}
  m_GameObject: {fileID: 0}
  m_Enabled: 1
  m_EditorHideFlags: 0
  m_Script: {fileID: 11500000, guid: f780aa281814f9842a7c076d436932e7, type: 3}
  m_Name: VFXSlotFloat
  m_EditorClassIdentifier: 
  m_Parent: {fileID: 114081605484627898}
  m_Children: []
  m_UIPosition: {x: 0, y: 0}
  m_UICollapsed: 1
  m_UISuperCollapsed: 0
  m_MasterSlot: {fileID: 114874794242705804}
  m_MasterData:
    m_Owner: {fileID: 0}
    m_Value:
      m_Type:
        m_SerializableType: 
      m_SerializableObject: 
  m_Property:
    name: x
    m_serializedType:
      m_SerializableType: System.Single, mscorlib, Version=2.0.0.0, Culture=neutral,
        PublicKeyToken=b77a5c561934e089
    attributes: []
  m_Direction: 0
  m_LinkedSlots: []
--- !u!114 &114469172786699896
MonoBehaviour:
  m_ObjectHideFlags: 1
  m_CorrespondingSourceObject: {fileID: 0}
  m_PrefabInternal: {fileID: 0}
  m_GameObject: {fileID: 0}
  m_Enabled: 1
  m_EditorHideFlags: 0
  m_Script: {fileID: 11500000, guid: a07d13b909432284193a1aeec3c9f533, type: 3}
  m_Name: VFXOperatorSampleGradient
  m_EditorClassIdentifier: 
  m_Parent: {fileID: 114713359854958158}
  m_Children: []
  m_UIPosition: {x: 2442.9531, y: 762.5584}
  m_UICollapsed: 0
  m_UISuperCollapsed: 0
  m_InputSlots:
  - {fileID: 114793376342456972}
  - {fileID: 114981395906029298}
  m_OutputSlots:
  - {fileID: 114512778395247320}
--- !u!114 &114482391903492468
MonoBehaviour:
  m_ObjectHideFlags: 1
  m_CorrespondingSourceObject: {fileID: 0}
  m_PrefabInternal: {fileID: 0}
  m_GameObject: {fileID: 0}
  m_Enabled: 1
  m_EditorHideFlags: 0
  m_Script: {fileID: 11500000, guid: f780aa281814f9842a7c076d436932e7, type: 3}
  m_Name: VFXSlotFloat
  m_EditorClassIdentifier: 
  m_Parent: {fileID: 114665622536376714}
  m_Children: []
  m_UIPosition: {x: 0, y: 0}
  m_UICollapsed: 1
  m_UISuperCollapsed: 0
  m_MasterSlot: {fileID: 114033133520281462}
  m_MasterData:
    m_Owner: {fileID: 0}
    m_Value:
      m_Type:
        m_SerializableType: 
      m_SerializableObject: 
  m_Property:
    name: z
    m_serializedType:
      m_SerializableType: System.Single, mscorlib, Version=2.0.0.0, Culture=neutral,
        PublicKeyToken=b77a5c561934e089
    attributes: []
  m_Direction: 0
  m_LinkedSlots: []
--- !u!114 &114486222610636044
MonoBehaviour:
  m_ObjectHideFlags: 1
  m_CorrespondingSourceObject: {fileID: 0}
  m_PrefabInternal: {fileID: 0}
  m_GameObject: {fileID: 0}
  m_Enabled: 1
  m_EditorHideFlags: 0
  m_Script: {fileID: 11500000, guid: f780aa281814f9842a7c076d436932e7, type: 3}
  m_Name: VFXSlotFloat
  m_EditorClassIdentifier: 
  m_Parent: {fileID: 114889574707667480}
  m_Children: []
  m_UIPosition: {x: 0, y: 0}
  m_UICollapsed: 1
  m_UISuperCollapsed: 0
  m_MasterSlot: {fileID: 114889574707667480}
  m_MasterData:
    m_Owner: {fileID: 0}
    m_Value:
      m_Type:
        m_SerializableType: 
      m_SerializableObject: 
  m_Property:
    name: z
    m_serializedType:
      m_SerializableType: System.Single, mscorlib, Version=2.0.0.0, Culture=neutral,
        PublicKeyToken=b77a5c561934e089
    attributes: []
  m_Direction: 0
  m_LinkedSlots: []
--- !u!114 &114490263843849036
MonoBehaviour:
  m_ObjectHideFlags: 1
  m_CorrespondingSourceObject: {fileID: 0}
  m_PrefabInternal: {fileID: 0}
  m_GameObject: {fileID: 0}
  m_Enabled: 1
  m_EditorHideFlags: 0
  m_Script: {fileID: 11500000, guid: 889be8bf1ed0c954a9ed096ce41655ea, type: 3}
  m_Name: VFXOperatorMultiply
  m_EditorClassIdentifier: 
  m_Parent: {fileID: 114713359854958158}
  m_Children: []
  m_UIPosition: {x: 2101.667, y: 1270.4603}
  m_UICollapsed: 0
  m_UISuperCollapsed: 0
  m_InputSlots:
  - {fileID: 114683003190420024}
  - {fileID: 114564937888286152}
  m_OutputSlots:
  - {fileID: 114669331768486044}
--- !u!114 &114492557727218026
MonoBehaviour:
  m_ObjectHideFlags: 1
  m_CorrespondingSourceObject: {fileID: 0}
  m_PrefabInternal: {fileID: 0}
  m_GameObject: {fileID: 0}
  m_Enabled: 1
  m_EditorHideFlags: 0
  m_Script: {fileID: 11500000, guid: ac39bd03fca81b849929b9c966f1836a, type: 3}
  m_Name: VFXSlotFloat3
  m_EditorClassIdentifier: 
  m_Parent: {fileID: 0}
  m_Children:
  - {fileID: 114368245283220708}
  - {fileID: 114967085609715620}
  - {fileID: 114314885941461894}
  m_UIPosition: {x: 0, y: 0}
  m_UICollapsed: 1
  m_UISuperCollapsed: 0
  m_MasterSlot: {fileID: 114492557727218026}
  m_MasterData:
    m_Owner: {fileID: 114463943635796402}
    m_Value:
      m_Type:
        m_SerializableType: UnityEngine.Vector3, UnityEngine.CoreModule, Version=0.0.0.0,
          Culture=neutral, PublicKeyToken=null
      m_SerializableObject: '{"x":0.0,"y":0.0,"z":0.0}'
  m_Property:
    name: o
    m_serializedType:
      m_SerializableType: UnityEngine.Vector3, UnityEngine.CoreModule, Version=0.0.0.0,
        Culture=neutral, PublicKeyToken=null
    attributes: []
  m_Direction: 1
  m_LinkedSlots:
  - {fileID: 114919129832749232}
--- !u!114 &114492709542381202
MonoBehaviour:
  m_ObjectHideFlags: 1
  m_CorrespondingSourceObject: {fileID: 0}
  m_PrefabInternal: {fileID: 0}
  m_GameObject: {fileID: 0}
  m_Enabled: 1
  m_EditorHideFlags: 0
  m_Script: {fileID: 11500000, guid: ac39bd03fca81b849929b9c966f1836a, type: 3}
  m_Name: VFXSlotFloat3
  m_EditorClassIdentifier: 
  m_Parent: {fileID: 0}
  m_Children:
  - {fileID: 114909744176145278}
  - {fileID: 114718060691080588}
  - {fileID: 114190837549616370}
  m_UIPosition: {x: 0, y: 0}
  m_UICollapsed: 1
  m_UISuperCollapsed: 0
  m_MasterSlot: {fileID: 114492709542381202}
  m_MasterData:
    m_Owner: {fileID: 114463943635796402}
    m_Value:
      m_Type:
        m_SerializableType: UnityEngine.Vector3, UnityEngine.CoreModule, Version=0.0.0.0,
          Culture=neutral, PublicKeyToken=null
      m_SerializableObject: '{"x":1.0,"y":0.0,"z":0.0}'
  m_Property:
    name: a
    m_serializedType:
      m_SerializableType: UnityEngine.Vector3, UnityEngine.CoreModule, Version=0.0.0.0,
        Culture=neutral, PublicKeyToken=null
    attributes:
    - m_Type: 3
      m_Min: -Infinity
      m_Max: Infinity
      m_Tooltip: The first operand.
  m_Direction: 0
  m_LinkedSlots:
  - {fileID: 114811023005691920}
--- !u!114 &114493009241049998
MonoBehaviour:
  m_ObjectHideFlags: 1
  m_CorrespondingSourceObject: {fileID: 0}
  m_PrefabInternal: {fileID: 0}
  m_GameObject: {fileID: 0}
  m_Enabled: 1
  m_EditorHideFlags: 0
  m_Script: {fileID: 11500000, guid: f780aa281814f9842a7c076d436932e7, type: 3}
  m_Name: VFXSlotFloat
  m_EditorClassIdentifier: 
  m_Parent: {fileID: 114919129832749232}
  m_Children: []
  m_UIPosition: {x: 0, y: 0}
  m_UICollapsed: 1
  m_UISuperCollapsed: 0
  m_MasterSlot: {fileID: 114919129832749232}
  m_MasterData:
    m_Owner: {fileID: 0}
    m_Value:
      m_Type:
        m_SerializableType: 
      m_SerializableObject: 
  m_Property:
    name: y
    m_serializedType:
      m_SerializableType: System.Single, mscorlib, Version=2.0.0.0, Culture=neutral,
        PublicKeyToken=b77a5c561934e089
    attributes: []
  m_Direction: 0
  m_LinkedSlots: []
--- !u!114 &114496601159523824
MonoBehaviour:
  m_ObjectHideFlags: 1
  m_CorrespondingSourceObject: {fileID: 0}
  m_PrefabInternal: {fileID: 0}
  m_GameObject: {fileID: 0}
  m_Enabled: 1
  m_EditorHideFlags: 0
  m_Script: {fileID: 11500000, guid: 87c154e0feeee864da39ba7591cf27e7, type: 3}
  m_Name: VFXSlotFloatN
  m_EditorClassIdentifier: 
  m_Parent: {fileID: 0}
  m_Children: []
  m_UIPosition: {x: 0, y: 0}
  m_UICollapsed: 1
  m_UISuperCollapsed: 0
  m_MasterSlot: {fileID: 114496601159523824}
  m_MasterData:
    m_Owner: {fileID: 114867922613563594}
    m_Value:
      m_Type:
        m_SerializableType: UnityEditor.VFX.FloatN, Assembly-CSharp-Editor-testable,
          Version=0.0.0.0, Culture=neutral, PublicKeyToken=null
      m_SerializableObject: '{"m_Components":[3.0999999046325685]}'
  m_Property:
    name: b
    m_serializedType:
      m_SerializableType: UnityEditor.VFX.FloatN, Assembly-CSharp-Editor-testable,
        Version=0.0.0.0, Culture=neutral, PublicKeyToken=null
    attributes: []
  m_Direction: 0
  m_LinkedSlots: []
--- !u!114 &114501374035597322
MonoBehaviour:
  m_ObjectHideFlags: 1
  m_CorrespondingSourceObject: {fileID: 0}
  m_PrefabInternal: {fileID: 0}
  m_GameObject: {fileID: 0}
  m_Enabled: 1
  m_EditorHideFlags: 0
  m_Script: {fileID: 11500000, guid: ac39bd03fca81b849929b9c966f1836a, type: 3}
  m_Name: VFXSlotFloat3
  m_EditorClassIdentifier: 
  m_Parent: {fileID: 114332050269094380}
  m_Children:
  - {fileID: 114842840859362546}
  - {fileID: 114850731154764858}
  - {fileID: 114226227283042224}
  m_UIPosition: {x: 0, y: 0}
  m_UICollapsed: 1
  m_UISuperCollapsed: 0
  m_MasterSlot: {fileID: 114332050269094380}
  m_MasterData:
    m_Owner: {fileID: 0}
    m_Value:
      m_Type:
        m_SerializableType: 
      m_SerializableObject: 
  m_Property:
    name: scale
    m_serializedType:
      m_SerializableType: UnityEngine.Vector3, UnityEngine.CoreModule, Version=0.0.0.0,
        Culture=neutral, PublicKeyToken=null
    attributes:
    - m_Type: 3
      m_Min: -Infinity
      m_Max: Infinity
      m_Tooltip: The scale of the transform along each axis.
  m_Direction: 0
  m_LinkedSlots: []
--- !u!114 &114504932723294378
MonoBehaviour:
  m_ObjectHideFlags: 1
  m_CorrespondingSourceObject: {fileID: 0}
  m_PrefabInternal: {fileID: 0}
  m_GameObject: {fileID: 0}
  m_Enabled: 1
  m_EditorHideFlags: 0
  m_Script: {fileID: 11500000, guid: cf77bdf94b619e24a92fca7c3f75ddb3, type: 3}
  m_Name: VFXOperatorCrossProduct
  m_EditorClassIdentifier: 
  m_Parent: {fileID: 114713359854958158}
  m_Children: []
  m_UIPosition: {x: 2546.7493, y: 1384.4509}
  m_UICollapsed: 0
  m_UISuperCollapsed: 0
  m_InputSlots:
  - {fileID: 114652616561703320}
  - {fileID: 114889574707667480}
  m_OutputSlots:
  - {fileID: 114758040617487780}
--- !u!114 &114512778395247320
MonoBehaviour:
  m_ObjectHideFlags: 1
  m_CorrespondingSourceObject: {fileID: 0}
  m_PrefabInternal: {fileID: 0}
  m_GameObject: {fileID: 0}
  m_Enabled: 1
  m_EditorHideFlags: 0
  m_Script: {fileID: 11500000, guid: c499060cea9bbb24b8d723eafa343303, type: 3}
  m_Name: VFXSlotFloat4
  m_EditorClassIdentifier: 
  m_Parent: {fileID: 0}
  m_Children:
  - {fileID: 114221424596605542}
  - {fileID: 114774172600373688}
  - {fileID: 114036886090153582}
  - {fileID: 114162957243964656}
  m_UIPosition: {x: 0, y: 0}
  m_UICollapsed: 1
  m_UISuperCollapsed: 0
  m_MasterSlot: {fileID: 114512778395247320}
  m_MasterData:
    m_Owner: {fileID: 114469172786699896}
    m_Value:
      m_Type:
        m_SerializableType: UnityEngine.Vector4, UnityEngine.CoreModule, Version=0.0.0.0,
          Culture=neutral, PublicKeyToken=null
      m_SerializableObject: '{"x":0.0,"y":0.0,"z":0.0,"w":0.0}'
  m_Property:
    name: s
    m_serializedType:
      m_SerializableType: UnityEngine.Vector4, UnityEngine.CoreModule, Version=0.0.0.0,
        Culture=neutral, PublicKeyToken=null
    attributes: []
  m_Direction: 1
  m_LinkedSlots:
  - {fileID: 114422298293528604}
--- !u!114 &114517760169447178
MonoBehaviour:
  m_ObjectHideFlags: 1
  m_CorrespondingSourceObject: {fileID: 0}
  m_PrefabInternal: {fileID: 0}
  m_GameObject: {fileID: 0}
  m_Enabled: 1
  m_EditorHideFlags: 0
  m_Script: {fileID: 11500000, guid: f780aa281814f9842a7c076d436932e7, type: 3}
  m_Name: VFXSlotFloat
  m_EditorClassIdentifier: 
  m_Parent: {fileID: 0}
  m_Children: []
  m_UIPosition: {x: 0, y: 0}
  m_UICollapsed: 1
  m_UISuperCollapsed: 0
  m_MasterSlot: {fileID: 114517760169447178}
  m_MasterData:
    m_Owner: {fileID: 114128398226516008}
    m_Value:
      m_Type:
        m_SerializableType: System.Single, mscorlib, Version=2.0.0.0, Culture=neutral,
          PublicKeyToken=b77a5c561934e089
      m_SerializableObject: 0
  m_Property:
    name: o
    m_serializedType:
      m_SerializableType: System.Single, mscorlib, Version=2.0.0.0, Culture=neutral,
        PublicKeyToken=b77a5c561934e089
    attributes: []
  m_Direction: 1
  m_LinkedSlots:
  - {fileID: 114079731377069008}
--- !u!114 &114519457660386524
MonoBehaviour:
  m_ObjectHideFlags: 1
  m_CorrespondingSourceObject: {fileID: 0}
  m_PrefabInternal: {fileID: 0}
  m_GameObject: {fileID: 0}
  m_Enabled: 1
  m_EditorHideFlags: 0
  m_Script: {fileID: 11500000, guid: ba941214d319b454f90d5480e85886f2, type: 3}
  m_Name: VFXOperatorRelativeLifetime
  m_EditorClassIdentifier: 
  m_Parent: {fileID: 114713359854958158}
  m_Children: []
  m_UIPosition: {x: 1764.4231, y: 835.2673}
  m_UICollapsed: 0
  m_UISuperCollapsed: 0
  m_InputSlots: []
  m_OutputSlots:
  - {fileID: 114337517516314674}
--- !u!114 &114535580396150384
MonoBehaviour:
  m_ObjectHideFlags: 1
  m_CorrespondingSourceObject: {fileID: 0}
  m_PrefabInternal: {fileID: 0}
  m_GameObject: {fileID: 0}
  m_Enabled: 1
  m_EditorHideFlags: 0
  m_Script: {fileID: 11500000, guid: f780aa281814f9842a7c076d436932e7, type: 3}
  m_Name: VFXSlotFloat
  m_EditorClassIdentifier: 
  m_Parent: {fileID: 114281794799362916}
  m_Children: []
  m_UIPosition: {x: 0, y: 0}
  m_UICollapsed: 1
  m_UISuperCollapsed: 0
  m_MasterSlot: {fileID: 114281794799362916}
  m_MasterData:
    m_Owner: {fileID: 0}
    m_Value:
      m_Type:
        m_SerializableType: 
      m_SerializableObject: 
  m_Property:
    name: radius
    m_serializedType:
      m_SerializableType: System.Single, mscorlib, Version=2.0.0.0, Culture=neutral,
        PublicKeyToken=b77a5c561934e089
    attributes:
    - m_Type: 3
      m_Min: -Infinity
      m_Max: Infinity
      m_Tooltip: The radius of the sphere.
  m_Direction: 0
  m_LinkedSlots: []
--- !u!114 &114539635269787790
MonoBehaviour:
  m_ObjectHideFlags: 1
  m_CorrespondingSourceObject: {fileID: 0}
  m_PrefabInternal: {fileID: 0}
  m_GameObject: {fileID: 0}
  m_Enabled: 1
  m_EditorHideFlags: 0
  m_Script: {fileID: 11500000, guid: 330e0fca1717dde4aaa144f48232aa64, type: 3}
  m_Name: VFXParameter
  m_EditorClassIdentifier: 
  m_Parent: {fileID: 114713359854958158}
  m_Children: []
  m_UIPosition: {x: 1919.2533, y: 371.25845}
  m_UICollapsed: 0
  m_UISuperCollapsed: 0
  m_InputSlots: []
  m_OutputSlots:
  - {fileID: 114725874336250028}
  m_exposedName: exposedName
  m_exposed: 0
  m_Order: 0
  m_Min:
    m_Type:
      m_SerializableType: 
    m_SerializableObject: 
  m_Max:
    m_Type:
      m_SerializableType: 
    m_SerializableObject: 
  m_Nodes: []
--- !u!114 &114540687242103448
MonoBehaviour:
  m_ObjectHideFlags: 1
  m_CorrespondingSourceObject: {fileID: 0}
  m_PrefabInternal: {fileID: 0}
  m_GameObject: {fileID: 0}
  m_Enabled: 1
  m_EditorHideFlags: 0
  m_Script: {fileID: 11500000, guid: f780aa281814f9842a7c076d436932e7, type: 3}
  m_Name: VFXSlotFloat
  m_EditorClassIdentifier: 
  m_Parent: {fileID: 0}
  m_Children: []
  m_UIPosition: {x: 0, y: 0}
  m_UICollapsed: 1
  m_UISuperCollapsed: 0
  m_MasterSlot: {fileID: 114540687242103448}
  m_MasterData:
    m_Owner: {fileID: 114785965627119840}
    m_Value:
      m_Type:
        m_SerializableType: System.Single, mscorlib, Version=2.0.0.0, Culture=neutral,
          PublicKeyToken=b77a5c561934e089
      m_SerializableObject: 0
  m_Property:
    name: time
    m_serializedType:
      m_SerializableType: System.Single, mscorlib, Version=2.0.0.0, Culture=neutral,
        PublicKeyToken=b77a5c561934e089
    attributes:
    - m_Type: 3
      m_Min: -Infinity
      m_Max: Infinity
      m_Tooltip: The time along the gradient to take a sample from.
    - m_Type: 0
      m_Min: 0
      m_Max: 1
      m_Tooltip: 
  m_Direction: 0
  m_LinkedSlots:
  - {fileID: 114337517516314674}
--- !u!114 &114542476364976640
MonoBehaviour:
  m_ObjectHideFlags: 1
  m_CorrespondingSourceObject: {fileID: 0}
  m_PrefabInternal: {fileID: 0}
  m_GameObject: {fileID: 0}
  m_Enabled: 1
  m_EditorHideFlags: 0
  m_Script: {fileID: 11500000, guid: f780aa281814f9842a7c076d436932e7, type: 3}
  m_Name: VFXSlotFloat
  m_EditorClassIdentifier: 
  m_Parent: {fileID: 114097133960865156}
  m_Children: []
  m_UIPosition: {x: 0, y: 0}
  m_UICollapsed: 1
  m_UISuperCollapsed: 0
  m_MasterSlot: {fileID: 114097133960865156}
  m_MasterData:
    m_Owner: {fileID: 0}
    m_Value:
      m_Type:
        m_SerializableType: 
      m_SerializableObject: 
  m_Property:
    name: y
    m_serializedType:
      m_SerializableType: System.Single, mscorlib, Version=2.0.0.0, Culture=neutral,
        PublicKeyToken=b77a5c561934e089
    attributes: []
  m_Direction: 1
  m_LinkedSlots: []
--- !u!114 &114543598793281914
MonoBehaviour:
  m_ObjectHideFlags: 1
  m_CorrespondingSourceObject: {fileID: 0}
  m_PrefabInternal: {fileID: 0}
  m_GameObject: {fileID: 0}
  m_Enabled: 1
  m_EditorHideFlags: 0
  m_Script: {fileID: 11500000, guid: f780aa281814f9842a7c076d436932e7, type: 3}
  m_Name: VFXSlotFloat
  m_EditorClassIdentifier: 
  m_Parent: {fileID: 0}
  m_Children: []
  m_UIPosition: {x: 0, y: 0}
  m_UICollapsed: 1
  m_UISuperCollapsed: 0
  m_MasterSlot: {fileID: 114543598793281914}
  m_MasterData:
    m_Owner: {fileID: 114645663325757784}
    m_Value:
      m_Type:
        m_SerializableType: System.Single, mscorlib, Version=2.0.0.0, Culture=neutral,
          PublicKeyToken=b77a5c561934e089
      m_SerializableObject: 
  m_Property:
    name: TotalTime
    m_serializedType:
      m_SerializableType: System.Single, mscorlib, Version=2.0.0.0, Culture=neutral,
        PublicKeyToken=b77a5c561934e089
    attributes: []
  m_Direction: 1
  m_LinkedSlots:
  - {fileID: 114901870162106488}
--- !u!114 &114544328611089862
MonoBehaviour:
  m_ObjectHideFlags: 1
  m_CorrespondingSourceObject: {fileID: 0}
  m_PrefabInternal: {fileID: 0}
  m_GameObject: {fileID: 0}
  m_Enabled: 1
  m_EditorHideFlags: 0
  m_Script: {fileID: 11500000, guid: a971fa2e110a0ac42ac1d8dae408704b, type: 3}
  m_Name: SetAttribute
  m_EditorClassIdentifier: 
  m_Parent: {fileID: 114303831766578312}
  m_Children: []
  m_UIPosition: {x: 0, y: 0}
  m_UICollapsed: 1
  m_UISuperCollapsed: 0
  m_InputSlots:
  - {fileID: 114987031166116308}
  m_OutputSlots: []
  m_Disabled: 0
  attribute: axisY
  Composition: 0
  Random: 0
--- !u!114 &114544607760722526
MonoBehaviour:
  m_ObjectHideFlags: 1
  m_CorrespondingSourceObject: {fileID: 0}
  m_PrefabInternal: {fileID: 0}
  m_GameObject: {fileID: 0}
  m_Enabled: 1
  m_EditorHideFlags: 0
  m_Script: {fileID: 11500000, guid: 1b605c022ee79394a8a776c0869b3f9a, type: 3}
  m_Name: VFXSlot
  m_EditorClassIdentifier: 
  m_Parent: {fileID: 0}
  m_Children:
  - {fileID: 114555541368906996}
  - {fileID: 114141456662339602}
  m_UIPosition: {x: 0, y: 0}
  m_UICollapsed: 0
  m_UISuperCollapsed: 0
  m_MasterSlot: {fileID: 114544607760722526}
  m_MasterData:
    m_Owner: {fileID: 114211318420561788}
    m_Value:
      m_Type:
        m_SerializableType: UnityEditor.VFX.Sphere, Assembly-CSharp-Editor-testable,
          Version=0.0.0.0, Culture=neutral, PublicKeyToken=null
      m_SerializableObject: '{"space":0,"center":{"x":0.0,"y":0.0,"z":0.0},"radius":0.75}'
  m_Property:
    name: o
    m_serializedType:
      m_SerializableType: UnityEditor.VFX.Sphere, Assembly-CSharp-Editor-testable,
        Version=0.0.0.0, Culture=neutral, PublicKeyToken=null
    attributes: []
  m_Direction: 1
  m_LinkedSlots:
  - {fileID: 114281794799362916}
--- !u!114 &114551134472462742
MonoBehaviour:
  m_ObjectHideFlags: 1
  m_CorrespondingSourceObject: {fileID: 0}
  m_PrefabInternal: {fileID: 0}
  m_GameObject: {fileID: 0}
  m_Enabled: 1
  m_EditorHideFlags: 0
  m_Script: {fileID: 11500000, guid: ac39bd03fca81b849929b9c966f1836a, type: 3}
  m_Name: VFXSlotFloat3
  m_EditorClassIdentifier: 
  m_Parent: {fileID: 0}
  m_Children:
  - {fileID: 114406025174490128}
  - {fileID: 114031990529747602}
  - {fileID: 114087321878891130}
  m_UIPosition: {x: 0, y: 0}
  m_UICollapsed: 1
  m_UISuperCollapsed: 0
  m_MasterSlot: {fileID: 114551134472462742}
  m_MasterData:
    m_Owner: {fileID: 114989825995295206}
    m_Value:
      m_Type:
        m_SerializableType: UnityEngine.Vector3, UnityEngine.CoreModule, Version=0.0.0.0,
          Culture=neutral, PublicKeyToken=null
      m_SerializableObject: '{"x":0.0,"y":-1.0,"z":-0.5}'
  m_Property:
    name: Pivot
    m_serializedType:
      m_SerializableType: UnityEngine.Vector3, UnityEngine.CoreModule, Version=0.0.0.0,
        Culture=neutral, PublicKeyToken=null
    attributes: []
  m_Direction: 0
  m_LinkedSlots: []
--- !u!114 &114555541368906996
MonoBehaviour:
  m_ObjectHideFlags: 1
  m_CorrespondingSourceObject: {fileID: 0}
  m_PrefabInternal: {fileID: 0}
  m_GameObject: {fileID: 0}
  m_Enabled: 1
  m_EditorHideFlags: 0
  m_Script: {fileID: 11500000, guid: ac39bd03fca81b849929b9c966f1836a, type: 3}
  m_Name: VFXSlotFloat3
  m_EditorClassIdentifier: 
  m_Parent: {fileID: 114544607760722526}
  m_Children:
  - {fileID: 114221756181975408}
  - {fileID: 114889003861405870}
  - {fileID: 114830234969125424}
  m_UIPosition: {x: 0, y: 0}
  m_UICollapsed: 1
  m_UISuperCollapsed: 0
  m_MasterSlot: {fileID: 114544607760722526}
  m_MasterData:
    m_Owner: {fileID: 0}
    m_Value:
      m_Type:
        m_SerializableType: 
      m_SerializableObject: 
  m_Property:
    name: center
    m_serializedType:
      m_SerializableType: UnityEngine.Vector3, UnityEngine.CoreModule, Version=0.0.0.0,
        Culture=neutral, PublicKeyToken=null
    attributes:
    - m_Type: 3
      m_Min: -Infinity
      m_Max: Infinity
      m_Tooltip: The centre of the sphere.
  m_Direction: 1
  m_LinkedSlots: []
--- !u!114 &114559423542733634
MonoBehaviour:
  m_ObjectHideFlags: 1
  m_CorrespondingSourceObject: {fileID: 0}
  m_PrefabInternal: {fileID: 0}
  m_GameObject: {fileID: 0}
  m_Enabled: 1
  m_EditorHideFlags: 0
  m_Script: {fileID: 11500000, guid: f780aa281814f9842a7c076d436932e7, type: 3}
  m_Name: VFXSlotFloat
  m_EditorClassIdentifier: 
  m_Parent: {fileID: 114996678372033592}
  m_Children: []
  m_UIPosition: {x: 0, y: 0}
  m_UICollapsed: 1
  m_UISuperCollapsed: 0
  m_MasterSlot: {fileID: 114922574460819642}
  m_MasterData:
    m_Owner: {fileID: 0}
    m_Value:
      m_Type:
        m_SerializableType: 
      m_SerializableObject: 
  m_Property:
    name: x
    m_serializedType:
      m_SerializableType: System.Single, mscorlib, Version=2.0.0.0, Culture=neutral,
        PublicKeyToken=b77a5c561934e089
    attributes: []
  m_Direction: 0
  m_LinkedSlots: []
--- !u!114 &114562634610743822
MonoBehaviour:
  m_ObjectHideFlags: 1
  m_CorrespondingSourceObject: {fileID: 0}
  m_PrefabInternal: {fileID: 0}
  m_GameObject: {fileID: 0}
  m_Enabled: 1
  m_EditorHideFlags: 0
  m_Script: {fileID: 11500000, guid: 3f0e993a2dd96014f97909d38604e9b9, type: 3}
  m_Name: VFXCurrentAttributeParameter
  m_EditorClassIdentifier: 
  m_Parent: {fileID: 114713359854958158}
  m_Children: []
  m_UIPosition: {x: 1350.7158, y: 1286.9783}
  m_UICollapsed: 0
  m_UISuperCollapsed: 0
  m_InputSlots: []
  m_OutputSlots:
  - {fileID: 114025127266457648}
  attribute: velocity
--- !u!114 &114563854899732084
MonoBehaviour:
  m_ObjectHideFlags: 1
  m_CorrespondingSourceObject: {fileID: 0}
  m_PrefabInternal: {fileID: 0}
  m_GameObject: {fileID: 0}
  m_Enabled: 1
  m_EditorHideFlags: 0
  m_Script: {fileID: 11500000, guid: f05c6884b705ce14d82ae720f0ec209f, type: 3}
  m_Name: VFXSpawnerConstantRate
  m_EditorClassIdentifier: 
  m_Parent: {fileID: 114664950524601788}
  m_Children: []
  m_UIPosition: {x: 3360, y: -976}
  m_UICollapsed: 0
  m_UISuperCollapsed: 0
  m_InputSlots:
  - {fileID: 114038605348355222}
  m_OutputSlots: []
  m_Disabled: 0
--- !u!114 &114564937888286152
MonoBehaviour:
  m_ObjectHideFlags: 1
  m_CorrespondingSourceObject: {fileID: 0}
  m_PrefabInternal: {fileID: 0}
  m_GameObject: {fileID: 0}
  m_Enabled: 1
  m_EditorHideFlags: 0
  m_Script: {fileID: 11500000, guid: 87c154e0feeee864da39ba7591cf27e7, type: 3}
  m_Name: VFXSlotFloatN
  m_EditorClassIdentifier: 
  m_Parent: {fileID: 0}
  m_Children: []
  m_UIPosition: {x: 0, y: 0}
  m_UICollapsed: 1
  m_UISuperCollapsed: 0
  m_MasterSlot: {fileID: 114564937888286152}
  m_MasterData:
    m_Owner: {fileID: 114490263843849036}
    m_Value:
      m_Type:
        m_SerializableType: UnityEditor.VFX.FloatN, Assembly-CSharp-Editor-testable,
          Version=0.0.0.0, Culture=neutral, PublicKeyToken=null
      m_SerializableObject: '{"m_Components":[-1.0]}'
  m_Property:
    name: b
    m_serializedType:
      m_SerializableType: UnityEditor.VFX.FloatN, Assembly-CSharp-Editor-testable,
        Version=0.0.0.0, Culture=neutral, PublicKeyToken=null
    attributes: []
  m_Direction: 0
  m_LinkedSlots: []
--- !u!114 &114566868202197772
MonoBehaviour:
  m_ObjectHideFlags: 1
  m_CorrespondingSourceObject: {fileID: 0}
  m_PrefabInternal: {fileID: 0}
  m_GameObject: {fileID: 0}
  m_Enabled: 1
  m_EditorHideFlags: 0
  m_Script: {fileID: 11500000, guid: 87c154e0feeee864da39ba7591cf27e7, type: 3}
  m_Name: VFXSlotFloatN
  m_EditorClassIdentifier: 
  m_Parent: {fileID: 0}
  m_Children: []
  m_UIPosition: {x: 0, y: 0}
  m_UICollapsed: 1
  m_UISuperCollapsed: 0
  m_MasterSlot: {fileID: 114566868202197772}
  m_MasterData:
    m_Owner: {fileID: 114162482203252962}
    m_Value:
      m_Type:
        m_SerializableType: UnityEditor.VFX.FloatN, Assembly-CSharp-Editor-testable,
          Version=0.0.0.0, Culture=neutral, PublicKeyToken=null
      m_SerializableObject: '{"m_Components":[1.0,1.0,1.0]}'
  m_Property:
    name: x
    m_serializedType:
      m_SerializableType: UnityEditor.VFX.FloatN, Assembly-CSharp-Editor-testable,
        Version=0.0.0.0, Culture=neutral, PublicKeyToken=null
    attributes:
    - m_Type: 3
      m_Min: -Infinity
      m_Max: Infinity
      m_Tooltip: The vector to be normalized.
  m_Direction: 0
  m_LinkedSlots:
  - {fileID: 114758040617487780}
--- !u!114 &114576620141409906
MonoBehaviour:
  m_ObjectHideFlags: 1
  m_CorrespondingSourceObject: {fileID: 0}
  m_PrefabInternal: {fileID: 0}
  m_GameObject: {fileID: 0}
  m_Enabled: 1
  m_EditorHideFlags: 0
  m_Script: {fileID: 11500000, guid: ac39bd03fca81b849929b9c966f1836a, type: 3}
  m_Name: VFXSlotFloat3
  m_EditorClassIdentifier: 
  m_Parent: {fileID: 114281794799362916}
  m_Children:
  - {fileID: 114878340244500538}
  - {fileID: 114859969114363708}
  - {fileID: 114452870740301040}
  m_UIPosition: {x: 0, y: 0}
  m_UICollapsed: 1
  m_UISuperCollapsed: 0
  m_MasterSlot: {fileID: 114281794799362916}
  m_MasterData:
    m_Owner: {fileID: 0}
    m_Value:
      m_Type:
        m_SerializableType: 
      m_SerializableObject: 
  m_Property:
    name: center
    m_serializedType:
      m_SerializableType: UnityEngine.Vector3, UnityEngine.CoreModule, Version=0.0.0.0,
        Culture=neutral, PublicKeyToken=null
    attributes:
    - m_Type: 3
      m_Min: -Infinity
      m_Max: Infinity
      m_Tooltip: The centre of the sphere.
  m_Direction: 0
  m_LinkedSlots: []
--- !u!114 &114582162463086180
MonoBehaviour:
  m_ObjectHideFlags: 1
  m_CorrespondingSourceObject: {fileID: 0}
  m_PrefabInternal: {fileID: 0}
  m_GameObject: {fileID: 0}
  m_Enabled: 1
  m_EditorHideFlags: 0
  m_Script: {fileID: 11500000, guid: f780aa281814f9842a7c076d436932e7, type: 3}
  m_Name: VFXSlotFloat
  m_EditorClassIdentifier: 
  m_Parent: {fileID: 114097133960865156}
  m_Children: []
  m_UIPosition: {x: 0, y: 0}
  m_UICollapsed: 1
  m_UISuperCollapsed: 0
  m_MasterSlot: {fileID: 114097133960865156}
  m_MasterData:
    m_Owner: {fileID: 0}
    m_Value:
      m_Type:
        m_SerializableType: 
      m_SerializableObject: 
  m_Property:
    name: x
    m_serializedType:
      m_SerializableType: System.Single, mscorlib, Version=2.0.0.0, Culture=neutral,
        PublicKeyToken=b77a5c561934e089
    attributes: []
  m_Direction: 1
  m_LinkedSlots: []
--- !u!114 &114590474257172222
MonoBehaviour:
  m_ObjectHideFlags: 1
  m_CorrespondingSourceObject: {fileID: 0}
  m_PrefabInternal: {fileID: 0}
  m_GameObject: {fileID: 0}
  m_Enabled: 1
  m_EditorHideFlags: 0
  m_Script: {fileID: 11500000, guid: a971fa2e110a0ac42ac1d8dae408704b, type: 3}
  m_Name: SetAttribute
  m_EditorClassIdentifier: 
  m_Parent: {fileID: 114303831766578312}
  m_Children: []
  m_UIPosition: {x: 0, y: 0}
  m_UICollapsed: 1
  m_UISuperCollapsed: 0
  m_InputSlots:
  - {fileID: 114231347177396886}
  m_OutputSlots: []
  m_Disabled: 0
  attribute: axisX
  Composition: 0
  Random: 0
--- !u!114 &114596791038678758
MonoBehaviour:
  m_ObjectHideFlags: 1
  m_CorrespondingSourceObject: {fileID: 0}
  m_PrefabInternal: {fileID: 0}
  m_GameObject: {fileID: 0}
  m_Enabled: 1
  m_EditorHideFlags: 0
  m_Script: {fileID: 11500000, guid: 3f0e993a2dd96014f97909d38604e9b9, type: 3}
  m_Name: VFXCurrentAttributeParameter
  m_EditorClassIdentifier: 
  m_Parent: {fileID: 114713359854958158}
  m_Children: []
  m_UIPosition: {x: 2140.1401, y: 1566.7661}
  m_UICollapsed: 0
  m_UISuperCollapsed: 0
  m_InputSlots: []
  m_OutputSlots:
  - {fileID: 114811023005691920}
  attribute: axisZ
--- !u!114 &114596895040484004
MonoBehaviour:
  m_ObjectHideFlags: 1
  m_CorrespondingSourceObject: {fileID: 0}
  m_PrefabInternal: {fileID: 0}
  m_GameObject: {fileID: 0}
  m_Enabled: 1
  m_EditorHideFlags: 0
  m_Script: {fileID: 11500000, guid: ac39bd03fca81b849929b9c966f1836a, type: 3}
  m_Name: VFXSlotFloat3
  m_EditorClassIdentifier: 
  m_Parent: {fileID: 0}
  m_Children:
  - {fileID: 114203574133939814}
  - {fileID: 114261189833313296}
  - {fileID: 114201544715153880}
  m_UIPosition: {x: 0, y: 0}
  m_UICollapsed: 1
  m_UISuperCollapsed: 0
  m_MasterSlot: {fileID: 114596895040484004}
  m_MasterData:
    m_Owner: {fileID: 114901416929741176}
    m_Value:
      m_Type:
        m_SerializableType: UnityEngine.Vector3, UnityEngine.CoreModule, Version=0.0.0.0,
          Culture=neutral, PublicKeyToken=null
      m_SerializableObject: '{"x":1.0,"y":1.0,"z":1.0}'
  m_Property:
    name: Color
    m_serializedType:
      m_SerializableType: UnityEngine.Vector3, UnityEngine.CoreModule, Version=0.0.0.0,
        Culture=neutral, PublicKeyToken=null
    attributes:
    - m_Type: 5
      m_Min: -Infinity
      m_Max: Infinity
      m_Tooltip: 
  m_Direction: 0
  m_LinkedSlots:
  - {fileID: 114097133960865156}
--- !u!114 &114616138028598884
MonoBehaviour:
  m_ObjectHideFlags: 1
  m_CorrespondingSourceObject: {fileID: 0}
  m_PrefabInternal: {fileID: 0}
  m_GameObject: {fileID: 0}
  m_Enabled: 1
  m_EditorHideFlags: 0
  m_Script: {fileID: 11500000, guid: 330e0fca1717dde4aaa144f48232aa64, type: 3}
  m_Name: VFXParameter
  m_EditorClassIdentifier: 
  m_Parent: {fileID: 114713359854958158}
  m_Children: []
  m_UIPosition: {x: 1933.3997, y: 519.77167}
  m_UICollapsed: 0
  m_UISuperCollapsed: 0
  m_InputSlots: []
  m_OutputSlots:
  - {fileID: 114680765894936828}
  m_exposedName: exposedName
  m_exposed: 0
  m_Order: 0
  m_Min:
    m_Type:
      m_SerializableType: 
    m_SerializableObject: 
  m_Max:
    m_Type:
      m_SerializableType: 
    m_SerializableObject: 
  m_Nodes: []
--- !u!114 &114617143880116886
MonoBehaviour:
  m_ObjectHideFlags: 1
  m_CorrespondingSourceObject: {fileID: 0}
  m_PrefabInternal: {fileID: 0}
  m_GameObject: {fileID: 0}
  m_Enabled: 1
  m_EditorHideFlags: 0
  m_Script: {fileID: 11500000, guid: b5ef41639278ae84eac41b1850137685, type: 3}
  m_Name: VectorFieldForce
  m_EditorClassIdentifier: 
  m_Parent: {fileID: 114690240354730352}
  m_Children: []
  m_UIPosition: {x: 0, y: 0}
  m_UICollapsed: 1
  m_UISuperCollapsed: 0
  m_InputSlots:
  - {fileID: 114347124859901858}
  - {fileID: 114332050269094380}
  - {fileID: 114911003525318526}
  - {fileID: 114209558659828728}
  m_OutputSlots: []
  m_Disabled: 0
  DataEncoding: 1
--- !u!114 &114628837895425090
MonoBehaviour:
  m_ObjectHideFlags: 1
  m_CorrespondingSourceObject: {fileID: 0}
  m_PrefabInternal: {fileID: 0}
  m_GameObject: {fileID: 0}
  m_Enabled: 1
  m_EditorHideFlags: 0
  m_Script: {fileID: 11500000, guid: f780aa281814f9842a7c076d436932e7, type: 3}
  m_Name: VFXSlotFloat
  m_EditorClassIdentifier: 
  m_Parent: {fileID: 114669331768486044}
  m_Children: []
  m_UIPosition: {x: 0, y: 0}
  m_UICollapsed: 1
  m_UISuperCollapsed: 0
  m_MasterSlot: {fileID: 114669331768486044}
  m_MasterData:
    m_Owner: {fileID: 0}
    m_Value:
      m_Type:
        m_SerializableType: 
      m_SerializableObject: 
  m_Property:
    name: x
    m_serializedType:
      m_SerializableType: System.Single, mscorlib, Version=2.0.0.0, Culture=neutral,
        PublicKeyToken=b77a5c561934e089
    attributes: []
  m_Direction: 1
  m_LinkedSlots: []
--- !u!114 &114640238843169738
MonoBehaviour:
  m_ObjectHideFlags: 1
  m_CorrespondingSourceObject: {fileID: 0}
  m_PrefabInternal: {fileID: 0}
  m_GameObject: {fileID: 0}
  m_Enabled: 1
  m_EditorHideFlags: 0
  m_Script: {fileID: 11500000, guid: 7d33fb94df928ef4c986f97607706b82, type: 3}
  m_Name: VFXBuiltInParameter
  m_EditorClassIdentifier: 
  m_Parent: {fileID: 114713359854958158}
  m_Children: []
  m_UIPosition: {x: 2514.4868, y: 337.8067}
  m_UICollapsed: 0
  m_UISuperCollapsed: 0
  m_InputSlots: []
  m_OutputSlots:
<<<<<<< HEAD
  - {fileID: 114083454360127828}
=======
  - {fileID: 114683014462489766}
>>>>>>> 86e0ccd9
  m_expressionOp: 7
--- !u!114 &114642580023272304
MonoBehaviour:
  m_ObjectHideFlags: 1
  m_CorrespondingSourceObject: {fileID: 0}
  m_PrefabInternal: {fileID: 0}
  m_GameObject: {fileID: 0}
  m_Enabled: 1
  m_EditorHideFlags: 0
  m_Script: {fileID: 11500000, guid: f780aa281814f9842a7c076d436932e7, type: 3}
  m_Name: VFXSlotFloat
  m_EditorClassIdentifier: 
  m_Parent: {fileID: 114117956648270690}
  m_Children: []
  m_UIPosition: {x: 0, y: 0}
  m_UICollapsed: 1
  m_UISuperCollapsed: 0
  m_MasterSlot: {fileID: 114659634860288412}
  m_MasterData:
    m_Owner: {fileID: 0}
    m_Value:
      m_Type:
        m_SerializableType: 
      m_SerializableObject: 
  m_Property:
    name: y
    m_serializedType:
      m_SerializableType: System.Single, mscorlib, Version=2.0.0.0, Culture=neutral,
        PublicKeyToken=b77a5c561934e089
    attributes: []
  m_Direction: 0
  m_LinkedSlots: []
--- !u!114 &114645663325757784
MonoBehaviour:
  m_ObjectHideFlags: 1
  m_CorrespondingSourceObject: {fileID: 0}
  m_PrefabInternal: {fileID: 0}
  m_GameObject: {fileID: 0}
  m_Enabled: 1
  m_EditorHideFlags: 0
  m_Script: {fileID: 11500000, guid: 7d33fb94df928ef4c986f97607706b82, type: 3}
  m_Name: VFXBuiltInParameter
  m_EditorClassIdentifier: 
  m_Parent: {fileID: 114713359854958158}
  m_Children: []
  m_UIPosition: {x: 1588.5032, y: 982.51733}
  m_UICollapsed: 0
  m_UISuperCollapsed: 0
  m_InputSlots: []
  m_OutputSlots:
<<<<<<< HEAD
  - {fileID: 114648986821237930}
=======
  - {fileID: 114543598793281914}
>>>>>>> 86e0ccd9
  m_expressionOp: 7
--- !u!114 &114648377321597480
MonoBehaviour:
  m_ObjectHideFlags: 1
  m_CorrespondingSourceObject: {fileID: 0}
  m_PrefabInternal: {fileID: 0}
  m_GameObject: {fileID: 0}
  m_Enabled: 1
  m_EditorHideFlags: 0
  m_Script: {fileID: 11500000, guid: f780aa281814f9842a7c076d436932e7, type: 3}
  m_Name: VFXSlotFloat
  m_EditorClassIdentifier: 
  m_Parent: {fileID: 114462467222221858}
  m_Children: []
  m_UIPosition: {x: 0, y: 0}
  m_UICollapsed: 1
  m_UISuperCollapsed: 0
  m_MasterSlot: {fileID: 114462467222221858}
  m_MasterData:
    m_Owner: {fileID: 0}
    m_Value:
      m_Type:
        m_SerializableType: 
      m_SerializableObject: 
  m_Property:
    name: y
    m_serializedType:
      m_SerializableType: System.Single, mscorlib, Version=2.0.0.0, Culture=neutral,
        PublicKeyToken=b77a5c561934e089
    attributes: []
  m_Direction: 0
  m_LinkedSlots: []
--- !u!114 &114648986821237930
MonoBehaviour:
  m_ObjectHideFlags: 1
  m_CorrespondingSourceObject: {fileID: 0}
  m_PrefabInternal: {fileID: 0}
  m_GameObject: {fileID: 0}
  m_Enabled: 1
  m_EditorHideFlags: 0
  m_Script: {fileID: 11500000, guid: f780aa281814f9842a7c076d436932e7, type: 3}
  m_Name: VFXSlotFloat
  m_EditorClassIdentifier: 
  m_Parent: {fileID: 0}
  m_Children: []
  m_UIPosition: {x: 0, y: 0}
  m_UICollapsed: 1
  m_UISuperCollapsed: 0
  m_MasterSlot: {fileID: 114648986821237930}
  m_MasterData:
    m_Owner: {fileID: 114645663325757784}
    m_Value:
      m_Type:
        m_SerializableType: System.Single, mscorlib, Version=2.0.0.0, Culture=neutral,
          PublicKeyToken=b77a5c561934e089
      m_SerializableObject: 
  m_Property:
    name: TotalTime
    m_serializedType:
      m_SerializableType: System.Single, mscorlib, Version=2.0.0.0, Culture=neutral,
        PublicKeyToken=b77a5c561934e089
    attributes: []
  m_Direction: 1
  m_LinkedSlots:
  - {fileID: 114901870162106488}
--- !u!114 &114651014717603910
MonoBehaviour:
  m_ObjectHideFlags: 1
  m_CorrespondingSourceObject: {fileID: 0}
  m_PrefabInternal: {fileID: 0}
  m_GameObject: {fileID: 0}
  m_Enabled: 1
  m_EditorHideFlags: 0
  m_Script: {fileID: 11500000, guid: ac39bd03fca81b849929b9c966f1836a, type: 3}
  m_Name: VFXSlotFloat3
  m_EditorClassIdentifier: 
  m_Parent: {fileID: 114659634860288412}
  m_Children:
  - {fileID: 114762988910911420}
  - {fileID: 114901985431667716}
  - {fileID: 114918300256907616}
  m_UIPosition: {x: 0, y: 0}
  m_UICollapsed: 1
  m_UISuperCollapsed: 0
  m_MasterSlot: {fileID: 114659634860288412}
  m_MasterData:
    m_Owner: {fileID: 0}
    m_Value:
      m_Type:
        m_SerializableType: 
      m_SerializableObject: 
  m_Property:
    name: size
    m_serializedType:
      m_SerializableType: UnityEngine.Vector3, UnityEngine.CoreModule, Version=0.0.0.0,
        Culture=neutral, PublicKeyToken=null
    attributes:
    - m_Type: 3
      m_Min: -Infinity
      m_Max: Infinity
      m_Tooltip: The size of the box along each axis.
  m_Direction: 0
  m_LinkedSlots: []
--- !u!114 &114652616561703320
MonoBehaviour:
  m_ObjectHideFlags: 1
  m_CorrespondingSourceObject: {fileID: 0}
  m_PrefabInternal: {fileID: 0}
  m_GameObject: {fileID: 0}
  m_Enabled: 1
  m_EditorHideFlags: 0
  m_Script: {fileID: 11500000, guid: ac39bd03fca81b849929b9c966f1836a, type: 3}
  m_Name: VFXSlotFloat3
  m_EditorClassIdentifier: 
  m_Parent: {fileID: 0}
  m_Children:
  - {fileID: 114835247834106942}
  - {fileID: 114188452650245224}
  - {fileID: 114285459184065524}
  m_UIPosition: {x: 0, y: 0}
  m_UICollapsed: 1
  m_UISuperCollapsed: 0
  m_MasterSlot: {fileID: 114652616561703320}
  m_MasterData:
    m_Owner: {fileID: 114504932723294378}
    m_Value:
      m_Type:
        m_SerializableType: UnityEngine.Vector3, UnityEngine.CoreModule, Version=0.0.0.0,
          Culture=neutral, PublicKeyToken=null
      m_SerializableObject: '{"x":1.0,"y":0.0,"z":0.0}'
  m_Property:
    name: a
    m_serializedType:
      m_SerializableType: UnityEngine.Vector3, UnityEngine.CoreModule, Version=0.0.0.0,
        Culture=neutral, PublicKeyToken=null
    attributes:
    - m_Type: 3
      m_Min: -Infinity
      m_Max: Infinity
      m_Tooltip: The first operand.
  m_Direction: 0
  m_LinkedSlots:
  - {fileID: 114669331768486044}
--- !u!114 &114659634860288412
MonoBehaviour:
  m_ObjectHideFlags: 1
  m_CorrespondingSourceObject: {fileID: 0}
  m_PrefabInternal: {fileID: 0}
  m_GameObject: {fileID: 0}
  m_Enabled: 1
  m_EditorHideFlags: 0
  m_Script: {fileID: 11500000, guid: 1b605c022ee79394a8a776c0869b3f9a, type: 3}
  m_Name: VFXSlot
  m_EditorClassIdentifier: 
  m_Parent: {fileID: 0}
  m_Children:
  - {fileID: 114117956648270690}
  - {fileID: 114651014717603910}
  m_UIPosition: {x: 0, y: 0}
  m_UICollapsed: 1
  m_UISuperCollapsed: 0
  m_MasterSlot: {fileID: 114659634860288412}
  m_MasterData:
    m_Owner: {fileID: 114391928864180414}
    m_Value:
      m_Type:
        m_SerializableType: UnityEditor.VFX.AABox, Assembly-CSharp-Editor-testable,
          Version=0.0.0.0, Culture=neutral, PublicKeyToken=null
      m_SerializableObject: '{"space":0,"center":{"x":-0.0016481280326843262,"y":5.960464477539063e-8,"z":-0.0065926313400268559},"size":{"x":1.9262703657150269,"y":1.9295674562454224,"z":1.9295670986175538}}'
  m_Property:
    name: bounds
    m_serializedType:
      m_SerializableType: UnityEditor.VFX.AABox, Assembly-CSharp-Editor-testable,
        Version=0.0.0.0, Culture=neutral, PublicKeyToken=null
    attributes: []
  m_Direction: 0
  m_LinkedSlots: []
--- !u!114 &114662201912243202
MonoBehaviour:
  m_ObjectHideFlags: 1
  m_CorrespondingSourceObject: {fileID: 0}
  m_PrefabInternal: {fileID: 0}
  m_GameObject: {fileID: 0}
  m_Enabled: 1
  m_EditorHideFlags: 0
  m_Script: {fileID: 11500000, guid: ac39bd03fca81b849929b9c966f1836a, type: 3}
  m_Name: VFXSlotFloat3
  m_EditorClassIdentifier: 
  m_Parent: {fileID: 114413644072696574}
  m_Children:
  - {fileID: 114281162162261238}
  - {fileID: 114999625033764044}
  - {fileID: 114755232011397618}
  m_UIPosition: {x: 0, y: 0}
  m_UICollapsed: 1
  m_UISuperCollapsed: 0
  m_MasterSlot: {fileID: 114413644072696574}
  m_MasterData:
    m_Owner: {fileID: 0}
    m_Value:
      m_Type:
        m_SerializableType: 
      m_SerializableObject: 
  m_Property:
    name: position
    m_serializedType:
      m_SerializableType: UnityEngine.Vector3, UnityEngine.CoreModule, Version=0.0.0.0,
        Culture=neutral, PublicKeyToken=null
    attributes:
    - m_Type: 3
      m_Min: -Infinity
      m_Max: Infinity
      m_Tooltip: The position.
  m_Direction: 0
  m_LinkedSlots: []
--- !u!114 &114664950524601788
MonoBehaviour:
  m_ObjectHideFlags: 1
  m_CorrespondingSourceObject: {fileID: 0}
  m_PrefabInternal: {fileID: 0}
  m_GameObject: {fileID: 0}
  m_Enabled: 1
  m_EditorHideFlags: 0
  m_Script: {fileID: 11500000, guid: 73a13919d81fb7444849bae8b5c812a2, type: 3}
  m_Name: VFXBasicSpawner
  m_EditorClassIdentifier: 
  m_Parent: {fileID: 114713359854958158}
  m_Children:
  - {fileID: 114563854899732084}
  m_UIPosition: {x: 3427.2444, y: -954.5454}
  m_UICollapsed: 0
  m_UISuperCollapsed: 0
  m_InputSlots: []
  m_OutputSlots: []
  m_Data: {fileID: 0}
  m_InputFlowSlot:
  - link: []
  - link: []
  m_OutputFlowSlot:
  - link:
    - context: {fileID: 114391928864180414}
      slotIndex: 0
--- !u!114 &114665622536376714
MonoBehaviour:
  m_ObjectHideFlags: 1
  m_CorrespondingSourceObject: {fileID: 0}
  m_PrefabInternal: {fileID: 0}
  m_GameObject: {fileID: 0}
  m_Enabled: 1
  m_EditorHideFlags: 0
  m_Script: {fileID: 11500000, guid: ac39bd03fca81b849929b9c966f1836a, type: 3}
  m_Name: VFXSlotFloat3
  m_EditorClassIdentifier: 
  m_Parent: {fileID: 114033133520281462}
  m_Children:
  - {fileID: 114457964050763460}
  - {fileID: 114260251911347188}
  - {fileID: 114482391903492468}
  m_UIPosition: {x: 0, y: 0}
  m_UICollapsed: 1
  m_UISuperCollapsed: 0
  m_MasterSlot: {fileID: 114033133520281462}
  m_MasterData:
    m_Owner: {fileID: 0}
    m_Value:
      m_Type:
        m_SerializableType: 
      m_SerializableObject: 
  m_Property:
    name: center
    m_serializedType:
      m_SerializableType: UnityEngine.Vector3, UnityEngine.CoreModule, Version=0.0.0.0,
        Culture=neutral, PublicKeyToken=null
    attributes:
    - m_Type: 3
      m_Min: -Infinity
      m_Max: Infinity
      m_Tooltip: The centre of the sphere.
  m_Direction: 0
  m_LinkedSlots: []
--- !u!114 &114669331768486044
MonoBehaviour:
  m_ObjectHideFlags: 1
  m_CorrespondingSourceObject: {fileID: 0}
  m_PrefabInternal: {fileID: 0}
  m_GameObject: {fileID: 0}
  m_Enabled: 1
  m_EditorHideFlags: 0
  m_Script: {fileID: 11500000, guid: ac39bd03fca81b849929b9c966f1836a, type: 3}
  m_Name: VFXSlotFloat3
  m_EditorClassIdentifier: 
  m_Parent: {fileID: 0}
  m_Children:
  - {fileID: 114628837895425090}
  - {fileID: 114311686034390686}
  - {fileID: 114829790254187162}
  m_UIPosition: {x: 0, y: 0}
  m_UICollapsed: 1
  m_UISuperCollapsed: 0
  m_MasterSlot: {fileID: 114669331768486044}
  m_MasterData:
    m_Owner: {fileID: 114490263843849036}
    m_Value:
      m_Type:
        m_SerializableType: UnityEngine.Vector3, UnityEngine.CoreModule, Version=0.0.0.0,
          Culture=neutral, PublicKeyToken=null
      m_SerializableObject: '{"x":0.0,"y":0.0,"z":0.0}'
  m_Property:
    name: o
    m_serializedType:
      m_SerializableType: UnityEngine.Vector3, UnityEngine.CoreModule, Version=0.0.0.0,
        Culture=neutral, PublicKeyToken=null
    attributes: []
  m_Direction: 1
  m_LinkedSlots:
  - {fileID: 114987031166116308}
  - {fileID: 114652616561703320}
--- !u!114 &114672564460664860
MonoBehaviour:
  m_ObjectHideFlags: 1
  m_CorrespondingSourceObject: {fileID: 0}
  m_PrefabInternal: {fileID: 0}
  m_GameObject: {fileID: 0}
  m_Enabled: 1
  m_EditorHideFlags: 0
  m_Script: {fileID: 11500000, guid: f780aa281814f9842a7c076d436932e7, type: 3}
  m_Name: VFXSlotFloat
  m_EditorClassIdentifier: 
  m_Parent: {fileID: 114858660365901322}
  m_Children: []
  m_UIPosition: {x: 0, y: 0}
  m_UICollapsed: 1
  m_UISuperCollapsed: 0
  m_MasterSlot: {fileID: 114858660365901322}
  m_MasterData:
    m_Owner: {fileID: 0}
    m_Value:
      m_Type:
        m_SerializableType: 
      m_SerializableObject: 
  m_Property:
    name: x
    m_serializedType:
      m_SerializableType: System.Single, mscorlib, Version=2.0.0.0, Culture=neutral,
        PublicKeyToken=b77a5c561934e089
    attributes: []
  m_Direction: 1
  m_LinkedSlots: []
--- !u!114 &114680765894936828
MonoBehaviour:
  m_ObjectHideFlags: 1
  m_CorrespondingSourceObject: {fileID: 0}
  m_PrefabInternal: {fileID: 0}
  m_GameObject: {fileID: 0}
  m_Enabled: 1
  m_EditorHideFlags: 0
  m_Script: {fileID: 11500000, guid: 76f778ff57c4e8145b9681fe3268d8e9, type: 3}
  m_Name: VFXSlotGradient
  m_EditorClassIdentifier: 
  m_Parent: {fileID: 0}
  m_Children: []
  m_UIPosition: {x: 0, y: 0}
  m_UICollapsed: 1
  m_UISuperCollapsed: 0
  m_MasterSlot: {fileID: 114680765894936828}
  m_MasterData:
    m_Owner: {fileID: 114616138028598884}
    m_Value:
      m_Type:
        m_SerializableType: UnityEngine.Gradient, UnityEngine.CoreModule, Version=0.0.0.0,
          Culture=neutral, PublicKeyToken=null
      m_SerializableObject: '{"colorKeys":[{"color":{"r":0.7450980544090271,"g":0.3294117748737335,"b":0.3294117748737335,"a":1.0},"time":0.1752040833234787},{"color":{"r":1.0,"g":0.30980393290519717,"b":0.0,"a":1.0},"time":0.40296024084091189},{"color":{"r":1.0,"g":0.6431372761726379,"b":0.0,"a":1.0},"time":0.5496299862861633},{"color":{"r":1.0,"g":0.8901960849761963,"b":0.0,"a":1.0},"time":1.0}],"alphaKeys":[{"alpha":0.0,"time":0.0},{"alpha":1.0,"time":0.17790493369102479},{"alpha":1.0,"time":0.7654993534088135},{"alpha":0.0,"time":1.0}],"gradientMode":0}'
  m_Property:
    name: o
    m_serializedType:
      m_SerializableType: UnityEngine.Gradient, UnityEngine.CoreModule, Version=0.0.0.0,
        Culture=neutral, PublicKeyToken=null
    attributes: []
  m_Direction: 1
  m_LinkedSlots:
  - {fileID: 114793376342456972}
--- !u!114 &114682526184982798
MonoBehaviour:
  m_ObjectHideFlags: 1
  m_CorrespondingSourceObject: {fileID: 0}
  m_PrefabInternal: {fileID: 0}
  m_GameObject: {fileID: 0}
  m_Enabled: 1
  m_EditorHideFlags: 0
  m_Script: {fileID: 11500000, guid: f780aa281814f9842a7c076d436932e7, type: 3}
  m_Name: VFXSlotFloat
  m_EditorClassIdentifier: 
  m_Parent: {fileID: 114117956648270690}
  m_Children: []
  m_UIPosition: {x: 0, y: 0}
  m_UICollapsed: 1
  m_UISuperCollapsed: 0
  m_MasterSlot: {fileID: 114659634860288412}
  m_MasterData:
    m_Owner: {fileID: 0}
    m_Value:
      m_Type:
        m_SerializableType: 
      m_SerializableObject: 
  m_Property:
    name: z
    m_serializedType:
      m_SerializableType: System.Single, mscorlib, Version=2.0.0.0, Culture=neutral,
        PublicKeyToken=b77a5c561934e089
    attributes: []
  m_Direction: 0
  m_LinkedSlots: []
--- !u!114 &114683003190420024
MonoBehaviour:
  m_ObjectHideFlags: 1
  m_CorrespondingSourceObject: {fileID: 0}
  m_PrefabInternal: {fileID: 0}
  m_GameObject: {fileID: 0}
  m_Enabled: 1
  m_EditorHideFlags: 0
  m_Script: {fileID: 11500000, guid: 87c154e0feeee864da39ba7591cf27e7, type: 3}
  m_Name: VFXSlotFloatN
  m_EditorClassIdentifier: 
  m_Parent: {fileID: 0}
  m_Children: []
  m_UIPosition: {x: 0, y: 0}
  m_UICollapsed: 1
  m_UISuperCollapsed: 0
  m_MasterSlot: {fileID: 114683003190420024}
  m_MasterData:
    m_Owner: {fileID: 114490263843849036}
    m_Value:
      m_Type:
        m_SerializableType: UnityEditor.VFX.FloatN, Assembly-CSharp-Editor-testable,
          Version=0.0.0.0, Culture=neutral, PublicKeyToken=null
      m_SerializableObject: '{"m_Components":[1.0]}'
  m_Property:
    name: a
    m_serializedType:
      m_SerializableType: UnityEditor.VFX.FloatN, Assembly-CSharp-Editor-testable,
        Version=0.0.0.0, Culture=neutral, PublicKeyToken=null
    attributes: []
  m_Direction: 0
  m_LinkedSlots:
  - {fileID: 114858660365901322}
--- !u!114 &114683014462489766
MonoBehaviour:
  m_ObjectHideFlags: 1
  m_CorrespondingSourceObject: {fileID: 0}
  m_PrefabInternal: {fileID: 0}
  m_GameObject: {fileID: 0}
  m_Enabled: 1
  m_EditorHideFlags: 0
  m_Script: {fileID: 11500000, guid: f780aa281814f9842a7c076d436932e7, type: 3}
  m_Name: VFXSlotFloat
  m_EditorClassIdentifier: 
  m_Parent: {fileID: 0}
  m_Children: []
  m_UIPosition: {x: 0, y: 0}
  m_UICollapsed: 1
  m_UISuperCollapsed: 0
  m_MasterSlot: {fileID: 114683014462489766}
  m_MasterData:
    m_Owner: {fileID: 114640238843169738}
    m_Value:
      m_Type:
        m_SerializableType: System.Single, mscorlib, Version=2.0.0.0, Culture=neutral,
          PublicKeyToken=b77a5c561934e089
      m_SerializableObject: 
  m_Property:
    name: TotalTime
    m_serializedType:
      m_SerializableType: System.Single, mscorlib, Version=2.0.0.0, Culture=neutral,
        PublicKeyToken=b77a5c561934e089
    attributes: []
  m_Direction: 1
  m_LinkedSlots:
  - {fileID: 114727477293626122}
--- !u!114 &114683432350383382
MonoBehaviour:
  m_ObjectHideFlags: 1
  m_CorrespondingSourceObject: {fileID: 0}
  m_PrefabInternal: {fileID: 0}
  m_GameObject: {fileID: 0}
  m_Enabled: 1
  m_EditorHideFlags: 0
  m_Script: {fileID: 11500000, guid: f780aa281814f9842a7c076d436932e7, type: 3}
  m_Name: VFXSlotFloat
  m_EditorClassIdentifier: 
  m_Parent: {fileID: 114043932397582438}
  m_Children: []
  m_UIPosition: {x: 0, y: 0}
  m_UICollapsed: 1
  m_UISuperCollapsed: 0
  m_MasterSlot: {fileID: 114043932397582438}
  m_MasterData:
    m_Owner: {fileID: 0}
    m_Value:
      m_Type:
        m_SerializableType: 
      m_SerializableObject: 
  m_Property:
    name: y
    m_serializedType:
      m_SerializableType: System.Single, mscorlib, Version=2.0.0.0, Culture=neutral,
        PublicKeyToken=b77a5c561934e089
    attributes: []
  m_Direction: 1
  m_LinkedSlots: []
--- !u!114 &114684049241865076
MonoBehaviour:
  m_ObjectHideFlags: 1
  m_CorrespondingSourceObject: {fileID: 0}
  m_PrefabInternal: {fileID: 0}
  m_GameObject: {fileID: 0}
  m_Enabled: 1
  m_EditorHideFlags: 0
  m_Script: {fileID: 11500000, guid: f780aa281814f9842a7c076d436932e7, type: 3}
  m_Name: VFXSlotFloat
  m_EditorClassIdentifier: 
  m_Parent: {fileID: 114907117574549410}
  m_Children: []
  m_UIPosition: {x: 0, y: 0}
  m_UICollapsed: 1
  m_UISuperCollapsed: 0
  m_MasterSlot: {fileID: 114907117574549410}
  m_MasterData:
    m_Owner: {fileID: 0}
    m_Value:
      m_Type:
        m_SerializableType: 
      m_SerializableObject: 
  m_Property:
    name: y
    m_serializedType:
      m_SerializableType: System.Single, mscorlib, Version=2.0.0.0, Culture=neutral,
        PublicKeyToken=b77a5c561934e089
    attributes: []
  m_Direction: 1
  m_LinkedSlots: []
--- !u!114 &114689927502496910
MonoBehaviour:
  m_ObjectHideFlags: 1
  m_CorrespondingSourceObject: {fileID: 0}
  m_PrefabInternal: {fileID: 0}
  m_GameObject: {fileID: 0}
  m_Enabled: 1
  m_EditorHideFlags: 0
  m_Script: {fileID: 11500000, guid: a971fa2e110a0ac42ac1d8dae408704b, type: 3}
  m_Name: SetAttribute
  m_EditorClassIdentifier: 
  m_Parent: {fileID: 114303831766578312}
  m_Children: []
  m_UIPosition: {x: 0, y: 0}
  m_UICollapsed: 1
  m_UISuperCollapsed: 0
  m_InputSlots:
  - {fileID: 114714147934158122}
  m_OutputSlots: []
  m_Disabled: 0
  attribute: sizeZ
  Composition: 0
  Random: 0
--- !u!114 &114690240354730352
MonoBehaviour:
  m_ObjectHideFlags: 1
  m_CorrespondingSourceObject: {fileID: 0}
  m_PrefabInternal: {fileID: 0}
  m_GameObject: {fileID: 0}
  m_Enabled: 1
  m_EditorHideFlags: 0
  m_Script: {fileID: 11500000, guid: 2dc095764ededfa4bb32fa602511ea4b, type: 3}
  m_Name: VFXBasicUpdate
  m_EditorClassIdentifier: 
  m_Parent: {fileID: 114713359854958158}
  m_Children:
  - {fileID: 114617143880116886}
  - {fileID: 114448358575362682}
  - {fileID: 114883585790621896}
  m_UIPosition: {x: 3487.3105, y: 207.79274}
  m_UICollapsed: 0
  m_UISuperCollapsed: 0
  m_InputSlots: []
  m_OutputSlots: []
  m_Data: {fileID: 114986566243396028}
  m_InputFlowSlot:
  - link:
    - context: {fileID: 114391928864180414}
      slotIndex: 0
  m_OutputFlowSlot:
  - link:
    - context: {fileID: 114303831766578312}
      slotIndex: 0
  integration: 0
--- !u!114 &114691970683104270
MonoBehaviour:
  m_ObjectHideFlags: 1
  m_CorrespondingSourceObject: {fileID: 0}
  m_PrefabInternal: {fileID: 0}
  m_GameObject: {fileID: 0}
  m_Enabled: 1
  m_EditorHideFlags: 0
  m_Script: {fileID: 11500000, guid: f780aa281814f9842a7c076d436932e7, type: 3}
  m_Name: VFXSlotFloat
  m_EditorClassIdentifier: 
  m_Parent: {fileID: 114462467222221858}
  m_Children: []
  m_UIPosition: {x: 0, y: 0}
  m_UICollapsed: 1
  m_UISuperCollapsed: 0
  m_MasterSlot: {fileID: 114462467222221858}
  m_MasterData:
    m_Owner: {fileID: 0}
    m_Value:
      m_Type:
        m_SerializableType: 
      m_SerializableObject: 
  m_Property:
    name: z
    m_serializedType:
      m_SerializableType: System.Single, mscorlib, Version=2.0.0.0, Culture=neutral,
        PublicKeyToken=b77a5c561934e089
    attributes: []
  m_Direction: 0
  m_LinkedSlots: []
--- !u!114 &114701392731233664
MonoBehaviour:
  m_ObjectHideFlags: 1
  m_CorrespondingSourceObject: {fileID: 0}
  m_PrefabInternal: {fileID: 0}
  m_GameObject: {fileID: 0}
  m_Enabled: 1
  m_EditorHideFlags: 0
  m_Script: {fileID: 11500000, guid: f780aa281814f9842a7c076d436932e7, type: 3}
  m_Name: VFXSlotFloat
  m_EditorClassIdentifier: 
  m_Parent: {fileID: 114081605484627898}
  m_Children: []
  m_UIPosition: {x: 0, y: 0}
  m_UICollapsed: 1
  m_UISuperCollapsed: 0
  m_MasterSlot: {fileID: 114874794242705804}
  m_MasterData:
    m_Owner: {fileID: 0}
    m_Value:
      m_Type:
        m_SerializableType: 
      m_SerializableObject: 
  m_Property:
    name: y
    m_serializedType:
      m_SerializableType: System.Single, mscorlib, Version=2.0.0.0, Culture=neutral,
        PublicKeyToken=b77a5c561934e089
    attributes: []
  m_Direction: 0
  m_LinkedSlots: []
--- !u!114 &114703318023205196
MonoBehaviour:
  m_ObjectHideFlags: 1
  m_CorrespondingSourceObject: {fileID: 0}
  m_PrefabInternal: {fileID: 0}
  m_GameObject: {fileID: 0}
  m_Enabled: 1
  m_EditorHideFlags: 0
  m_Script: {fileID: 11500000, guid: 47b4ca114d6538548942a32238cf630d, type: 3}
  m_Name: PositionSphere
  m_EditorClassIdentifier: 
  m_Parent: {fileID: 114391928864180414}
  m_Children: []
  m_UIPosition: {x: 3360, y: -976}
  m_UICollapsed: 0
  m_UISuperCollapsed: 0
  m_InputSlots:
  - {fileID: 114874794242705804}
  m_OutputSlots: []
  m_Disabled: 0
  positionMode: 0
  spawnMode: 0
--- !u!114 &114703539699981466
MonoBehaviour:
  m_ObjectHideFlags: 1
  m_CorrespondingSourceObject: {fileID: 0}
  m_PrefabInternal: {fileID: 0}
  m_GameObject: {fileID: 0}
  m_Enabled: 1
  m_EditorHideFlags: 0
  m_Script: {fileID: 11500000, guid: 87c154e0feeee864da39ba7591cf27e7, type: 3}
  m_Name: VFXSlotFloatN
  m_EditorClassIdentifier: 
  m_Parent: {fileID: 0}
  m_Children: []
  m_UIPosition: {x: 0, y: 0}
  m_UICollapsed: 1
  m_UISuperCollapsed: 0
  m_MasterSlot: {fileID: 114703539699981466}
  m_MasterData:
    m_Owner: {fileID: 114393616261578982}
    m_Value:
      m_Type:
        m_SerializableType: UnityEditor.VFX.FloatN, Assembly-CSharp-Editor-testable,
          Version=0.0.0.0, Culture=neutral, PublicKeyToken=null
      m_SerializableObject: '{"m_Components":[0.0]}'
  m_Property:
    name: x
    m_serializedType:
      m_SerializableType: UnityEditor.VFX.FloatN, Assembly-CSharp-Editor-testable,
        Version=0.0.0.0, Culture=neutral, PublicKeyToken=null
    attributes:
    - m_Type: 3
      m_Min: -Infinity
      m_Max: Infinity
      m_Tooltip: The operand.
  m_Direction: 0
  m_LinkedSlots:
  - {fileID: 114855060834936270}
--- !u!114 &114704932343162388
MonoBehaviour:
  m_ObjectHideFlags: 1
  m_CorrespondingSourceObject: {fileID: 0}
  m_PrefabInternal: {fileID: 0}
  m_GameObject: {fileID: 0}
  m_Enabled: 1
  m_EditorHideFlags: 0
  m_Script: {fileID: 11500000, guid: 36abb1a42e57dfc4aa839ec8812a27cf, type: 3}
  m_Name: VFXOperatorNormalize
  m_EditorClassIdentifier: 
  m_Parent: {fileID: 114713359854958158}
  m_Children: []
  m_UIPosition: {x: 1729.111, y: 1264.2238}
  m_UICollapsed: 0
  m_UISuperCollapsed: 0
  m_InputSlots:
  - {fileID: 114457630835244914}
  m_OutputSlots:
  - {fileID: 114858660365901322}
--- !u!114 &114713359854958158
MonoBehaviour:
  m_ObjectHideFlags: 1
  m_CorrespondingSourceObject: {fileID: 0}
  m_PrefabInternal: {fileID: 0}
  m_GameObject: {fileID: 0}
  m_Enabled: 1
  m_EditorHideFlags: 0
  m_Script: {fileID: 11500000, guid: 7d4c867f6b72b714dbb5fd1780afe208, type: 3}
  m_Name: 
  m_EditorClassIdentifier: 
  m_Parent: {fileID: 0}
  m_Children:
  - {fileID: 114664950524601788}
  - {fileID: 114391928864180414}
  - {fileID: 114690240354730352}
  - {fileID: 114303831766578312}
  - {fileID: 114211318420561788}
  - {fileID: 114128398226516008}
  - {fileID: 114640238843169738}
  - {fileID: 114562634610743822}
  - {fileID: 114704932343162388}
  - {fileID: 114490263843849036}
  - {fileID: 114596791038678758}
  - {fileID: 114539635269787790}
  - {fileID: 114616138028598884}
  - {fileID: 114009626957548980}
  - {fileID: 114785965627119840}
  - {fileID: 114469172786699896}
  - {fileID: 114463943635796402}
  - {fileID: 114504932723294378}
  - {fileID: 114162482203252962}
  - {fileID: 114393616261578982}
  - {fileID: 114384224194595956}
  - {fileID: 114867922613563594}
  - {fileID: 114645663325757784}
  - {fileID: 114519457660386524}
  m_UIPosition: {x: 0, y: 0}
  m_UICollapsed: 1
  m_UISuperCollapsed: 0
  m_UIInfos: {fileID: 0}
  m_saved: 1
--- !u!114 &114714147934158122
MonoBehaviour:
  m_ObjectHideFlags: 1
  m_CorrespondingSourceObject: {fileID: 0}
  m_PrefabInternal: {fileID: 0}
  m_GameObject: {fileID: 0}
  m_Enabled: 1
  m_EditorHideFlags: 0
  m_Script: {fileID: 11500000, guid: f780aa281814f9842a7c076d436932e7, type: 3}
  m_Name: VFXSlotFloat
  m_EditorClassIdentifier: 
  m_Parent: {fileID: 0}
  m_Children: []
  m_UIPosition: {x: 0, y: 0}
  m_UICollapsed: 1
  m_UISuperCollapsed: 0
  m_MasterSlot: {fileID: 114714147934158122}
  m_MasterData:
    m_Owner: {fileID: 114689927502496910}
    m_Value:
      m_Type:
        m_SerializableType: System.Single, mscorlib, Version=2.0.0.0, Culture=neutral,
          PublicKeyToken=b77a5c561934e089
      m_SerializableObject: 0.2
  m_Property:
    name: SizeZ
    m_serializedType:
      m_SerializableType: System.Single, mscorlib, Version=2.0.0.0, Culture=neutral,
        PublicKeyToken=b77a5c561934e089
    attributes: []
  m_Direction: 0
  m_LinkedSlots: []
--- !u!114 &114715840462623490
MonoBehaviour:
  m_ObjectHideFlags: 1
  m_CorrespondingSourceObject: {fileID: 0}
  m_PrefabInternal: {fileID: 0}
  m_GameObject: {fileID: 0}
  m_Enabled: 1
  m_EditorHideFlags: 0
  m_Script: {fileID: 11500000, guid: f780aa281814f9842a7c076d436932e7, type: 3}
  m_Name: VFXSlotFloat
  m_EditorClassIdentifier: 
  m_Parent: {fileID: 114081605484627898}
  m_Children: []
  m_UIPosition: {x: 0, y: 0}
  m_UICollapsed: 1
  m_UISuperCollapsed: 0
  m_MasterSlot: {fileID: 114874794242705804}
  m_MasterData:
    m_Owner: {fileID: 0}
    m_Value:
      m_Type:
        m_SerializableType: 
      m_SerializableObject: 
  m_Property:
    name: z
    m_serializedType:
      m_SerializableType: System.Single, mscorlib, Version=2.0.0.0, Culture=neutral,
        PublicKeyToken=b77a5c561934e089
    attributes: []
  m_Direction: 0
  m_LinkedSlots: []
--- !u!114 &114718060691080588
MonoBehaviour:
  m_ObjectHideFlags: 1
  m_CorrespondingSourceObject: {fileID: 0}
  m_PrefabInternal: {fileID: 0}
  m_GameObject: {fileID: 0}
  m_Enabled: 1
  m_EditorHideFlags: 0
  m_Script: {fileID: 11500000, guid: f780aa281814f9842a7c076d436932e7, type: 3}
  m_Name: VFXSlotFloat
  m_EditorClassIdentifier: 
  m_Parent: {fileID: 114492709542381202}
  m_Children: []
  m_UIPosition: {x: 0, y: 0}
  m_UICollapsed: 1
  m_UISuperCollapsed: 0
  m_MasterSlot: {fileID: 114492709542381202}
  m_MasterData:
    m_Owner: {fileID: 0}
    m_Value:
      m_Type:
        m_SerializableType: 
      m_SerializableObject: 
  m_Property:
    name: y
    m_serializedType:
      m_SerializableType: System.Single, mscorlib, Version=2.0.0.0, Culture=neutral,
        PublicKeyToken=b77a5c561934e089
    attributes: []
  m_Direction: 0
  m_LinkedSlots: []
--- !u!114 &114723785641542666
MonoBehaviour:
  m_ObjectHideFlags: 1
  m_CorrespondingSourceObject: {fileID: 0}
  m_PrefabInternal: {fileID: 0}
  m_GameObject: {fileID: 0}
  m_Enabled: 1
  m_EditorHideFlags: 0
  m_Script: {fileID: 11500000, guid: d16c6aeaef944094b9a1633041804207, type: 3}
  m_Name: Orient
  m_EditorClassIdentifier: 
  m_Parent: {fileID: 114303831766578312}
  m_Children: []
  m_UIPosition: {x: 0, y: 0}
  m_UICollapsed: 1
  m_UISuperCollapsed: 0
  m_InputSlots:
<<<<<<< HEAD
  - {fileID: 114922574460819642}
=======
  - {fileID: 114413644072696574}
>>>>>>> 86e0ccd9
  m_OutputSlots: []
  m_Disabled: 0
  mode: 2
--- !u!114 &114724091660102592
MonoBehaviour:
  m_ObjectHideFlags: 1
  m_CorrespondingSourceObject: {fileID: 0}
  m_PrefabInternal: {fileID: 0}
  m_GameObject: {fileID: 0}
  m_Enabled: 1
  m_EditorHideFlags: 0
  m_Script: {fileID: 11500000, guid: 87c154e0feeee864da39ba7591cf27e7, type: 3}
  m_Name: VFXSlotFloatN
  m_EditorClassIdentifier: 
  m_Parent: {fileID: 0}
  m_Children: []
  m_UIPosition: {x: 0, y: 0}
  m_UICollapsed: 1
  m_UISuperCollapsed: 0
  m_MasterSlot: {fileID: 114724091660102592}
  m_MasterData:
    m_Owner: {fileID: 114128398226516008}
    m_Value:
      m_Type:
        m_SerializableType: UnityEditor.VFX.FloatN, Assembly-CSharp-Editor-testable,
          Version=0.0.0.0, Culture=neutral, PublicKeyToken=null
      m_SerializableObject: '{"m_Components":[50.0]}'
  m_Property:
    name: b
    m_serializedType:
      m_SerializableType: UnityEditor.VFX.FloatN, Assembly-CSharp-Editor-testable,
        Version=0.0.0.0, Culture=neutral, PublicKeyToken=null
    attributes: []
  m_Direction: 0
  m_LinkedSlots: []
--- !u!114 &114725874336250028
MonoBehaviour:
  m_ObjectHideFlags: 1
  m_CorrespondingSourceObject: {fileID: 0}
  m_PrefabInternal: {fileID: 0}
  m_GameObject: {fileID: 0}
  m_Enabled: 1
  m_EditorHideFlags: 0
  m_Script: {fileID: 11500000, guid: 76f778ff57c4e8145b9681fe3268d8e9, type: 3}
  m_Name: VFXSlotGradient
  m_EditorClassIdentifier: 
  m_Parent: {fileID: 0}
  m_Children: []
  m_UIPosition: {x: 0, y: 0}
  m_UICollapsed: 1
  m_UISuperCollapsed: 0
  m_MasterSlot: {fileID: 114725874336250028}
  m_MasterData:
    m_Owner: {fileID: 114539635269787790}
    m_Value:
      m_Type:
        m_SerializableType: UnityEngine.Gradient, UnityEngine.CoreModule, Version=0.0.0.0,
          Culture=neutral, PublicKeyToken=null
      m_SerializableObject: '{"colorKeys":[{"color":{"r":0.4435538351535797,"g":0.22147560119628907,"b":0.7452830076217651,"a":1.0},"time":0.1752040833234787},{"color":{"r":0.0,"g":0.09638810157775879,"b":1.0,"a":1.0},"time":0.40296024084091189},{"color":{"r":0.0,"g":0.5804843902587891,"b":1.0,"a":1.0},"time":0.5496299862861633},{"color":{"r":0.0,"g":0.8542308807373047,"b":1.0,"a":1.0},"time":1.0}],"alphaKeys":[{"alpha":0.0,"time":0.0},{"alpha":1.0,"time":0.17790493369102479},{"alpha":1.0,"time":0.7654993534088135},{"alpha":0.0,"time":1.0}],"gradientMode":0}'
  m_Property:
    name: o
    m_serializedType:
      m_SerializableType: UnityEngine.Gradient, UnityEngine.CoreModule, Version=0.0.0.0,
        Culture=neutral, PublicKeyToken=null
    attributes: []
  m_Direction: 1
  m_LinkedSlots:
  - {fileID: 114746634124880648}
--- !u!114 &114727477293626122
MonoBehaviour:
  m_ObjectHideFlags: 1
  m_CorrespondingSourceObject: {fileID: 0}
  m_PrefabInternal: {fileID: 0}
  m_GameObject: {fileID: 0}
  m_Enabled: 1
  m_EditorHideFlags: 0
  m_Script: {fileID: 11500000, guid: 87c154e0feeee864da39ba7591cf27e7, type: 3}
  m_Name: VFXSlotFloatN
  m_EditorClassIdentifier: 
  m_Parent: {fileID: 0}
  m_Children: []
  m_UIPosition: {x: 0, y: 0}
  m_UICollapsed: 1
  m_UISuperCollapsed: 0
  m_MasterSlot: {fileID: 114727477293626122}
  m_MasterData:
    m_Owner: {fileID: 114128398226516008}
    m_Value:
      m_Type:
        m_SerializableType: UnityEditor.VFX.FloatN, Assembly-CSharp-Editor-testable,
          Version=0.0.0.0, Culture=neutral, PublicKeyToken=null
      m_SerializableObject: '{"m_Components":[1.0]}'
  m_Property:
    name: a
    m_serializedType:
      m_SerializableType: UnityEditor.VFX.FloatN, Assembly-CSharp-Editor-testable,
        Version=0.0.0.0, Culture=neutral, PublicKeyToken=null
    attributes: []
  m_Direction: 0
  m_LinkedSlots:
<<<<<<< HEAD
  - {fileID: 114083454360127828}
=======
  - {fileID: 114683014462489766}
>>>>>>> 86e0ccd9
--- !u!114 &114734087114453386
MonoBehaviour:
  m_ObjectHideFlags: 1
  m_CorrespondingSourceObject: {fileID: 0}
  m_PrefabInternal: {fileID: 0}
  m_GameObject: {fileID: 0}
  m_Enabled: 1
  m_EditorHideFlags: 0
  m_Script: {fileID: 11500000, guid: f780aa281814f9842a7c076d436932e7, type: 3}
  m_Name: VFXSlotFloat
  m_EditorClassIdentifier: 
  m_Parent: {fileID: 114462467222221858}
  m_Children: []
  m_UIPosition: {x: 0, y: 0}
  m_UICollapsed: 1
  m_UISuperCollapsed: 0
  m_MasterSlot: {fileID: 114462467222221858}
  m_MasterData:
    m_Owner: {fileID: 0}
    m_Value:
      m_Type:
        m_SerializableType: 
      m_SerializableObject: 
  m_Property:
    name: x
    m_serializedType:
      m_SerializableType: System.Single, mscorlib, Version=2.0.0.0, Culture=neutral,
        PublicKeyToken=b77a5c561934e089
    attributes: []
  m_Direction: 0
  m_LinkedSlots: []
--- !u!114 &114742462976236808
MonoBehaviour:
  m_ObjectHideFlags: 1
  m_CorrespondingSourceObject: {fileID: 0}
  m_PrefabInternal: {fileID: 0}
  m_GameObject: {fileID: 0}
  m_Enabled: 1
  m_EditorHideFlags: 0
  m_Script: {fileID: 11500000, guid: f780aa281814f9842a7c076d436932e7, type: 3}
  m_Name: VFXSlotFloat
  m_EditorClassIdentifier: 
  m_Parent: {fileID: 114097133960865156}
  m_Children: []
  m_UIPosition: {x: 0, y: 0}
  m_UICollapsed: 1
  m_UISuperCollapsed: 0
  m_MasterSlot: {fileID: 114097133960865156}
  m_MasterData:
    m_Owner: {fileID: 0}
    m_Value:
      m_Type:
        m_SerializableType: 
      m_SerializableObject: 
  m_Property:
    name: w
    m_serializedType:
      m_SerializableType: System.Single, mscorlib, Version=2.0.0.0, Culture=neutral,
        PublicKeyToken=b77a5c561934e089
    attributes: []
  m_Direction: 1
  m_LinkedSlots: []
--- !u!114 &114746634124880648
MonoBehaviour:
  m_ObjectHideFlags: 1
  m_CorrespondingSourceObject: {fileID: 0}
  m_PrefabInternal: {fileID: 0}
  m_GameObject: {fileID: 0}
  m_Enabled: 1
  m_EditorHideFlags: 0
  m_Script: {fileID: 11500000, guid: 76f778ff57c4e8145b9681fe3268d8e9, type: 3}
  m_Name: VFXSlotGradient
  m_EditorClassIdentifier: 
  m_Parent: {fileID: 0}
  m_Children: []
  m_UIPosition: {x: 0, y: 0}
  m_UICollapsed: 1
  m_UISuperCollapsed: 0
  m_MasterSlot: {fileID: 114746634124880648}
  m_MasterData:
    m_Owner: {fileID: 114785965627119840}
    m_Value:
      m_Type:
        m_SerializableType: UnityEngine.Gradient, UnityEngine.CoreModule, Version=0.0.0.0,
          Culture=neutral, PublicKeyToken=null
      m_SerializableObject: '{"colorKeys":[{"color":{"r":1.0,"g":1.0,"b":1.0,"a":1.0},"time":0.0},{"color":{"r":1.0,"g":1.0,"b":1.0,"a":1.0},"time":1.0}],"alphaKeys":[{"alpha":1.0,"time":0.0},{"alpha":1.0,"time":1.0}],"gradientMode":0}'
  m_Property:
    name: gradient
    m_serializedType:
      m_SerializableType: UnityEngine.Gradient, UnityEngine.CoreModule, Version=0.0.0.0,
        Culture=neutral, PublicKeyToken=null
    attributes:
    - m_Type: 3
      m_Min: -Infinity
      m_Max: Infinity
      m_Tooltip: The gradient to sample from.
  m_Direction: 0
  m_LinkedSlots:
  - {fileID: 114725874336250028}
--- !u!114 &114750773615314292
MonoBehaviour:
  m_ObjectHideFlags: 1
  m_CorrespondingSourceObject: {fileID: 0}
  m_PrefabInternal: {fileID: 0}
  m_GameObject: {fileID: 0}
  m_Enabled: 1
  m_EditorHideFlags: 0
  m_Script: {fileID: 11500000, guid: f780aa281814f9842a7c076d436932e7, type: 3}
  m_Name: VFXSlotFloat
  m_EditorClassIdentifier: 
  m_Parent: {fileID: 0}
  m_Children: []
  m_UIPosition: {x: 0, y: 0}
  m_UICollapsed: 1
  m_UISuperCollapsed: 0
  m_MasterSlot: {fileID: 114750773615314292}
  m_MasterData:
    m_Owner: {fileID: 114067004915606860}
    m_Value:
      m_Type:
        m_SerializableType: System.Single, mscorlib, Version=2.0.0.0, Culture=neutral,
          PublicKeyToken=b77a5c561934e089
      m_SerializableObject: 0.1
  m_Property:
    name: Alpha
    m_serializedType:
      m_SerializableType: System.Single, mscorlib, Version=2.0.0.0, Culture=neutral,
        PublicKeyToken=b77a5c561934e089
    attributes: []
  m_Direction: 0
  m_LinkedSlots: []
--- !u!114 &114755232011397618
MonoBehaviour:
  m_ObjectHideFlags: 1
  m_CorrespondingSourceObject: {fileID: 0}
  m_PrefabInternal: {fileID: 0}
  m_GameObject: {fileID: 0}
  m_Enabled: 1
  m_EditorHideFlags: 0
  m_Script: {fileID: 11500000, guid: f780aa281814f9842a7c076d436932e7, type: 3}
  m_Name: VFXSlotFloat
  m_EditorClassIdentifier: 
  m_Parent: {fileID: 114662201912243202}
  m_Children: []
  m_UIPosition: {x: 0, y: 0}
  m_UICollapsed: 1
  m_UISuperCollapsed: 0
  m_MasterSlot: {fileID: 114413644072696574}
  m_MasterData:
    m_Owner: {fileID: 0}
    m_Value:
      m_Type:
        m_SerializableType: 
      m_SerializableObject: 
  m_Property:
    name: z
    m_serializedType:
      m_SerializableType: System.Single, mscorlib, Version=2.0.0.0, Culture=neutral,
        PublicKeyToken=b77a5c561934e089
    attributes: []
  m_Direction: 0
  m_LinkedSlots: []
--- !u!114 &114758040617487780
MonoBehaviour:
  m_ObjectHideFlags: 1
  m_CorrespondingSourceObject: {fileID: 0}
  m_PrefabInternal: {fileID: 0}
  m_GameObject: {fileID: 0}
  m_Enabled: 1
  m_EditorHideFlags: 0
  m_Script: {fileID: 11500000, guid: ac39bd03fca81b849929b9c966f1836a, type: 3}
  m_Name: VFXSlotFloat3
  m_EditorClassIdentifier: 
  m_Parent: {fileID: 0}
  m_Children:
  - {fileID: 114329867987949052}
  - {fileID: 114763697951728182}
  - {fileID: 114817488505681668}
  m_UIPosition: {x: 0, y: 0}
  m_UICollapsed: 1
  m_UISuperCollapsed: 0
  m_MasterSlot: {fileID: 114758040617487780}
  m_MasterData:
    m_Owner: {fileID: 114504932723294378}
    m_Value:
      m_Type:
        m_SerializableType: UnityEngine.Vector3, UnityEngine.CoreModule, Version=0.0.0.0,
          Culture=neutral, PublicKeyToken=null
      m_SerializableObject: '{"x":0.0,"y":0.0,"z":0.0}'
  m_Property:
    name: o
    m_serializedType:
      m_SerializableType: UnityEngine.Vector3, UnityEngine.CoreModule, Version=0.0.0.0,
        Culture=neutral, PublicKeyToken=null
    attributes: []
  m_Direction: 1
  m_LinkedSlots:
  - {fileID: 114566868202197772}
--- !u!114 &114762988910911420
MonoBehaviour:
  m_ObjectHideFlags: 1
  m_CorrespondingSourceObject: {fileID: 0}
  m_PrefabInternal: {fileID: 0}
  m_GameObject: {fileID: 0}
  m_Enabled: 1
  m_EditorHideFlags: 0
  m_Script: {fileID: 11500000, guid: f780aa281814f9842a7c076d436932e7, type: 3}
  m_Name: VFXSlotFloat
  m_EditorClassIdentifier: 
  m_Parent: {fileID: 114651014717603910}
  m_Children: []
  m_UIPosition: {x: 0, y: 0}
  m_UICollapsed: 1
  m_UISuperCollapsed: 0
  m_MasterSlot: {fileID: 114659634860288412}
  m_MasterData:
    m_Owner: {fileID: 0}
    m_Value:
      m_Type:
        m_SerializableType: 
      m_SerializableObject: 
  m_Property:
    name: x
    m_serializedType:
      m_SerializableType: System.Single, mscorlib, Version=2.0.0.0, Culture=neutral,
        PublicKeyToken=b77a5c561934e089
    attributes: []
  m_Direction: 0
  m_LinkedSlots: []
--- !u!114 &114763697951728182
MonoBehaviour:
  m_ObjectHideFlags: 1
  m_CorrespondingSourceObject: {fileID: 0}
  m_PrefabInternal: {fileID: 0}
  m_GameObject: {fileID: 0}
  m_Enabled: 1
  m_EditorHideFlags: 0
  m_Script: {fileID: 11500000, guid: f780aa281814f9842a7c076d436932e7, type: 3}
  m_Name: VFXSlotFloat
  m_EditorClassIdentifier: 
  m_Parent: {fileID: 114758040617487780}
  m_Children: []
  m_UIPosition: {x: 0, y: 0}
  m_UICollapsed: 1
  m_UISuperCollapsed: 0
  m_MasterSlot: {fileID: 114758040617487780}
  m_MasterData:
    m_Owner: {fileID: 0}
    m_Value:
      m_Type:
        m_SerializableType: 
      m_SerializableObject: 
  m_Property:
    name: y
    m_serializedType:
      m_SerializableType: System.Single, mscorlib, Version=2.0.0.0, Culture=neutral,
        PublicKeyToken=b77a5c561934e089
    attributes: []
  m_Direction: 1
  m_LinkedSlots: []
--- !u!114 &114768572961077490
MonoBehaviour:
  m_ObjectHideFlags: 1
  m_CorrespondingSourceObject: {fileID: 0}
  m_PrefabInternal: {fileID: 0}
  m_GameObject: {fileID: 0}
  m_Enabled: 1
  m_EditorHideFlags: 0
  m_Script: {fileID: 11500000, guid: f780aa281814f9842a7c076d436932e7, type: 3}
  m_Name: VFXSlotFloat
  m_EditorClassIdentifier: 
  m_Parent: {fileID: 0}
  m_Children: []
  m_UIPosition: {x: 0, y: 0}
  m_UICollapsed: 1
  m_UISuperCollapsed: 0
  m_MasterSlot: {fileID: 114768572961077490}
  m_MasterData:
    m_Owner: {fileID: 114384224194595956}
    m_Value:
      m_Type:
        m_SerializableType: System.Single, mscorlib, Version=2.0.0.0, Culture=neutral,
          PublicKeyToken=b77a5c561934e089
      m_SerializableObject: 0
  m_Property:
    name: o
    m_serializedType:
      m_SerializableType: System.Single, mscorlib, Version=2.0.0.0, Culture=neutral,
        PublicKeyToken=b77a5c561934e089
    attributes: []
  m_Direction: 1
  m_LinkedSlots:
  - {fileID: 114367584126150940}
--- !u!114 &114774172600373688
MonoBehaviour:
  m_ObjectHideFlags: 1
  m_CorrespondingSourceObject: {fileID: 0}
  m_PrefabInternal: {fileID: 0}
  m_GameObject: {fileID: 0}
  m_Enabled: 1
  m_EditorHideFlags: 0
  m_Script: {fileID: 11500000, guid: f780aa281814f9842a7c076d436932e7, type: 3}
  m_Name: VFXSlotFloat
  m_EditorClassIdentifier: 
  m_Parent: {fileID: 114512778395247320}
  m_Children: []
  m_UIPosition: {x: 0, y: 0}
  m_UICollapsed: 1
  m_UISuperCollapsed: 0
  m_MasterSlot: {fileID: 114512778395247320}
  m_MasterData:
    m_Owner: {fileID: 0}
    m_Value:
      m_Type:
        m_SerializableType: 
      m_SerializableObject: 
  m_Property:
    name: y
    m_serializedType:
      m_SerializableType: System.Single, mscorlib, Version=2.0.0.0, Culture=neutral,
        PublicKeyToken=b77a5c561934e089
    attributes: []
  m_Direction: 1
  m_LinkedSlots: []
--- !u!114 &114779895581963362
MonoBehaviour:
  m_ObjectHideFlags: 1
  m_CorrespondingSourceObject: {fileID: 0}
  m_PrefabInternal: {fileID: 0}
  m_GameObject: {fileID: 0}
  m_Enabled: 1
  m_EditorHideFlags: 0
  m_Script: {fileID: 11500000, guid: f780aa281814f9842a7c076d436932e7, type: 3}
  m_Name: VFXSlotFloat
  m_EditorClassIdentifier: 
  m_Parent: {fileID: 114097133960865156}
  m_Children: []
  m_UIPosition: {x: 0, y: 0}
  m_UICollapsed: 1
  m_UISuperCollapsed: 0
  m_MasterSlot: {fileID: 114097133960865156}
  m_MasterData:
    m_Owner: {fileID: 0}
    m_Value:
      m_Type:
        m_SerializableType: 
      m_SerializableObject: 
  m_Property:
    name: z
    m_serializedType:
      m_SerializableType: System.Single, mscorlib, Version=2.0.0.0, Culture=neutral,
        PublicKeyToken=b77a5c561934e089
    attributes: []
  m_Direction: 1
  m_LinkedSlots: []
--- !u!114 &114783477585569396
MonoBehaviour:
  m_ObjectHideFlags: 1
  m_CorrespondingSourceObject: {fileID: 0}
  m_PrefabInternal: {fileID: 0}
  m_GameObject: {fileID: 0}
  m_Enabled: 1
  m_EditorHideFlags: 0
  m_Script: {fileID: 11500000, guid: 87c154e0feeee864da39ba7591cf27e7, type: 3}
  m_Name: VFXSlotFloatN
  m_EditorClassIdentifier: 
  m_Parent: {fileID: 0}
  m_Children: []
  m_UIPosition: {x: 0, y: 0}
  m_UICollapsed: 1
  m_UISuperCollapsed: 0
  m_MasterSlot: {fileID: 114783477585569396}
  m_MasterData:
    m_Owner: {fileID: 114384224194595956}
    m_Value:
      m_Type:
        m_SerializableType: UnityEditor.VFX.FloatN, Assembly-CSharp-Editor-testable,
          Version=0.0.0.0, Culture=neutral, PublicKeyToken=null
      m_SerializableObject: '{"m_Components":[-1.0]}'
  m_Property:
    name: oldRangeMin
    m_serializedType:
      m_SerializableType: UnityEditor.VFX.FloatN, Assembly-CSharp-Editor-testable,
        Version=0.0.0.0, Culture=neutral, PublicKeyToken=null
    attributes:
    - m_Type: 3
      m_Min: -Infinity
      m_Max: Infinity
      m_Tooltip: The start of the old range.
  m_Direction: 0
  m_LinkedSlots: []
--- !u!114 &114785965627119840
MonoBehaviour:
  m_ObjectHideFlags: 1
  m_CorrespondingSourceObject: {fileID: 0}
  m_PrefabInternal: {fileID: 0}
  m_GameObject: {fileID: 0}
  m_Enabled: 1
  m_EditorHideFlags: 0
  m_Script: {fileID: 11500000, guid: a07d13b909432284193a1aeec3c9f533, type: 3}
  m_Name: VFXOperatorSampleGradient
  m_EditorClassIdentifier: 
  m_Parent: {fileID: 114713359854958158}
  m_Children: []
  m_UIPosition: {x: 2432.3752, y: 628.36755}
  m_UICollapsed: 0
  m_UISuperCollapsed: 0
  m_InputSlots:
  - {fileID: 114746634124880648}
  - {fileID: 114540687242103448}
  m_OutputSlots:
  - {fileID: 114043932397582438}
--- !u!114 &114792038957180786
MonoBehaviour:
  m_ObjectHideFlags: 1
  m_CorrespondingSourceObject: {fileID: 0}
  m_PrefabInternal: {fileID: 0}
  m_GameObject: {fileID: 0}
  m_Enabled: 1
  m_EditorHideFlags: 0
  m_Script: {fileID: 11500000, guid: a971fa2e110a0ac42ac1d8dae408704b, type: 3}
  m_Name: SetAttribute
  m_EditorClassIdentifier: 
  m_Parent: {fileID: 114391928864180414}
  m_Children: []
  m_UIPosition: {x: 3360, y: -976}
  m_UICollapsed: 0
  m_UISuperCollapsed: 0
  m_InputSlots:
  - {fileID: 114462467222221858}
  m_OutputSlots: []
  m_Disabled: 0
  attribute: velocity
  Composition: 0
  Random: 0
--- !u!114 &114793376342456972
MonoBehaviour:
  m_ObjectHideFlags: 1
  m_CorrespondingSourceObject: {fileID: 0}
  m_PrefabInternal: {fileID: 0}
  m_GameObject: {fileID: 0}
  m_Enabled: 1
  m_EditorHideFlags: 0
  m_Script: {fileID: 11500000, guid: 76f778ff57c4e8145b9681fe3268d8e9, type: 3}
  m_Name: VFXSlotGradient
  m_EditorClassIdentifier: 
  m_Parent: {fileID: 0}
  m_Children: []
  m_UIPosition: {x: 0, y: 0}
  m_UICollapsed: 1
  m_UISuperCollapsed: 0
  m_MasterSlot: {fileID: 114793376342456972}
  m_MasterData:
    m_Owner: {fileID: 114469172786699896}
    m_Value:
      m_Type:
        m_SerializableType: UnityEngine.Gradient, UnityEngine.CoreModule, Version=0.0.0.0,
          Culture=neutral, PublicKeyToken=null
      m_SerializableObject: '{"colorKeys":[{"color":{"r":1.0,"g":1.0,"b":1.0,"a":1.0},"time":0.0},{"color":{"r":1.0,"g":1.0,"b":1.0,"a":1.0},"time":1.0}],"alphaKeys":[{"alpha":0.0,"time":0.0},{"alpha":1.0,"time":0.20000000298023225},{"alpha":0.0,"time":1.0}],"gradientMode":0}'
  m_Property:
    name: gradient
    m_serializedType:
      m_SerializableType: UnityEngine.Gradient, UnityEngine.CoreModule, Version=0.0.0.0,
        Culture=neutral, PublicKeyToken=null
    attributes:
    - m_Type: 3
      m_Min: -Infinity
      m_Max: Infinity
      m_Tooltip: The gradient to sample from.
  m_Direction: 0
  m_LinkedSlots:
  - {fileID: 114680765894936828}
--- !u!114 &114795129731830952
MonoBehaviour:
  m_ObjectHideFlags: 1
  m_CorrespondingSourceObject: {fileID: 0}
  m_PrefabInternal: {fileID: 0}
  m_GameObject: {fileID: 0}
  m_Enabled: 1
  m_EditorHideFlags: 0
  m_Script: {fileID: 11500000, guid: f780aa281814f9842a7c076d436932e7, type: 3}
  m_Name: VFXSlotFloat
  m_EditorClassIdentifier: 
  m_Parent: {fileID: 114231347177396886}
  m_Children: []
  m_UIPosition: {x: 0, y: 0}
  m_UICollapsed: 1
  m_UISuperCollapsed: 0
  m_MasterSlot: {fileID: 114231347177396886}
  m_MasterData:
    m_Owner: {fileID: 0}
    m_Value:
      m_Type:
        m_SerializableType: 
      m_SerializableObject: 
  m_Property:
    name: x
    m_serializedType:
      m_SerializableType: System.Single, mscorlib, Version=2.0.0.0, Culture=neutral,
        PublicKeyToken=b77a5c561934e089
    attributes: []
  m_Direction: 0
  m_LinkedSlots: []
--- !u!114 &114802125476209042
MonoBehaviour:
  m_ObjectHideFlags: 1
  m_CorrespondingSourceObject: {fileID: 0}
  m_PrefabInternal: {fileID: 0}
  m_GameObject: {fileID: 0}
  m_Enabled: 1
  m_EditorHideFlags: 0
  m_Script: {fileID: 11500000, guid: f780aa281814f9842a7c076d436932e7, type: 3}
  m_Name: VFXSlotFloat
  m_EditorClassIdentifier: 
  m_Parent: {fileID: 114987031166116308}
  m_Children: []
  m_UIPosition: {x: 0, y: 0}
  m_UICollapsed: 1
  m_UISuperCollapsed: 0
  m_MasterSlot: {fileID: 114987031166116308}
  m_MasterData:
    m_Owner: {fileID: 0}
    m_Value:
      m_Type:
        m_SerializableType: 
      m_SerializableObject: 
  m_Property:
    name: z
    m_serializedType:
      m_SerializableType: System.Single, mscorlib, Version=2.0.0.0, Culture=neutral,
        PublicKeyToken=b77a5c561934e089
    attributes: []
  m_Direction: 0
  m_LinkedSlots: []
--- !u!114 &114810592525458316
MonoBehaviour:
  m_ObjectHideFlags: 1
  m_CorrespondingSourceObject: {fileID: 0}
  m_PrefabInternal: {fileID: 0}
  m_GameObject: {fileID: 0}
  m_Enabled: 1
  m_EditorHideFlags: 0
  m_Script: {fileID: 11500000, guid: f780aa281814f9842a7c076d436932e7, type: 3}
  m_Name: VFXSlotFloat
  m_EditorClassIdentifier: 
  m_Parent: {fileID: 114043932397582438}
  m_Children: []
  m_UIPosition: {x: 0, y: 0}
  m_UICollapsed: 1
  m_UISuperCollapsed: 0
  m_MasterSlot: {fileID: 114043932397582438}
  m_MasterData:
    m_Owner: {fileID: 0}
    m_Value:
      m_Type:
        m_SerializableType: 
      m_SerializableObject: 
  m_Property:
    name: x
    m_serializedType:
      m_SerializableType: System.Single, mscorlib, Version=2.0.0.0, Culture=neutral,
        PublicKeyToken=b77a5c561934e089
    attributes: []
  m_Direction: 1
  m_LinkedSlots: []
--- !u!114 &114811023005691920
MonoBehaviour:
  m_ObjectHideFlags: 1
  m_CorrespondingSourceObject: {fileID: 0}
  m_PrefabInternal: {fileID: 0}
  m_GameObject: {fileID: 0}
  m_Enabled: 1
  m_EditorHideFlags: 0
  m_Script: {fileID: 11500000, guid: ac39bd03fca81b849929b9c966f1836a, type: 3}
  m_Name: VFXSlotFloat3
  m_EditorClassIdentifier: 
  m_Parent: {fileID: 0}
  m_Children:
  - {fileID: 114392249267885806}
  - {fileID: 114041647563478622}
  - {fileID: 114406391186666664}
  m_UIPosition: {x: 0, y: 0}
  m_UICollapsed: 1
  m_UISuperCollapsed: 0
  m_MasterSlot: {fileID: 114811023005691920}
  m_MasterData:
    m_Owner: {fileID: 114596791038678758}
    m_Value:
      m_Type:
        m_SerializableType: UnityEngine.Vector3, UnityEngine.CoreModule, Version=0.0.0.0,
          Culture=neutral, PublicKeyToken=null
      m_SerializableObject: '{"x":0.0,"y":0.0,"z":0.0}'
  m_Property:
    name: axisZ
    m_serializedType:
      m_SerializableType: UnityEngine.Vector3, UnityEngine.CoreModule, Version=0.0.0.0,
        Culture=neutral, PublicKeyToken=null
    attributes: []
  m_Direction: 1
  m_LinkedSlots:
  - {fileID: 114889574707667480}
  - {fileID: 114492709542381202}
--- !u!114 &114817488505681668
MonoBehaviour:
  m_ObjectHideFlags: 1
  m_CorrespondingSourceObject: {fileID: 0}
  m_PrefabInternal: {fileID: 0}
  m_GameObject: {fileID: 0}
  m_Enabled: 1
  m_EditorHideFlags: 0
  m_Script: {fileID: 11500000, guid: f780aa281814f9842a7c076d436932e7, type: 3}
  m_Name: VFXSlotFloat
  m_EditorClassIdentifier: 
  m_Parent: {fileID: 114758040617487780}
  m_Children: []
  m_UIPosition: {x: 0, y: 0}
  m_UICollapsed: 1
  m_UISuperCollapsed: 0
  m_MasterSlot: {fileID: 114758040617487780}
  m_MasterData:
    m_Owner: {fileID: 0}
    m_Value:
      m_Type:
        m_SerializableType: 
      m_SerializableObject: 
  m_Property:
    name: z
    m_serializedType:
      m_SerializableType: System.Single, mscorlib, Version=2.0.0.0, Culture=neutral,
        PublicKeyToken=b77a5c561934e089
    attributes: []
  m_Direction: 1
  m_LinkedSlots: []
--- !u!114 &114823216935234766
MonoBehaviour:
  m_ObjectHideFlags: 1
  m_CorrespondingSourceObject: {fileID: 0}
  m_PrefabInternal: {fileID: 0}
  m_GameObject: {fileID: 0}
  m_Enabled: 1
  m_EditorHideFlags: 0
  m_Script: {fileID: 11500000, guid: f780aa281814f9842a7c076d436932e7, type: 3}
  m_Name: VFXSlotFloat
  m_EditorClassIdentifier: 
  m_Parent: {fileID: 0}
  m_Children: []
  m_UIPosition: {x: 0, y: 0}
  m_UICollapsed: 1
  m_UISuperCollapsed: 0
  m_MasterSlot: {fileID: 114823216935234766}
  m_MasterData:
    m_Owner: {fileID: 114448358575362682}
    m_Value:
      m_Type:
        m_SerializableType: System.Single, mscorlib, Version=2.0.0.0, Culture=neutral,
          PublicKeyToken=b77a5c561934e089
      m_SerializableObject: 0
  m_Property:
    name: Elasticity
    m_serializedType:
      m_SerializableType: System.Single, mscorlib, Version=2.0.0.0, Culture=neutral,
        PublicKeyToken=b77a5c561934e089
    attributes:
    - m_Type: 3
      m_Min: -Infinity
      m_Max: Infinity
      m_Tooltip: How much bounce to apply after a collision.
    - m_Type: 1
      m_Min: 0
      m_Max: Infinity
      m_Tooltip: 
  m_Direction: 0
  m_LinkedSlots: []
--- !u!114 &114824973371653796
MonoBehaviour:
  m_ObjectHideFlags: 1
  m_CorrespondingSourceObject: {fileID: 0}
  m_PrefabInternal: {fileID: 0}
  m_GameObject: {fileID: 0}
  m_Enabled: 1
  m_EditorHideFlags: 0
  m_Script: {fileID: 11500000, guid: f780aa281814f9842a7c076d436932e7, type: 3}
  m_Name: VFXSlotFloat
  m_EditorClassIdentifier: 
  m_Parent: {fileID: 114907117574549410}
  m_Children: []
  m_UIPosition: {x: 0, y: 0}
  m_UICollapsed: 1
  m_UISuperCollapsed: 0
  m_MasterSlot: {fileID: 114907117574549410}
  m_MasterData:
    m_Owner: {fileID: 0}
    m_Value:
      m_Type:
        m_SerializableType: 
      m_SerializableObject: 
  m_Property:
    name: z
    m_serializedType:
      m_SerializableType: System.Single, mscorlib, Version=2.0.0.0, Culture=neutral,
        PublicKeyToken=b77a5c561934e089
    attributes: []
  m_Direction: 1
  m_LinkedSlots: []
--- !u!114 &114829790254187162
MonoBehaviour:
  m_ObjectHideFlags: 1
  m_CorrespondingSourceObject: {fileID: 0}
  m_PrefabInternal: {fileID: 0}
  m_GameObject: {fileID: 0}
  m_Enabled: 1
  m_EditorHideFlags: 0
  m_Script: {fileID: 11500000, guid: f780aa281814f9842a7c076d436932e7, type: 3}
  m_Name: VFXSlotFloat
  m_EditorClassIdentifier: 
  m_Parent: {fileID: 114669331768486044}
  m_Children: []
  m_UIPosition: {x: 0, y: 0}
  m_UICollapsed: 1
  m_UISuperCollapsed: 0
  m_MasterSlot: {fileID: 114669331768486044}
  m_MasterData:
    m_Owner: {fileID: 0}
    m_Value:
      m_Type:
        m_SerializableType: 
      m_SerializableObject: 
  m_Property:
    name: z
    m_serializedType:
      m_SerializableType: System.Single, mscorlib, Version=2.0.0.0, Culture=neutral,
        PublicKeyToken=b77a5c561934e089
    attributes: []
  m_Direction: 1
  m_LinkedSlots: []
--- !u!114 &114830234969125424
MonoBehaviour:
  m_ObjectHideFlags: 1
  m_CorrespondingSourceObject: {fileID: 0}
  m_PrefabInternal: {fileID: 0}
  m_GameObject: {fileID: 0}
  m_Enabled: 1
  m_EditorHideFlags: 0
  m_Script: {fileID: 11500000, guid: f780aa281814f9842a7c076d436932e7, type: 3}
  m_Name: VFXSlotFloat
  m_EditorClassIdentifier: 
  m_Parent: {fileID: 114555541368906996}
  m_Children: []
  m_UIPosition: {x: 0, y: 0}
  m_UICollapsed: 1
  m_UISuperCollapsed: 0
  m_MasterSlot: {fileID: 114544607760722526}
  m_MasterData:
    m_Owner: {fileID: 0}
    m_Value:
      m_Type:
        m_SerializableType: 
      m_SerializableObject: 
  m_Property:
    name: z
    m_serializedType:
      m_SerializableType: System.Single, mscorlib, Version=2.0.0.0, Culture=neutral,
        PublicKeyToken=b77a5c561934e089
    attributes: []
  m_Direction: 1
  m_LinkedSlots: []
--- !u!114 &114830886013848898
MonoBehaviour:
  m_ObjectHideFlags: 1
  m_CorrespondingSourceObject: {fileID: 0}
  m_PrefabInternal: {fileID: 0}
  m_GameObject: {fileID: 0}
  m_Enabled: 1
  m_EditorHideFlags: 0
  m_Script: {fileID: 11500000, guid: f780aa281814f9842a7c076d436932e7, type: 3}
  m_Name: VFXSlotFloat
  m_EditorClassIdentifier: 
  m_Parent: {fileID: 114033133520281462}
  m_Children: []
  m_UIPosition: {x: 0, y: 0}
  m_UICollapsed: 1
  m_UISuperCollapsed: 0
  m_MasterSlot: {fileID: 114033133520281462}
  m_MasterData:
    m_Owner: {fileID: 0}
    m_Value:
      m_Type:
        m_SerializableType: 
      m_SerializableObject: 
  m_Property:
    name: radius
    m_serializedType:
      m_SerializableType: System.Single, mscorlib, Version=2.0.0.0, Culture=neutral,
        PublicKeyToken=b77a5c561934e089
    attributes:
    - m_Type: 3
      m_Min: -Infinity
      m_Max: Infinity
      m_Tooltip: The radius of the sphere.
  m_Direction: 0
  m_LinkedSlots: []
--- !u!114 &114835247834106942
MonoBehaviour:
  m_ObjectHideFlags: 1
  m_CorrespondingSourceObject: {fileID: 0}
  m_PrefabInternal: {fileID: 0}
  m_GameObject: {fileID: 0}
  m_Enabled: 1
  m_EditorHideFlags: 0
  m_Script: {fileID: 11500000, guid: f780aa281814f9842a7c076d436932e7, type: 3}
  m_Name: VFXSlotFloat
  m_EditorClassIdentifier: 
  m_Parent: {fileID: 114652616561703320}
  m_Children: []
  m_UIPosition: {x: 0, y: 0}
  m_UICollapsed: 1
  m_UISuperCollapsed: 0
  m_MasterSlot: {fileID: 114652616561703320}
  m_MasterData:
    m_Owner: {fileID: 0}
    m_Value:
      m_Type:
        m_SerializableType: 
      m_SerializableObject: 
  m_Property:
    name: x
    m_serializedType:
      m_SerializableType: System.Single, mscorlib, Version=2.0.0.0, Culture=neutral,
        PublicKeyToken=b77a5c561934e089
    attributes: []
  m_Direction: 0
  m_LinkedSlots: []
--- !u!114 &114836259368283388
MonoBehaviour:
  m_ObjectHideFlags: 1
  m_CorrespondingSourceObject: {fileID: 0}
  m_PrefabInternal: {fileID: 0}
  m_GameObject: {fileID: 0}
  m_Enabled: 1
  m_EditorHideFlags: 0
  m_Script: {fileID: 11500000, guid: f780aa281814f9842a7c076d436932e7, type: 3}
  m_Name: VFXSlotFloat
  m_EditorClassIdentifier: 
  m_Parent: {fileID: 0}
  m_Children: []
  m_UIPosition: {x: 0, y: 0}
  m_UICollapsed: 1
  m_UISuperCollapsed: 0
  m_MasterSlot: {fileID: 114836259368283388}
  m_MasterData:
    m_Owner: {fileID: 114883585790621896}
    m_Value:
      m_Type:
        m_SerializableType: System.Single, mscorlib, Version=2.0.0.0, Culture=neutral,
          PublicKeyToken=b77a5c561934e089
      m_SerializableObject: 0
  m_Property:
    name: LifetimeLoss
    m_serializedType:
      m_SerializableType: System.Single, mscorlib, Version=2.0.0.0, Culture=neutral,
        PublicKeyToken=b77a5c561934e089
    attributes:
    - m_Type: 3
      m_Min: -Infinity
      m_Max: Infinity
      m_Tooltip: The proportion of a particle's life that is lost after a collision.
    - m_Type: 0
      m_Min: 0
      m_Max: 1
      m_Tooltip: 
  m_Direction: 0
  m_LinkedSlots: []
--- !u!114 &114842840859362546
MonoBehaviour:
  m_ObjectHideFlags: 1
  m_CorrespondingSourceObject: {fileID: 0}
  m_PrefabInternal: {fileID: 0}
  m_GameObject: {fileID: 0}
  m_Enabled: 1
  m_EditorHideFlags: 0
  m_Script: {fileID: 11500000, guid: f780aa281814f9842a7c076d436932e7, type: 3}
  m_Name: VFXSlotFloat
  m_EditorClassIdentifier: 
  m_Parent: {fileID: 114501374035597322}
  m_Children: []
  m_UIPosition: {x: 0, y: 0}
  m_UICollapsed: 1
  m_UISuperCollapsed: 0
  m_MasterSlot: {fileID: 114332050269094380}
  m_MasterData:
    m_Owner: {fileID: 0}
    m_Value:
      m_Type:
        m_SerializableType: 
      m_SerializableObject: 
  m_Property:
    name: x
    m_serializedType:
      m_SerializableType: System.Single, mscorlib, Version=2.0.0.0, Culture=neutral,
        PublicKeyToken=b77a5c561934e089
    attributes: []
  m_Direction: 0
  m_LinkedSlots: []
--- !u!114 &114845963953824974
MonoBehaviour:
  m_ObjectHideFlags: 1
  m_CorrespondingSourceObject: {fileID: 0}
  m_PrefabInternal: {fileID: 0}
  m_GameObject: {fileID: 0}
  m_Enabled: 1
  m_EditorHideFlags: 0
  m_Script: {fileID: 11500000, guid: f780aa281814f9842a7c076d436932e7, type: 3}
  m_Name: VFXSlotFloat
  m_EditorClassIdentifier: 
  m_Parent: {fileID: 114858660365901322}
  m_Children: []
  m_UIPosition: {x: 0, y: 0}
  m_UICollapsed: 1
  m_UISuperCollapsed: 0
  m_MasterSlot: {fileID: 114858660365901322}
  m_MasterData:
    m_Owner: {fileID: 0}
    m_Value:
      m_Type:
        m_SerializableType: 
      m_SerializableObject: 
  m_Property:
    name: z
    m_serializedType:
      m_SerializableType: System.Single, mscorlib, Version=2.0.0.0, Culture=neutral,
        PublicKeyToken=b77a5c561934e089
    attributes: []
  m_Direction: 1
  m_LinkedSlots: []
--- !u!114 &114850731154764858
MonoBehaviour:
  m_ObjectHideFlags: 1
  m_CorrespondingSourceObject: {fileID: 0}
  m_PrefabInternal: {fileID: 0}
  m_GameObject: {fileID: 0}
  m_Enabled: 1
  m_EditorHideFlags: 0
  m_Script: {fileID: 11500000, guid: f780aa281814f9842a7c076d436932e7, type: 3}
  m_Name: VFXSlotFloat
  m_EditorClassIdentifier: 
  m_Parent: {fileID: 114501374035597322}
  m_Children: []
  m_UIPosition: {x: 0, y: 0}
  m_UICollapsed: 1
  m_UISuperCollapsed: 0
  m_MasterSlot: {fileID: 114332050269094380}
  m_MasterData:
    m_Owner: {fileID: 0}
    m_Value:
      m_Type:
        m_SerializableType: 
      m_SerializableObject: 
  m_Property:
    name: y
    m_serializedType:
      m_SerializableType: System.Single, mscorlib, Version=2.0.0.0, Culture=neutral,
        PublicKeyToken=b77a5c561934e089
    attributes: []
  m_Direction: 0
  m_LinkedSlots: []
--- !u!114 &114855060834936270
MonoBehaviour:
  m_ObjectHideFlags: 1
  m_CorrespondingSourceObject: {fileID: 0}
  m_PrefabInternal: {fileID: 0}
  m_GameObject: {fileID: 0}
  m_Enabled: 1
  m_EditorHideFlags: 0
  m_Script: {fileID: 11500000, guid: f780aa281814f9842a7c076d436932e7, type: 3}
  m_Name: VFXSlotFloat
  m_EditorClassIdentifier: 
  m_Parent: {fileID: 0}
  m_Children: []
  m_UIPosition: {x: 0, y: 0}
  m_UICollapsed: 1
  m_UISuperCollapsed: 0
  m_MasterSlot: {fileID: 114855060834936270}
  m_MasterData:
    m_Owner: {fileID: 114867922613563594}
    m_Value:
      m_Type:
        m_SerializableType: System.Single, mscorlib, Version=2.0.0.0, Culture=neutral,
          PublicKeyToken=b77a5c561934e089
      m_SerializableObject: 0
  m_Property:
    name: o
    m_serializedType:
      m_SerializableType: System.Single, mscorlib, Version=2.0.0.0, Culture=neutral,
        PublicKeyToken=b77a5c561934e089
    attributes: []
  m_Direction: 1
  m_LinkedSlots:
  - {fileID: 114703539699981466}
--- !u!114 &114858660365901322
MonoBehaviour:
  m_ObjectHideFlags: 1
  m_CorrespondingSourceObject: {fileID: 0}
  m_PrefabInternal: {fileID: 0}
  m_GameObject: {fileID: 0}
  m_Enabled: 1
  m_EditorHideFlags: 0
  m_Script: {fileID: 11500000, guid: ac39bd03fca81b849929b9c966f1836a, type: 3}
  m_Name: VFXSlotFloat3
  m_EditorClassIdentifier: 
  m_Parent: {fileID: 0}
  m_Children:
  - {fileID: 114672564460664860}
  - {fileID: 114075609114674032}
  - {fileID: 114845963953824974}
  m_UIPosition: {x: 0, y: 0}
  m_UICollapsed: 1
  m_UISuperCollapsed: 0
  m_MasterSlot: {fileID: 114858660365901322}
  m_MasterData:
    m_Owner: {fileID: 114704932343162388}
    m_Value:
      m_Type:
        m_SerializableType: UnityEngine.Vector3, UnityEngine.CoreModule, Version=0.0.0.0,
          Culture=neutral, PublicKeyToken=null
      m_SerializableObject: '{"x":0.0,"y":0.0,"z":0.0}'
  m_Property:
    name: o
    m_serializedType:
      m_SerializableType: UnityEngine.Vector3, UnityEngine.CoreModule, Version=0.0.0.0,
        Culture=neutral, PublicKeyToken=null
    attributes: []
  m_Direction: 1
  m_LinkedSlots:
  - {fileID: 114683003190420024}
--- !u!114 &114859969114363708
MonoBehaviour:
  m_ObjectHideFlags: 1
  m_CorrespondingSourceObject: {fileID: 0}
  m_PrefabInternal: {fileID: 0}
  m_GameObject: {fileID: 0}
  m_Enabled: 1
  m_EditorHideFlags: 0
  m_Script: {fileID: 11500000, guid: f780aa281814f9842a7c076d436932e7, type: 3}
  m_Name: VFXSlotFloat
  m_EditorClassIdentifier: 
  m_Parent: {fileID: 114576620141409906}
  m_Children: []
  m_UIPosition: {x: 0, y: 0}
  m_UICollapsed: 1
  m_UISuperCollapsed: 0
  m_MasterSlot: {fileID: 114281794799362916}
  m_MasterData:
    m_Owner: {fileID: 0}
    m_Value:
      m_Type:
        m_SerializableType: 
      m_SerializableObject: 
  m_Property:
    name: y
    m_serializedType:
      m_SerializableType: System.Single, mscorlib, Version=2.0.0.0, Culture=neutral,
        PublicKeyToken=b77a5c561934e089
    attributes: []
  m_Direction: 0
  m_LinkedSlots: []
--- !u!114 &114867922613563594
MonoBehaviour:
  m_ObjectHideFlags: 1
  m_CorrespondingSourceObject: {fileID: 0}
  m_PrefabInternal: {fileID: 0}
  m_GameObject: {fileID: 0}
  m_Enabled: 1
  m_EditorHideFlags: 0
  m_Script: {fileID: 11500000, guid: 889be8bf1ed0c954a9ed096ce41655ea, type: 3}
  m_Name: VFXOperatorMultiply
  m_EditorClassIdentifier: 
  m_Parent: {fileID: 114713359854958158}
  m_Children: []
  m_UIPosition: {x: 1884.0026, y: 946.25745}
  m_UICollapsed: 0
  m_UISuperCollapsed: 0
  m_InputSlots:
  - {fileID: 114901870162106488}
  - {fileID: 114496601159523824}
  m_OutputSlots:
  - {fileID: 114855060834936270}
--- !u!114 &114869057264410396
MonoBehaviour:
  m_ObjectHideFlags: 1
  m_CorrespondingSourceObject: {fileID: 0}
  m_PrefabInternal: {fileID: 0}
  m_GameObject: {fileID: 0}
  m_Enabled: 1
  m_EditorHideFlags: 0
  m_Script: {fileID: 11500000, guid: f780aa281814f9842a7c076d436932e7, type: 3}
  m_Name: VFXSlotFloat
  m_EditorClassIdentifier: 
  m_Parent: {fileID: 114874794242705804}
  m_Children: []
  m_UIPosition: {x: 0, y: 0}
  m_UICollapsed: 1
  m_UISuperCollapsed: 0
  m_MasterSlot: {fileID: 114874794242705804}
  m_MasterData:
    m_Owner: {fileID: 0}
    m_Value:
      m_Type:
        m_SerializableType: 
      m_SerializableObject: 
  m_Property:
    name: arc
    m_serializedType:
      m_SerializableType: System.Single, mscorlib, Version=2.0.0.0, Culture=neutral,
        PublicKeyToken=b77a5c561934e089
    attributes:
    - m_Type: 3
      m_Min: -Infinity
      m_Max: Infinity
      m_Tooltip: Controls how much of the sphere is used.
    - m_Type: 0
      m_Min: 0
      m_Max: 6.2831855
      m_Tooltip: 
    - m_Type: 4
      m_Min: -Infinity
      m_Max: Infinity
      m_Tooltip: 
  m_Direction: 0
  m_LinkedSlots: []
--- !u!114 &114874794242705804
MonoBehaviour:
  m_ObjectHideFlags: 1
  m_CorrespondingSourceObject: {fileID: 0}
  m_PrefabInternal: {fileID: 0}
  m_GameObject: {fileID: 0}
  m_Enabled: 1
  m_EditorHideFlags: 0
  m_Script: {fileID: 11500000, guid: 1b605c022ee79394a8a776c0869b3f9a, type: 3}
  m_Name: VFXSlot
  m_EditorClassIdentifier: 
  m_Parent: {fileID: 0}
  m_Children:
  - {fileID: 114025120431280792}
  - {fileID: 114869057264410396}
  m_UIPosition: {x: 0, y: 0}
  m_UICollapsed: 1
  m_UISuperCollapsed: 0
  m_MasterSlot: {fileID: 114874794242705804}
  m_MasterData:
    m_Owner: {fileID: 114703318023205196}
    m_Value:
      m_Type:
        m_SerializableType: UnityEditor.VFX.ArcSphere, Assembly-CSharp-Editor-testable,
          Version=0.0.0.0, Culture=neutral, PublicKeyToken=null
      m_SerializableObject: '{"sphere":{"space":0,"center":{"x":0.0,"y":0.0,"z":0.0},"radius":1.0},"arc":6.2831854820251469}'
  m_Property:
    name: ArcSphere
    m_serializedType:
      m_SerializableType: UnityEditor.VFX.ArcSphere, Assembly-CSharp-Editor-testable,
        Version=0.0.0.0, Culture=neutral, PublicKeyToken=null
    attributes:
    - m_Type: 3
      m_Min: -Infinity
      m_Max: Infinity
      m_Tooltip: The sphere used for positioning particles.
  m_Direction: 0
  m_LinkedSlots: []
--- !u!114 &114878340244500538
MonoBehaviour:
  m_ObjectHideFlags: 1
  m_CorrespondingSourceObject: {fileID: 0}
  m_PrefabInternal: {fileID: 0}
  m_GameObject: {fileID: 0}
  m_Enabled: 1
  m_EditorHideFlags: 0
  m_Script: {fileID: 11500000, guid: f780aa281814f9842a7c076d436932e7, type: 3}
  m_Name: VFXSlotFloat
  m_EditorClassIdentifier: 
  m_Parent: {fileID: 114576620141409906}
  m_Children: []
  m_UIPosition: {x: 0, y: 0}
  m_UICollapsed: 1
  m_UISuperCollapsed: 0
  m_MasterSlot: {fileID: 114281794799362916}
  m_MasterData:
    m_Owner: {fileID: 0}
    m_Value:
      m_Type:
        m_SerializableType: 
      m_SerializableObject: 
  m_Property:
    name: x
    m_serializedType:
      m_SerializableType: System.Single, mscorlib, Version=2.0.0.0, Culture=neutral,
        PublicKeyToken=b77a5c561934e089
    attributes: []
  m_Direction: 0
  m_LinkedSlots: []
--- !u!114 &114883585790621896
MonoBehaviour:
  m_ObjectHideFlags: 1
  m_CorrespondingSourceObject: {fileID: 0}
  m_PrefabInternal: {fileID: 0}
  m_GameObject: {fileID: 0}
  m_Enabled: 1
  m_EditorHideFlags: 0
  m_Script: {fileID: 11500000, guid: a1046201700a4ae428a525579e74b99e, type: 3}
  m_Name: CollisionSphere
  m_EditorClassIdentifier: 
  m_Parent: {fileID: 114690240354730352}
  m_Children: []
  m_UIPosition: {x: 0, y: 0}
  m_UICollapsed: 1
  m_UISuperCollapsed: 0
  m_InputSlots:
  - {fileID: 114033133520281462}
  - {fileID: 114078648237407046}
  - {fileID: 114000249013059610}
  - {fileID: 114836259368283388}
  m_OutputSlots: []
  m_Disabled: 0
  mode: 1
  roughSurface: 0
--- !u!114 &114884149731529072
MonoBehaviour:
  m_ObjectHideFlags: 1
  m_CorrespondingSourceObject: {fileID: 0}
  m_PrefabInternal: {fileID: 0}
  m_GameObject: {fileID: 0}
  m_Enabled: 1
  m_EditorHideFlags: 0
  m_Script: {fileID: 11500000, guid: 491d1342f69c10c4dbac8df98c32ec48, type: 3}
  m_Name: VFXSlotPosition
  m_EditorClassIdentifier: 
  m_Parent: {fileID: 0}
  m_Children:
  - {fileID: 114462893204266942}
  m_UIPosition: {x: 0, y: 0}
  m_UICollapsed: 1
  m_UISuperCollapsed: 0
  m_MasterSlot: {fileID: 114884149731529072}
  m_MasterData:
    m_Owner: {fileID: 114723785641542666}
    m_Value:
      m_Type:
        m_SerializableType: UnityEditor.VFX.Position, Assembly-CSharp-Editor-testable,
          Version=0.0.0.0, Culture=neutral, PublicKeyToken=null
      m_SerializableObject: '{"space":0,"position":{"x":0.0,"y":0.0,"z":0.0}}'
  m_Property:
    name: Position
    m_serializedType:
      m_SerializableType: UnityEditor.VFX.Position, Assembly-CSharp-Editor-testable,
        Version=0.0.0.0, Culture=neutral, PublicKeyToken=null
    attributes: []
  m_Direction: 0
  m_LinkedSlots: []
--- !u!114 &114889003861405870
MonoBehaviour:
  m_ObjectHideFlags: 1
  m_CorrespondingSourceObject: {fileID: 0}
  m_PrefabInternal: {fileID: 0}
  m_GameObject: {fileID: 0}
  m_Enabled: 1
  m_EditorHideFlags: 0
  m_Script: {fileID: 11500000, guid: f780aa281814f9842a7c076d436932e7, type: 3}
  m_Name: VFXSlotFloat
  m_EditorClassIdentifier: 
  m_Parent: {fileID: 114555541368906996}
  m_Children: []
  m_UIPosition: {x: 0, y: 0}
  m_UICollapsed: 1
  m_UISuperCollapsed: 0
  m_MasterSlot: {fileID: 114544607760722526}
  m_MasterData:
    m_Owner: {fileID: 0}
    m_Value:
      m_Type:
        m_SerializableType: 
      m_SerializableObject: 
  m_Property:
    name: y
    m_serializedType:
      m_SerializableType: System.Single, mscorlib, Version=2.0.0.0, Culture=neutral,
        PublicKeyToken=b77a5c561934e089
    attributes: []
  m_Direction: 1
  m_LinkedSlots: []
--- !u!114 &114889574707667480
MonoBehaviour:
  m_ObjectHideFlags: 1
  m_CorrespondingSourceObject: {fileID: 0}
  m_PrefabInternal: {fileID: 0}
  m_GameObject: {fileID: 0}
  m_Enabled: 1
  m_EditorHideFlags: 0
  m_Script: {fileID: 11500000, guid: ac39bd03fca81b849929b9c966f1836a, type: 3}
  m_Name: VFXSlotFloat3
  m_EditorClassIdentifier: 
  m_Parent: {fileID: 0}
  m_Children:
  - {fileID: 114184499093606904}
  - {fileID: 114137304291139030}
  - {fileID: 114486222610636044}
  m_UIPosition: {x: 0, y: 0}
  m_UICollapsed: 1
  m_UISuperCollapsed: 0
  m_MasterSlot: {fileID: 114889574707667480}
  m_MasterData:
    m_Owner: {fileID: 114504932723294378}
    m_Value:
      m_Type:
        m_SerializableType: UnityEngine.Vector3, UnityEngine.CoreModule, Version=0.0.0.0,
          Culture=neutral, PublicKeyToken=null
      m_SerializableObject: '{"x":0.0,"y":1.0,"z":0.0}'
  m_Property:
    name: b
    m_serializedType:
      m_SerializableType: UnityEngine.Vector3, UnityEngine.CoreModule, Version=0.0.0.0,
        Culture=neutral, PublicKeyToken=null
    attributes:
    - m_Type: 3
      m_Min: -Infinity
      m_Max: Infinity
      m_Tooltip: The second operand.
  m_Direction: 0
  m_LinkedSlots:
  - {fileID: 114811023005691920}
--- !u!114 &114901416929741176
MonoBehaviour:
  m_ObjectHideFlags: 1
  m_CorrespondingSourceObject: {fileID: 0}
  m_PrefabInternal: {fileID: 0}
  m_GameObject: {fileID: 0}
  m_Enabled: 1
  m_EditorHideFlags: 0
  m_Script: {fileID: 11500000, guid: a971fa2e110a0ac42ac1d8dae408704b, type: 3}
  m_Name: SetAttribute
  m_EditorClassIdentifier: 
  m_Parent: {fileID: 114303831766578312}
  m_Children: []
  m_UIPosition: {x: 0, y: 0}
  m_UICollapsed: 1
  m_UISuperCollapsed: 0
  m_InputSlots:
  - {fileID: 114596895040484004}
  m_OutputSlots: []
  m_Disabled: 0
  attribute: color
  Composition: 0
  Random: 0
--- !u!114 &114901870162106488
MonoBehaviour:
  m_ObjectHideFlags: 1
  m_CorrespondingSourceObject: {fileID: 0}
  m_PrefabInternal: {fileID: 0}
  m_GameObject: {fileID: 0}
  m_Enabled: 1
  m_EditorHideFlags: 0
  m_Script: {fileID: 11500000, guid: 87c154e0feeee864da39ba7591cf27e7, type: 3}
  m_Name: VFXSlotFloatN
  m_EditorClassIdentifier: 
  m_Parent: {fileID: 0}
  m_Children: []
  m_UIPosition: {x: 0, y: 0}
  m_UICollapsed: 1
  m_UISuperCollapsed: 0
  m_MasterSlot: {fileID: 114901870162106488}
  m_MasterData:
    m_Owner: {fileID: 114867922613563594}
    m_Value:
      m_Type:
        m_SerializableType: UnityEditor.VFX.FloatN, Assembly-CSharp-Editor-testable,
          Version=0.0.0.0, Culture=neutral, PublicKeyToken=null
      m_SerializableObject: '{"m_Components":[1.0]}'
  m_Property:
    name: a
    m_serializedType:
      m_SerializableType: UnityEditor.VFX.FloatN, Assembly-CSharp-Editor-testable,
        Version=0.0.0.0, Culture=neutral, PublicKeyToken=null
    attributes: []
  m_Direction: 0
  m_LinkedSlots:
<<<<<<< HEAD
  - {fileID: 114648986821237930}
=======
  - {fileID: 114543598793281914}
>>>>>>> 86e0ccd9
--- !u!114 &114901985431667716
MonoBehaviour:
  m_ObjectHideFlags: 1
  m_CorrespondingSourceObject: {fileID: 0}
  m_PrefabInternal: {fileID: 0}
  m_GameObject: {fileID: 0}
  m_Enabled: 1
  m_EditorHideFlags: 0
  m_Script: {fileID: 11500000, guid: f780aa281814f9842a7c076d436932e7, type: 3}
  m_Name: VFXSlotFloat
  m_EditorClassIdentifier: 
  m_Parent: {fileID: 114651014717603910}
  m_Children: []
  m_UIPosition: {x: 0, y: 0}
  m_UICollapsed: 1
  m_UISuperCollapsed: 0
  m_MasterSlot: {fileID: 114659634860288412}
  m_MasterData:
    m_Owner: {fileID: 0}
    m_Value:
      m_Type:
        m_SerializableType: 
      m_SerializableObject: 
  m_Property:
    name: y
    m_serializedType:
      m_SerializableType: System.Single, mscorlib, Version=2.0.0.0, Culture=neutral,
        PublicKeyToken=b77a5c561934e089
    attributes: []
  m_Direction: 0
  m_LinkedSlots: []
--- !u!114 &114907117574549410
MonoBehaviour:
  m_ObjectHideFlags: 1
  m_CorrespondingSourceObject: {fileID: 0}
  m_PrefabInternal: {fileID: 0}
  m_GameObject: {fileID: 0}
  m_Enabled: 1
  m_EditorHideFlags: 0
  m_Script: {fileID: 11500000, guid: ac39bd03fca81b849929b9c966f1836a, type: 3}
  m_Name: VFXSlotFloat3
  m_EditorClassIdentifier: 
  m_Parent: {fileID: 0}
  m_Children:
  - {fileID: 114445382648730824}
  - {fileID: 114684049241865076}
  - {fileID: 114824973371653796}
  m_UIPosition: {x: 0, y: 0}
  m_UICollapsed: 1
  m_UISuperCollapsed: 0
  m_MasterSlot: {fileID: 114907117574549410}
  m_MasterData:
    m_Owner: {fileID: 114162482203252962}
    m_Value:
      m_Type:
        m_SerializableType: UnityEngine.Vector3, UnityEngine.CoreModule, Version=0.0.0.0,
          Culture=neutral, PublicKeyToken=null
      m_SerializableObject: '{"x":0.0,"y":0.0,"z":0.0}'
  m_Property:
    name: o
    m_serializedType:
      m_SerializableType: UnityEngine.Vector3, UnityEngine.CoreModule, Version=0.0.0.0,
        Culture=neutral, PublicKeyToken=null
    attributes: []
  m_Direction: 1
  m_LinkedSlots:
  - {fileID: 114231347177396886}
  - {fileID: 114088044937819362}
--- !u!114 &114909744176145278
MonoBehaviour:
  m_ObjectHideFlags: 1
  m_CorrespondingSourceObject: {fileID: 0}
  m_PrefabInternal: {fileID: 0}
  m_GameObject: {fileID: 0}
  m_Enabled: 1
  m_EditorHideFlags: 0
  m_Script: {fileID: 11500000, guid: f780aa281814f9842a7c076d436932e7, type: 3}
  m_Name: VFXSlotFloat
  m_EditorClassIdentifier: 
  m_Parent: {fileID: 114492709542381202}
  m_Children: []
  m_UIPosition: {x: 0, y: 0}
  m_UICollapsed: 1
  m_UISuperCollapsed: 0
  m_MasterSlot: {fileID: 114492709542381202}
  m_MasterData:
    m_Owner: {fileID: 0}
    m_Value:
      m_Type:
        m_SerializableType: 
      m_SerializableObject: 
  m_Property:
    name: x
    m_serializedType:
      m_SerializableType: System.Single, mscorlib, Version=2.0.0.0, Culture=neutral,
        PublicKeyToken=b77a5c561934e089
    attributes: []
  m_Direction: 0
  m_LinkedSlots: []
--- !u!114 &114911003525318526
MonoBehaviour:
  m_ObjectHideFlags: 1
  m_CorrespondingSourceObject: {fileID: 0}
  m_PrefabInternal: {fileID: 0}
  m_GameObject: {fileID: 0}
  m_Enabled: 1
  m_EditorHideFlags: 0
  m_Script: {fileID: 11500000, guid: f780aa281814f9842a7c076d436932e7, type: 3}
  m_Name: VFXSlotFloat
  m_EditorClassIdentifier: 
  m_Parent: {fileID: 0}
  m_Children: []
  m_UIPosition: {x: 0, y: 0}
  m_UICollapsed: 1
  m_UISuperCollapsed: 0
  m_MasterSlot: {fileID: 114911003525318526}
  m_MasterData:
    m_Owner: {fileID: 114617143880116886}
    m_Value:
      m_Type:
        m_SerializableType: System.Single, mscorlib, Version=2.0.0.0, Culture=neutral,
          PublicKeyToken=b77a5c561934e089
      m_SerializableObject: 3.5
  m_Property:
    name: Intensity
    m_serializedType:
      m_SerializableType: System.Single, mscorlib, Version=2.0.0.0, Culture=neutral,
        PublicKeyToken=b77a5c561934e089
    attributes:
    - m_Type: 3
      m_Min: -Infinity
      m_Max: Infinity
      m_Tooltip: Intensity of the motion vectors
  m_Direction: 0
  m_LinkedSlots: []
--- !u!114 &114918300256907616
MonoBehaviour:
  m_ObjectHideFlags: 1
  m_CorrespondingSourceObject: {fileID: 0}
  m_PrefabInternal: {fileID: 0}
  m_GameObject: {fileID: 0}
  m_Enabled: 1
  m_EditorHideFlags: 0
  m_Script: {fileID: 11500000, guid: f780aa281814f9842a7c076d436932e7, type: 3}
  m_Name: VFXSlotFloat
  m_EditorClassIdentifier: 
  m_Parent: {fileID: 114651014717603910}
  m_Children: []
  m_UIPosition: {x: 0, y: 0}
  m_UICollapsed: 1
  m_UISuperCollapsed: 0
  m_MasterSlot: {fileID: 114659634860288412}
  m_MasterData:
    m_Owner: {fileID: 0}
    m_Value:
      m_Type:
        m_SerializableType: 
      m_SerializableObject: 
  m_Property:
    name: z
    m_serializedType:
      m_SerializableType: System.Single, mscorlib, Version=2.0.0.0, Culture=neutral,
        PublicKeyToken=b77a5c561934e089
    attributes: []
  m_Direction: 0
  m_LinkedSlots: []
--- !u!114 &114919129832749232
MonoBehaviour:
  m_ObjectHideFlags: 1
  m_CorrespondingSourceObject: {fileID: 0}
  m_PrefabInternal: {fileID: 0}
  m_GameObject: {fileID: 0}
  m_Enabled: 1
  m_EditorHideFlags: 0
  m_Script: {fileID: 11500000, guid: ac39bd03fca81b849929b9c966f1836a, type: 3}
  m_Name: VFXSlotFloat3
  m_EditorClassIdentifier: 
  m_Parent: {fileID: 0}
  m_Children:
  - {fileID: 114046870959424160}
  - {fileID: 114493009241049998}
  - {fileID: 114051925535847740}
  m_UIPosition: {x: 0, y: 0}
  m_UICollapsed: 1
  m_UISuperCollapsed: 0
  m_MasterSlot: {fileID: 114919129832749232}
  m_MasterData:
    m_Owner: {fileID: 114940519995334824}
    m_Value:
      m_Type:
        m_SerializableType: UnityEngine.Vector3, UnityEngine.CoreModule, Version=0.0.0.0,
          Culture=neutral, PublicKeyToken=null
      m_SerializableObject: '{"x":0.0,"y":1.0,"z":0.0}'
  m_Property:
    name: AxisY
    m_serializedType:
      m_SerializableType: UnityEngine.Vector3, UnityEngine.CoreModule, Version=0.0.0.0,
        Culture=neutral, PublicKeyToken=null
    attributes: []
  m_Direction: 0
  m_LinkedSlots:
  - {fileID: 114492557727218026}
--- !u!114 &114922574460819642
MonoBehaviour:
  m_ObjectHideFlags: 1
  m_CorrespondingSourceObject: {fileID: 0}
  m_PrefabInternal: {fileID: 0}
  m_GameObject: {fileID: 0}
  m_Enabled: 1
  m_EditorHideFlags: 0
  m_Script: {fileID: 11500000, guid: 5265657162cc1a241bba03a3b0476d99, type: 3}
  m_Name: VFXSlotPosition
  m_EditorClassIdentifier: 
  m_Parent: {fileID: 0}
  m_Children:
  - {fileID: 114996678372033592}
  m_UIPosition: {x: 0, y: 0}
  m_UICollapsed: 1
  m_UISuperCollapsed: 0
  m_MasterSlot: {fileID: 114922574460819642}
  m_MasterData:
    m_Owner: {fileID: 114723785641542666}
    m_Value:
      m_Type:
        m_SerializableType: UnityEditor.VFX.Position, Assembly-CSharp-Editor-testable,
          Version=0.0.0.0, Culture=neutral, PublicKeyToken=null
      m_SerializableObject: 
  m_Property:
    name: Position
    m_serializedType:
      m_SerializableType: UnityEditor.VFX.Position, Assembly-CSharp-Editor-testable,
        Version=0.0.0.0, Culture=neutral, PublicKeyToken=null
    attributes: []
  m_Direction: 0
  m_LinkedSlots: []
--- !u!114 &114924353923105590
MonoBehaviour:
  m_ObjectHideFlags: 1
  m_CorrespondingSourceObject: {fileID: 0}
  m_PrefabInternal: {fileID: 0}
  m_GameObject: {fileID: 0}
  m_Enabled: 1
  m_EditorHideFlags: 0
  m_Script: {fileID: 11500000, guid: f780aa281814f9842a7c076d436932e7, type: 3}
  m_Name: VFXSlotFloat
  m_EditorClassIdentifier: 
  m_Parent: {fileID: 114117956648270690}
  m_Children: []
  m_UIPosition: {x: 0, y: 0}
  m_UICollapsed: 1
  m_UISuperCollapsed: 0
  m_MasterSlot: {fileID: 114659634860288412}
  m_MasterData:
    m_Owner: {fileID: 0}
    m_Value:
      m_Type:
        m_SerializableType: 
      m_SerializableObject: 
  m_Property:
    name: x
    m_serializedType:
      m_SerializableType: System.Single, mscorlib, Version=2.0.0.0, Culture=neutral,
        PublicKeyToken=b77a5c561934e089
    attributes: []
  m_Direction: 0
  m_LinkedSlots: []
--- !u!114 &114932728342612142
MonoBehaviour:
  m_ObjectHideFlags: 1
  m_CorrespondingSourceObject: {fileID: 0}
  m_PrefabInternal: {fileID: 0}
  m_GameObject: {fileID: 0}
  m_Enabled: 1
  m_EditorHideFlags: 0
  m_Script: {fileID: 11500000, guid: 87c154e0feeee864da39ba7591cf27e7, type: 3}
  m_Name: VFXSlotFloatN
  m_EditorClassIdentifier: 
  m_Parent: {fileID: 0}
  m_Children: []
  m_UIPosition: {x: 0, y: 0}
  m_UICollapsed: 1
  m_UISuperCollapsed: 0
  m_MasterSlot: {fileID: 114932728342612142}
  m_MasterData:
    m_Owner: {fileID: 114384224194595956}
    m_Value:
      m_Type:
        m_SerializableType: UnityEditor.VFX.FloatN, Assembly-CSharp-Editor-testable,
          Version=0.0.0.0, Culture=neutral, PublicKeyToken=null
      m_SerializableObject: '{"m_Components":[1.0]}'
  m_Property:
    name: newRangeMax
    m_serializedType:
      m_SerializableType: UnityEditor.VFX.FloatN, Assembly-CSharp-Editor-testable,
        Version=0.0.0.0, Culture=neutral, PublicKeyToken=null
    attributes:
    - m_Type: 3
      m_Min: -Infinity
      m_Max: Infinity
      m_Tooltip: The end of the new range.
  m_Direction: 0
  m_LinkedSlots: []
--- !u!114 &114940519995334824
MonoBehaviour:
  m_ObjectHideFlags: 1
  m_CorrespondingSourceObject: {fileID: 0}
  m_PrefabInternal: {fileID: 0}
  m_GameObject: {fileID: 0}
  m_Enabled: 1
  m_EditorHideFlags: 0
  m_Script: {fileID: 11500000, guid: a971fa2e110a0ac42ac1d8dae408704b, type: 3}
  m_Name: SetAttribute
  m_EditorClassIdentifier: 
  m_Parent: {fileID: 114303831766578312}
  m_Children: []
  m_UIPosition: {x: 0, y: 0}
  m_UICollapsed: 1
  m_UISuperCollapsed: 0
  m_InputSlots:
  - {fileID: 114919129832749232}
  m_OutputSlots: []
  m_Disabled: 0
  attribute: axisY
  Composition: 0
  Random: 0
--- !u!114 &114948464954107692
MonoBehaviour:
  m_ObjectHideFlags: 1
  m_CorrespondingSourceObject: {fileID: 0}
  m_PrefabInternal: {fileID: 0}
  m_GameObject: {fileID: 0}
  m_Enabled: 1
  m_EditorHideFlags: 0
  m_Script: {fileID: 11500000, guid: f780aa281814f9842a7c076d436932e7, type: 3}
  m_Name: VFXSlotFloat
  m_EditorClassIdentifier: 
  m_Parent: {fileID: 114972554322309310}
  m_Children: []
  m_UIPosition: {x: 0, y: 0}
  m_UICollapsed: 1
  m_UISuperCollapsed: 0
  m_MasterSlot: {fileID: 114332050269094380}
  m_MasterData:
    m_Owner: {fileID: 0}
    m_Value:
      m_Type:
        m_SerializableType: 
      m_SerializableObject: 
  m_Property:
    name: z
    m_serializedType:
      m_SerializableType: System.Single, mscorlib, Version=2.0.0.0, Culture=neutral,
        PublicKeyToken=b77a5c561934e089
    attributes: []
  m_Direction: 0
  m_LinkedSlots: []
--- !u!114 &114950434824149352
MonoBehaviour:
  m_ObjectHideFlags: 1
  m_CorrespondingSourceObject: {fileID: 0}
  m_PrefabInternal: {fileID: 0}
  m_GameObject: {fileID: 0}
  m_Enabled: 1
  m_EditorHideFlags: 0
  m_Script: {fileID: 11500000, guid: 87c154e0feeee864da39ba7591cf27e7, type: 3}
  m_Name: VFXSlotFloatN
  m_EditorClassIdentifier: 
  m_Parent: {fileID: 0}
  m_Children: []
  m_UIPosition: {x: 0, y: 0}
  m_UICollapsed: 1
  m_UISuperCollapsed: 0
  m_MasterSlot: {fileID: 114950434824149352}
  m_MasterData:
    m_Owner: {fileID: 114009626957548980}
    m_Value:
      m_Type:
        m_SerializableType: UnityEditor.VFX.FloatN, Assembly-CSharp-Editor-testable,
          Version=0.0.0.0, Culture=neutral, PublicKeyToken=null
      m_SerializableObject: '{"m_Components":[0.0]}'
  m_Property:
    name: x
    m_serializedType:
      m_SerializableType: UnityEditor.VFX.FloatN, Assembly-CSharp-Editor-testable,
        Version=0.0.0.0, Culture=neutral, PublicKeyToken=null
    attributes:
    - m_Type: 3
      m_Min: -Infinity
      m_Max: Infinity
      m_Tooltip: The start value.
  m_Direction: 0
  m_LinkedSlots:
  - {fileID: 114043932397582438}
--- !u!114 &114954753741965354
MonoBehaviour:
  m_ObjectHideFlags: 1
  m_CorrespondingSourceObject: {fileID: 0}
  m_PrefabInternal: {fileID: 0}
  m_GameObject: {fileID: 0}
  m_Enabled: 1
  m_EditorHideFlags: 0
  m_Script: {fileID: 11500000, guid: f780aa281814f9842a7c076d436932e7, type: 3}
  m_Name: VFXSlotFloat
  m_EditorClassIdentifier: 
  m_Parent: {fileID: 114043932397582438}
  m_Children: []
  m_UIPosition: {x: 0, y: 0}
  m_UICollapsed: 1
  m_UISuperCollapsed: 0
  m_MasterSlot: {fileID: 114043932397582438}
  m_MasterData:
    m_Owner: {fileID: 0}
    m_Value:
      m_Type:
        m_SerializableType: 
      m_SerializableObject: 
  m_Property:
    name: z
    m_serializedType:
      m_SerializableType: System.Single, mscorlib, Version=2.0.0.0, Culture=neutral,
        PublicKeyToken=b77a5c561934e089
    attributes: []
  m_Direction: 1
  m_LinkedSlots: []
--- !u!114 &114954860986702290
MonoBehaviour:
  m_ObjectHideFlags: 1
  m_CorrespondingSourceObject: {fileID: 0}
  m_PrefabInternal: {fileID: 0}
  m_GameObject: {fileID: 0}
  m_Enabled: 1
  m_EditorHideFlags: 0
  m_Script: {fileID: 11500000, guid: f780aa281814f9842a7c076d436932e7, type: 3}
  m_Name: VFXSlotFloat
  m_EditorClassIdentifier: 
  m_Parent: {fileID: 114114834903564368}
  m_Children: []
  m_UIPosition: {x: 0, y: 0}
  m_UICollapsed: 1
  m_UISuperCollapsed: 0
  m_MasterSlot: {fileID: 114332050269094380}
  m_MasterData:
    m_Owner: {fileID: 0}
    m_Value:
      m_Type:
        m_SerializableType: 
      m_SerializableObject: 
  m_Property:
    name: z
    m_serializedType:
      m_SerializableType: System.Single, mscorlib, Version=2.0.0.0, Culture=neutral,
        PublicKeyToken=b77a5c561934e089
    attributes: []
  m_Direction: 0
  m_LinkedSlots: []
--- !u!114 &114967085609715620
MonoBehaviour:
  m_ObjectHideFlags: 1
  m_CorrespondingSourceObject: {fileID: 0}
  m_PrefabInternal: {fileID: 0}
  m_GameObject: {fileID: 0}
  m_Enabled: 1
  m_EditorHideFlags: 0
  m_Script: {fileID: 11500000, guid: f780aa281814f9842a7c076d436932e7, type: 3}
  m_Name: VFXSlotFloat
  m_EditorClassIdentifier: 
  m_Parent: {fileID: 114492557727218026}
  m_Children: []
  m_UIPosition: {x: 0, y: 0}
  m_UICollapsed: 1
  m_UISuperCollapsed: 0
  m_MasterSlot: {fileID: 114492557727218026}
  m_MasterData:
    m_Owner: {fileID: 0}
    m_Value:
      m_Type:
        m_SerializableType: 
      m_SerializableObject: 
  m_Property:
    name: y
    m_serializedType:
      m_SerializableType: System.Single, mscorlib, Version=2.0.0.0, Culture=neutral,
        PublicKeyToken=b77a5c561934e089
    attributes: []
  m_Direction: 1
  m_LinkedSlots: []
--- !u!114 &114972554322309310
MonoBehaviour:
  m_ObjectHideFlags: 1
  m_CorrespondingSourceObject: {fileID: 0}
  m_PrefabInternal: {fileID: 0}
  m_GameObject: {fileID: 0}
  m_Enabled: 1
  m_EditorHideFlags: 0
  m_Script: {fileID: 11500000, guid: ac39bd03fca81b849929b9c966f1836a, type: 3}
  m_Name: VFXSlotFloat3
  m_EditorClassIdentifier: 
  m_Parent: {fileID: 114332050269094380}
  m_Children:
  - {fileID: 114131033920218932}
  - {fileID: 114079731377069008}
  - {fileID: 114948464954107692}
  m_UIPosition: {x: 0, y: 0}
  m_UICollapsed: 0
  m_UISuperCollapsed: 0
  m_MasterSlot: {fileID: 114332050269094380}
  m_MasterData:
    m_Owner: {fileID: 0}
    m_Value:
      m_Type:
        m_SerializableType: 
      m_SerializableObject: 
  m_Property:
    name: angles
    m_serializedType:
      m_SerializableType: UnityEngine.Vector3, UnityEngine.CoreModule, Version=0.0.0.0,
        Culture=neutral, PublicKeyToken=null
    attributes:
    - m_Type: 3
      m_Min: -Infinity
      m_Max: Infinity
      m_Tooltip: The euler angles of the transform.
    - m_Type: 4
      m_Min: -Infinity
      m_Max: Infinity
      m_Tooltip: 
  m_Direction: 0
  m_LinkedSlots: []
--- !u!114 &114981395906029298
MonoBehaviour:
  m_ObjectHideFlags: 1
  m_CorrespondingSourceObject: {fileID: 0}
  m_PrefabInternal: {fileID: 0}
  m_GameObject: {fileID: 0}
  m_Enabled: 1
  m_EditorHideFlags: 0
  m_Script: {fileID: 11500000, guid: f780aa281814f9842a7c076d436932e7, type: 3}
  m_Name: VFXSlotFloat
  m_EditorClassIdentifier: 
  m_Parent: {fileID: 0}
  m_Children: []
  m_UIPosition: {x: 0, y: 0}
  m_UICollapsed: 1
  m_UISuperCollapsed: 0
  m_MasterSlot: {fileID: 114981395906029298}
  m_MasterData:
    m_Owner: {fileID: 114469172786699896}
    m_Value:
      m_Type:
        m_SerializableType: System.Single, mscorlib, Version=2.0.0.0, Culture=neutral,
          PublicKeyToken=b77a5c561934e089
      m_SerializableObject: 0
  m_Property:
    name: time
    m_serializedType:
      m_SerializableType: System.Single, mscorlib, Version=2.0.0.0, Culture=neutral,
        PublicKeyToken=b77a5c561934e089
    attributes:
    - m_Type: 3
      m_Min: -Infinity
      m_Max: Infinity
      m_Tooltip: The time along the gradient to take a sample from.
    - m_Type: 0
      m_Min: 0
      m_Max: 1
      m_Tooltip: 
  m_Direction: 0
  m_LinkedSlots:
  - {fileID: 114337517516314674}
--- !u!114 &114986566243396028
MonoBehaviour:
  m_ObjectHideFlags: 1
  m_CorrespondingSourceObject: {fileID: 0}
  m_PrefabInternal: {fileID: 0}
  m_GameObject: {fileID: 0}
  m_Enabled: 1
  m_EditorHideFlags: 0
  m_Script: {fileID: 11500000, guid: d78581a96eae8bf4398c282eb0b098bd, type: 3}
  m_Name: VFXDataParticle
  m_EditorClassIdentifier: 
  m_Parent: {fileID: 0}
  m_Children: []
  m_UIPosition: {x: 0, y: 0}
  m_UICollapsed: 1
  m_UISuperCollapsed: 0
  m_Owners:
  - {fileID: 114391928864180414}
  - {fileID: 114690240354730352}
  - {fileID: 114303831766578312}
  m_Capacity: 4032
  m_Space: 0
--- !u!114 &114987031166116308
MonoBehaviour:
  m_ObjectHideFlags: 1
  m_CorrespondingSourceObject: {fileID: 0}
  m_PrefabInternal: {fileID: 0}
  m_GameObject: {fileID: 0}
  m_Enabled: 1
  m_EditorHideFlags: 0
  m_Script: {fileID: 11500000, guid: ac39bd03fca81b849929b9c966f1836a, type: 3}
  m_Name: VFXSlotFloat3
  m_EditorClassIdentifier: 
  m_Parent: {fileID: 0}
  m_Children:
  - {fileID: 114338720812349568}
  - {fileID: 114992712407391230}
  - {fileID: 114802125476209042}
  m_UIPosition: {x: 0, y: 0}
  m_UICollapsed: 1
  m_UISuperCollapsed: 0
  m_MasterSlot: {fileID: 114987031166116308}
  m_MasterData:
    m_Owner: {fileID: 114544328611089862}
    m_Value:
      m_Type:
        m_SerializableType: UnityEngine.Vector3, UnityEngine.CoreModule, Version=0.0.0.0,
          Culture=neutral, PublicKeyToken=null
      m_SerializableObject: '{"x":0.0,"y":1.0,"z":0.0}'
  m_Property:
    name: AxisY
    m_serializedType:
      m_SerializableType: UnityEngine.Vector3, UnityEngine.CoreModule, Version=0.0.0.0,
        Culture=neutral, PublicKeyToken=null
    attributes: []
  m_Direction: 0
  m_LinkedSlots:
  - {fileID: 114669331768486044}
--- !u!114 &114989825995295206
MonoBehaviour:
  m_ObjectHideFlags: 1
  m_CorrespondingSourceObject: {fileID: 0}
  m_PrefabInternal: {fileID: 0}
  m_GameObject: {fileID: 0}
  m_Enabled: 1
  m_EditorHideFlags: 0
  m_Script: {fileID: 11500000, guid: a971fa2e110a0ac42ac1d8dae408704b, type: 3}
  m_Name: SetAttribute
  m_EditorClassIdentifier: 
  m_Parent: {fileID: 114303831766578312}
  m_Children: []
  m_UIPosition: {x: 0, y: 0}
  m_UICollapsed: 1
  m_UISuperCollapsed: 0
  m_InputSlots:
  - {fileID: 114551134472462742}
  m_OutputSlots: []
  m_Disabled: 0
  attribute: pivot
  Composition: 0
  Random: 0
--- !u!114 &114992712407391230
MonoBehaviour:
  m_ObjectHideFlags: 1
  m_CorrespondingSourceObject: {fileID: 0}
  m_PrefabInternal: {fileID: 0}
  m_GameObject: {fileID: 0}
  m_Enabled: 1
  m_EditorHideFlags: 0
  m_Script: {fileID: 11500000, guid: f780aa281814f9842a7c076d436932e7, type: 3}
  m_Name: VFXSlotFloat
  m_EditorClassIdentifier: 
  m_Parent: {fileID: 114987031166116308}
  m_Children: []
  m_UIPosition: {x: 0, y: 0}
  m_UICollapsed: 1
  m_UISuperCollapsed: 0
  m_MasterSlot: {fileID: 114987031166116308}
  m_MasterData:
    m_Owner: {fileID: 0}
    m_Value:
      m_Type:
        m_SerializableType: 
      m_SerializableObject: 
  m_Property:
    name: y
    m_serializedType:
      m_SerializableType: System.Single, mscorlib, Version=2.0.0.0, Culture=neutral,
        PublicKeyToken=b77a5c561934e089
    attributes: []
  m_Direction: 0
  m_LinkedSlots: []
<<<<<<< HEAD
--- !u!114 &114996678372033592
=======
--- !u!114 &114999625033764044
>>>>>>> 86e0ccd9
MonoBehaviour:
  m_ObjectHideFlags: 1
  m_CorrespondingSourceObject: {fileID: 0}
  m_PrefabInternal: {fileID: 0}
  m_GameObject: {fileID: 0}
  m_Enabled: 1
  m_EditorHideFlags: 0
<<<<<<< HEAD
  m_Script: {fileID: 11500000, guid: ac39bd03fca81b849929b9c966f1836a, type: 3}
  m_Name: VFXSlotFloat3
  m_EditorClassIdentifier: 
  m_Parent: {fileID: 114922574460819642}
  m_Children:
  - {fileID: 114559423542733634}
  - {fileID: 114403128822578322}
  - {fileID: 114155034050072184}
  m_UIPosition: {x: 0, y: 0}
  m_UICollapsed: 1
  m_UISuperCollapsed: 0
  m_MasterSlot: {fileID: 114922574460819642}
=======
  m_Script: {fileID: 11500000, guid: f780aa281814f9842a7c076d436932e7, type: 3}
  m_Name: VFXSlotFloat
  m_EditorClassIdentifier: 
  m_Parent: {fileID: 114662201912243202}
  m_Children: []
  m_UIPosition: {x: 0, y: 0}
  m_UICollapsed: 1
  m_UISuperCollapsed: 0
  m_MasterSlot: {fileID: 114413644072696574}
>>>>>>> 86e0ccd9
  m_MasterData:
    m_Owner: {fileID: 0}
    m_Value:
      m_Type:
        m_SerializableType: 
      m_SerializableObject: 
  m_Property:
<<<<<<< HEAD
    name: position
    m_serializedType:
      m_SerializableType: UnityEngine.Vector3, UnityEngine.CoreModule, Version=0.0.0.0,
        Culture=neutral, PublicKeyToken=null
    attributes:
    - m_Type: 3
      m_Min: -Infinity
      m_Max: Infinity
      m_Tooltip: The position.
=======
    name: y
    m_serializedType:
      m_SerializableType: System.Single, mscorlib, Version=2.0.0.0, Culture=neutral,
        PublicKeyToken=b77a5c561934e089
    attributes: []
>>>>>>> 86e0ccd9
  m_Direction: 0
  m_LinkedSlots: []
--- !u!2058629509 &8926484042661614526
VisualEffectAsset:
  m_ObjectHideFlags: 0
  m_CorrespondingSourceObject: {fileID: 0}
  m_PrefabInternal: {fileID: 0}
  m_Name: 13_Decals
  m_Graph: {fileID: 114713359854958158}
  m_Expressions:
    m_Expressions:
    - op: 1
      valueIndex: 0
      data[0]: -1
      data[1]: -1
      data[2]: -1
      data[3]: 1
    - op: 1
      valueIndex: 1
      data[0]: -1
      data[1]: -1
      data[2]: -1
      data[3]: 1
    - op: 1
      valueIndex: 2
      data[0]: -1
      data[1]: -1
      data[2]: -1
      data[3]: 1
    - op: 3
      valueIndex: 3
      data[0]: 2
      data[1]: 2
      data[2]: 2
      data[3]: -1
    - op: 1
      valueIndex: 6
      data[0]: -1
      data[1]: -1
      data[2]: -1
      data[3]: 1
    - op: 7
      valueIndex: 7
      data[0]: -1
      data[1]: -1
      data[2]: -1
      data[3]: -1
    - op: 21
      valueIndex: 8
      data[0]: 5
      data[1]: 4
      data[2]: -1
      data[3]: 1
    - op: 11
      valueIndex: 9
      data[0]: 6
      data[1]: -1
      data[2]: -1
      data[3]: 1
    - op: 1
      valueIndex: 10
      data[0]: -1
      data[1]: -1
      data[2]: -1
      data[3]: 1
    - op: 1
      valueIndex: 11
      data[0]: -1
      data[1]: -1
      data[2]: -1
      data[3]: 1
    - op: 1
      valueIndex: 12
      data[0]: -1
      data[1]: -1
      data[2]: -1
      data[3]: 1
    - op: 24
      valueIndex: 13
      data[0]: 8
      data[1]: 9
      data[2]: -1
      data[3]: 1
    - op: 1
      valueIndex: 14
      data[0]: -1
      data[1]: -1
      data[2]: -1
      data[3]: 1
    - op: 24
      valueIndex: 15
      data[0]: 7
      data[1]: 9
      data[2]: -1
      data[3]: 1
    - op: 1
      valueIndex: 16
      data[0]: -1
      data[1]: -1
      data[2]: -1
      data[3]: 1
    - op: 24
      valueIndex: 17
      data[0]: 14
      data[1]: 12
      data[2]: -1
      data[3]: 1
    - op: 1
      valueIndex: 18
      data[0]: -1
      data[1]: -1
      data[2]: -1
      data[3]: 14
    - op: 22
      valueIndex: 19
      data[0]: 13
      data[1]: 11
      data[2]: -1
      data[3]: 1
    - op: 1
      valueIndex: 20
      data[0]: -1
      data[1]: -1
      data[2]: -1
      data[3]: 14
    - op: 21
      valueIndex: 21
      data[0]: 17
      data[1]: 15
      data[2]: -1
      data[3]: 1
    - op: 41
      valueIndex: 22
      data[0]: 18
      data[1]: -1
      data[2]: -1
      data[3]: 0
    - op: 41
      valueIndex: 23
      data[0]: 16
      data[1]: -1
      data[2]: -1
      data[3]: 1
    - op: 23
      valueIndex: 24
      data[0]: 12
      data[1]: 19
      data[2]: -1
      data[3]: 1
    - op: 1
      valueIndex: 25
      data[0]: -1
      data[1]: -1
      data[2]: -1
      data[3]: 1
    - op: 4
      valueIndex: 26
      data[0]: 22
      data[1]: 22
      data[2]: 22
      data[3]: 22
    - op: 1
      valueIndex: 30
      data[0]: -1
      data[1]: -1
      data[2]: -1
      data[3]: 1
    - op: 1
      valueIndex: 31
      data[0]: -1
      data[1]: -1
      data[2]: -1
      data[3]: 1
    - op: 21
      valueIndex: 32
      data[0]: 5
      data[1]: 23
      data[2]: -1
      data[3]: 1
    - op: 1
      valueIndex: 33
      data[0]: -1
      data[1]: -1
      data[2]: -1
      data[3]: 1
    - op: 1
      valueIndex: 34
      data[0]: -1
      data[1]: -1
      data[2]: -1
      data[3]: 1
    - op: 1
      valueIndex: 35
      data[0]: -1
      data[1]: -1
      data[2]: -1
      data[3]: 1
    - op: 1
      valueIndex: 36
      data[0]: -1
      data[1]: -1
      data[2]: -1
      data[3]: 1
    - op: 1
      valueIndex: 37
      data[0]: -1
      data[1]: -1
      data[2]: -1
      data[3]: 1
    - op: 1
      valueIndex: 38
      data[0]: -1
      data[1]: -1
      data[2]: -1
      data[3]: 1
    - op: 1
      valueIndex: 39
      data[0]: -1
      data[1]: -1
      data[2]: -1
      data[3]: 1
    - op: 3
      valueIndex: 40
      data[0]: 31
      data[1]: 28
      data[2]: 29
      data[3]: -1
    - op: 1
      valueIndex: 43
      data[0]: -1
      data[1]: -1
      data[2]: -1
      data[3]: 1
    - op: 1
      valueIndex: 44
      data[0]: -1
      data[1]: -1
      data[2]: -1
      data[3]: 1
    - op: 3
      valueIndex: 45
      data[0]: 33
      data[1]: 32
      data[2]: 25
      data[3]: -1
    - op: 3
      valueIndex: 48
      data[0]: 26
      data[1]: 27
      data[2]: 30
      data[3]: -1
    - op: 1
      valueIndex: 51
      data[0]: -1
      data[1]: -1
      data[2]: -1
      data[3]: 1
    - op: 26
      valueIndex: 52
      data[0]: 37
      data[1]: 10
      data[2]: -1
      data[3]: 1
    - op: 1
      valueIndex: 53
      data[0]: -1
      data[1]: -1
      data[2]: -1
      data[3]: 1
    - op: 1
      valueIndex: 54
      data[0]: -1
      data[1]: -1
      data[2]: -1
      data[3]: 1
    - op: 1
      valueIndex: 55
      data[0]: -1
      data[1]: -1
      data[2]: -1
      data[3]: 1
    - op: 1
      valueIndex: 56
      data[0]: -1
      data[1]: -1
      data[2]: -1
      data[3]: 1
    - op: 1
      valueIndex: 57
      data[0]: -1
      data[1]: -1
      data[2]: -1
      data[3]: 1
    - op: 1
      valueIndex: 58
      data[0]: -1
      data[1]: -1
      data[2]: -1
      data[3]: 1
    - op: 1
      valueIndex: 59
      data[0]: -1
      data[1]: -1
      data[2]: -1
      data[3]: 1
    - op: 1
      valueIndex: 60
      data[0]: -1
      data[1]: -1
      data[2]: -1
      data[3]: 1
    - op: 1
      valueIndex: 61
      data[0]: -1
      data[1]: -1
      data[2]: -1
      data[3]: 1
    - op: 1
      valueIndex: 62
      data[0]: -1
      data[1]: -1
      data[2]: -1
      data[3]: 1
    - op: 1
      valueIndex: 63
      data[0]: -1
      data[1]: -1
      data[2]: -1
      data[3]: 1
    - op: 1
      valueIndex: 64
      data[0]: -1
      data[1]: -1
      data[2]: -1
      data[3]: 1
    - op: 26
      valueIndex: 65
      data[0]: 36
      data[1]: 10
      data[2]: -1
      data[3]: 1
    - op: 1
      valueIndex: 66
      data[0]: -1
      data[1]: -1
      data[2]: -1
      data[3]: 1
    - op: 29
      valueIndex: 67
      data[0]: 38
      data[1]: 39
      data[2]: 35
      data[3]: -1
    - op: 26
      valueIndex: 83
      data[0]: 34
      data[1]: 10
      data[2]: -1
      data[3]: 1
    - op: 1
      valueIndex: 84
      data[0]: -1
      data[1]: -1
      data[2]: -1
      data[3]: 1
    - op: 1
      valueIndex: 85
      data[0]: -1
      data[1]: -1
      data[2]: -1
      data[3]: 1
    - op: 1
      valueIndex: 86
      data[0]: -1
      data[1]: -1
      data[2]: -1
      data[3]: 1
    - op: 1
      valueIndex: 87
      data[0]: -1
      data[1]: -1
      data[2]: -1
      data[3]: 1
    - op: 1
      valueIndex: 88
      data[0]: -1
      data[1]: -1
      data[2]: -1
      data[3]: 1
    - op: 1
      valueIndex: 89
      data[0]: -1
      data[1]: -1
      data[2]: -1
      data[3]: 1
    - op: 1
      valueIndex: 90
      data[0]: -1
      data[1]: -1
      data[2]: -1
      data[3]: 1
    - op: 1
      valueIndex: 91
      data[0]: -1
      data[1]: -1
      data[2]: -1
      data[3]: 1
    - op: 1
      valueIndex: 92
      data[0]: -1
      data[1]: -1
      data[2]: -1
      data[3]: 1
    - op: 1
      valueIndex: 93
      data[0]: -1
      data[1]: -1
      data[2]: -1
      data[3]: 1
    - op: 1
      valueIndex: 94
      data[0]: -1
      data[1]: -1
      data[2]: -1
      data[3]: 7
    - op: 1
      valueIndex: 96
      data[0]: -1
      data[1]: -1
      data[2]: -1
      data[3]: 1
    - op: 3
      valueIndex: 97
      data[0]: 60
      data[1]: 58
      data[2]: 59
      data[3]: -1
    - op: 3
      valueIndex: 100
      data[0]: 61
      data[1]: 66
      data[2]: 43
      data[3]: -1
    - op: 1
      valueIndex: 103
      data[0]: -1
      data[1]: -1
      data[2]: -1
      data[3]: 1
    - op: 1
      valueIndex: 104
      data[0]: -1
      data[1]: -1
      data[2]: -1
      data[3]: 1
    - op: 25
      valueIndex: 105
      data[0]: 57
      data[1]: 55
      data[2]: -1
      data[3]: 1
    - op: 1
      valueIndex: 106
      data[0]: -1
      data[1]: -1
      data[2]: -1
      data[3]: 1
    - op: 30
      valueIndex: 107
      data[0]: 56
      data[1]: -1
      data[2]: -1
      data[3]: -1
    - op: 1
      valueIndex: 123
      data[0]: -1
      data[1]: -1
      data[2]: -1
      data[3]: 9
    - op: 3
      valueIndex: 125
      data[0]: 47
      data[1]: 52
      data[2]: 50
      data[3]: -1
    - op: 3
      valueIndex: 128
      data[0]: 46
      data[1]: 48
      data[2]: 49
      data[3]: -1
    - op: 26
      valueIndex: 131
      data[0]: 53
      data[1]: 10
      data[2]: -1
      data[3]: 1
    - op: 1
      valueIndex: 132
      data[0]: -1
      data[1]: -1
      data[2]: -1
      data[3]: 1
    - op: 3
      valueIndex: 133
      data[0]: 64
      data[1]: 62
      data[2]: 67
      data[3]: -1
    - op: 3
      valueIndex: 136
      data[0]: 51
      data[1]: 40
      data[2]: 45
      data[3]: -1
    - op: 26
      valueIndex: 139
      data[0]: 42
      data[1]: 10
      data[2]: -1
      data[3]: 1
    - op: 26
      valueIndex: 140
      data[0]: 44
      data[1]: 10
      data[2]: -1
      data[3]: 1
    - op: 25
      valueIndex: 141
      data[0]: 54
      data[1]: 1
      data[2]: -1
      data[3]: 1
    - op: 1
      valueIndex: 142
      data[0]: -1
      data[1]: -1
      data[2]: -1
      data[3]: 1
    - op: 1
      valueIndex: 143
      data[0]: -1
      data[1]: -1
      data[2]: -1
      data[3]: 1
    - op: 25
      valueIndex: 144
      data[0]: 41
      data[1]: 1
      data[2]: -1
      data[3]: 1
    - op: 1
      valueIndex: 145
      data[0]: -1
      data[1]: -1
      data[2]: -1
      data[3]: 3
    - op: 6
      valueIndex: 148
      data[0]: -1
      data[1]: -1
      data[2]: -1
      data[3]: -1
    - op: 1
      valueIndex: 149
      data[0]: -1
      data[1]: -1
      data[2]: -1
      data[3]: 1
    - op: 26
      valueIndex: 150
      data[0]: 63
      data[1]: 10
      data[2]: -1
      data[3]: 1
    - op: 26
      valueIndex: 151
      data[0]: 65
      data[1]: 10
      data[2]: -1
      data[3]: 1
    - op: 1
      valueIndex: 152
      data[0]: -1
      data[1]: -1
      data[2]: -1
      data[3]: 1
    m_NeedsLocalToWorld: 0
    m_NeedsWorldToLocal: 0
  m_ExposedExpressions: []
  m_PropertySheet:
    m_Float:
      m_Array:
      - m_ExpressionIndex: 0
        m_Value: 0.5
      - m_ExpressionIndex: 1
        m_Value: 1
      - m_ExpressionIndex: 2
        m_Value: -1
      - m_ExpressionIndex: 4
        m_Value: 3.1
      - m_ExpressionIndex: 8
        m_Value: 1
      - m_ExpressionIndex: 9
        m_Value: -1
      - m_ExpressionIndex: 10
        m_Value: 0
      - m_ExpressionIndex: 12
        m_Value: 0
      - m_ExpressionIndex: 14
        m_Value: 1
      - m_ExpressionIndex: 23
        m_Value: 50
      - m_ExpressionIndex: 25
        m_Value: 0
      - m_ExpressionIndex: 26
        m_Value: 0
      - m_ExpressionIndex: 28
        m_Value: 0.5
      - m_ExpressionIndex: 29
        m_Value: 0.5
      - m_ExpressionIndex: 30
        m_Value: 0
      - m_ExpressionIndex: 31
        m_Value: 0.5
      - m_ExpressionIndex: 32
        m_Value: 0
      - m_ExpressionIndex: 33
        m_Value: 0
      - m_ExpressionIndex: 34
        m_Value: 6.2831855
      - m_ExpressionIndex: 36
        m_Value: 0
      - m_ExpressionIndex: 37
        m_Value: 0
      - m_ExpressionIndex: 40
        m_Value: 0.70000005
      - m_ExpressionIndex: 42
        m_Value: 0
      - m_ExpressionIndex: 43
        m_Value: 0
      - m_ExpressionIndex: 44
        m_Value: 0
      - m_ExpressionIndex: 45
        m_Value: 0
      - m_ExpressionIndex: 46
        m_Value: -0.001648128
      - m_ExpressionIndex: 47
        m_Value: 1.9262704
      - m_ExpressionIndex: 48
        m_Value: 0.000000059604645
      - m_ExpressionIndex: 49
        m_Value: -0.0065926313
      - m_ExpressionIndex: 50
        m_Value: 1.9295671
      - m_ExpressionIndex: 51
        m_Value: 0
      - m_ExpressionIndex: 52
        m_Value: 1.9295675
      - m_ExpressionIndex: 53
        m_Value: 5000
      - m_ExpressionIndex: 55
        m_Value: 6.2831855
      - m_ExpressionIndex: 58
        m_Value: -1
      - m_ExpressionIndex: 59
        m_Value: -0.5
      - m_ExpressionIndex: 60
        m_Value: 0
      - m_ExpressionIndex: 61
        m_Value: 0
      - m_ExpressionIndex: 62
        m_Value: 0
      - m_ExpressionIndex: 63
        m_Value: 0
      - m_ExpressionIndex: 64
        m_Value: 0
      - m_ExpressionIndex: 65
        m_Value: 0
      - m_ExpressionIndex: 66
        m_Value: 0
      - m_ExpressionIndex: 67
        m_Value: 0
      - m_ExpressionIndex: 69
        m_Value: 0.2
      - m_ExpressionIndex: 72
        m_Value: 1
      - m_ExpressionIndex: 73
        m_Value: 0.5
      - m_ExpressionIndex: 75
        m_Value: 3.5
      - m_ExpressionIndex: 81
        m_Value: 1
      - m_ExpressionIndex: 87
        m_Value: 0.1
      - m_ExpressionIndex: 88
        m_Value: -1
      - m_ExpressionIndex: 92
        m_Value: 20
      - m_ExpressionIndex: 95
        m_Value: 0.75
    m_Vector2f:
      m_Array: []
    m_Vector3f:
      m_Array:
      - m_ExpressionIndex: 90
        m_Value: {x: 0, y: 0, z: 0}
    m_Vector4f:
      m_Array: []
    m_Uint:
      m_Array: []
    m_Int:
      m_Array: []
    m_Matrix4x4f:
      m_Array: []
    m_AnimationCurve:
      m_Array: []
    m_Gradient:
      m_Array:
      - m_ExpressionIndex: 16
        m_Value:
          serializedVersion: 2
          key0: {r: 0.44355384, g: 0.2214756, b: 0.745283, a: 0}
          key1: {r: 0, g: 0.0963881, b: 1, a: 1}
          key2: {r: 0, g: 0.5804844, b: 1, a: 1}
          key3: {r: 0, g: 0.8542309, b: 1, a: 0}
          key4: {r: 0, g: 0, b: 0, a: 0}
          key5: {r: 0, g: 0, b: 0, a: 0}
          key6: {r: 0, g: 0, b: 0, a: 0}
          key7: {r: 0, g: 0, b: 0, a: 0}
          ctime0: 11482
          ctime1: 26408
          ctime2: 36020
          ctime3: 65535
          ctime4: 0
          ctime5: 0
          ctime6: 0
          ctime7: 0
          atime0: 0
          atime1: 11659
          atime2: 50167
          atime3: 65535
          atime4: 0
          atime5: 0
          atime6: 0
          atime7: 0
          m_Mode: 0
          m_NumColorKeys: 4
          m_NumAlphaKeys: 4
      - m_ExpressionIndex: 18
        m_Value:
          serializedVersion: 2
          key0: {r: 0.74509805, g: 0.32941177, b: 0.32941177, a: 0}
          key1: {r: 1, g: 0.30980393, b: 0, a: 1}
          key2: {r: 1, g: 0.6431373, b: 0, a: 1}
          key3: {r: 1, g: 0.8901961, b: 0, a: 0}
          key4: {r: 0, g: 0, b: 0, a: 0}
          key5: {r: 0, g: 0, b: 0, a: 0}
          key6: {r: 0, g: 0, b: 0, a: 0}
          key7: {r: 0, g: 0, b: 0, a: 0}
          ctime0: 11482
          ctime1: 26408
          ctime2: 36020
          ctime3: 65535
          ctime4: 0
          ctime5: 0
          ctime6: 0
          ctime7: 0
          atime0: 0
          atime1: 11659
          atime2: 50167
          atime3: 65535
          atime4: 0
          atime5: 0
          atime6: 0
          atime7: 0
          m_Mode: 0
          m_NumColorKeys: 4
          m_NumAlphaKeys: 4
    m_NamedObject:
      m_Array:
      - m_ExpressionIndex: 68
        m_Value: {fileID: 2800000, guid: 3e33dd45070966345a8e627750d2afd3, type: 3}
      - m_ExpressionIndex: 77
        m_Value: {fileID: 11700000, guid: 5796183d03aa8e147bec84edfb7cd610, type: 2}
    m_Bool:
      m_Array: []
  m_Buffers:
  - type: 1
    size: 36288
    capacity: 4032
    layout:
    - name: velocity
      type: 3
      offset:
        bucket: 0
        structure: 8
        element: 0
    - name: age
      type: 1
      offset:
        bucket: 0
        structure: 8
        element: 3
    - name: position
      type: 3
      offset:
        bucket: 0
        structure: 8
        element: 4
    - name: alive
      type: 17
      offset:
        bucket: 0
        structure: 8
        element: 7
    - name: lifetime
      type: 1
      offset:
        bucket: 32256
        structure: 1
        element: 0
  - type: 1
    size: 1
    capacity: 1
    layout:
    - name: spawnCount
      type: 1
      offset:
        bucket: 0
        structure: 1
        element: 0
  - type: 2
    size: 4032
    capacity: 0
    layout: []
  - type: 1
    size: 1
    capacity: 0
    layout: []
  m_CPUBuffers:
  - capacity: 1
    stride: 1
    layout:
    - name: spawnCount
      type: 1
      offset:
        bucket: 0
        structure: 1
        element: 0
    initialData:
      data: 00000000
  - capacity: 1
    stride: 1
    layout:
    - name: spawnCount
      type: 1
      offset:
        bucket: 0
        structure: 1
        element: 0
    initialData:
      data: 00000000
  m_Systems:
  - type: 0
    flags: 0
    capacity: 0
    layer: 0
    buffers:
    - nameId: spawner_output
      index: 1
    values: []
    tasks:
    - type: 268435456
      buffers: []
      values:
      - nameId: Rate
        index: 80
      params: []
      processor: {fileID: 0}
  - type: 1
    flags: 1
    capacity: 4032
    layer: 4294967295
    buffers:
    - nameId: attributeBuffer
      index: 0
    - nameId: sourceAttributeBuffer
      index: 1
    - nameId: deadList
      index: 2
    - nameId: deadListCount
      index: 3
    - nameId: spawner_input
      index: 1
    values:
    - nameId: bounds_center
      index: 79
    - nameId: bounds_size
      index: 78
    tasks:
    - type: 536870912
      buffers:
      - nameId: attributeBuffer
        index: 0
      - nameId: deadListIn
        index: 2
      - nameId: deadListCount
        index: 3
      - nameId: sourceAttributeBuffer
        index: 1
      values:
      - nameId: Velocity_b
        index: 83
      - nameId: ArcSphere_sphere_center_c
        index: 82
      - nameId: ArcSphere_sphere_radius_c
        index: 81
      - nameId: ArcSphere_arc_c
        index: 74
      - nameId: Min_d
        index: 73
      - nameId: Max_d
        index: 72
      params:
      - nameId: bounds_center
        index: 79
      - nameId: bounds_size
        index: 78
<<<<<<< HEAD
      processor: {fileID: 7200000, guid: 73ee1453ce8704548a75165120258323, type: 3}
=======
      processor: {fileID: 7200000, guid: ed499db825f914e47bf7c5268cf00f67, type: 3}
>>>>>>> 86e0ccd9
    - type: 805306368
      buffers:
      - nameId: attributeBuffer
        index: 0
      - nameId: deadListOut
        index: 2
      values:
      - nameId: InvFieldTransform_b
        index: 76
      - nameId: FieldTransform_b
        index: 56
      - nameId: Intensity_b
        index: 75
      - nameId: DragCoefficient_b
        index: 92
      - nameId: deltaTime_b
        index: 91
      - nameId: Sphere_center_c
        index: 90
      - nameId: Sphere_radius_c
        index: 95
      - nameId: Elasticity_c
        index: 94
      - nameId: Friction_c
        index: 93
      - nameId: LifetimeLoss_c
        index: 86
      - nameId: Elasticity_d
        index: 85
      - nameId: Friction_d
        index: 84
      - nameId: LifetimeLoss_d
        index: 89
      - nameId: VectorField_b
        index: 77
      params: []
<<<<<<< HEAD
      processor: {fileID: 7200000, guid: 750e661fba56b1b44a1af1a10df9d125, type: 3}
=======
      processor: {fileID: 7200000, guid: 1ae3bc503802f6b488f6d36ce32dc376, type: 3}
>>>>>>> 86e0ccd9
    - type: 1073741827
      buffers:
      - nameId: attributeBuffer
        index: 0
      values:
      - nameId: Alpha_b
        index: 87
      - nameId: uniform_c
        index: 21
      - nameId: uniform_d
        index: 24
      - nameId: uniform_e
        index: 20
      - nameId: SizeZ_d
        index: 69
      - nameId: Pivot_e
        index: 70
      - nameId: Position_f
        index: 71
      - nameId: uniform_i
        index: 3
      - nameId: mainTexture
        index: 68
      params:
      - nameId: sortPriority
        index: 0
<<<<<<< HEAD
      processor: {fileID: 4800000, guid: 7be840272b6767f4ab213a831892ebe2, type: 3}
=======
      processor: {fileID: 4800000, guid: 8363f19332666ae49a4392a7aebd268a, type: 3}
>>>>>>> 86e0ccd9
  m_Events:
  - name: OnPlay
    playSystems: 00000000
    stopSystems: 
  - name: OnStop
    playSystems: 
    stopSystems: 00000000
  m_RendererSettings:
    motionVectorGenerationMode: 0
    shadowCastingMode: 0
    receiveShadows: 0
    reflectionProbeUsage: 0
    lightProbeUsage: 0
  m_CullingFlags: 3
  m_RuntimeVersion: 2<|MERGE_RESOLUTION|>--- conflicted
+++ resolved
@@ -718,39 +718,6 @@
       m_Tooltip: The centre of the sphere.
   m_Direction: 0
   m_LinkedSlots: []
---- !u!114 &114083454360127828
-MonoBehaviour:
-  m_ObjectHideFlags: 1
-  m_CorrespondingSourceObject: {fileID: 0}
-  m_PrefabInternal: {fileID: 0}
-  m_GameObject: {fileID: 0}
-  m_Enabled: 1
-  m_EditorHideFlags: 0
-  m_Script: {fileID: 11500000, guid: f780aa281814f9842a7c076d436932e7, type: 3}
-  m_Name: VFXSlotFloat
-  m_EditorClassIdentifier: 
-  m_Parent: {fileID: 0}
-  m_Children: []
-  m_UIPosition: {x: 0, y: 0}
-  m_UICollapsed: 1
-  m_UISuperCollapsed: 0
-  m_MasterSlot: {fileID: 114083454360127828}
-  m_MasterData:
-    m_Owner: {fileID: 114640238843169738}
-    m_Value:
-      m_Type:
-        m_SerializableType: System.Single, mscorlib, Version=2.0.0.0, Culture=neutral,
-          PublicKeyToken=b77a5c561934e089
-      m_SerializableObject: 
-  m_Property:
-    name: TotalTime
-    m_serializedType:
-      m_SerializableType: System.Single, mscorlib, Version=2.0.0.0, Culture=neutral,
-        PublicKeyToken=b77a5c561934e089
-    attributes: []
-  m_Direction: 1
-  m_LinkedSlots:
-  - {fileID: 114727477293626122}
 --- !u!114 &114087321878891130
 MonoBehaviour:
   m_ObjectHideFlags: 1
@@ -1227,37 +1194,6 @@
       m_Max: Infinity
       m_Tooltip: The radius of the sphere.
   m_Direction: 1
-  m_LinkedSlots: []
---- !u!114 &114155034050072184
-MonoBehaviour:
-  m_ObjectHideFlags: 1
-  m_CorrespondingSourceObject: {fileID: 0}
-  m_PrefabInternal: {fileID: 0}
-  m_GameObject: {fileID: 0}
-  m_Enabled: 1
-  m_EditorHideFlags: 0
-  m_Script: {fileID: 11500000, guid: f780aa281814f9842a7c076d436932e7, type: 3}
-  m_Name: VFXSlotFloat
-  m_EditorClassIdentifier: 
-  m_Parent: {fileID: 114996678372033592}
-  m_Children: []
-  m_UIPosition: {x: 0, y: 0}
-  m_UICollapsed: 1
-  m_UISuperCollapsed: 0
-  m_MasterSlot: {fileID: 114922574460819642}
-  m_MasterData:
-    m_Owner: {fileID: 0}
-    m_Value:
-      m_Type:
-        m_SerializableType: 
-      m_SerializableObject: 
-  m_Property:
-    name: z
-    m_serializedType:
-      m_SerializableType: System.Single, mscorlib, Version=2.0.0.0, Culture=neutral,
-        PublicKeyToken=b77a5c561934e089
-    attributes: []
-  m_Direction: 0
   m_LinkedSlots: []
 --- !u!114 &114162482203252962
 MonoBehaviour:
@@ -2561,37 +2497,6 @@
   - {fileID: 114703539699981466}
   m_OutputSlots:
   - {fileID: 114107806496070218}
---- !u!114 &114403128822578322
-MonoBehaviour:
-  m_ObjectHideFlags: 1
-  m_CorrespondingSourceObject: {fileID: 0}
-  m_PrefabInternal: {fileID: 0}
-  m_GameObject: {fileID: 0}
-  m_Enabled: 1
-  m_EditorHideFlags: 0
-  m_Script: {fileID: 11500000, guid: f780aa281814f9842a7c076d436932e7, type: 3}
-  m_Name: VFXSlotFloat
-  m_EditorClassIdentifier: 
-  m_Parent: {fileID: 114996678372033592}
-  m_Children: []
-  m_UIPosition: {x: 0, y: 0}
-  m_UICollapsed: 1
-  m_UISuperCollapsed: 0
-  m_MasterSlot: {fileID: 114922574460819642}
-  m_MasterData:
-    m_Owner: {fileID: 0}
-    m_Value:
-      m_Type:
-        m_SerializableType: 
-      m_SerializableObject: 
-  m_Property:
-    name: y
-    m_serializedType:
-      m_SerializableType: System.Single, mscorlib, Version=2.0.0.0, Culture=neutral,
-        PublicKeyToken=b77a5c561934e089
-    attributes: []
-  m_Direction: 0
-  m_LinkedSlots: []
 --- !u!114 &114406025174490128
 MonoBehaviour:
   m_ObjectHideFlags: 1
@@ -3757,37 +3662,6 @@
       m_Tooltip: The centre of the sphere.
   m_Direction: 1
   m_LinkedSlots: []
---- !u!114 &114559423542733634
-MonoBehaviour:
-  m_ObjectHideFlags: 1
-  m_CorrespondingSourceObject: {fileID: 0}
-  m_PrefabInternal: {fileID: 0}
-  m_GameObject: {fileID: 0}
-  m_Enabled: 1
-  m_EditorHideFlags: 0
-  m_Script: {fileID: 11500000, guid: f780aa281814f9842a7c076d436932e7, type: 3}
-  m_Name: VFXSlotFloat
-  m_EditorClassIdentifier: 
-  m_Parent: {fileID: 114996678372033592}
-  m_Children: []
-  m_UIPosition: {x: 0, y: 0}
-  m_UICollapsed: 1
-  m_UISuperCollapsed: 0
-  m_MasterSlot: {fileID: 114922574460819642}
-  m_MasterData:
-    m_Owner: {fileID: 0}
-    m_Value:
-      m_Type:
-        m_SerializableType: 
-      m_SerializableObject: 
-  m_Property:
-    name: x
-    m_serializedType:
-      m_SerializableType: System.Single, mscorlib, Version=2.0.0.0, Culture=neutral,
-        PublicKeyToken=b77a5c561934e089
-    attributes: []
-  m_Direction: 0
-  m_LinkedSlots: []
 --- !u!114 &114562634610743822
 MonoBehaviour:
   m_ObjectHideFlags: 1
@@ -4153,11 +4027,7 @@
   m_UISuperCollapsed: 0
   m_InputSlots: []
   m_OutputSlots:
-<<<<<<< HEAD
-  - {fileID: 114083454360127828}
-=======
   - {fileID: 114683014462489766}
->>>>>>> 86e0ccd9
   m_expressionOp: 7
 --- !u!114 &114642580023272304
 MonoBehaviour:
@@ -4208,11 +4078,7 @@
   m_UISuperCollapsed: 0
   m_InputSlots: []
   m_OutputSlots:
-<<<<<<< HEAD
-  - {fileID: 114648986821237930}
-=======
   - {fileID: 114543598793281914}
->>>>>>> 86e0ccd9
   m_expressionOp: 7
 --- !u!114 &114648377321597480
 MonoBehaviour:
@@ -4245,39 +4111,6 @@
     attributes: []
   m_Direction: 0
   m_LinkedSlots: []
---- !u!114 &114648986821237930
-MonoBehaviour:
-  m_ObjectHideFlags: 1
-  m_CorrespondingSourceObject: {fileID: 0}
-  m_PrefabInternal: {fileID: 0}
-  m_GameObject: {fileID: 0}
-  m_Enabled: 1
-  m_EditorHideFlags: 0
-  m_Script: {fileID: 11500000, guid: f780aa281814f9842a7c076d436932e7, type: 3}
-  m_Name: VFXSlotFloat
-  m_EditorClassIdentifier: 
-  m_Parent: {fileID: 0}
-  m_Children: []
-  m_UIPosition: {x: 0, y: 0}
-  m_UICollapsed: 1
-  m_UISuperCollapsed: 0
-  m_MasterSlot: {fileID: 114648986821237930}
-  m_MasterData:
-    m_Owner: {fileID: 114645663325757784}
-    m_Value:
-      m_Type:
-        m_SerializableType: System.Single, mscorlib, Version=2.0.0.0, Culture=neutral,
-          PublicKeyToken=b77a5c561934e089
-      m_SerializableObject: 
-  m_Property:
-    name: TotalTime
-    m_serializedType:
-      m_SerializableType: System.Single, mscorlib, Version=2.0.0.0, Culture=neutral,
-        PublicKeyToken=b77a5c561934e089
-    attributes: []
-  m_Direction: 1
-  m_LinkedSlots:
-  - {fileID: 114901870162106488}
 --- !u!114 &114651014717603910
 MonoBehaviour:
   m_ObjectHideFlags: 1
@@ -5101,11 +4934,7 @@
   m_UICollapsed: 1
   m_UISuperCollapsed: 0
   m_InputSlots:
-<<<<<<< HEAD
-  - {fileID: 114922574460819642}
-=======
   - {fileID: 114413644072696574}
->>>>>>> 86e0ccd9
   m_OutputSlots: []
   m_Disabled: 0
   mode: 2
@@ -5206,11 +5035,7 @@
     attributes: []
   m_Direction: 0
   m_LinkedSlots:
-<<<<<<< HEAD
-  - {fileID: 114083454360127828}
-=======
   - {fileID: 114683014462489766}
->>>>>>> 86e0ccd9
 --- !u!114 &114734087114453386
 MonoBehaviour:
   m_ObjectHideFlags: 1
@@ -6593,11 +6418,7 @@
     attributes: []
   m_Direction: 0
   m_LinkedSlots:
-<<<<<<< HEAD
-  - {fileID: 114648986821237930}
-=======
   - {fileID: 114543598793281914}
->>>>>>> 86e0ccd9
 --- !u!114 &114901985431667716
 MonoBehaviour:
   m_ObjectHideFlags: 1
@@ -6800,39 +6621,6 @@
   m_Direction: 0
   m_LinkedSlots:
   - {fileID: 114492557727218026}
---- !u!114 &114922574460819642
-MonoBehaviour:
-  m_ObjectHideFlags: 1
-  m_CorrespondingSourceObject: {fileID: 0}
-  m_PrefabInternal: {fileID: 0}
-  m_GameObject: {fileID: 0}
-  m_Enabled: 1
-  m_EditorHideFlags: 0
-  m_Script: {fileID: 11500000, guid: 5265657162cc1a241bba03a3b0476d99, type: 3}
-  m_Name: VFXSlotPosition
-  m_EditorClassIdentifier: 
-  m_Parent: {fileID: 0}
-  m_Children:
-  - {fileID: 114996678372033592}
-  m_UIPosition: {x: 0, y: 0}
-  m_UICollapsed: 1
-  m_UISuperCollapsed: 0
-  m_MasterSlot: {fileID: 114922574460819642}
-  m_MasterData:
-    m_Owner: {fileID: 114723785641542666}
-    m_Value:
-      m_Type:
-        m_SerializableType: UnityEditor.VFX.Position, Assembly-CSharp-Editor-testable,
-          Version=0.0.0.0, Culture=neutral, PublicKeyToken=null
-      m_SerializableObject: 
-  m_Property:
-    name: Position
-    m_serializedType:
-      m_SerializableType: UnityEditor.VFX.Position, Assembly-CSharp-Editor-testable,
-        Version=0.0.0.0, Culture=neutral, PublicKeyToken=null
-    attributes: []
-  m_Direction: 0
-  m_LinkedSlots: []
 --- !u!114 &114924353923105590
 MonoBehaviour:
   m_ObjectHideFlags: 1
@@ -7279,32 +7067,14 @@
     attributes: []
   m_Direction: 0
   m_LinkedSlots: []
-<<<<<<< HEAD
---- !u!114 &114996678372033592
-=======
 --- !u!114 &114999625033764044
->>>>>>> 86e0ccd9
-MonoBehaviour:
-  m_ObjectHideFlags: 1
-  m_CorrespondingSourceObject: {fileID: 0}
-  m_PrefabInternal: {fileID: 0}
-  m_GameObject: {fileID: 0}
-  m_Enabled: 1
-  m_EditorHideFlags: 0
-<<<<<<< HEAD
-  m_Script: {fileID: 11500000, guid: ac39bd03fca81b849929b9c966f1836a, type: 3}
-  m_Name: VFXSlotFloat3
-  m_EditorClassIdentifier: 
-  m_Parent: {fileID: 114922574460819642}
-  m_Children:
-  - {fileID: 114559423542733634}
-  - {fileID: 114403128822578322}
-  - {fileID: 114155034050072184}
-  m_UIPosition: {x: 0, y: 0}
-  m_UICollapsed: 1
-  m_UISuperCollapsed: 0
-  m_MasterSlot: {fileID: 114922574460819642}
-=======
+MonoBehaviour:
+  m_ObjectHideFlags: 1
+  m_CorrespondingSourceObject: {fileID: 0}
+  m_PrefabInternal: {fileID: 0}
+  m_GameObject: {fileID: 0}
+  m_Enabled: 1
+  m_EditorHideFlags: 0
   m_Script: {fileID: 11500000, guid: f780aa281814f9842a7c076d436932e7, type: 3}
   m_Name: VFXSlotFloat
   m_EditorClassIdentifier: 
@@ -7314,31 +7084,18 @@
   m_UICollapsed: 1
   m_UISuperCollapsed: 0
   m_MasterSlot: {fileID: 114413644072696574}
->>>>>>> 86e0ccd9
-  m_MasterData:
-    m_Owner: {fileID: 0}
-    m_Value:
-      m_Type:
-        m_SerializableType: 
-      m_SerializableObject: 
-  m_Property:
-<<<<<<< HEAD
-    name: position
-    m_serializedType:
-      m_SerializableType: UnityEngine.Vector3, UnityEngine.CoreModule, Version=0.0.0.0,
-        Culture=neutral, PublicKeyToken=null
-    attributes:
-    - m_Type: 3
-      m_Min: -Infinity
-      m_Max: Infinity
-      m_Tooltip: The position.
-=======
+  m_MasterData:
+    m_Owner: {fileID: 0}
+    m_Value:
+      m_Type:
+        m_SerializableType: 
+      m_SerializableObject: 
+  m_Property:
     name: y
     m_serializedType:
       m_SerializableType: System.Single, mscorlib, Version=2.0.0.0, Culture=neutral,
         PublicKeyToken=b77a5c561934e089
     attributes: []
->>>>>>> 86e0ccd9
   m_Direction: 0
   m_LinkedSlots: []
 --- !u!2058629509 &8926484042661614526
@@ -8268,11 +8025,7 @@
         index: 79
       - nameId: bounds_size
         index: 78
-<<<<<<< HEAD
-      processor: {fileID: 7200000, guid: 73ee1453ce8704548a75165120258323, type: 3}
-=======
-      processor: {fileID: 7200000, guid: ed499db825f914e47bf7c5268cf00f67, type: 3}
->>>>>>> 86e0ccd9
+      processor: {fileID: 7200000, guid: b44936b492cf99c41804079608682ec0, type: 3}
     - type: 805306368
       buffers:
       - nameId: attributeBuffer
@@ -8309,11 +8062,7 @@
       - nameId: VectorField_b
         index: 77
       params: []
-<<<<<<< HEAD
-      processor: {fileID: 7200000, guid: 750e661fba56b1b44a1af1a10df9d125, type: 3}
-=======
-      processor: {fileID: 7200000, guid: 1ae3bc503802f6b488f6d36ce32dc376, type: 3}
->>>>>>> 86e0ccd9
+      processor: {fileID: 7200000, guid: 5b4734ddd9388034dabda89e97a80dbe, type: 3}
     - type: 1073741827
       buffers:
       - nameId: attributeBuffer
@@ -8340,11 +8089,7 @@
       params:
       - nameId: sortPriority
         index: 0
-<<<<<<< HEAD
-      processor: {fileID: 4800000, guid: 7be840272b6767f4ab213a831892ebe2, type: 3}
-=======
-      processor: {fileID: 4800000, guid: 8363f19332666ae49a4392a7aebd268a, type: 3}
->>>>>>> 86e0ccd9
+      processor: {fileID: 4800000, guid: 2c1a2875acf809545a3afee7bd613539, type: 3}
   m_Events:
   - name: OnPlay
     playSystems: 00000000
