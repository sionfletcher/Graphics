%YAML 1.1
%TAG !u! tag:unity3d.com,2011:
--- !u!114 &114000423595710692
MonoBehaviour:
  m_ObjectHideFlags: 1
  m_PrefabParentObject: {fileID: 0}
  m_PrefabInternal: {fileID: 0}
  m_GameObject: {fileID: 0}
  m_Enabled: 1
  m_EditorHideFlags: 0
  m_Script: {fileID: 11500000, guid: f780aa281814f9842a7c076d436932e7, type: 3}
  m_Name: VFXSlotFloat
  m_EditorClassIdentifier: 
  m_Parent: {fileID: 114533422069150978}
  m_Children: []
  m_UIPosition: {x: 0, y: 0}
  m_UICollapsed: 1
  m_UISuperCollapsed: 0
  m_MasterSlot: {fileID: 114533422069150978}
  m_MasterData:
    m_Owner: {fileID: 0}
    m_Value:
      m_Type:
        m_SerializableType: 
      m_SerializableObject: 
  m_Property:
    name: x
    m_serializedType:
      m_SerializableType: System.Single, mscorlib, Version=2.0.0.0, Culture=neutral,
        PublicKeyToken=b77a5c561934e089
    attributes: []
  m_Direction: 0
  m_LinkedSlots:
  - {fileID: 114537866366631664}
--- !u!114 &114005979040560778
MonoBehaviour:
  m_ObjectHideFlags: 1
  m_PrefabParentObject: {fileID: 0}
  m_PrefabInternal: {fileID: 0}
  m_GameObject: {fileID: 0}
  m_Enabled: 1
  m_EditorHideFlags: 0
  m_Script: {fileID: 11500000, guid: a971fa2e110a0ac42ac1d8dae408704b, type: 3}
  m_Name: SetAttribute
  m_EditorClassIdentifier: 
  m_Parent: {fileID: 114033350763109576}
  m_Children: []
  m_UIPosition: {x: 0, y: 0}
  m_UICollapsed: 0
  m_UISuperCollapsed: 0
  m_InputSlots:
  - {fileID: 114533422069150978}
  m_OutputSlots: []
  m_Disabled: 0
  attribute: position
  Composition: 0
  Random: 0
--- !u!114 &114018028240344642
MonoBehaviour:
  m_ObjectHideFlags: 1
  m_PrefabParentObject: {fileID: 0}
  m_PrefabInternal: {fileID: 0}
  m_GameObject: {fileID: 0}
  m_Enabled: 1
  m_EditorHideFlags: 0
  m_Script: {fileID: 11500000, guid: f780aa281814f9842a7c076d436932e7, type: 3}
  m_Name: VFXSlotFloat
  m_EditorClassIdentifier: 
  m_Parent: {fileID: 114150454267197034}
  m_Children: []
  m_UIPosition: {x: 0, y: 0}
  m_UICollapsed: 1
  m_UISuperCollapsed: 0
  m_MasterSlot: {fileID: 114150454267197034}
  m_MasterData:
    m_Owner: {fileID: 0}
    m_Value:
      m_Type:
        m_SerializableType: 
      m_SerializableObject: 
  m_Property:
    name: x
    m_serializedType:
      m_SerializableType: System.Single, mscorlib, Version=2.0.0.0, Culture=neutral,
        PublicKeyToken=b77a5c561934e089
    attributes: []
  m_Direction: 1
  m_LinkedSlots:
  - {fileID: 114651233891768990}
  - {fileID: 114307222392100620}
  - {fileID: 114776369596596780}
--- !u!114 &114018812500985080
MonoBehaviour:
  m_ObjectHideFlags: 1
  m_PrefabParentObject: {fileID: 0}
  m_PrefabInternal: {fileID: 0}
  m_GameObject: {fileID: 0}
  m_Enabled: 1
  m_EditorHideFlags: 0
  m_Script: {fileID: 11500000, guid: ac39bd03fca81b849929b9c966f1836a, type: 3}
  m_Name: VFXSlotFloat3
  m_EditorClassIdentifier: 
  m_Parent: {fileID: 0}
  m_Children:
  - {fileID: 114930797350116626}
  - {fileID: 114764358887695884}
  - {fileID: 114979938931591520}
  m_UIPosition: {x: 0, y: 0}
  m_UICollapsed: 1
  m_UISuperCollapsed: 0
  m_MasterSlot: {fileID: 114018812500985080}
  m_MasterData:
    m_Owner: {fileID: 114553912063383562}
    m_Value:
      m_Type:
        m_SerializableType: UnityEngine.Vector3, UnityEngine.CoreModule, Version=0.0.0.0,
          Culture=neutral, PublicKeyToken=null
      m_SerializableObject: '{"x":1.0,"y":0.0,"z":1.0}'
  m_Property:
    name: Color
    m_serializedType:
      m_SerializableType: UnityEngine.Vector3, UnityEngine.CoreModule, Version=0.0.0.0,
        Culture=neutral, PublicKeyToken=null
    attributes:
    - m_Type: 5
      m_Min: -Infinity
      m_Max: Infinity
      m_Tooltip: 
  m_Direction: 0
  m_LinkedSlots: []
--- !u!114 &114027752391783816
MonoBehaviour:
  m_ObjectHideFlags: 1
  m_PrefabParentObject: {fileID: 0}
  m_PrefabInternal: {fileID: 0}
  m_GameObject: {fileID: 0}
  m_Enabled: 1
  m_EditorHideFlags: 0
  m_Script: {fileID: 11500000, guid: f780aa281814f9842a7c076d436932e7, type: 3}
  m_Name: VFXSlotFloat
  m_EditorClassIdentifier: 
  m_Parent: {fileID: 114831130251144830}
  m_Children: []
  m_UIPosition: {x: 0, y: 0}
  m_UICollapsed: 1
  m_UISuperCollapsed: 0
  m_MasterSlot: {fileID: 114265085260653516}
  m_MasterData:
    m_Owner: {fileID: 0}
    m_Value:
      m_Type:
        m_SerializableType: 
      m_SerializableObject: 
  m_Property:
    name: z
    m_serializedType:
      m_SerializableType: System.Single, mscorlib, Version=2.0.0.0, Culture=neutral,
        PublicKeyToken=b77a5c561934e089
    attributes: []
  m_Direction: 0
  m_LinkedSlots: []
--- !u!114 &114033350763109576
MonoBehaviour:
  m_ObjectHideFlags: 1
  m_PrefabParentObject: {fileID: 0}
  m_PrefabInternal: {fileID: 0}
  m_GameObject: {fileID: 0}
  m_Enabled: 1
  m_EditorHideFlags: 0
  m_Script: {fileID: 11500000, guid: a0b9e6b9139e58d4c957ec54595da7d3, type: 3}
  m_Name: VFXQuadOutput
  m_EditorClassIdentifier: 
  m_Parent: {fileID: 114997603949784974}
  m_Children:
  - {fileID: 114553912063383562}
  - {fileID: 114005979040560778}
  m_UIPosition: {x: -192.57008, y: 449.48624}
  m_UICollapsed: 0
  m_UISuperCollapsed: 0
  m_InputSlots:
  - {fileID: 114442799293879530}
  m_OutputSlots: []
  m_Data: {fileID: 114069458236294264}
  m_InputFlowSlot:
  - link:
    - context: {fileID: 114536471820266184}
      slotIndex: 0
  m_OutputFlowSlot:
  - link: []
  blendMode: 1
  flipbookMode: 0
  useSoftParticle: 0
  sortPriority: 0
  indirectDraw: 0
  useGeometryShader: 0
--- !u!114 &114033604711334270
MonoBehaviour:
  m_ObjectHideFlags: 1
  m_PrefabParentObject: {fileID: 0}
  m_PrefabInternal: {fileID: 0}
  m_GameObject: {fileID: 0}
  m_Enabled: 1
  m_EditorHideFlags: 0
  m_Script: {fileID: 11500000, guid: f780aa281814f9842a7c076d436932e7, type: 3}
  m_Name: VFXSlotFloat
  m_EditorClassIdentifier: 
  m_Parent: {fileID: 114594741014280698}
  m_Children: []
  m_UIPosition: {x: 0, y: 0}
  m_UICollapsed: 1
  m_UISuperCollapsed: 0
  m_MasterSlot: {fileID: 114594741014280698}
  m_MasterData:
    m_Owner: {fileID: 0}
    m_Value:
      m_Type:
        m_SerializableType: 
      m_SerializableObject: 
  m_Property:
    name: x
    m_serializedType:
      m_SerializableType: System.Single, mscorlib, Version=2.0.0.0, Culture=neutral,
        PublicKeyToken=b77a5c561934e089
    attributes: []
  m_Direction: 0
  m_LinkedSlots: []
--- !u!114 &114049132967902410
MonoBehaviour:
  m_ObjectHideFlags: 0
  m_PrefabParentObject: {fileID: 0}
  m_PrefabInternal: {fileID: 0}
  m_GameObject: {fileID: 0}
  m_Enabled: 1
  m_EditorHideFlags: 0
  m_Script: {fileID: 11500000, guid: dd023f92c379f8b4daa3799f524ec9e6, type: 3}
  m_Name: VFXDataSpawnEvent
  m_EditorClassIdentifier: 
  m_Parent: {fileID: 0}
  m_Children: []
  m_UIPosition: {x: 0, y: 0}
  m_UICollapsed: 1
  m_Owners:
  - {fileID: 114095934640662620}
--- !u!114 &114051895635770072
MonoBehaviour:
  m_ObjectHideFlags: 1
  m_PrefabParentObject: {fileID: 0}
  m_PrefabInternal: {fileID: 0}
  m_GameObject: {fileID: 0}
  m_Enabled: 1
  m_EditorHideFlags: 0
  m_Script: {fileID: 11500000, guid: a0b9e6b9139e58d4c957ec54595da7d3, type: 3}
  m_Name: VFXQuadOutput
  m_EditorClassIdentifier: 
  m_Parent: {fileID: 114997603949784974}
  m_Children: []
  m_UIPosition: {x: -696.86194, y: 340.29614}
  m_UICollapsed: 0
  m_UISuperCollapsed: 0
  m_InputSlots:
  - {fileID: 114369981607264240}
  m_OutputSlots: []
  m_Data: {fileID: 114069458236294264}
  m_InputFlowSlot:
  - link:
    - context: {fileID: 114536471820266184}
      slotIndex: 0
  m_OutputFlowSlot:
  - link: []
  blendMode: 1
  flipbookMode: 0
  useSoftParticle: 0
  sortPriority: 0
  indirectDraw: 0
  useGeometryShader: 0
--- !u!114 &114069458236294264
MonoBehaviour:
  m_ObjectHideFlags: 1
  m_PrefabParentObject: {fileID: 0}
  m_PrefabInternal: {fileID: 0}
  m_GameObject: {fileID: 0}
  m_Enabled: 1
  m_EditorHideFlags: 0
  m_Script: {fileID: 11500000, guid: d78581a96eae8bf4398c282eb0b098bd, type: 3}
  m_Name: VFXDataParticle
  m_EditorClassIdentifier: 
  m_Parent: {fileID: 0}
  m_Children: []
  m_UIPosition: {x: 0, y: 0}
  m_UICollapsed: 1
  m_UISuperCollapsed: 0
  m_Owners:
  - {fileID: 114988927067353768}
  - {fileID: 114536471820266184}
  - {fileID: 114051895635770072}
  - {fileID: 114802777676336084}
  - {fileID: 114033350763109576}
<<<<<<< HEAD
  - {fileID: 114935258494753348}
  m_Capacity: 65536
=======
  m_Capacity: 8
>>>>>>> 4437b423
  m_Space: 0
--- !u!114 &114089173068204810
MonoBehaviour:
  m_ObjectHideFlags: 1
  m_PrefabParentObject: {fileID: 0}
  m_PrefabInternal: {fileID: 0}
  m_GameObject: {fileID: 0}
  m_Enabled: 1
  m_EditorHideFlags: 0
  m_Script: {fileID: 11500000, guid: f780aa281814f9842a7c076d436932e7, type: 3}
  m_Name: VFXSlotFloat
  m_EditorClassIdentifier: 
  m_Parent: {fileID: 114654946085396038}
  m_Children: []
  m_UIPosition: {x: 0, y: 0}
  m_UICollapsed: 1
  m_UISuperCollapsed: 0
  m_MasterSlot: {fileID: 114265085260653516}
  m_MasterData:
    m_Owner: {fileID: 0}
    m_Value:
      m_Type:
        m_SerializableType: 
      m_SerializableObject: 
  m_Property:
    name: z
    m_serializedType:
      m_SerializableType: System.Single, mscorlib, Version=2.0.0.0, Culture=neutral,
        PublicKeyToken=b77a5c561934e089
    attributes: []
  m_Direction: 0
  m_LinkedSlots: []
--- !u!114 &114095934640662620
MonoBehaviour:
  m_ObjectHideFlags: 1
  m_PrefabParentObject: {fileID: 0}
  m_PrefabInternal: {fileID: 0}
  m_GameObject: {fileID: 0}
  m_Enabled: 1
  m_EditorHideFlags: 0
  m_Script: {fileID: 11500000, guid: 73a13919d81fb7444849bae8b5c812a2, type: 3}
  m_Name: VFXBasicSpawner
  m_EditorClassIdentifier: 
  m_Parent: {fileID: 114997603949784974}
  m_Children:
  - {fileID: 114605102051513938}
  m_UIPosition: {x: -211.17363, y: -754.7682}
  m_UICollapsed: 0
  m_UISuperCollapsed: 0
  m_InputSlots: []
  m_OutputSlots: []
  m_Data: {fileID: 0}
  m_InputFlowSlot:
  - link: []
  - link: []
  m_OutputFlowSlot:
  - link:
    - context: {fileID: 114988927067353768}
      slotIndex: 0
--- !u!114 &114101348050628752
MonoBehaviour:
  m_ObjectHideFlags: 1
  m_PrefabParentObject: {fileID: 0}
  m_PrefabInternal: {fileID: 0}
  m_GameObject: {fileID: 0}
  m_Enabled: 1
  m_EditorHideFlags: 0
  m_Script: {fileID: 11500000, guid: 87c154e0feeee864da39ba7591cf27e7, type: 3}
  m_Name: VFXSlotFloatN
  m_EditorClassIdentifier: 
  m_Parent: {fileID: 0}
  m_Children: []
  m_UIPosition: {x: 0, y: 0}
  m_UICollapsed: 1
  m_UISuperCollapsed: 0
  m_MasterSlot: {fileID: 114101348050628752}
  m_MasterData:
    m_Owner: {fileID: 114871192383283520}
    m_Value:
      m_Type:
        m_SerializableType: UnityEditor.VFX.FloatN, Assembly-CSharp-Editor-testable,
          Version=0.0.0.0, Culture=neutral, PublicKeyToken=null
      m_SerializableObject: '{"m_Components":[0.15000000596046449]}'
  m_Property:
    name: b
    m_serializedType:
      m_SerializableType: UnityEditor.VFX.FloatN, Assembly-CSharp-Editor-testable,
        Version=0.0.0.0, Culture=neutral, PublicKeyToken=null
    attributes: []
  m_Direction: 0
  m_LinkedSlots: []
--- !u!114 &114117628480869160
MonoBehaviour:
  m_ObjectHideFlags: 1
  m_PrefabParentObject: {fileID: 0}
  m_PrefabInternal: {fileID: 0}
  m_GameObject: {fileID: 0}
  m_Enabled: 1
  m_EditorHideFlags: 0
  m_Script: {fileID: 11500000, guid: f780aa281814f9842a7c076d436932e7, type: 3}
  m_Name: VFXSlotFloat
  m_EditorClassIdentifier: 
  m_Parent: {fileID: 0}
  m_Children: []
  m_UIPosition: {x: 0, y: 0}
  m_UICollapsed: 1
  m_UISuperCollapsed: 0
  m_MasterSlot: {fileID: 114117628480869160}
  m_MasterData:
    m_Owner: {fileID: 114515381558615152}
    m_Value:
      m_Type:
        m_SerializableType: System.Single, mscorlib, Version=2.0.0.0, Culture=neutral,
          PublicKeyToken=b77a5c561934e089
      m_SerializableObject: 
  m_Property:
    name: o
    m_serializedType:
      m_SerializableType: System.Single, mscorlib, Version=2.0.0.0, Culture=neutral,
        PublicKeyToken=b77a5c561934e089
    attributes: []
  m_Direction: 1
  m_LinkedSlots:
  - {fileID: 114961371771732754}
--- !u!114 &114141411942160238
MonoBehaviour:
  m_ObjectHideFlags: 1
  m_PrefabParentObject: {fileID: 0}
  m_PrefabInternal: {fileID: 0}
  m_GameObject: {fileID: 0}
  m_Enabled: 1
  m_EditorHideFlags: 0
  m_Script: {fileID: 11500000, guid: 70a331b1d86cc8d4aa106ccbe0da5852, type: 3}
  m_Name: VFXSlotTexture2D
  m_EditorClassIdentifier: 
  m_Parent: {fileID: 0}
  m_Children: []
  m_UIPosition: {x: 0, y: 0}
  m_UICollapsed: 1
  m_UISuperCollapsed: 0
  m_MasterSlot: {fileID: 114141411942160238}
  m_MasterData:
    m_Owner: {fileID: 114802777676336084}
    m_Value:
      m_Type:
        m_SerializableType: UnityEngine.Texture2D, UnityEngine.CoreModule, Version=0.0.0.0,
          Culture=neutral, PublicKeyToken=null
      m_SerializableObject: '{"obj":{"fileID":2800000,"guid":"276d9e395ae18fe40a9b4988549f2349","type":3}}'
  m_Property:
    name: mainTexture
    m_serializedType:
      m_SerializableType: UnityEngine.Texture2D, UnityEngine.CoreModule, Version=0.0.0.0,
        Culture=neutral, PublicKeyToken=null
    attributes: []
  m_Direction: 0
  m_LinkedSlots: []
--- !u!114 &114150454267197034
MonoBehaviour:
  m_ObjectHideFlags: 1
  m_PrefabParentObject: {fileID: 0}
  m_PrefabInternal: {fileID: 0}
  m_GameObject: {fileID: 0}
  m_Enabled: 1
  m_EditorHideFlags: 0
  m_Script: {fileID: 11500000, guid: ac39bd03fca81b849929b9c966f1836a, type: 3}
  m_Name: VFXSlotFloat3
  m_EditorClassIdentifier: 
  m_Parent: {fileID: 0}
  m_Children:
  - {fileID: 114018028240344642}
  - {fileID: 114232350075574886}
  - {fileID: 114910479567792092}
  m_UIPosition: {x: 0, y: 0}
  m_UICollapsed: 1
  m_UISuperCollapsed: 0
  m_MasterSlot: {fileID: 114150454267197034}
  m_MasterData:
    m_Owner: {fileID: 114188268661273124}
    m_Value:
      m_Type:
        m_SerializableType: UnityEngine.Vector3, UnityEngine.CoreModule, Version=0.0.0.0,
          Culture=neutral, PublicKeyToken=null
      m_SerializableObject: 
  m_Property:
    name: position
    m_serializedType:
      m_SerializableType: UnityEngine.Vector3, UnityEngine.CoreModule, Version=0.0.0.0,
        Culture=neutral, PublicKeyToken=null
    attributes: []
  m_Direction: 1
  m_LinkedSlots: []
--- !u!114 &114170024600182628
MonoBehaviour:
  m_ObjectHideFlags: 1
  m_PrefabParentObject: {fileID: 0}
  m_PrefabInternal: {fileID: 0}
  m_GameObject: {fileID: 0}
  m_Enabled: 1
  m_EditorHideFlags: 0
  m_Script: {fileID: 11500000, guid: 87c154e0feeee864da39ba7591cf27e7, type: 3}
  m_Name: VFXSlotFloatN
  m_EditorClassIdentifier: 
  m_Parent: {fileID: 0}
  m_Children: []
  m_UIPosition: {x: 0, y: 0}
  m_UICollapsed: 1
  m_UISuperCollapsed: 0
  m_MasterSlot: {fileID: 114170024600182628}
  m_MasterData:
    m_Owner: {fileID: 114960823469034090}
    m_Value:
      m_Type:
        m_SerializableType: UnityEditor.VFX.FloatN, Assembly-CSharp-Editor-testable,
          Version=0.0.0.0, Culture=neutral, PublicKeyToken=null
      m_SerializableObject: '{"m_Components":[1.0]}'
  m_Property:
    name: a
    m_serializedType:
      m_SerializableType: UnityEditor.VFX.FloatN, Assembly-CSharp-Editor-testable,
        Version=0.0.0.0, Culture=neutral, PublicKeyToken=null
    attributes: []
  m_Direction: 0
  m_LinkedSlots:
  - {fileID: 114188327287661914}
--- !u!114 &114188268661273124
MonoBehaviour:
  m_ObjectHideFlags: 1
  m_PrefabParentObject: {fileID: 0}
  m_PrefabInternal: {fileID: 0}
  m_GameObject: {fileID: 0}
  m_Enabled: 1
  m_EditorHideFlags: 0
  m_Script: {fileID: 11500000, guid: 3f0e993a2dd96014f97909d38604e9b9, type: 3}
  m_Name: VFXCurrentAttributeParameter
  m_EditorClassIdentifier: 
  m_Parent: {fileID: 114997603949784974}
  m_Children: []
  m_UIPosition: {x: -1603.4722, y: 580.93164}
  m_UICollapsed: 0
  m_UISuperCollapsed: 0
  m_InputSlots: []
  m_OutputSlots:
  - {fileID: 114150454267197034}
  attribute: position
--- !u!114 &114188327287661914
MonoBehaviour:
  m_ObjectHideFlags: 1
  m_PrefabParentObject: {fileID: 0}
  m_PrefabInternal: {fileID: 0}
  m_GameObject: {fileID: 0}
  m_Enabled: 1
  m_EditorHideFlags: 0
  m_Script: {fileID: 11500000, guid: f780aa281814f9842a7c076d436932e7, type: 3}
  m_Name: VFXSlotFloat
  m_EditorClassIdentifier: 
  m_Parent: {fileID: 0}
  m_Children: []
  m_UIPosition: {x: 0, y: 0}
  m_UICollapsed: 1
  m_UISuperCollapsed: 0
  m_MasterSlot: {fileID: 114188327287661914}
  m_MasterData:
    m_Owner: {fileID: 114223285827534350}
    m_Value:
      m_Type:
        m_SerializableType: System.Single, mscorlib, Version=2.0.0.0, Culture=neutral,
          PublicKeyToken=b77a5c561934e089
      m_SerializableObject: 
  m_Property:
    name: age
    m_serializedType:
      m_SerializableType: System.Single, mscorlib, Version=2.0.0.0, Culture=neutral,
        PublicKeyToken=b77a5c561934e089
    attributes: []
  m_Direction: 1
  m_LinkedSlots:
  - {fileID: 114170024600182628}
--- !u!114 &114199718728891672
MonoBehaviour:
  m_ObjectHideFlags: 1
  m_PrefabParentObject: {fileID: 0}
  m_PrefabInternal: {fileID: 0}
  m_GameObject: {fileID: 0}
  m_Enabled: 1
  m_EditorHideFlags: 0
  m_Script: {fileID: 11500000, guid: 3f0e993a2dd96014f97909d38604e9b9, type: 3}
  m_Name: VFXCurrentAttributeParameter
  m_EditorClassIdentifier: 
  m_Parent: {fileID: 114997603949784974}
  m_Children: []
  m_UIPosition: {x: -1744.6344, y: 99.62008}
  m_UICollapsed: 0
  m_UISuperCollapsed: 0
  m_InputSlots: []
  m_OutputSlots:
  - {fileID: 114967409332612548}
  attribute: lifetime
--- !u!114 &114223285827534350
MonoBehaviour:
  m_ObjectHideFlags: 1
  m_PrefabParentObject: {fileID: 0}
  m_PrefabInternal: {fileID: 0}
  m_GameObject: {fileID: 0}
  m_Enabled: 1
  m_EditorHideFlags: 0
  m_Script: {fileID: 11500000, guid: 3f0e993a2dd96014f97909d38604e9b9, type: 3}
  m_Name: VFXCurrentAttributeParameter
  m_EditorClassIdentifier: 
  m_Parent: {fileID: 114997603949784974}
  m_Children: []
  m_UIPosition: {x: -1760.0183, y: -96.52624}
  m_UICollapsed: 0
  m_UISuperCollapsed: 0
  m_InputSlots: []
  m_OutputSlots:
  - {fileID: 114188327287661914}
  attribute: age
--- !u!114 &114225129308190612
MonoBehaviour:
  m_ObjectHideFlags: 1
  m_PrefabParentObject: {fileID: 0}
  m_PrefabInternal: {fileID: 0}
  m_GameObject: {fileID: 0}
  m_Enabled: 1
  m_EditorHideFlags: 0
  m_Script: {fileID: 11500000, guid: a971fa2e110a0ac42ac1d8dae408704b, type: 3}
  m_Name: SetAttribute
  m_EditorClassIdentifier: 
  m_Parent: {fileID: 114988927067353768}
  m_Children: []
  m_UIPosition: {x: 0, y: 0}
  m_UICollapsed: 0
  m_UISuperCollapsed: 0
  m_InputSlots:
  - {fileID: 114594741014280698}
  m_OutputSlots: []
  m_Disabled: 0
  attribute: velocity
  Composition: 0
  Random: 0
--- !u!114 &114232224818690800
MonoBehaviour:
  m_ObjectHideFlags: 1
  m_PrefabParentObject: {fileID: 0}
  m_PrefabInternal: {fileID: 0}
  m_GameObject: {fileID: 0}
  m_Enabled: 1
  m_EditorHideFlags: 0
  m_Script: {fileID: 11500000, guid: f780aa281814f9842a7c076d436932e7, type: 3}
  m_Name: VFXSlotFloat
  m_EditorClassIdentifier: 
  m_Parent: {fileID: 0}
  m_Children: []
  m_UIPosition: {x: 0, y: 0}
  m_UICollapsed: 1
  m_UISuperCollapsed: 0
  m_MasterSlot: {fileID: 114232224818690800}
  m_MasterData:
    m_Owner: {fileID: 114960823469034090}
    m_Value:
      m_Type:
        m_SerializableType: System.Single, mscorlib, Version=2.0.0.0, Culture=neutral,
          PublicKeyToken=b77a5c561934e089
      m_SerializableObject: 
  m_Property:
    name: o
    m_serializedType:
      m_SerializableType: System.Single, mscorlib, Version=2.0.0.0, Culture=neutral,
        PublicKeyToken=b77a5c561934e089
    attributes: []
  m_Direction: 1
  m_LinkedSlots:
  - {fileID: 114821183999697150}
--- !u!114 &114232350075574886
MonoBehaviour:
  m_ObjectHideFlags: 1
  m_PrefabParentObject: {fileID: 0}
  m_PrefabInternal: {fileID: 0}
  m_GameObject: {fileID: 0}
  m_Enabled: 1
  m_EditorHideFlags: 0
  m_Script: {fileID: 11500000, guid: f780aa281814f9842a7c076d436932e7, type: 3}
  m_Name: VFXSlotFloat
  m_EditorClassIdentifier: 
  m_Parent: {fileID: 114150454267197034}
  m_Children: []
  m_UIPosition: {x: 0, y: 0}
  m_UICollapsed: 1
  m_UISuperCollapsed: 0
  m_MasterSlot: {fileID: 114150454267197034}
  m_MasterData:
    m_Owner: {fileID: 0}
    m_Value:
      m_Type:
        m_SerializableType: 
      m_SerializableObject: 
  m_Property:
    name: y
    m_serializedType:
      m_SerializableType: System.Single, mscorlib, Version=2.0.0.0, Culture=neutral,
        PublicKeyToken=b77a5c561934e089
    attributes: []
  m_Direction: 1
  m_LinkedSlots:
  - {fileID: 114845221087730266}
  - {fileID: 114275381135958090}
  - {fileID: 114451633655071554}
--- !u!114 &114265085260653516
MonoBehaviour:
  m_ObjectHideFlags: 1
  m_PrefabParentObject: {fileID: 0}
  m_PrefabInternal: {fileID: 0}
  m_GameObject: {fileID: 0}
  m_Enabled: 1
  m_EditorHideFlags: 0
  m_Script: {fileID: 11500000, guid: 1b605c022ee79394a8a776c0869b3f9a, type: 3}
  m_Name: VFXSlot
  m_EditorClassIdentifier: 
  m_Parent: {fileID: 0}
  m_Children:
  - {fileID: 114654946085396038}
  - {fileID: 114831130251144830}
  m_UIPosition: {x: 0, y: 0}
  m_UICollapsed: 0
  m_UISuperCollapsed: 0
  m_MasterSlot: {fileID: 114265085260653516}
  m_MasterData:
    m_Owner: {fileID: 114988927067353768}
    m_Value:
      m_Type:
        m_SerializableType: UnityEditor.VFX.AABox, Assembly-CSharp-Editor-testable,
          Version=0.0.0.0, Culture=neutral, PublicKeyToken=null
      m_SerializableObject: '{"space":0,"center":{"x":-0.00014281272888183594,"y":0.266866534948349,"z":0.0},"size":{"x":0.4611510634422302,"y":0.5761944651603699,"z":0.0}}'
  m_Property:
    name: bounds
    m_serializedType:
      m_SerializableType: UnityEditor.VFX.AABox, Assembly-CSharp-Editor-testable,
        Version=0.0.0.0, Culture=neutral, PublicKeyToken=null
    attributes: []
  m_Direction: 0
  m_LinkedSlots: []
--- !u!114 &114274494071919294
MonoBehaviour:
  m_ObjectHideFlags: 1
  m_PrefabParentObject: {fileID: 0}
  m_PrefabInternal: {fileID: 0}
  m_GameObject: {fileID: 0}
  m_Enabled: 1
  m_EditorHideFlags: 0
  m_Script: {fileID: 11500000, guid: f780aa281814f9842a7c076d436932e7, type: 3}
  m_Name: VFXSlotFloat
  m_EditorClassIdentifier: 
  m_Parent: {fileID: 114654946085396038}
  m_Children: []
  m_UIPosition: {x: 0, y: 0}
  m_UICollapsed: 1
  m_UISuperCollapsed: 0
  m_MasterSlot: {fileID: 114265085260653516}
  m_MasterData:
    m_Owner: {fileID: 0}
    m_Value:
      m_Type:
        m_SerializableType: 
      m_SerializableObject: 
  m_Property:
    name: x
    m_serializedType:
      m_SerializableType: System.Single, mscorlib, Version=2.0.0.0, Culture=neutral,
        PublicKeyToken=b77a5c561934e089
    attributes: []
  m_Direction: 0
  m_LinkedSlots: []
--- !u!114 &114275381135958090
MonoBehaviour:
  m_ObjectHideFlags: 1
  m_PrefabParentObject: {fileID: 0}
  m_PrefabInternal: {fileID: 0}
  m_GameObject: {fileID: 0}
  m_Enabled: 1
  m_EditorHideFlags: 0
  m_Script: {fileID: 11500000, guid: f780aa281814f9842a7c076d436932e7, type: 3}
  m_Name: VFXSlotFloat
  m_EditorClassIdentifier: 
  m_Parent: {fileID: 114533422069150978}
  m_Children: []
  m_UIPosition: {x: 0, y: 0}
  m_UICollapsed: 1
  m_UISuperCollapsed: 0
  m_MasterSlot: {fileID: 114533422069150978}
  m_MasterData:
    m_Owner: {fileID: 0}
    m_Value:
      m_Type:
        m_SerializableType: 
      m_SerializableObject: 
  m_Property:
    name: y
    m_serializedType:
      m_SerializableType: System.Single, mscorlib, Version=2.0.0.0, Culture=neutral,
        PublicKeyToken=b77a5c561934e089
    attributes: []
  m_Direction: 0
  m_LinkedSlots:
  - {fileID: 114232350075574886}
--- !u!114 &114282908034854510
MonoBehaviour:
  m_ObjectHideFlags: 1
  m_PrefabParentObject: {fileID: 0}
  m_PrefabInternal: {fileID: 0}
  m_GameObject: {fileID: 0}
  m_Enabled: 1
  m_EditorHideFlags: 0
  m_Script: {fileID: 11500000, guid: f780aa281814f9842a7c076d436932e7, type: 3}
  m_Name: VFXSlotFloat
  m_EditorClassIdentifier: 
  m_Parent: {fileID: 114533422069150978}
  m_Children: []
  m_UIPosition: {x: 0, y: 0}
  m_UICollapsed: 1
  m_UISuperCollapsed: 0
  m_MasterSlot: {fileID: 114533422069150978}
  m_MasterData:
    m_Owner: {fileID: 0}
    m_Value:
      m_Type:
        m_SerializableType: 
      m_SerializableObject: 
  m_Property:
    name: z
    m_serializedType:
      m_SerializableType: System.Single, mscorlib, Version=2.0.0.0, Culture=neutral,
        PublicKeyToken=b77a5c561934e089
    attributes: []
  m_Direction: 0
  m_LinkedSlots:
  - {fileID: 114910479567792092}
--- !u!114 &114307222392100620
MonoBehaviour:
  m_ObjectHideFlags: 1
  m_PrefabParentObject: {fileID: 0}
  m_PrefabInternal: {fileID: 0}
  m_GameObject: {fileID: 0}
  m_Enabled: 1
  m_EditorHideFlags: 0
  m_Script: {fileID: 11500000, guid: 87c154e0feeee864da39ba7591cf27e7, type: 3}
  m_Name: VFXSlotFloatN
  m_EditorClassIdentifier: 
  m_Parent: {fileID: 0}
  m_Children: []
  m_UIPosition: {x: 0, y: 0}
  m_UICollapsed: 1
  m_UISuperCollapsed: 0
  m_MasterSlot: {fileID: 114307222392100620}
  m_MasterData:
    m_Owner: {fileID: 114565165862662316}
    m_Value:
      m_Type:
        m_SerializableType: UnityEditor.VFX.FloatN, Assembly-CSharp-Editor-testable,
          Version=0.0.0.0, Culture=neutral, PublicKeyToken=null
      m_SerializableObject: '{"m_Components":[0.0]}'
  m_Property:
    name: a
    m_serializedType:
      m_SerializableType: UnityEditor.VFX.FloatN, Assembly-CSharp-Editor-testable,
        Version=0.0.0.0, Culture=neutral, PublicKeyToken=null
    attributes: []
  m_Direction: 0
  m_LinkedSlots:
  - {fileID: 114018028240344642}
--- !u!114 &114369981607264240
MonoBehaviour:
  m_ObjectHideFlags: 1
  m_PrefabParentObject: {fileID: 0}
  m_PrefabInternal: {fileID: 0}
  m_GameObject: {fileID: 0}
  m_Enabled: 1
  m_EditorHideFlags: 0
  m_Script: {fileID: 11500000, guid: 70a331b1d86cc8d4aa106ccbe0da5852, type: 3}
  m_Name: VFXSlotTexture2D
  m_EditorClassIdentifier: 
  m_Parent: {fileID: 0}
  m_Children: []
  m_UIPosition: {x: 0, y: 0}
  m_UICollapsed: 1
  m_UISuperCollapsed: 0
  m_MasterSlot: {fileID: 114369981607264240}
  m_MasterData:
    m_Owner: {fileID: 114051895635770072}
    m_Value:
      m_Type:
        m_SerializableType: UnityEngine.Texture2D, UnityEngine.CoreModule, Version=0.0.0.0,
          Culture=neutral, PublicKeyToken=null
      m_SerializableObject: '{"obj":{"fileID":2800000,"guid":"04a1a4f71875d89468defb5128b274bd","type":3}}'
  m_Property:
    name: mainTexture
    m_serializedType:
      m_SerializableType: UnityEngine.Texture2D, UnityEngine.CoreModule, Version=0.0.0.0,
        Culture=neutral, PublicKeyToken=null
    attributes: []
  m_Direction: 0
  m_LinkedSlots: []
--- !u!114 &114394195407938762
MonoBehaviour:
  m_ObjectHideFlags: 1
  m_PrefabParentObject: {fileID: 0}
  m_PrefabInternal: {fileID: 0}
  m_GameObject: {fileID: 0}
  m_Enabled: 1
  m_EditorHideFlags: 0
  m_Script: {fileID: 11500000, guid: a971fa2e110a0ac42ac1d8dae408704b, type: 3}
  m_Name: SetAttribute
  m_EditorClassIdentifier: 
  m_Parent: {fileID: 114802777676336084}
  m_Children: []
  m_UIPosition: {x: 0, y: 0}
  m_UICollapsed: 0
  m_UISuperCollapsed: 0
  m_InputSlots:
  - {fileID: 114627673100607158}
  m_OutputSlots: []
  m_Disabled: 0
  attribute: position
  Composition: 0
  Random: 0
--- !u!114 &114415624648092608
MonoBehaviour:
  m_ObjectHideFlags: 1
  m_PrefabParentObject: {fileID: 0}
  m_PrefabInternal: {fileID: 0}
  m_GameObject: {fileID: 0}
  m_Enabled: 1
  m_EditorHideFlags: 0
  m_Script: {fileID: 11500000, guid: f780aa281814f9842a7c076d436932e7, type: 3}
  m_Name: VFXSlotFloat
  m_EditorClassIdentifier: 
  m_Parent: {fileID: 0}
  m_Children: []
  m_UIPosition: {x: 0, y: 0}
  m_UICollapsed: 1
  m_UISuperCollapsed: 0
  m_MasterSlot: {fileID: 114415624648092608}
  m_MasterData:
    m_Owner: {fileID: 114849367105866056}
    m_Value:
      m_Type:
        m_SerializableType: System.Single, mscorlib, Version=2.0.0.0, Culture=neutral,
          PublicKeyToken=b77a5c561934e089
      m_SerializableObject: 0
  m_Property:
    name: s
    m_serializedType:
      m_SerializableType: System.Single, mscorlib, Version=2.0.0.0, Culture=neutral,
        PublicKeyToken=b77a5c561934e089
    attributes: []
  m_Direction: 1
  m_LinkedSlots:
  - {fileID: 114539365057475438}
--- !u!114 &114435760714304018
MonoBehaviour:
  m_ObjectHideFlags: 1
  m_PrefabParentObject: {fileID: 0}
  m_PrefabInternal: {fileID: 0}
  m_GameObject: {fileID: 0}
  m_Enabled: 1
  m_EditorHideFlags: 0
  m_Script: {fileID: 11500000, guid: f780aa281814f9842a7c076d436932e7, type: 3}
  m_Name: VFXSlotFloat
  m_EditorClassIdentifier: 
  m_Parent: {fileID: 0}
  m_Children: []
  m_UIPosition: {x: 0, y: 0}
  m_UICollapsed: 1
  m_UISuperCollapsed: 0
  m_MasterSlot: {fileID: 114435760714304018}
  m_MasterData:
    m_Owner: {fileID: 114635849487381044}
    m_Value:
      m_Type:
        m_SerializableType: System.Single, mscorlib, Version=2.0.0.0, Culture=neutral,
          PublicKeyToken=b77a5c561934e089
      m_SerializableObject: 2.5
  m_Property:
    name: Lifetime
    m_serializedType:
      m_SerializableType: System.Single, mscorlib, Version=2.0.0.0, Culture=neutral,
        PublicKeyToken=b77a5c561934e089
    attributes: []
  m_Direction: 0
  m_LinkedSlots: []
--- !u!114 &114442799293879530
MonoBehaviour:
  m_ObjectHideFlags: 1
  m_PrefabParentObject: {fileID: 0}
  m_PrefabInternal: {fileID: 0}
  m_GameObject: {fileID: 0}
  m_Enabled: 1
  m_EditorHideFlags: 0
  m_Script: {fileID: 11500000, guid: 70a331b1d86cc8d4aa106ccbe0da5852, type: 3}
  m_Name: VFXSlotTexture2D
  m_EditorClassIdentifier: 
  m_Parent: {fileID: 0}
  m_Children: []
  m_UIPosition: {x: 0, y: 0}
  m_UICollapsed: 1
  m_UISuperCollapsed: 0
  m_MasterSlot: {fileID: 114442799293879530}
  m_MasterData:
    m_Owner: {fileID: 114033350763109576}
    m_Value:
      m_Type:
        m_SerializableType: UnityEngine.Texture2D, UnityEngine.CoreModule, Version=0.0.0.0,
          Culture=neutral, PublicKeyToken=null
      m_SerializableObject: 
  m_Property:
    name: mainTexture
    m_serializedType:
      m_SerializableType: UnityEngine.Texture2D, UnityEngine.CoreModule, Version=0.0.0.0,
        Culture=neutral, PublicKeyToken=null
    attributes: []
  m_Direction: 0
  m_LinkedSlots: []
--- !u!114 &114451633655071554
MonoBehaviour:
  m_ObjectHideFlags: 1
  m_PrefabParentObject: {fileID: 0}
  m_PrefabInternal: {fileID: 0}
  m_GameObject: {fileID: 0}
  m_Enabled: 1
  m_EditorHideFlags: 0
  m_Script: {fileID: 11500000, guid: f780aa281814f9842a7c076d436932e7, type: 3}
  m_Name: VFXSlotFloat
  m_EditorClassIdentifier: 
  m_Parent: {fileID: 114963480816582350}
  m_Children: []
  m_UIPosition: {x: 0, y: 0}
  m_UICollapsed: 1
  m_UISuperCollapsed: 0
  m_MasterSlot: {fileID: 114963480816582350}
  m_MasterData:
    m_Owner: {fileID: 0}
    m_Value:
      m_Type:
        m_SerializableType: 
      m_SerializableObject: 
  m_Property:
    name: y
    m_serializedType:
      m_SerializableType: System.Single, mscorlib, Version=2.0.0.0, Culture=neutral,
        PublicKeyToken=b77a5c561934e089
    attributes: []
  m_Direction: 0
  m_LinkedSlots:
  - {fileID: 114232350075574886}
--- !u!114 &114455552794946616
MonoBehaviour:
  m_ObjectHideFlags: 1
  m_PrefabParentObject: {fileID: 0}
  m_PrefabInternal: {fileID: 0}
  m_GameObject: {fileID: 0}
  m_Enabled: 1
  m_EditorHideFlags: 0
  m_Script: {fileID: 11500000, guid: f780aa281814f9842a7c076d436932e7, type: 3}
  m_Name: VFXSlotFloat
  m_EditorClassIdentifier: 
  m_Parent: {fileID: 114627673100607158}
  m_Children: []
  m_UIPosition: {x: 0, y: 0}
  m_UICollapsed: 1
  m_UISuperCollapsed: 0
  m_MasterSlot: {fileID: 114627673100607158}
  m_MasterData:
    m_Owner: {fileID: 0}
    m_Value:
      m_Type:
        m_SerializableType: 
      m_SerializableObject: 
  m_Property:
    name: x
    m_serializedType:
      m_SerializableType: System.Single, mscorlib, Version=2.0.0.0, Culture=neutral,
        PublicKeyToken=b77a5c561934e089
    attributes: []
  m_Direction: 0
  m_LinkedSlots:
  - {fileID: 114742570842449686}
--- !u!114 &114456797720522106
MonoBehaviour:
  m_ObjectHideFlags: 1
  m_PrefabParentObject: {fileID: 0}
  m_PrefabInternal: {fileID: 0}
  m_GameObject: {fileID: 0}
  m_Enabled: 1
  m_EditorHideFlags: 0
  m_Script: {fileID: 11500000, guid: f780aa281814f9842a7c076d436932e7, type: 3}
  m_Name: VFXSlotFloat
  m_EditorClassIdentifier: 
  m_Parent: {fileID: 114594741014280698}
  m_Children: []
  m_UIPosition: {x: 0, y: 0}
  m_UICollapsed: 1
  m_UISuperCollapsed: 0
  m_MasterSlot: {fileID: 114594741014280698}
  m_MasterData:
    m_Owner: {fileID: 0}
    m_Value:
      m_Type:
        m_SerializableType: 
      m_SerializableObject: 
  m_Property:
    name: y
    m_serializedType:
      m_SerializableType: System.Single, mscorlib, Version=2.0.0.0, Culture=neutral,
        PublicKeyToken=b77a5c561934e089
    attributes: []
  m_Direction: 0
  m_LinkedSlots: []
--- !u!114 &114475511217768470
MonoBehaviour:
  m_ObjectHideFlags: 1
  m_PrefabParentObject: {fileID: 0}
  m_PrefabInternal: {fileID: 0}
  m_GameObject: {fileID: 0}
  m_Enabled: 1
  m_EditorHideFlags: 0
  m_Script: {fileID: 11500000, guid: 87c154e0feeee864da39ba7591cf27e7, type: 3}
  m_Name: VFXSlotFloatN
  m_EditorClassIdentifier: 
  m_Parent: {fileID: 0}
  m_Children: []
  m_UIPosition: {x: 0, y: 0}
  m_UICollapsed: 1
  m_UISuperCollapsed: 0
  m_MasterSlot: {fileID: 114475511217768470}
  m_MasterData:
    m_Owner: {fileID: 114960823469034090}
    m_Value:
      m_Type:
        m_SerializableType: UnityEditor.VFX.FloatN, Assembly-CSharp-Editor-testable,
          Version=0.0.0.0, Culture=neutral, PublicKeyToken=null
      m_SerializableObject: '{"m_Components":[1.0]}'
  m_Property:
    name: c
    m_serializedType:
      m_SerializableType: UnityEditor.VFX.FloatN, Assembly-CSharp-Editor-testable,
        Version=0.0.0.0, Culture=neutral, PublicKeyToken=null
    attributes: []
  m_Direction: 0
  m_LinkedSlots: []
--- !u!114 &114515381558615152
MonoBehaviour:
  m_ObjectHideFlags: 1
  m_PrefabParentObject: {fileID: 0}
  m_PrefabInternal: {fileID: 0}
  m_GameObject: {fileID: 0}
  m_Enabled: 1
  m_EditorHideFlags: 0
  m_Script: {fileID: 11500000, guid: 6a4fafe57d357aa45a701ba22aa6a49e, type: 3}
  m_Name: VFXOperatorAdd
  m_EditorClassIdentifier: 
  m_Parent: {fileID: 114997603949784974}
  m_Children: []
  m_UIPosition: {x: -943.7126, y: 995.425}
  m_UICollapsed: 0
  m_UISuperCollapsed: 0
  m_InputSlots:
  - {fileID: 114776369596596780}
  - {fileID: 114965523754187854}
  m_OutputSlots:
  - {fileID: 114117628480869160}
--- !u!114 &114533422069150978
MonoBehaviour:
  m_ObjectHideFlags: 1
  m_PrefabParentObject: {fileID: 0}
  m_PrefabInternal: {fileID: 0}
  m_GameObject: {fileID: 0}
  m_Enabled: 1
  m_EditorHideFlags: 0
  m_Script: {fileID: 11500000, guid: ac39bd03fca81b849929b9c966f1836a, type: 3}
  m_Name: VFXSlotFloat3
  m_EditorClassIdentifier: 
  m_Parent: {fileID: 0}
  m_Children:
  - {fileID: 114000423595710692}
  - {fileID: 114275381135958090}
  - {fileID: 114282908034854510}
  m_UIPosition: {x: 0, y: 0}
  m_UICollapsed: 0
  m_UISuperCollapsed: 0
  m_MasterSlot: {fileID: 114533422069150978}
  m_MasterData:
    m_Owner: {fileID: 114005979040560778}
    m_Value:
      m_Type:
        m_SerializableType: UnityEngine.Vector3, UnityEngine.CoreModule, Version=0.0.0.0,
          Culture=neutral, PublicKeyToken=null
      m_SerializableObject: '{"x":0.0,"y":0.0,"z":0.0}'
  m_Property:
    name: Position
    m_serializedType:
      m_SerializableType: UnityEngine.Vector3, UnityEngine.CoreModule, Version=0.0.0.0,
        Culture=neutral, PublicKeyToken=null
    attributes: []
  m_Direction: 0
  m_LinkedSlots: []
--- !u!114 &114536471820266184
MonoBehaviour:
  m_ObjectHideFlags: 1
  m_PrefabParentObject: {fileID: 0}
  m_PrefabInternal: {fileID: 0}
  m_GameObject: {fileID: 0}
  m_Enabled: 1
  m_EditorHideFlags: 0
  m_Script: {fileID: 11500000, guid: 2dc095764ededfa4bb32fa602511ea4b, type: 3}
  m_Name: VFXBasicUpdate
  m_EditorClassIdentifier: 
  m_Parent: {fileID: 114997603949784974}
  m_Children:
  - {fileID: 114967865259419442}
  m_UIPosition: {x: -180.28918, y: -46.740498}
  m_UICollapsed: 0
  m_UISuperCollapsed: 0
  m_InputSlots: []
  m_OutputSlots: []
  m_Data: {fileID: 114069458236294264}
  m_InputFlowSlot:
  - link:
    - context: {fileID: 114988927067353768}
      slotIndex: 0
  m_OutputFlowSlot:
  - link:
    - context: {fileID: 114051895635770072}
      slotIndex: 0
    - context: {fileID: 114033350763109576}
      slotIndex: 0
    - context: {fileID: 114802777676336084}
      slotIndex: 0
    - context: {fileID: 114935258494753348}
      slotIndex: 0
  integration: 0
--- !u!114 &114537866366631664
MonoBehaviour:
  m_ObjectHideFlags: 1
  m_PrefabParentObject: {fileID: 0}
  m_PrefabInternal: {fileID: 0}
  m_GameObject: {fileID: 0}
  m_Enabled: 1
  m_EditorHideFlags: 0
  m_Script: {fileID: 11500000, guid: f780aa281814f9842a7c076d436932e7, type: 3}
  m_Name: VFXSlotFloat
  m_EditorClassIdentifier: 
  m_Parent: {fileID: 0}
  m_Children: []
  m_UIPosition: {x: 0, y: 0}
  m_UICollapsed: 1
  m_UISuperCollapsed: 0
  m_MasterSlot: {fileID: 114537866366631664}
  m_MasterData:
    m_Owner: {fileID: 114565165862662316}
    m_Value:
      m_Type:
        m_SerializableType: System.Single, mscorlib, Version=2.0.0.0, Culture=neutral,
          PublicKeyToken=b77a5c561934e089
      m_SerializableObject: 
  m_Property:
    name: o
    m_serializedType:
      m_SerializableType: System.Single, mscorlib, Version=2.0.0.0, Culture=neutral,
        PublicKeyToken=b77a5c561934e089
    attributes: []
  m_Direction: 1
  m_LinkedSlots:
  - {fileID: 114000423595710692}
--- !u!114 &114539365057475438
MonoBehaviour:
  m_ObjectHideFlags: 1
  m_PrefabParentObject: {fileID: 0}
  m_PrefabInternal: {fileID: 0}
  m_GameObject: {fileID: 0}
  m_Enabled: 1
  m_EditorHideFlags: 0
  m_Script: {fileID: 11500000, guid: f780aa281814f9842a7c076d436932e7, type: 3}
  m_Name: VFXSlotFloat
  m_EditorClassIdentifier: 
  m_Parent: {fileID: 0}
  m_Children: []
  m_UIPosition: {x: 0, y: 0}
  m_UICollapsed: 1
  m_UISuperCollapsed: 0
  m_MasterSlot: {fileID: 114539365057475438}
  m_MasterData:
    m_Owner: {fileID: 114967865259419442}
    m_Value:
      m_Type:
        m_SerializableType: System.Single, mscorlib, Version=2.0.0.0, Culture=neutral,
          PublicKeyToken=b77a5c561934e089
      m_SerializableObject: 0.1
  m_Property:
    name: SizeX
    m_serializedType:
      m_SerializableType: System.Single, mscorlib, Version=2.0.0.0, Culture=neutral,
        PublicKeyToken=b77a5c561934e089
    attributes: []
  m_Direction: 0
  m_LinkedSlots:
  - {fileID: 114415624648092608}
--- !u!114 &114553912063383562
MonoBehaviour:
  m_ObjectHideFlags: 1
  m_PrefabParentObject: {fileID: 0}
  m_PrefabInternal: {fileID: 0}
  m_GameObject: {fileID: 0}
  m_Enabled: 1
  m_EditorHideFlags: 0
  m_Script: {fileID: 11500000, guid: a971fa2e110a0ac42ac1d8dae408704b, type: 3}
  m_Name: SetAttribute
  m_EditorClassIdentifier: 
  m_Parent: {fileID: 114033350763109576}
  m_Children: []
  m_UIPosition: {x: 0, y: 0}
  m_UICollapsed: 0
  m_UISuperCollapsed: 0
  m_InputSlots:
  - {fileID: 114018812500985080}
  m_OutputSlots: []
  m_Disabled: 0
  attribute: color
  Composition: 0
  Random: 0
--- !u!114 &114565165862662316
MonoBehaviour:
  m_ObjectHideFlags: 1
  m_PrefabParentObject: {fileID: 0}
  m_PrefabInternal: {fileID: 0}
  m_GameObject: {fileID: 0}
  m_Enabled: 1
  m_EditorHideFlags: 0
  m_Script: {fileID: 11500000, guid: 267c0441e246e28419cd6b3d1af95301, type: 3}
  m_Name: VFXOperatorSubtract
  m_EditorClassIdentifier: 
  m_Parent: {fileID: 114997603949784974}
  m_Children: []
  m_UIPosition: {x: -987.2256, y: 767.1217}
  m_UICollapsed: 0
  m_UISuperCollapsed: 0
  m_InputSlots:
  - {fileID: 114307222392100620}
  - {fileID: 114902540711654398}
  m_OutputSlots:
  - {fileID: 114537866366631664}
--- !u!114 &114594741014280698
MonoBehaviour:
  m_ObjectHideFlags: 1
  m_PrefabParentObject: {fileID: 0}
  m_PrefabInternal: {fileID: 0}
  m_GameObject: {fileID: 0}
  m_Enabled: 1
  m_EditorHideFlags: 0
  m_Script: {fileID: 11500000, guid: ac39bd03fca81b849929b9c966f1836a, type: 3}
  m_Name: VFXSlotFloat3
  m_EditorClassIdentifier: 
  m_Parent: {fileID: 0}
  m_Children:
  - {fileID: 114033604711334270}
  - {fileID: 114456797720522106}
  - {fileID: 114967832688050106}
  m_UIPosition: {x: 0, y: 0}
  m_UICollapsed: 1
  m_UISuperCollapsed: 0
  m_MasterSlot: {fileID: 114594741014280698}
  m_MasterData:
    m_Owner: {fileID: 114225129308190612}
    m_Value:
      m_Type:
        m_SerializableType: UnityEngine.Vector3, UnityEngine.CoreModule, Version=0.0.0.0,
          Culture=neutral, PublicKeyToken=null
      m_SerializableObject: '{"x":0.0,"y":0.20000000298023225,"z":0.0}'
  m_Property:
    name: Velocity
    m_serializedType:
      m_SerializableType: UnityEngine.Vector3, UnityEngine.CoreModule, Version=0.0.0.0,
        Culture=neutral, PublicKeyToken=null
    attributes: []
  m_Direction: 0
  m_LinkedSlots: []
--- !u!114 &114595727886746186
MonoBehaviour:
  m_ObjectHideFlags: 1
  m_PrefabParentObject: {fileID: 0}
  m_PrefabInternal: {fileID: 0}
  m_GameObject: {fileID: 0}
  m_Enabled: 1
  m_EditorHideFlags: 0
  m_Script: {fileID: 11500000, guid: f780aa281814f9842a7c076d436932e7, type: 3}
  m_Name: VFXSlotFloat
  m_EditorClassIdentifier: 
  m_Parent: {fileID: 114831130251144830}
  m_Children: []
  m_UIPosition: {x: 0, y: 0}
  m_UICollapsed: 1
  m_UISuperCollapsed: 0
  m_MasterSlot: {fileID: 114265085260653516}
  m_MasterData:
    m_Owner: {fileID: 0}
    m_Value:
      m_Type:
        m_SerializableType: 
      m_SerializableObject: 
  m_Property:
    name: y
    m_serializedType:
      m_SerializableType: System.Single, mscorlib, Version=2.0.0.0, Culture=neutral,
        PublicKeyToken=b77a5c561934e089
    attributes: []
  m_Direction: 0
  m_LinkedSlots: []
--- !u!114 &114605102051513938
MonoBehaviour:
  m_ObjectHideFlags: 1
  m_PrefabParentObject: {fileID: 0}
  m_PrefabInternal: {fileID: 0}
  m_GameObject: {fileID: 0}
  m_Enabled: 1
  m_EditorHideFlags: 0
  m_Script: {fileID: 11500000, guid: f05c6884b705ce14d82ae720f0ec209f, type: 3}
  m_Name: VFXSpawnerConstantRate
  m_EditorClassIdentifier: 
  m_Parent: {fileID: 114095934640662620}
  m_Children: []
  m_UIPosition: {x: 0, y: 0}
  m_UICollapsed: 0
  m_UISuperCollapsed: 0
  m_InputSlots:
  - {fileID: 114916735320658868}
  m_OutputSlots: []
  m_Disabled: 0
--- !u!114 &114618523269380432
MonoBehaviour:
  m_ObjectHideFlags: 1
  m_PrefabParentObject: {fileID: 0}
  m_PrefabInternal: {fileID: 0}
  m_GameObject: {fileID: 0}
  m_Enabled: 1
  m_EditorHideFlags: 0
  m_Script: {fileID: 11500000, guid: 70a331b1d86cc8d4aa106ccbe0da5852, type: 3}
  m_Name: VFXSlotTexture2D
  m_EditorClassIdentifier: 
  m_Parent: {fileID: 0}
  m_Children: []
  m_UIPosition: {x: 0, y: 0}
  m_UICollapsed: 1
  m_UISuperCollapsed: 0
  m_MasterSlot: {fileID: 114618523269380432}
  m_MasterData:
    m_Owner: {fileID: 114935258494753348}
    m_Value:
      m_Type:
        m_SerializableType: UnityEngine.Texture2D, UnityEngine.CoreModule, Version=0.0.0.0,
          Culture=neutral, PublicKeyToken=null
      m_SerializableObject: '{"obj":{"fileID":2800000,"guid":"d2038625ec9188f4985a51186be54f66","type":3}}'
  m_Property:
    name: mainTexture
    m_serializedType:
      m_SerializableType: UnityEngine.Texture2D, UnityEngine.CoreModule, Version=0.0.0.0,
        Culture=neutral, PublicKeyToken=null
    attributes: []
  m_Direction: 0
  m_LinkedSlots: []
--- !u!114 &114627673100607158
MonoBehaviour:
  m_ObjectHideFlags: 1
  m_PrefabParentObject: {fileID: 0}
  m_PrefabInternal: {fileID: 0}
  m_GameObject: {fileID: 0}
  m_Enabled: 1
  m_EditorHideFlags: 0
  m_Script: {fileID: 11500000, guid: ac39bd03fca81b849929b9c966f1836a, type: 3}
  m_Name: VFXSlotFloat3
  m_EditorClassIdentifier: 
  m_Parent: {fileID: 0}
  m_Children:
  - {fileID: 114455552794946616}
  - {fileID: 114845221087730266}
  - {fileID: 114976736934827864}
  m_UIPosition: {x: 0, y: 0}
  m_UICollapsed: 0
  m_UISuperCollapsed: 0
  m_MasterSlot: {fileID: 114627673100607158}
  m_MasterData:
    m_Owner: {fileID: 114394195407938762}
    m_Value:
      m_Type:
        m_SerializableType: UnityEngine.Vector3, UnityEngine.CoreModule, Version=0.0.0.0,
          Culture=neutral, PublicKeyToken=null
      m_SerializableObject: '{"x":0.0,"y":0.0,"z":0.0}'
  m_Property:
    name: Position
    m_serializedType:
      m_SerializableType: UnityEngine.Vector3, UnityEngine.CoreModule, Version=0.0.0.0,
        Culture=neutral, PublicKeyToken=null
    attributes: []
  m_Direction: 0
  m_LinkedSlots: []
--- !u!114 &114635849487381044
MonoBehaviour:
  m_ObjectHideFlags: 1
  m_PrefabParentObject: {fileID: 0}
  m_PrefabInternal: {fileID: 0}
  m_GameObject: {fileID: 0}
  m_Enabled: 1
  m_EditorHideFlags: 0
  m_Script: {fileID: 11500000, guid: a971fa2e110a0ac42ac1d8dae408704b, type: 3}
  m_Name: SetAttribute
  m_EditorClassIdentifier: 
  m_Parent: {fileID: 114988927067353768}
  m_Children: []
  m_UIPosition: {x: 0, y: 0}
  m_UICollapsed: 0
  m_UISuperCollapsed: 0
  m_InputSlots:
  - {fileID: 114435760714304018}
  m_OutputSlots: []
  m_Disabled: 0
  attribute: lifetime
  Composition: 0
  Random: 0
--- !u!114 &114645467107313494
MonoBehaviour:
  m_ObjectHideFlags: 1
  m_PrefabParentObject: {fileID: 0}
  m_PrefabInternal: {fileID: 0}
  m_GameObject: {fileID: 0}
  m_Enabled: 1
  m_EditorHideFlags: 0
  m_Script: {fileID: 11500000, guid: 87c154e0feeee864da39ba7591cf27e7, type: 3}
  m_Name: VFXSlotFloatN
  m_EditorClassIdentifier: 
  m_Parent: {fileID: 0}
  m_Children: []
  m_UIPosition: {x: 0, y: 0}
  m_UICollapsed: 1
  m_UISuperCollapsed: 0
  m_MasterSlot: {fileID: 114645467107313494}
  m_MasterData:
    m_Owner: {fileID: 114960823469034090}
    m_Value:
      m_Type:
        m_SerializableType: UnityEditor.VFX.FloatN, Assembly-CSharp-Editor-testable,
          Version=0.0.0.0, Culture=neutral, PublicKeyToken=null
      m_SerializableObject: '{"m_Components":[1.0]}'
  m_Property:
    name: b
    m_serializedType:
      m_SerializableType: UnityEditor.VFX.FloatN, Assembly-CSharp-Editor-testable,
        Version=0.0.0.0, Culture=neutral, PublicKeyToken=null
    attributes: []
  m_Direction: 0
  m_LinkedSlots:
  - {fileID: 114967409332612548}
--- !u!114 &114651233891768990
MonoBehaviour:
  m_ObjectHideFlags: 1
  m_PrefabParentObject: {fileID: 0}
  m_PrefabInternal: {fileID: 0}
  m_GameObject: {fileID: 0}
  m_Enabled: 1
  m_EditorHideFlags: 0
  m_Script: {fileID: 11500000, guid: 87c154e0feeee864da39ba7591cf27e7, type: 3}
  m_Name: VFXSlotFloatN
  m_EditorClassIdentifier: 
  m_Parent: {fileID: 0}
  m_Children: []
  m_UIPosition: {x: 0, y: 0}
  m_UICollapsed: 1
  m_UISuperCollapsed: 0
  m_MasterSlot: {fileID: 114651233891768990}
  m_MasterData:
    m_Owner: {fileID: 114871192383283520}
    m_Value:
      m_Type:
        m_SerializableType: UnityEditor.VFX.FloatN, Assembly-CSharp-Editor-testable,
          Version=0.0.0.0, Culture=neutral, PublicKeyToken=null
      m_SerializableObject: '{"m_Components":[0.0]}'
  m_Property:
    name: a
    m_serializedType:
      m_SerializableType: UnityEditor.VFX.FloatN, Assembly-CSharp-Editor-testable,
        Version=0.0.0.0, Culture=neutral, PublicKeyToken=null
    attributes: []
  m_Direction: 0
  m_LinkedSlots:
  - {fileID: 114018028240344642}
--- !u!114 &114654946085396038
MonoBehaviour:
  m_ObjectHideFlags: 1
  m_PrefabParentObject: {fileID: 0}
  m_PrefabInternal: {fileID: 0}
  m_GameObject: {fileID: 0}
  m_Enabled: 1
  m_EditorHideFlags: 0
  m_Script: {fileID: 11500000, guid: ac39bd03fca81b849929b9c966f1836a, type: 3}
  m_Name: VFXSlotFloat3
  m_EditorClassIdentifier: 
  m_Parent: {fileID: 114265085260653516}
  m_Children:
  - {fileID: 114274494071919294}
  - {fileID: 114900620605141148}
  - {fileID: 114089173068204810}
  m_UIPosition: {x: 0, y: 0}
  m_UICollapsed: 0
  m_UISuperCollapsed: 0
  m_MasterSlot: {fileID: 114265085260653516}
  m_MasterData:
    m_Owner: {fileID: 0}
    m_Value:
      m_Type:
        m_SerializableType: 
      m_SerializableObject: 
  m_Property:
    name: center
    m_serializedType:
      m_SerializableType: UnityEngine.Vector3, UnityEngine.CoreModule, Version=0.0.0.0,
        Culture=neutral, PublicKeyToken=null
    attributes:
    - m_Type: 3
      m_Min: -Infinity
      m_Max: Infinity
      m_Tooltip: The centre of the box.
  m_Direction: 0
  m_LinkedSlots: []
--- !u!114 &114719841985991520
MonoBehaviour:
  m_ObjectHideFlags: 1
  m_PrefabParentObject: {fileID: 0}
  m_PrefabInternal: {fileID: 0}
  m_GameObject: {fileID: 0}
  m_Enabled: 1
  m_EditorHideFlags: 0
  m_Script: {fileID: 11500000, guid: b47b8679b468b7347a00cdd50589bc9f, type: 3}
  m_Name: VFXSlotMesh
  m_EditorClassIdentifier: 
  m_Parent: {fileID: 0}
  m_Children: []
  m_UIPosition: {x: 0, y: 0}
  m_UICollapsed: 1
  m_UISuperCollapsed: 0
  m_MasterSlot: {fileID: 114719841985991520}
  m_MasterData:
    m_Owner: {fileID: 114935258494753348}
    m_Value:
      m_Type:
        m_SerializableType: UnityEngine.Mesh, UnityEngine.CoreModule, Version=0.0.0.0,
          Culture=neutral, PublicKeyToken=null
      m_SerializableObject: '{"obj":{"fileID":10202,"guid":"0000000000000000e000000000000000","type":0}}'
  m_Property:
    name: mesh
    m_serializedType:
      m_SerializableType: UnityEngine.Mesh, UnityEngine.CoreModule, Version=0.0.0.0,
        Culture=neutral, PublicKeyToken=null
    attributes: []
  m_Direction: 0
  m_LinkedSlots: []
--- !u!114 &114742570842449686
MonoBehaviour:
  m_ObjectHideFlags: 1
  m_PrefabParentObject: {fileID: 0}
  m_PrefabInternal: {fileID: 0}
  m_GameObject: {fileID: 0}
  m_Enabled: 1
  m_EditorHideFlags: 0
  m_Script: {fileID: 11500000, guid: f780aa281814f9842a7c076d436932e7, type: 3}
  m_Name: VFXSlotFloat
  m_EditorClassIdentifier: 
  m_Parent: {fileID: 0}
  m_Children: []
  m_UIPosition: {x: 0, y: 0}
  m_UICollapsed: 1
  m_UISuperCollapsed: 0
  m_MasterSlot: {fileID: 114742570842449686}
  m_MasterData:
    m_Owner: {fileID: 114871192383283520}
    m_Value:
      m_Type:
        m_SerializableType: System.Single, mscorlib, Version=2.0.0.0, Culture=neutral,
          PublicKeyToken=b77a5c561934e089
      m_SerializableObject: 
  m_Property:
    name: o
    m_serializedType:
      m_SerializableType: System.Single, mscorlib, Version=2.0.0.0, Culture=neutral,
        PublicKeyToken=b77a5c561934e089
    attributes: []
  m_Direction: 1
  m_LinkedSlots:
  - {fileID: 114455552794946616}
--- !u!114 &114764358887695884
MonoBehaviour:
  m_ObjectHideFlags: 1
  m_PrefabParentObject: {fileID: 0}
  m_PrefabInternal: {fileID: 0}
  m_GameObject: {fileID: 0}
  m_Enabled: 1
  m_EditorHideFlags: 0
  m_Script: {fileID: 11500000, guid: f780aa281814f9842a7c076d436932e7, type: 3}
  m_Name: VFXSlotFloat
  m_EditorClassIdentifier: 
  m_Parent: {fileID: 114018812500985080}
  m_Children: []
  m_UIPosition: {x: 0, y: 0}
  m_UICollapsed: 1
  m_UISuperCollapsed: 0
  m_MasterSlot: {fileID: 114018812500985080}
  m_MasterData:
    m_Owner: {fileID: 0}
    m_Value:
      m_Type:
        m_SerializableType: 
      m_SerializableObject: 
  m_Property:
    name: y
    m_serializedType:
      m_SerializableType: System.Single, mscorlib, Version=2.0.0.0, Culture=neutral,
        PublicKeyToken=b77a5c561934e089
    attributes: []
  m_Direction: 0
  m_LinkedSlots: []
--- !u!114 &114776369596596780
MonoBehaviour:
  m_ObjectHideFlags: 1
  m_PrefabParentObject: {fileID: 0}
  m_PrefabInternal: {fileID: 0}
  m_GameObject: {fileID: 0}
  m_Enabled: 1
  m_EditorHideFlags: 0
  m_Script: {fileID: 11500000, guid: 87c154e0feeee864da39ba7591cf27e7, type: 3}
  m_Name: VFXSlotFloatN
  m_EditorClassIdentifier: 
  m_Parent: {fileID: 0}
  m_Children: []
  m_UIPosition: {x: 0, y: 0}
  m_UICollapsed: 1
  m_UISuperCollapsed: 0
  m_MasterSlot: {fileID: 114776369596596780}
  m_MasterData:
    m_Owner: {fileID: 114515381558615152}
    m_Value:
      m_Type:
        m_SerializableType: UnityEditor.VFX.FloatN, Assembly-CSharp-Editor-testable,
          Version=0.0.0.0, Culture=neutral, PublicKeyToken=null
      m_SerializableObject: '{"m_Components":[0.0]}'
  m_Property:
    name: a
    m_serializedType:
      m_SerializableType: UnityEditor.VFX.FloatN, Assembly-CSharp-Editor-testable,
        Version=0.0.0.0, Culture=neutral, PublicKeyToken=null
    attributes: []
  m_Direction: 0
  m_LinkedSlots:
  - {fileID: 114018028240344642}
--- !u!114 &114777537786923962
MonoBehaviour:
  m_ObjectHideFlags: 1
  m_PrefabParentObject: {fileID: 0}
  m_PrefabInternal: {fileID: 0}
  m_GameObject: {fileID: 0}
  m_Enabled: 1
  m_EditorHideFlags: 0
  m_Script: {fileID: 11500000, guid: c117b74c5c58db542bffe25c78fe92db, type: 3}
  m_Name: VFXSlotAnimationCurve
  m_EditorClassIdentifier: 
  m_Parent: {fileID: 0}
  m_Children: []
  m_UIPosition: {x: 0, y: 0}
  m_UICollapsed: 1
  m_UISuperCollapsed: 0
  m_MasterSlot: {fileID: 114777537786923962}
  m_MasterData:
    m_Owner: {fileID: 114849367105866056}
    m_Value:
      m_Type:
        m_SerializableType: UnityEngine.AnimationCurve, UnityEngine.CoreModule, Version=0.0.0.0,
          Culture=neutral, PublicKeyToken=null
      m_SerializableObject: '{"frames":[{"time":-0.0016937255859375,"value":0.0,"inTangent":1.4626307487487794,"outTangent":1.4626307487487794,"tangentMode":0},{"time":0.08659321069717407,"value":0.09507206082344055,"inTangent":0.07747309654951096,"outTangent":0.07747309654951096,"tangentMode":0},{"time":0.9144850969314575,"value":0.09781542420387268,"inTangent":0.12606382369995118,"outTangent":0.12606382369995118,"tangentMode":0},{"time":0.9957597255706787,"value":-0.004668831825256348,"inTangent":0.015929732471704484,"outTangent":0.015929732471704484,"tangentMode":0}],"preWrapMode":8,"postWrapMode":8}'
  m_Property:
    name: curve
    m_serializedType:
      m_SerializableType: UnityEngine.AnimationCurve, UnityEngine.CoreModule, Version=0.0.0.0,
        Culture=neutral, PublicKeyToken=null
    attributes:
    - m_Type: 3
      m_Min: -Infinity
      m_Max: Infinity
      m_Tooltip: The curve to sample from.
  m_Direction: 0
  m_LinkedSlots: []
--- !u!114 &114802777676336084
MonoBehaviour:
  m_ObjectHideFlags: 1
  m_PrefabParentObject: {fileID: 0}
  m_PrefabInternal: {fileID: 0}
  m_GameObject: {fileID: 0}
  m_Enabled: 1
  m_EditorHideFlags: 0
  m_Script: {fileID: 11500000, guid: a0b9e6b9139e58d4c957ec54595da7d3, type: 3}
  m_Name: VFXQuadOutput
  m_EditorClassIdentifier: 
  m_Parent: {fileID: 114997603949784974}
  m_Children:
  - {fileID: 114394195407938762}
  m_UIPosition: {x: 193.1613, y: 554.74493}
  m_UICollapsed: 0
  m_UISuperCollapsed: 0
  m_InputSlots:
  - {fileID: 114141411942160238}
  m_OutputSlots: []
  m_Data: {fileID: 114069458236294264}
  m_InputFlowSlot:
  - link:
    - context: {fileID: 114536471820266184}
      slotIndex: 0
  m_OutputFlowSlot:
  - link: []
  blendMode: 1
  flipbookMode: 0
  useSoftParticle: 0
  sortPriority: 0
  indirectDraw: 0
  useGeometryShader: 0
--- !u!114 &114816275757540168
MonoBehaviour:
  m_ObjectHideFlags: 1
  m_PrefabParentObject: {fileID: 0}
  m_PrefabInternal: {fileID: 0}
  m_GameObject: {fileID: 0}
  m_Enabled: 1
  m_EditorHideFlags: 0
  m_Script: {fileID: 11500000, guid: f780aa281814f9842a7c076d436932e7, type: 3}
  m_Name: VFXSlotFloat
  m_EditorClassIdentifier: 
  m_Parent: {fileID: 114963480816582350}
  m_Children: []
  m_UIPosition: {x: 0, y: 0}
  m_UICollapsed: 1
  m_UISuperCollapsed: 0
  m_MasterSlot: {fileID: 114963480816582350}
  m_MasterData:
    m_Owner: {fileID: 0}
    m_Value:
      m_Type:
        m_SerializableType: 
      m_SerializableObject: 
  m_Property:
    name: z
    m_serializedType:
      m_SerializableType: System.Single, mscorlib, Version=2.0.0.0, Culture=neutral,
        PublicKeyToken=b77a5c561934e089
    attributes: []
  m_Direction: 0
  m_LinkedSlots:
  - {fileID: 114910479567792092}
--- !u!114 &114821183999697150
MonoBehaviour:
  m_ObjectHideFlags: 1
  m_PrefabParentObject: {fileID: 0}
  m_PrefabInternal: {fileID: 0}
  m_GameObject: {fileID: 0}
  m_Enabled: 1
  m_EditorHideFlags: 0
  m_Script: {fileID: 11500000, guid: f780aa281814f9842a7c076d436932e7, type: 3}
  m_Name: VFXSlotFloat
  m_EditorClassIdentifier: 
  m_Parent: {fileID: 0}
  m_Children: []
  m_UIPosition: {x: 0, y: 0}
  m_UICollapsed: 1
  m_UISuperCollapsed: 0
  m_MasterSlot: {fileID: 114821183999697150}
  m_MasterData:
    m_Owner: {fileID: 114849367105866056}
    m_Value:
      m_Type:
        m_SerializableType: System.Single, mscorlib, Version=2.0.0.0, Culture=neutral,
          PublicKeyToken=b77a5c561934e089
      m_SerializableObject: 0
  m_Property:
    name: time
    m_serializedType:
      m_SerializableType: System.Single, mscorlib, Version=2.0.0.0, Culture=neutral,
        PublicKeyToken=b77a5c561934e089
    attributes:
    - m_Type: 3
      m_Min: -Infinity
      m_Max: Infinity
      m_Tooltip: The time along the curve to take a sample from.
  m_Direction: 0
  m_LinkedSlots:
  - {fileID: 114232224818690800}
--- !u!114 &114831130251144830
MonoBehaviour:
  m_ObjectHideFlags: 1
  m_PrefabParentObject: {fileID: 0}
  m_PrefabInternal: {fileID: 0}
  m_GameObject: {fileID: 0}
  m_Enabled: 1
  m_EditorHideFlags: 0
  m_Script: {fileID: 11500000, guid: ac39bd03fca81b849929b9c966f1836a, type: 3}
  m_Name: VFXSlotFloat3
  m_EditorClassIdentifier: 
  m_Parent: {fileID: 114265085260653516}
  m_Children:
  - {fileID: 114927614131177854}
  - {fileID: 114595727886746186}
  - {fileID: 114027752391783816}
  m_UIPosition: {x: 0, y: 0}
  m_UICollapsed: 1
  m_UISuperCollapsed: 0
  m_MasterSlot: {fileID: 114265085260653516}
  m_MasterData:
    m_Owner: {fileID: 0}
    m_Value:
      m_Type:
        m_SerializableType: 
      m_SerializableObject: 
  m_Property:
    name: size
    m_serializedType:
      m_SerializableType: UnityEngine.Vector3, UnityEngine.CoreModule, Version=0.0.0.0,
        Culture=neutral, PublicKeyToken=null
    attributes:
    - m_Type: 3
      m_Min: -Infinity
      m_Max: Infinity
      m_Tooltip: The size of the box along each axis.
  m_Direction: 0
  m_LinkedSlots: []
--- !u!114 &114843609319282490
MonoBehaviour:
  m_ObjectHideFlags: 1
  m_PrefabParentObject: {fileID: 0}
  m_PrefabInternal: {fileID: 0}
  m_GameObject: {fileID: 0}
  m_Enabled: 1
  m_EditorHideFlags: 0
  m_Script: {fileID: 11500000, guid: a971fa2e110a0ac42ac1d8dae408704b, type: 3}
  m_Name: SetAttribute
  m_EditorClassIdentifier: 
  m_Parent: {fileID: 114935258494753348}
  m_Children: []
  m_UIPosition: {x: 0, y: 0}
  m_UICollapsed: 0
  m_UISuperCollapsed: 0
  m_InputSlots:
  - {fileID: 114963480816582350}
  m_OutputSlots: []
  m_Disabled: 0
  attribute: position
  Composition: 0
  Random: 0
--- !u!114 &114845221087730266
MonoBehaviour:
  m_ObjectHideFlags: 1
  m_PrefabParentObject: {fileID: 0}
  m_PrefabInternal: {fileID: 0}
  m_GameObject: {fileID: 0}
  m_Enabled: 1
  m_EditorHideFlags: 0
  m_Script: {fileID: 11500000, guid: f780aa281814f9842a7c076d436932e7, type: 3}
  m_Name: VFXSlotFloat
  m_EditorClassIdentifier: 
  m_Parent: {fileID: 114627673100607158}
  m_Children: []
  m_UIPosition: {x: 0, y: 0}
  m_UICollapsed: 1
  m_UISuperCollapsed: 0
  m_MasterSlot: {fileID: 114627673100607158}
  m_MasterData:
    m_Owner: {fileID: 0}
    m_Value:
      m_Type:
        m_SerializableType: 
      m_SerializableObject: 
  m_Property:
    name: y
    m_serializedType:
      m_SerializableType: System.Single, mscorlib, Version=2.0.0.0, Culture=neutral,
        PublicKeyToken=b77a5c561934e089
    attributes: []
  m_Direction: 0
  m_LinkedSlots:
  - {fileID: 114232350075574886}
--- !u!114 &114849367105866056
MonoBehaviour:
  m_ObjectHideFlags: 1
  m_PrefabParentObject: {fileID: 0}
  m_PrefabInternal: {fileID: 0}
  m_GameObject: {fileID: 0}
  m_Enabled: 1
  m_EditorHideFlags: 0
  m_Script: {fileID: 11500000, guid: f8bcc906a6d398c46b18826714448709, type: 3}
  m_Name: VFXOperatorSampleCurve
  m_EditorClassIdentifier: 
  m_Parent: {fileID: 114997603949784974}
  m_Children: []
  m_UIPosition: {x: -669.0347, y: 17.571983}
  m_UICollapsed: 0
  m_UISuperCollapsed: 0
  m_InputSlots:
  - {fileID: 114777537786923962}
  - {fileID: 114821183999697150}
  m_OutputSlots:
  - {fileID: 114415624648092608}
--- !u!114 &114871192383283520
MonoBehaviour:
  m_ObjectHideFlags: 1
  m_PrefabParentObject: {fileID: 0}
  m_PrefabInternal: {fileID: 0}
  m_GameObject: {fileID: 0}
  m_Enabled: 1
  m_EditorHideFlags: 0
  m_Script: {fileID: 11500000, guid: 6a4fafe57d357aa45a701ba22aa6a49e, type: 3}
  m_Name: VFXOperatorAdd
  m_EditorClassIdentifier: 
  m_Parent: {fileID: 114997603949784974}
  m_Children: []
  m_UIPosition: {x: -1008.5975, y: 526.9558}
  m_UICollapsed: 0
  m_UISuperCollapsed: 0
  m_InputSlots:
  - {fileID: 114651233891768990}
  - {fileID: 114101348050628752}
  m_OutputSlots:
  - {fileID: 114742570842449686}
--- !u!114 &114900620605141148
MonoBehaviour:
  m_ObjectHideFlags: 1
  m_PrefabParentObject: {fileID: 0}
  m_PrefabInternal: {fileID: 0}
  m_GameObject: {fileID: 0}
  m_Enabled: 1
  m_EditorHideFlags: 0
  m_Script: {fileID: 11500000, guid: f780aa281814f9842a7c076d436932e7, type: 3}
  m_Name: VFXSlotFloat
  m_EditorClassIdentifier: 
  m_Parent: {fileID: 114654946085396038}
  m_Children: []
  m_UIPosition: {x: 0, y: 0}
  m_UICollapsed: 1
  m_UISuperCollapsed: 0
  m_MasterSlot: {fileID: 114265085260653516}
  m_MasterData:
    m_Owner: {fileID: 0}
    m_Value:
      m_Type:
        m_SerializableType: 
      m_SerializableObject: 
  m_Property:
    name: y
    m_serializedType:
      m_SerializableType: System.Single, mscorlib, Version=2.0.0.0, Culture=neutral,
        PublicKeyToken=b77a5c561934e089
    attributes: []
  m_Direction: 0
  m_LinkedSlots: []
--- !u!114 &114902540711654398
MonoBehaviour:
  m_ObjectHideFlags: 1
  m_PrefabParentObject: {fileID: 0}
  m_PrefabInternal: {fileID: 0}
  m_GameObject: {fileID: 0}
  m_Enabled: 1
  m_EditorHideFlags: 0
  m_Script: {fileID: 11500000, guid: 87c154e0feeee864da39ba7591cf27e7, type: 3}
  m_Name: VFXSlotFloatN
  m_EditorClassIdentifier: 
  m_Parent: {fileID: 0}
  m_Children: []
  m_UIPosition: {x: 0, y: 0}
  m_UICollapsed: 1
  m_UISuperCollapsed: 0
  m_MasterSlot: {fileID: 114902540711654398}
  m_MasterData:
    m_Owner: {fileID: 114565165862662316}
    m_Value:
      m_Type:
        m_SerializableType: UnityEditor.VFX.FloatN, Assembly-CSharp-Editor-testable,
          Version=0.0.0.0, Culture=neutral, PublicKeyToken=null
      m_SerializableObject: '{"m_Components":[0.15000000596046449]}'
  m_Property:
    name: b
    m_serializedType:
      m_SerializableType: UnityEditor.VFX.FloatN, Assembly-CSharp-Editor-testable,
        Version=0.0.0.0, Culture=neutral, PublicKeyToken=null
    attributes: []
  m_Direction: 0
  m_LinkedSlots: []
--- !u!114 &114910479567792092
MonoBehaviour:
  m_ObjectHideFlags: 1
  m_PrefabParentObject: {fileID: 0}
  m_PrefabInternal: {fileID: 0}
  m_GameObject: {fileID: 0}
  m_Enabled: 1
  m_EditorHideFlags: 0
  m_Script: {fileID: 11500000, guid: f780aa281814f9842a7c076d436932e7, type: 3}
  m_Name: VFXSlotFloat
  m_EditorClassIdentifier: 
  m_Parent: {fileID: 114150454267197034}
  m_Children: []
  m_UIPosition: {x: 0, y: 0}
  m_UICollapsed: 1
  m_UISuperCollapsed: 0
  m_MasterSlot: {fileID: 114150454267197034}
  m_MasterData:
    m_Owner: {fileID: 0}
    m_Value:
      m_Type:
        m_SerializableType: 
      m_SerializableObject: 
  m_Property:
    name: z
    m_serializedType:
      m_SerializableType: System.Single, mscorlib, Version=2.0.0.0, Culture=neutral,
        PublicKeyToken=b77a5c561934e089
    attributes: []
  m_Direction: 1
  m_LinkedSlots:
  - {fileID: 114976736934827864}
  - {fileID: 114282908034854510}
  - {fileID: 114816275757540168}
--- !u!114 &114916735320658868
MonoBehaviour:
  m_ObjectHideFlags: 1
  m_PrefabParentObject: {fileID: 0}
  m_PrefabInternal: {fileID: 0}
  m_GameObject: {fileID: 0}
  m_Enabled: 1
  m_EditorHideFlags: 0
  m_Script: {fileID: 11500000, guid: f780aa281814f9842a7c076d436932e7, type: 3}
  m_Name: VFXSlotFloat
  m_EditorClassIdentifier: 
  m_Parent: {fileID: 0}
  m_Children: []
  m_UIPosition: {x: 0, y: 0}
  m_UICollapsed: 1
  m_UISuperCollapsed: 0
  m_MasterSlot: {fileID: 114916735320658868}
  m_MasterData:
    m_Owner: {fileID: 114605102051513938}
    m_Value:
      m_Type:
        m_SerializableType: System.Single, mscorlib, Version=2.0.0.0, Culture=neutral,
          PublicKeyToken=b77a5c561934e089
      m_SerializableObject: 2
  m_Property:
    name: Rate
    m_serializedType:
      m_SerializableType: System.Single, mscorlib, Version=2.0.0.0, Culture=neutral,
        PublicKeyToken=b77a5c561934e089
    attributes: []
  m_Direction: 0
  m_LinkedSlots: []
--- !u!114 &114927614131177854
MonoBehaviour:
  m_ObjectHideFlags: 1
  m_PrefabParentObject: {fileID: 0}
  m_PrefabInternal: {fileID: 0}
  m_GameObject: {fileID: 0}
  m_Enabled: 1
  m_EditorHideFlags: 0
  m_Script: {fileID: 11500000, guid: f780aa281814f9842a7c076d436932e7, type: 3}
  m_Name: VFXSlotFloat
  m_EditorClassIdentifier: 
  m_Parent: {fileID: 114831130251144830}
  m_Children: []
  m_UIPosition: {x: 0, y: 0}
  m_UICollapsed: 1
  m_UISuperCollapsed: 0
  m_MasterSlot: {fileID: 114265085260653516}
  m_MasterData:
    m_Owner: {fileID: 0}
    m_Value:
      m_Type:
        m_SerializableType: 
      m_SerializableObject: 
  m_Property:
    name: x
    m_serializedType:
      m_SerializableType: System.Single, mscorlib, Version=2.0.0.0, Culture=neutral,
        PublicKeyToken=b77a5c561934e089
    attributes: []
  m_Direction: 0
  m_LinkedSlots: []
--- !u!114 &114930797350116626
MonoBehaviour:
  m_ObjectHideFlags: 1
  m_PrefabParentObject: {fileID: 0}
  m_PrefabInternal: {fileID: 0}
  m_GameObject: {fileID: 0}
  m_Enabled: 1
  m_EditorHideFlags: 0
  m_Script: {fileID: 11500000, guid: f780aa281814f9842a7c076d436932e7, type: 3}
  m_Name: VFXSlotFloat
  m_EditorClassIdentifier: 
  m_Parent: {fileID: 114018812500985080}
  m_Children: []
  m_UIPosition: {x: 0, y: 0}
  m_UICollapsed: 1
  m_UISuperCollapsed: 0
  m_MasterSlot: {fileID: 114018812500985080}
  m_MasterData:
    m_Owner: {fileID: 0}
    m_Value:
      m_Type:
        m_SerializableType: 
      m_SerializableObject: 
  m_Property:
    name: x
    m_serializedType:
      m_SerializableType: System.Single, mscorlib, Version=2.0.0.0, Culture=neutral,
        PublicKeyToken=b77a5c561934e089
    attributes: []
  m_Direction: 0
  m_LinkedSlots: []
--- !u!114 &114935258494753348
MonoBehaviour:
  m_ObjectHideFlags: 1
  m_PrefabParentObject: {fileID: 0}
  m_PrefabInternal: {fileID: 0}
  m_GameObject: {fileID: 0}
  m_Enabled: 1
  m_EditorHideFlags: 0
  m_Script: {fileID: 11500000, guid: e837ba02e1cb47d4394b6c186d164156, type: 3}
  m_Name: VFXMeshOutput
  m_EditorClassIdentifier: 
  m_Parent: {fileID: 114997603949784974}
  m_Children:
  - {fileID: 114843609319282490}
  m_UIPosition: {x: 639, y: 525}
  m_UICollapsed: 0
  m_UISuperCollapsed: 0
  m_InputSlots:
  - {fileID: 114618523269380432}
  - {fileID: 114719841985991520}
  m_OutputSlots: []
  m_Data: {fileID: 114069458236294264}
  m_InputFlowSlot:
  - link:
    - context: {fileID: 114536471820266184}
      slotIndex: 0
  m_OutputFlowSlot:
  - link: []
  blendMode: 1
  flipbookMode: 0
  useSoftParticle: 0
  sortPriority: 0
  indirectDraw: 0
--- !u!114 &114960823469034090
MonoBehaviour:
  m_ObjectHideFlags: 1
  m_PrefabParentObject: {fileID: 0}
  m_PrefabInternal: {fileID: 0}
  m_GameObject: {fileID: 0}
  m_Enabled: 1
  m_EditorHideFlags: 0
  m_Script: {fileID: 11500000, guid: 45c2280503cc146439a1c8e25a69d867, type: 3}
  m_Name: VFXOperatorDivide
  m_EditorClassIdentifier: 
  m_Parent: {fileID: 114997603949784974}
  m_Children: []
  m_UIPosition: {x: -1102.3517, y: 20.135944}
  m_UICollapsed: 0
  m_UISuperCollapsed: 0
  m_InputSlots:
  - {fileID: 114170024600182628}
  - {fileID: 114645467107313494}
  - {fileID: 114475511217768470}
  m_OutputSlots:
  - {fileID: 114232224818690800}
--- !u!114 &114961371771732754
MonoBehaviour:
  m_ObjectHideFlags: 1
  m_PrefabParentObject: {fileID: 0}
  m_PrefabInternal: {fileID: 0}
  m_GameObject: {fileID: 0}
  m_Enabled: 1
  m_EditorHideFlags: 0
  m_Script: {fileID: 11500000, guid: f780aa281814f9842a7c076d436932e7, type: 3}
  m_Name: VFXSlotFloat
  m_EditorClassIdentifier: 
  m_Parent: {fileID: 114963480816582350}
  m_Children: []
  m_UIPosition: {x: 0, y: 0}
  m_UICollapsed: 1
  m_UISuperCollapsed: 0
  m_MasterSlot: {fileID: 114963480816582350}
  m_MasterData:
    m_Owner: {fileID: 0}
    m_Value:
      m_Type:
        m_SerializableType: 
      m_SerializableObject: 
  m_Property:
    name: x
    m_serializedType:
      m_SerializableType: System.Single, mscorlib, Version=2.0.0.0, Culture=neutral,
        PublicKeyToken=b77a5c561934e089
    attributes: []
  m_Direction: 0
  m_LinkedSlots:
  - {fileID: 114117628480869160}
--- !u!114 &114963480816582350
MonoBehaviour:
  m_ObjectHideFlags: 1
  m_PrefabParentObject: {fileID: 0}
  m_PrefabInternal: {fileID: 0}
  m_GameObject: {fileID: 0}
  m_Enabled: 1
  m_EditorHideFlags: 0
  m_Script: {fileID: 11500000, guid: ac39bd03fca81b849929b9c966f1836a, type: 3}
  m_Name: VFXSlotFloat3
  m_EditorClassIdentifier: 
  m_Parent: {fileID: 0}
  m_Children:
  - {fileID: 114961371771732754}
  - {fileID: 114451633655071554}
  - {fileID: 114816275757540168}
  m_UIPosition: {x: 0, y: 0}
  m_UICollapsed: 0
  m_UISuperCollapsed: 0
  m_MasterSlot: {fileID: 114963480816582350}
  m_MasterData:
    m_Owner: {fileID: 114843609319282490}
    m_Value:
      m_Type:
        m_SerializableType: UnityEngine.Vector3, UnityEngine.CoreModule, Version=0.0.0.0,
          Culture=neutral, PublicKeyToken=null
      m_SerializableObject: '{"x":0.0,"y":0.0,"z":0.0}'
  m_Property:
    name: Position
    m_serializedType:
      m_SerializableType: UnityEngine.Vector3, UnityEngine.CoreModule, Version=0.0.0.0,
        Culture=neutral, PublicKeyToken=null
    attributes: []
  m_Direction: 0
  m_LinkedSlots: []
--- !u!114 &114965523754187854
MonoBehaviour:
  m_ObjectHideFlags: 1
  m_PrefabParentObject: {fileID: 0}
  m_PrefabInternal: {fileID: 0}
  m_GameObject: {fileID: 0}
  m_Enabled: 1
  m_EditorHideFlags: 0
  m_Script: {fileID: 11500000, guid: 87c154e0feeee864da39ba7591cf27e7, type: 3}
  m_Name: VFXSlotFloatN
  m_EditorClassIdentifier: 
  m_Parent: {fileID: 0}
  m_Children: []
  m_UIPosition: {x: 0, y: 0}
  m_UICollapsed: 1
  m_UISuperCollapsed: 0
  m_MasterSlot: {fileID: 114965523754187854}
  m_MasterData:
    m_Owner: {fileID: 114515381558615152}
    m_Value:
      m_Type:
        m_SerializableType: UnityEditor.VFX.FloatN, Assembly-CSharp-Editor-testable,
          Version=0.0.0.0, Culture=neutral, PublicKeyToken=null
      m_SerializableObject: '{"m_Components":[0.30000001192092898]}'
  m_Property:
    name: b
    m_serializedType:
      m_SerializableType: UnityEditor.VFX.FloatN, Assembly-CSharp-Editor-testable,
        Version=0.0.0.0, Culture=neutral, PublicKeyToken=null
    attributes: []
  m_Direction: 0
  m_LinkedSlots: []
--- !u!114 &114967409332612548
MonoBehaviour:
  m_ObjectHideFlags: 1
  m_PrefabParentObject: {fileID: 0}
  m_PrefabInternal: {fileID: 0}
  m_GameObject: {fileID: 0}
  m_Enabled: 1
  m_EditorHideFlags: 0
  m_Script: {fileID: 11500000, guid: f780aa281814f9842a7c076d436932e7, type: 3}
  m_Name: VFXSlotFloat
  m_EditorClassIdentifier: 
  m_Parent: {fileID: 0}
  m_Children: []
  m_UIPosition: {x: 0, y: 0}
  m_UICollapsed: 1
  m_UISuperCollapsed: 0
  m_MasterSlot: {fileID: 114967409332612548}
  m_MasterData:
    m_Owner: {fileID: 114199718728891672}
    m_Value:
      m_Type:
        m_SerializableType: System.Single, mscorlib, Version=2.0.0.0, Culture=neutral,
          PublicKeyToken=b77a5c561934e089
      m_SerializableObject: 
  m_Property:
    name: lifetime
    m_serializedType:
      m_SerializableType: System.Single, mscorlib, Version=2.0.0.0, Culture=neutral,
        PublicKeyToken=b77a5c561934e089
    attributes: []
  m_Direction: 1
  m_LinkedSlots:
  - {fileID: 114645467107313494}
--- !u!114 &114967832688050106
MonoBehaviour:
  m_ObjectHideFlags: 1
  m_PrefabParentObject: {fileID: 0}
  m_PrefabInternal: {fileID: 0}
  m_GameObject: {fileID: 0}
  m_Enabled: 1
  m_EditorHideFlags: 0
  m_Script: {fileID: 11500000, guid: f780aa281814f9842a7c076d436932e7, type: 3}
  m_Name: VFXSlotFloat
  m_EditorClassIdentifier: 
  m_Parent: {fileID: 114594741014280698}
  m_Children: []
  m_UIPosition: {x: 0, y: 0}
  m_UICollapsed: 1
  m_UISuperCollapsed: 0
  m_MasterSlot: {fileID: 114594741014280698}
  m_MasterData:
    m_Owner: {fileID: 0}
    m_Value:
      m_Type:
        m_SerializableType: 
      m_SerializableObject: 
  m_Property:
    name: z
    m_serializedType:
      m_SerializableType: System.Single, mscorlib, Version=2.0.0.0, Culture=neutral,
        PublicKeyToken=b77a5c561934e089
    attributes: []
  m_Direction: 0
  m_LinkedSlots: []
--- !u!114 &114967865259419442
MonoBehaviour:
  m_ObjectHideFlags: 1
  m_PrefabParentObject: {fileID: 0}
  m_PrefabInternal: {fileID: 0}
  m_GameObject: {fileID: 0}
  m_Enabled: 1
  m_EditorHideFlags: 0
  m_Script: {fileID: 11500000, guid: a971fa2e110a0ac42ac1d8dae408704b, type: 3}
  m_Name: SetAttribute
  m_EditorClassIdentifier: 
  m_Parent: {fileID: 114536471820266184}
  m_Children: []
  m_UIPosition: {x: 0, y: 0}
  m_UICollapsed: 0
  m_UISuperCollapsed: 0
  m_InputSlots:
  - {fileID: 114539365057475438}
  m_OutputSlots: []
  m_Disabled: 0
  attribute: sizeX
  Composition: 0
  Random: 0
--- !u!114 &114976736934827864
MonoBehaviour:
  m_ObjectHideFlags: 1
  m_PrefabParentObject: {fileID: 0}
  m_PrefabInternal: {fileID: 0}
  m_GameObject: {fileID: 0}
  m_Enabled: 1
  m_EditorHideFlags: 0
  m_Script: {fileID: 11500000, guid: f780aa281814f9842a7c076d436932e7, type: 3}
  m_Name: VFXSlotFloat
  m_EditorClassIdentifier: 
  m_Parent: {fileID: 114627673100607158}
  m_Children: []
  m_UIPosition: {x: 0, y: 0}
  m_UICollapsed: 1
  m_UISuperCollapsed: 0
  m_MasterSlot: {fileID: 114627673100607158}
  m_MasterData:
    m_Owner: {fileID: 0}
    m_Value:
      m_Type:
        m_SerializableType: 
      m_SerializableObject: 
  m_Property:
    name: z
    m_serializedType:
      m_SerializableType: System.Single, mscorlib, Version=2.0.0.0, Culture=neutral,
        PublicKeyToken=b77a5c561934e089
    attributes: []
  m_Direction: 0
  m_LinkedSlots:
  - {fileID: 114910479567792092}
--- !u!114 &114979938931591520
MonoBehaviour:
  m_ObjectHideFlags: 1
  m_PrefabParentObject: {fileID: 0}
  m_PrefabInternal: {fileID: 0}
  m_GameObject: {fileID: 0}
  m_Enabled: 1
  m_EditorHideFlags: 0
  m_Script: {fileID: 11500000, guid: f780aa281814f9842a7c076d436932e7, type: 3}
  m_Name: VFXSlotFloat
  m_EditorClassIdentifier: 
  m_Parent: {fileID: 114018812500985080}
  m_Children: []
  m_UIPosition: {x: 0, y: 0}
  m_UICollapsed: 1
  m_UISuperCollapsed: 0
  m_MasterSlot: {fileID: 114018812500985080}
  m_MasterData:
    m_Owner: {fileID: 0}
    m_Value:
      m_Type:
        m_SerializableType: 
      m_SerializableObject: 
  m_Property:
    name: z
    m_serializedType:
      m_SerializableType: System.Single, mscorlib, Version=2.0.0.0, Culture=neutral,
        PublicKeyToken=b77a5c561934e089
    attributes: []
  m_Direction: 0
  m_LinkedSlots: []
--- !u!114 &114988927067353768
MonoBehaviour:
  m_ObjectHideFlags: 1
  m_PrefabParentObject: {fileID: 0}
  m_PrefabInternal: {fileID: 0}
  m_GameObject: {fileID: 0}
  m_Enabled: 1
  m_EditorHideFlags: 0
  m_Script: {fileID: 11500000, guid: 9dfea48843f53fc438eabc12a3a30abc, type: 3}
  m_Name: VFXBasicInitialize
  m_EditorClassIdentifier: 
  m_Parent: {fileID: 114997603949784974}
  m_Children:
  - {fileID: 114635849487381044}
  - {fileID: 114225129308190612}
  m_UIPosition: {x: -174.76035, y: -460.0628}
  m_UICollapsed: 0
  m_UISuperCollapsed: 0
  m_InputSlots:
  - {fileID: 114265085260653516}
  m_OutputSlots: []
  m_Data: {fileID: 114069458236294264}
  m_InputFlowSlot:
  - link:
    - context: {fileID: 114095934640662620}
      slotIndex: 0
  m_OutputFlowSlot:
  - link:
    - context: {fileID: 114536471820266184}
      slotIndex: 0
--- !u!114 &114997603949784974
MonoBehaviour:
  m_ObjectHideFlags: 1
  m_PrefabParentObject: {fileID: 0}
  m_PrefabInternal: {fileID: 0}
  m_GameObject: {fileID: 0}
  m_Enabled: 1
  m_EditorHideFlags: 0
  m_Script: {fileID: 11500000, guid: 7d4c867f6b72b714dbb5fd1780afe208, type: 3}
  m_Name: VFXGraph
  m_EditorClassIdentifier: 
  m_Parent: {fileID: 0}
  m_Children:
  - {fileID: 114988927067353768}
  - {fileID: 114095934640662620}
  - {fileID: 114536471820266184}
  - {fileID: 114051895635770072}
  - {fileID: 114802777676336084}
  - {fileID: 114188268661273124}
  - {fileID: 114871192383283520}
  - {fileID: 114033350763109576}
  - {fileID: 114565165862662316}
  - {fileID: 114223285827534350}
  - {fileID: 114849367105866056}
  - {fileID: 114199718728891672}
  - {fileID: 114960823469034090}
  - {fileID: 114935258494753348}
  - {fileID: 114515381558615152}
  m_UIPosition: {x: 0, y: 0}
  m_UICollapsed: 1
  m_UISuperCollapsed: 0
  m_saved: 1
--- !u!2058629509 &8926484042661614526
VFXAsset:
  m_ObjectHideFlags: 0
  m_PrefabParentObject: {fileID: 0}
  m_PrefabInternal: {fileID: 0}
  m_Name: 00_MultiOutput
  m_Graph: {fileID: 114997603949784974}
  m_Expressions:
    m_Expressions:
    - op: 0
      valueIndex: 0
      data[0]: -1
      data[1]: -1
      data[2]: -1
      data[3]: 1
    - op: 0
      valueIndex: 1
      data[0]: -1
      data[1]: -1
      data[2]: -1
      data[3]: 1
    - op: 0
      valueIndex: 2
      data[0]: -1
      data[1]: -1
      data[2]: -1
      data[3]: 13
    - op: 0
      valueIndex: 3
      data[0]: -1
      data[1]: -1
      data[2]: -1
      data[3]: 1
    - op: 0
      valueIndex: 4
      data[0]: -1
      data[1]: -1
      data[2]: -1
      data[3]: 1
    - op: 0
      valueIndex: 5
      data[0]: -1
      data[1]: -1
      data[2]: -1
      data[3]: 1
    - op: 0
      valueIndex: 6
      data[0]: -1
      data[1]: -1
      data[2]: -1
      data[3]: 1
    - op: 0
      valueIndex: 7
      data[0]: -1
      data[1]: -1
      data[2]: -1
      data[3]: 1
    - op: 38
      valueIndex: 8
      data[0]: 2
      data[1]: -1
      data[2]: -1
      data[3]: 0
    - op: 0
      valueIndex: 12
      data[0]: -1
      data[1]: -1
      data[2]: -1
      data[3]: 1
    - op: 0
      valueIndex: 13
      data[0]: -1
      data[1]: -1
      data[2]: -1
      data[3]: 1
    - op: 0
      valueIndex: 14
      data[0]: -1
      data[1]: -1
      data[2]: -1
      data[3]: 1
    - op: 0
      valueIndex: 15
      data[0]: -1
      data[1]: -1
      data[2]: -1
      data[3]: 1
    - op: 0
      valueIndex: 16
      data[0]: -1
      data[1]: -1
      data[2]: -1
      data[3]: 1
    - op: 0
      valueIndex: 17
      data[0]: -1
      data[1]: -1
      data[2]: -1
      data[3]: 1
    - op: 0
      valueIndex: 18
      data[0]: -1
      data[1]: -1
      data[2]: -1
      data[3]: 1
    - op: 0
      valueIndex: 19
      data[0]: -1
      data[1]: -1
      data[2]: -1
      data[3]: 1
    - op: 0
      valueIndex: 20
      data[0]: -1
      data[1]: -1
      data[2]: -1
      data[3]: 1
    - op: 2
      valueIndex: 21
      data[0]: 7
      data[1]: 6
      data[2]: 5
      data[3]: -1
    - op: 0
      valueIndex: 24
      data[0]: -1
      data[1]: -1
      data[2]: -1
      data[3]: 1
    - op: 0
      valueIndex: 25
      data[0]: -1
      data[1]: -1
      data[2]: -1
      data[3]: 15
    - op: 0
      valueIndex: 27
      data[0]: -1
      data[1]: -1
      data[2]: -1
      data[3]: 7
    - op: 2
      valueIndex: 29
      data[0]: 15
      data[1]: 16
      data[2]: 14
      data[3]: -1
    - op: 0
      valueIndex: 32
      data[0]: -1
      data[1]: -1
      data[2]: -1
      data[3]: 7
    - op: 0
      valueIndex: 34
      data[0]: -1
      data[1]: -1
      data[2]: -1
      data[3]: 1
    - op: 0
      valueIndex: 35
      data[0]: -1
      data[1]: -1
      data[2]: -1
      data[3]: 7
    - op: 13
      valueIndex: 37
      data[0]: -1
      data[1]: -1
      data[2]: -1
      data[3]: -1
    - op: 2
      valueIndex: 38
      data[0]: 12
      data[1]: 13
      data[2]: 17
      data[3]: -1
    - op: 2
      valueIndex: 41
      data[0]: 10
      data[1]: 11
      data[2]: 9
      data[3]: -1
    - op: 0
      valueIndex: 44
      data[0]: -1
      data[1]: -1
      data[2]: -1
      data[3]: 7
    m_NeedsLocalToWorld: 0
    m_NeedsWorldToLocal: 0
  m_ExposedExpressions: []
  m_PropertySheet:
    m_Float:
      m_Array:
      - m_ExpressionIndex: 0
        m_Value: 0.15
      - m_ExpressionIndex: 1
        m_Value: 1
      - m_ExpressionIndex: 3
        m_Value: 0.15
      - m_ExpressionIndex: 4
        m_Value: 0.3
      - m_ExpressionIndex: 5
        m_Value: 0
      - m_ExpressionIndex: 6
        m_Value: 0.2
      - m_ExpressionIndex: 7
        m_Value: 0
      - m_ExpressionIndex: 9
        m_Value: 1
      - m_ExpressionIndex: 10
        m_Value: 1
      - m_ExpressionIndex: 11
<<<<<<< HEAD
        m_Value: 0
=======
        m_Value: 0.46115106
>>>>>>> 4437b423
      - m_ExpressionIndex: 12
        m_Value: 0.57619447
      - m_ExpressionIndex: 13
        m_Value: 1
      - m_ExpressionIndex: 14
        m_Value: 0.26686653
      - m_ExpressionIndex: 15
        m_Value: -0.00014281273
      - m_ExpressionIndex: 16
        m_Value: 0
<<<<<<< HEAD
      - m_ExpressionIndex: 17
        m_Value: 1
      - m_ExpressionIndex: 19
=======
      - m_ExpressionIndex: 21
        m_Value: 2
      - m_ExpressionIndex: 22
>>>>>>> 4437b423
        m_Value: 2.5
      - m_ExpressionIndex: 24
        m_Value: 2
    m_Vector2f:
      m_Array: []
    m_Vector3f:
      m_Array: []
    m_Vector4f:
      m_Array: []
    m_Uint:
      m_Array: []
    m_Int:
      m_Array: []
    m_Matrix4x4f:
      m_Array: []
    m_AnimationCurve:
      m_Array:
      - m_ExpressionIndex: 2
        m_Value:
          serializedVersion: 2
          m_Curve:
          - serializedVersion: 3
            time: -0.0016937256
            value: 0
            inSlope: 1.4626307
            outSlope: 1.4626307
            tangentMode: 0
            weightedMode: 0
            inWeight: 0
            outWeight: 0
          - serializedVersion: 3
            time: 0.08659321
            value: 0.09507206
            inSlope: 0.0774731
            outSlope: 0.0774731
            tangentMode: 0
            weightedMode: 0
            inWeight: 0
            outWeight: 0
          - serializedVersion: 3
            time: 0.9144851
            value: 0.097815424
            inSlope: 0.12606382
            outSlope: 0.12606382
            tangentMode: 0
            weightedMode: 0
            inWeight: 0
            outWeight: 0
          - serializedVersion: 3
            time: 0.9957597
            value: -0.004668832
            inSlope: 0.015929732
            outSlope: 0.015929732
            tangentMode: 0
            weightedMode: 0
            inWeight: 0
            outWeight: 0
          m_PreInfinity: 2
          m_PostInfinity: 2
          m_RotationOrder: 4
    m_Gradient:
      m_Array: []
    m_NamedObject:
      m_Array:
      - m_ExpressionIndex: 21
        m_Value: {fileID: 2800000, guid: d2038625ec9188f4985a51186be54f66, type: 3}
      - m_ExpressionIndex: 23
        m_Value: {fileID: 0}
      - m_ExpressionIndex: 25
        m_Value: {fileID: 2800000, guid: 04a1a4f71875d89468defb5128b274bd, type: 3}
      - m_ExpressionIndex: 29
        m_Value: {fileID: 2800000, guid: 276d9e395ae18fe40a9b4988549f2349, type: 3}
      - m_ExpressionIndex: 20
        m_Value: {fileID: 10202, guid: 0000000000000000e000000000000000, type: 0}
    m_Bool:
      m_Array: []
  m_Buffers:
  - type: 1
    size: 80
    capacity: 8
    layout:
    - name: velocity
      type: 3
      offset:
        bucket: 0
        structure: 4
        element: 0
    - name: lifetime
      type: 1
      offset:
        bucket: 0
        structure: 4
        element: 3
    - name: sizeX
      type: 1
      offset:
        bucket: 32
        structure: 1
        element: 0
    - name: age
      type: 1
      offset:
        bucket: 40
        structure: 1
        element: 0
    - name: position
      type: 3
      offset:
        bucket: 48
        structure: 4
        element: 0
    - name: alive
      type: 17
      offset:
        bucket: 48
        structure: 4
        element: 3
  - type: 1
    size: 1
    capacity: 1
    layout:
    - name: spawnCount
      type: 1
      offset:
        bucket: 0
        structure: 1
        element: 0
  - type: 2
    size: 8
    capacity: 0
    layout: []
  - type: 1
    size: 1
    capacity: 0
    layout: []
  m_CPUBuffers:
  - capacity: 1
    stride: 1
    layout:
    - name: spawnCount
      type: 1
      offset:
        bucket: 0
        structure: 1
        element: 0
    initialData:
      data: 00000000
  - capacity: 1
    stride: 1
    layout:
    - name: spawnCount
      type: 1
      offset:
        bucket: 0
        structure: 1
        element: 0
    initialData:
      data: 00000000
  m_Systems:
  - type: 0
    flags: 0
    capacity: 0
    buffers:
    - index: 1
      nameId: spawner_output
    values: []
    tasks:
    - type: 268435456
      buffers: []
      values:
      - index: 24
        nameId: Rate
      params: []
      processor: {fileID: 0}
  - type: 1
    flags: 1
    capacity: 8
    buffers:
    - index: 0
      nameId: attributeBuffer
    - index: 1
      nameId: sourceAttributeBuffer
    - index: 2
      nameId: deadList
    - index: 3
      nameId: deadListCount
    - index: 1
      nameId: spawner_input
    values:
    - index: 22
      nameId: bounds_center
    - index: 27
      nameId: bounds_size
    tasks:
    - type: 536870912
      buffers:
      - index: 0
        nameId: attributeBuffer
      - index: 2
        nameId: deadListIn
      - index: 3
        nameId: deadListCount
      - index: 1
        nameId: sourceAttributeBuffer
      values:
      - index: 19
        nameId: Lifetime_b
      - index: 18
        nameId: Velocity_c
<<<<<<< HEAD
      params:
      - index: 22
        nameId: bounds_center
      - index: 27
        nameId: bounds_size
      processor: {fileID: 7200000, guid: f95d80c42637e9345afb3cc2422d8790, type: 3}
=======
      params: []
      processor: {fileID: 7200000, guid: bc909fe921841b8458f75a31ff1e96b2, type: 3}
>>>>>>> 4437b423
    - type: 805306368
      buffers:
      - index: 0
        nameId: attributeBuffer
      - index: 2
        nameId: deadListOut
      values:
      - index: 8
        nameId: uniform_b
      - index: 1
        nameId: uniform_c
      - index: 26
        nameId: deltaTime_c
      params: []
<<<<<<< HEAD
      processor: {fileID: 7200000, guid: bf86ddbad0d5c234f8a739e0e9bc51ca, type: 3}
=======
      processor: {fileID: 7200000, guid: bfec54f06795e5846a22b59e48b8c1af, type: 3}
>>>>>>> 4437b423
    - type: 1073741826
      buffers:
      - index: 0
        nameId: attributeBuffer
      values:
      - index: 25
        nameId: mainTexture
      params:
      - index: 0
        nameId: sortPriority
<<<<<<< HEAD
      processor: {fileID: 4800000, guid: 9111965035f05974a8196546c537a830, type: 3}
=======
      processor: {fileID: 4800000, guid: 983e460ec394c2f45a3d1af64d20a624, type: 3}
>>>>>>> 4437b423
    - type: 1073741826
      buffers:
      - index: 0
        nameId: attributeBuffer
      values:
      - index: 0
        nameId: uniform_b
      - index: 29
        nameId: mainTexture
      params:
      - index: 0
        nameId: sortPriority
<<<<<<< HEAD
      processor: {fileID: 4800000, guid: f30c1788e82d76c46815ba5e0d2d9d61, type: 3}
=======
      processor: {fileID: 4800000, guid: ced71070159309846924418db1653978, type: 3}
>>>>>>> 4437b423
    - type: 1073741826
      buffers:
      - index: 0
        nameId: attributeBuffer
      values:
      - index: 28
        nameId: Color_b
      - index: 3
        nameId: uniform_c
      - index: 23
        nameId: mainTexture
      params:
      - index: 0
        nameId: sortPriority
      processor: {fileID: 4800000, guid: 0229b68e55253bd44a29b48909ff18a7, type: 3}
    - type: 1073741828
      buffers:
      - index: 0
        nameId: attributeBuffer
      values:
      - index: 4
        nameId: uniform_b
      - index: 21
        nameId: mainTexture
      params:
      - index: 20
        nameId: mesh
      - index: 0
        nameId: sortPriority
<<<<<<< HEAD
      processor: {fileID: 4800000, guid: 7fc39fb270071154cac0a132fa5850a3, type: 3}
=======
      processor: {fileID: 4800000, guid: 4680757e79c83b84cbbc08b16399990e, type: 3}
>>>>>>> 4437b423
  m_Events:
  - name: OnPlay
    playSystems: 00000000
    stopSystems: 
  - name: OnStop
    playSystems: 
    stopSystems: 00000000
  m_RendererSettings:
    motionVectorGenerationMode: 0
    shadowCastingMode: 0
    receiveShadows: 0
    reflectionProbeUsage: 0
    lightProbeUsage: 0<|MERGE_RESOLUTION|>--- conflicted
+++ resolved
@@ -295,12 +295,8 @@
   - {fileID: 114051895635770072}
   - {fileID: 114802777676336084}
   - {fileID: 114033350763109576}
-<<<<<<< HEAD
   - {fileID: 114935258494753348}
-  m_Capacity: 65536
-=======
   m_Capacity: 8
->>>>>>> 4437b423
   m_Space: 0
 --- !u!114 &114089173068204810
 MonoBehaviour:
@@ -2803,11 +2799,7 @@
       - m_ExpressionIndex: 10
         m_Value: 1
       - m_ExpressionIndex: 11
-<<<<<<< HEAD
-        m_Value: 0
-=======
         m_Value: 0.46115106
->>>>>>> 4437b423
       - m_ExpressionIndex: 12
         m_Value: 0.57619447
       - m_ExpressionIndex: 13
@@ -2818,15 +2810,8 @@
         m_Value: -0.00014281273
       - m_ExpressionIndex: 16
         m_Value: 0
-<<<<<<< HEAD
       - m_ExpressionIndex: 17
-        m_Value: 1
       - m_ExpressionIndex: 19
-=======
-      - m_ExpressionIndex: 21
-        m_Value: 2
-      - m_ExpressionIndex: 22
->>>>>>> 4437b423
         m_Value: 2.5
       - m_ExpressionIndex: 24
         m_Value: 2
@@ -3036,17 +3021,12 @@
         nameId: Lifetime_b
       - index: 18
         nameId: Velocity_c
-<<<<<<< HEAD
       params:
       - index: 22
         nameId: bounds_center
       - index: 27
         nameId: bounds_size
       processor: {fileID: 7200000, guid: f95d80c42637e9345afb3cc2422d8790, type: 3}
-=======
-      params: []
-      processor: {fileID: 7200000, guid: bc909fe921841b8458f75a31ff1e96b2, type: 3}
->>>>>>> 4437b423
     - type: 805306368
       buffers:
       - index: 0
@@ -3061,11 +3041,7 @@
       - index: 26
         nameId: deltaTime_c
       params: []
-<<<<<<< HEAD
       processor: {fileID: 7200000, guid: bf86ddbad0d5c234f8a739e0e9bc51ca, type: 3}
-=======
-      processor: {fileID: 7200000, guid: bfec54f06795e5846a22b59e48b8c1af, type: 3}
->>>>>>> 4437b423
     - type: 1073741826
       buffers:
       - index: 0
@@ -3076,11 +3052,7 @@
       params:
       - index: 0
         nameId: sortPriority
-<<<<<<< HEAD
       processor: {fileID: 4800000, guid: 9111965035f05974a8196546c537a830, type: 3}
-=======
-      processor: {fileID: 4800000, guid: 983e460ec394c2f45a3d1af64d20a624, type: 3}
->>>>>>> 4437b423
     - type: 1073741826
       buffers:
       - index: 0
@@ -3093,11 +3065,7 @@
       params:
       - index: 0
         nameId: sortPriority
-<<<<<<< HEAD
       processor: {fileID: 4800000, guid: f30c1788e82d76c46815ba5e0d2d9d61, type: 3}
-=======
-      processor: {fileID: 4800000, guid: ced71070159309846924418db1653978, type: 3}
->>>>>>> 4437b423
     - type: 1073741826
       buffers:
       - index: 0
@@ -3127,11 +3095,7 @@
         nameId: mesh
       - index: 0
         nameId: sortPriority
-<<<<<<< HEAD
       processor: {fileID: 4800000, guid: 7fc39fb270071154cac0a132fa5850a3, type: 3}
-=======
-      processor: {fileID: 4800000, guid: 4680757e79c83b84cbbc08b16399990e, type: 3}
->>>>>>> 4437b423
   m_Events:
   - name: OnPlay
     playSystems: 00000000
