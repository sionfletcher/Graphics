%YAML 1.1
%TAG !u! tag:unity3d.com,2011:
--- !u!114 &114024329143904430
MonoBehaviour:
  m_ObjectHideFlags: 1
  m_CorrespondingSourceObject: {fileID: 0}
  m_PrefabInstance: {fileID: 0}
  m_PrefabAsset: {fileID: 0}
  m_GameObject: {fileID: 0}
  m_Enabled: 1
  m_EditorHideFlags: 0
  m_Script: {fileID: 11500000, guid: f780aa281814f9842a7c076d436932e7, type: 3}
  m_Name: VFXSlotFloat
  m_EditorClassIdentifier: 
  m_Parent: {fileID: 0}
  m_Children: []
  m_UIPosition: {x: 0, y: 0}
  m_UICollapsed: 1
  m_UISuperCollapsed: 0
  m_MasterSlot: {fileID: 114024329143904430}
  m_MasterData:
    m_Owner: {fileID: 114942904734927564}
    m_Value:
      m_Type:
        m_SerializableType: System.Single, mscorlib, Version=4.0.0.0, Culture=neutral,
          PublicKeyToken=b77a5c561934e089
      m_SerializableObject: 0.1
    m_Space: 2147483647
  m_Property:
    name: Lifetime
    m_serializedType:
      m_SerializableType: System.Single, mscorlib, Version=4.0.0.0, Culture=neutral,
        PublicKeyToken=b77a5c561934e089
    attributes: []
  m_Direction: 0
  m_LinkedSlots: []
--- !u!114 &114089541377191232
MonoBehaviour:
  m_ObjectHideFlags: 1
  m_CorrespondingSourceObject: {fileID: 0}
  m_PrefabInstance: {fileID: 0}
  m_PrefabAsset: {fileID: 0}
  m_GameObject: {fileID: 0}
  m_Enabled: 1
  m_EditorHideFlags: 0
  m_Script: {fileID: 11500000, guid: ac39bd03fca81b849929b9c966f1836a, type: 3}
  m_Name: VFXSlotFloat3
  m_EditorClassIdentifier: 
  m_Parent: {fileID: 0}
  m_Children:
  - {fileID: 114571766123771504}
  - {fileID: 114328751368778282}
  - {fileID: 114525182557404160}
  m_UIPosition: {x: 0, y: 0}
  m_UICollapsed: 1
  m_UISuperCollapsed: 0
  m_MasterSlot: {fileID: 114089541377191232}
  m_MasterData:
    m_Owner: {fileID: 114880071494137674}
    m_Value:
      m_Type:
        m_SerializableType: UnityEngine.Vector3, UnityEngine.CoreModule, Version=0.0.0.0,
          Culture=neutral, PublicKeyToken=null
      m_SerializableObject: '{"x":5.0,"y":0.0,"z":0.0}'
    m_Space: 2147483647
  m_Property:
    name: o
    m_serializedType:
      m_SerializableType: UnityEngine.Vector3, UnityEngine.CoreModule, Version=0.0.0.0,
        Culture=neutral, PublicKeyToken=null
    attributes: []
  m_Direction: 1
  m_LinkedSlots:
  - {fileID: 8926484042661614532}
--- !u!114 &114099567611028338
MonoBehaviour:
  m_ObjectHideFlags: 1
  m_CorrespondingSourceObject: {fileID: 0}
  m_PrefabInstance: {fileID: 0}
  m_PrefabAsset: {fileID: 0}
  m_GameObject: {fileID: 0}
  m_Enabled: 1
  m_EditorHideFlags: 0
  m_Script: {fileID: 11500000, guid: f780aa281814f9842a7c076d436932e7, type: 3}
  m_Name: VFXSlotFloat
  m_EditorClassIdentifier: 
  m_Parent: {fileID: 114613810723286314}
  m_Children: []
  m_UIPosition: {x: 0, y: 0}
  m_UICollapsed: 1
  m_UISuperCollapsed: 0
  m_MasterSlot: {fileID: 114898416894772490}
  m_MasterData:
    m_Owner: {fileID: 0}
    m_Value:
      m_Type:
        m_SerializableType: 
      m_SerializableObject: 
    m_Space: 2147483647
  m_Property:
    name: z
    m_serializedType:
      m_SerializableType: System.Single, mscorlib, Version=4.0.0.0, Culture=neutral,
        PublicKeyToken=b77a5c561934e089
    attributes: []
  m_Direction: 0
  m_LinkedSlots: []
--- !u!114 &114190878345431950
MonoBehaviour:
  m_ObjectHideFlags: 1
  m_CorrespondingSourceObject: {fileID: 0}
  m_PrefabInstance: {fileID: 0}
  m_PrefabAsset: {fileID: 0}
  m_GameObject: {fileID: 0}
  m_Enabled: 1
  m_EditorHideFlags: 0
  m_Script: {fileID: 11500000, guid: 7d4c867f6b72b714dbb5fd1780afe208, type: 3}
  m_Name: 16_CullingMode_CullUpdate
  m_EditorClassIdentifier: 
  m_Parent: {fileID: 0}
  m_Children:
  - {fileID: 114772686465911632}
  - {fileID: 114571923405776042}
  - {fileID: 114658178759232994}
  - {fileID: 114823831646293064}
  - {fileID: 114945241805470308}
  - {fileID: 114880071494137674}
  - {fileID: 8926484042661614541}
  - {fileID: 8926484042661614530}
  - {fileID: 114220971160679732}
  - {fileID: 8926484042661614544}
  m_UIPosition: {x: 0, y: 0}
  m_UICollapsed: 1
  m_UISuperCollapsed: 0
  m_UIInfos: {fileID: 8926484042661614528}
  m_ParameterInfo:
  - name: phase_axis
    path: phase_axis
    tooltip: 
    sheetType: m_Float
    realType: Single
    defaultValue:
      m_Type:
        m_SerializableType: System.Single, mscorlib, Version=4.0.0.0, Culture=neutral,
          PublicKeyToken=b77a5c561934e089
      m_SerializableObject: 0
    min: -Infinity
    max: Infinity
    descendantCount: 0
  m_GraphVersion: 2
  m_saved: 1
  m_SubgraphDependencies: []
  m_CategoryPath: 
--- !u!114 &114220971160679732
MonoBehaviour:
  m_ObjectHideFlags: 1
  m_CorrespondingSourceObject: {fileID: 0}
  m_PrefabInstance: {fileID: 0}
  m_PrefabAsset: {fileID: 0}
  m_GameObject: {fileID: 0}
  m_Enabled: 1
  m_EditorHideFlags: 0
  m_Script: {fileID: 11500000, guid: 330e0fca1717dde4aaa144f48232aa64, type: 3}
  m_Name: VFXParameter
  m_EditorClassIdentifier: 
  m_Parent: {fileID: 114190878345431950}
  m_Children: []
  m_UIPosition: {x: 0, y: 0}
  m_UICollapsed: 0
  m_UISuperCollapsed: 0
  m_InputSlots: []
  m_OutputSlots:
  - {fileID: 114887442911679238}
  m_ExposedName: phase_axis
  m_Exposed: 1
  m_Order: 1
  m_Category: 
  m_Min:
    m_Type:
      m_SerializableType: 
    m_SerializableObject: 
  m_Max:
    m_Type:
      m_SerializableType: 
    m_SerializableObject: 
  m_IsOutput: 0
  m_Tooltip: 
  m_Nodes:
  - m_Id: 0
    linkedSlots:
    - outputSlot: {fileID: 114887442911679238}
      inputSlot: {fileID: 8926484042661614545}
    position: {x: 2110.5242, y: -278.91467}
    expandedSlots: []
    expanded: 0
--- !u!114 &114247875503762258
MonoBehaviour:
  m_ObjectHideFlags: 1
  m_CorrespondingSourceObject: {fileID: 0}
  m_PrefabInstance: {fileID: 0}
  m_PrefabAsset: {fileID: 0}
  m_GameObject: {fileID: 0}
  m_Enabled: 1
  m_EditorHideFlags: 0
  m_Script: {fileID: 11500000, guid: f780aa281814f9842a7c076d436932e7, type: 3}
  m_Name: VFXSlotFloat
  m_EditorClassIdentifier: 
  m_Parent: {fileID: 114332507836999528}
  m_Children: []
  m_UIPosition: {x: 0, y: 0}
  m_UICollapsed: 1
  m_UISuperCollapsed: 0
  m_MasterSlot: {fileID: 114898416894772490}
  m_MasterData:
    m_Owner: {fileID: 0}
    m_Value:
      m_Type:
        m_SerializableType: 
      m_SerializableObject: 
    m_Space: 2147483647
  m_Property:
    name: x
    m_serializedType:
      m_SerializableType: System.Single, mscorlib, Version=4.0.0.0, Culture=neutral,
        PublicKeyToken=b77a5c561934e089
    attributes: []
  m_Direction: 0
  m_LinkedSlots: []
--- !u!114 &114250998323455600
MonoBehaviour:
  m_ObjectHideFlags: 1
  m_CorrespondingSourceObject: {fileID: 0}
  m_PrefabInstance: {fileID: 0}
  m_PrefabAsset: {fileID: 0}
  m_GameObject: {fileID: 0}
  m_Enabled: 1
  m_EditorHideFlags: 0
  m_Script: {fileID: 11500000, guid: f780aa281814f9842a7c076d436932e7, type: 3}
  m_Name: VFXSlotFloat
  m_EditorClassIdentifier: 
  m_Parent: {fileID: 114613810723286314}
  m_Children: []
  m_UIPosition: {x: 0, y: 0}
  m_UICollapsed: 1
  m_UISuperCollapsed: 0
  m_MasterSlot: {fileID: 114898416894772490}
  m_MasterData:
    m_Owner: {fileID: 0}
    m_Value:
      m_Type:
        m_SerializableType: 
      m_SerializableObject: 
    m_Space: 2147483647
  m_Property:
    name: x
    m_serializedType:
      m_SerializableType: System.Single, mscorlib, Version=4.0.0.0, Culture=neutral,
        PublicKeyToken=b77a5c561934e089
    attributes: []
  m_Direction: 0
  m_LinkedSlots: []
--- !u!114 &114258099101111446
MonoBehaviour:
  m_ObjectHideFlags: 1
  m_CorrespondingSourceObject: {fileID: 0}
  m_PrefabInstance: {fileID: 0}
  m_PrefabAsset: {fileID: 0}
  m_GameObject: {fileID: 0}
  m_Enabled: 1
  m_EditorHideFlags: 0
  m_Script: {fileID: 11500000, guid: f780aa281814f9842a7c076d436932e7, type: 3}
  m_Name: VFXSlotFloat
  m_EditorClassIdentifier: 
  m_Parent: {fileID: 114613810723286314}
  m_Children: []
  m_UIPosition: {x: 0, y: 0}
  m_UICollapsed: 1
  m_UISuperCollapsed: 0
  m_MasterSlot: {fileID: 114898416894772490}
  m_MasterData:
    m_Owner: {fileID: 0}
    m_Value:
      m_Type:
        m_SerializableType: 
      m_SerializableObject: 
    m_Space: 2147483647
  m_Property:
    name: y
    m_serializedType:
      m_SerializableType: System.Single, mscorlib, Version=4.0.0.0, Culture=neutral,
        PublicKeyToken=b77a5c561934e089
    attributes: []
  m_Direction: 0
  m_LinkedSlots: []
--- !u!114 &114328751368778282
MonoBehaviour:
  m_ObjectHideFlags: 1
  m_CorrespondingSourceObject: {fileID: 0}
  m_PrefabInstance: {fileID: 0}
  m_PrefabAsset: {fileID: 0}
  m_GameObject: {fileID: 0}
  m_Enabled: 1
  m_EditorHideFlags: 0
  m_Script: {fileID: 11500000, guid: f780aa281814f9842a7c076d436932e7, type: 3}
  m_Name: VFXSlotFloat
  m_EditorClassIdentifier: 
  m_Parent: {fileID: 114089541377191232}
  m_Children: []
  m_UIPosition: {x: 0, y: 0}
  m_UICollapsed: 1
  m_UISuperCollapsed: 0
  m_MasterSlot: {fileID: 114089541377191232}
  m_MasterData:
    m_Owner: {fileID: 0}
    m_Value:
      m_Type:
        m_SerializableType: 
      m_SerializableObject: 
    m_Space: 2147483647
  m_Property:
    name: y
    m_serializedType:
      m_SerializableType: System.Single, mscorlib, Version=4.0.0.0, Culture=neutral,
        PublicKeyToken=b77a5c561934e089
    attributes: []
  m_Direction: 1
  m_LinkedSlots: []
--- !u!114 &114332507836999528
MonoBehaviour:
  m_ObjectHideFlags: 1
  m_CorrespondingSourceObject: {fileID: 0}
  m_PrefabInstance: {fileID: 0}
  m_PrefabAsset: {fileID: 0}
  m_GameObject: {fileID: 0}
  m_Enabled: 1
  m_EditorHideFlags: 0
  m_Script: {fileID: 11500000, guid: ac39bd03fca81b849929b9c966f1836a, type: 3}
  m_Name: VFXSlotFloat3
  m_EditorClassIdentifier: 
  m_Parent: {fileID: 114898416894772490}
  m_Children:
  - {fileID: 114247875503762258}
  - {fileID: 114391987638817538}
  - {fileID: 114469642889356662}
  m_UIPosition: {x: 0, y: 0}
  m_UICollapsed: 1
  m_UISuperCollapsed: 0
  m_MasterSlot: {fileID: 114898416894772490}
  m_MasterData:
    m_Owner: {fileID: 0}
    m_Value:
      m_Type:
        m_SerializableType: 
      m_SerializableObject: 
    m_Space: 2147483647
  m_Property:
    name: size
    m_serializedType:
      m_SerializableType: UnityEngine.Vector3, UnityEngine.CoreModule, Version=0.0.0.0,
        Culture=neutral, PublicKeyToken=null
    attributes:
    - m_Type: 3
      m_Min: -Infinity
      m_Max: Infinity
      m_Tooltip: The size of the box along each axis.
      m_Regex: 
      m_RegexMaxLength: 0
  m_Direction: 0
  m_LinkedSlots: []
--- !u!114 &114391987638817538
MonoBehaviour:
  m_ObjectHideFlags: 1
  m_CorrespondingSourceObject: {fileID: 0}
  m_PrefabInstance: {fileID: 0}
  m_PrefabAsset: {fileID: 0}
  m_GameObject: {fileID: 0}
  m_Enabled: 1
  m_EditorHideFlags: 0
  m_Script: {fileID: 11500000, guid: f780aa281814f9842a7c076d436932e7, type: 3}
  m_Name: VFXSlotFloat
  m_EditorClassIdentifier: 
  m_Parent: {fileID: 114332507836999528}
  m_Children: []
  m_UIPosition: {x: 0, y: 0}
  m_UICollapsed: 1
  m_UISuperCollapsed: 0
  m_MasterSlot: {fileID: 114898416894772490}
  m_MasterData:
    m_Owner: {fileID: 0}
    m_Value:
      m_Type:
        m_SerializableType: 
      m_SerializableObject: 
    m_Space: 2147483647
  m_Property:
    name: y
    m_serializedType:
      m_SerializableType: System.Single, mscorlib, Version=4.0.0.0, Culture=neutral,
        PublicKeyToken=b77a5c561934e089
    attributes: []
  m_Direction: 0
  m_LinkedSlots: []
--- !u!114 &114469642889356662
MonoBehaviour:
  m_ObjectHideFlags: 1
  m_CorrespondingSourceObject: {fileID: 0}
  m_PrefabInstance: {fileID: 0}
  m_PrefabAsset: {fileID: 0}
  m_GameObject: {fileID: 0}
  m_Enabled: 1
  m_EditorHideFlags: 0
  m_Script: {fileID: 11500000, guid: f780aa281814f9842a7c076d436932e7, type: 3}
  m_Name: VFXSlotFloat
  m_EditorClassIdentifier: 
  m_Parent: {fileID: 114332507836999528}
  m_Children: []
  m_UIPosition: {x: 0, y: 0}
  m_UICollapsed: 1
  m_UISuperCollapsed: 0
  m_MasterSlot: {fileID: 114898416894772490}
  m_MasterData:
    m_Owner: {fileID: 0}
    m_Value:
      m_Type:
        m_SerializableType: 
      m_SerializableObject: 
    m_Space: 2147483647
  m_Property:
    name: z
    m_serializedType:
      m_SerializableType: System.Single, mscorlib, Version=4.0.0.0, Culture=neutral,
        PublicKeyToken=b77a5c561934e089
    attributes: []
  m_Direction: 0
  m_LinkedSlots: []
--- !u!114 &114479405765983972
MonoBehaviour:
  m_ObjectHideFlags: 1
  m_CorrespondingSourceObject: {fileID: 0}
  m_PrefabInstance: {fileID: 0}
  m_PrefabAsset: {fileID: 0}
  m_GameObject: {fileID: 0}
  m_Enabled: 1
  m_EditorHideFlags: 0
  m_Script: {fileID: 11500000, guid: 956b68870e880b144bab17e5aa6e7e94, type: 3}
  m_Name: ColorOverLife
  m_EditorClassIdentifier: 
  m_Parent: {fileID: 114823831646293064}
  m_Children: []
  m_UIPosition: {x: 3360, y: -836}
  m_UICollapsed: 0
  m_UISuperCollapsed: 0
  m_InputSlots:
  - {fileID: 114978308560370868}
  m_OutputSlots: []
  m_Disabled: 0
  mode: 3
  ColorComposition: 2
  AlphaComposition: 2
--- !u!114 &114498596232787114
MonoBehaviour:
  m_ObjectHideFlags: 1
  m_CorrespondingSourceObject: {fileID: 0}
  m_PrefabInstance: {fileID: 0}
  m_PrefabAsset: {fileID: 0}
  m_GameObject: {fileID: 0}
  m_Enabled: 1
  m_EditorHideFlags: 0
  m_Script: {fileID: 11500000, guid: d16c6aeaef944094b9a1633041804207, type: 3}
  m_Name: Orient
  m_EditorClassIdentifier: 
  m_Parent: {fileID: 114823831646293064}
  m_Children: []
  m_UIPosition: {x: 0, y: 0}
  m_UICollapsed: 0
  m_UISuperCollapsed: 0
  m_InputSlots: []
  m_OutputSlots: []
  m_Disabled: 0
  mode: 0
--- !u!114 &114507805763603914
MonoBehaviour:
  m_ObjectHideFlags: 1
  m_CorrespondingSourceObject: {fileID: 0}
  m_PrefabInstance: {fileID: 0}
  m_PrefabAsset: {fileID: 0}
  m_GameObject: {fileID: 0}
  m_Enabled: 1
  m_EditorHideFlags: 0
  m_Script: {fileID: 11500000, guid: 70a331b1d86cc8d4aa106ccbe0da5852, type: 3}
  m_Name: VFXSlotTexture2D
  m_EditorClassIdentifier: 
  m_Parent: {fileID: 0}
  m_Children: []
  m_UIPosition: {x: 0, y: 0}
  m_UICollapsed: 1
  m_UISuperCollapsed: 0
  m_MasterSlot: {fileID: 114507805763603914}
  m_MasterData:
    m_Owner: {fileID: 114823831646293064}
    m_Value:
      m_Type:
        m_SerializableType: UnityEngine.Texture2D, UnityEngine.CoreModule, Version=0.0.0.0,
          Culture=neutral, PublicKeyToken=null
      m_SerializableObject: '{"obj":{"fileID":2800000,"guid":"276d9e395ae18fe40a9b4988549f2349","type":3}}'
    m_Space: 2147483647
  m_Property:
    name: mainTexture
    m_serializedType:
      m_SerializableType: UnityEngine.Texture2D, UnityEngine.CoreModule, Version=0.0.0.0,
        Culture=neutral, PublicKeyToken=null
    attributes: []
  m_Direction: 0
  m_LinkedSlots: []
--- !u!114 &114525182557404160
MonoBehaviour:
  m_ObjectHideFlags: 1
  m_CorrespondingSourceObject: {fileID: 0}
  m_PrefabInstance: {fileID: 0}
  m_PrefabAsset: {fileID: 0}
  m_GameObject: {fileID: 0}
  m_Enabled: 1
  m_EditorHideFlags: 0
  m_Script: {fileID: 11500000, guid: f780aa281814f9842a7c076d436932e7, type: 3}
  m_Name: VFXSlotFloat
  m_EditorClassIdentifier: 
  m_Parent: {fileID: 114089541377191232}
  m_Children: []
  m_UIPosition: {x: 0, y: 0}
  m_UICollapsed: 1
  m_UISuperCollapsed: 0
  m_MasterSlot: {fileID: 114089541377191232}
  m_MasterData:
    m_Owner: {fileID: 0}
    m_Value:
      m_Type:
        m_SerializableType: 
      m_SerializableObject: 
    m_Space: 2147483647
  m_Property:
    name: z
    m_serializedType:
      m_SerializableType: System.Single, mscorlib, Version=4.0.0.0, Culture=neutral,
        PublicKeyToken=b77a5c561934e089
    attributes: []
  m_Direction: 1
  m_LinkedSlots: []
--- !u!114 &114546344818435080
MonoBehaviour:
  m_ObjectHideFlags: 1
  m_CorrespondingSourceObject: {fileID: 0}
  m_PrefabInstance: {fileID: 0}
  m_PrefabAsset: {fileID: 0}
  m_GameObject: {fileID: 0}
  m_Enabled: 1
  m_EditorHideFlags: 0
  m_Script: {fileID: 11500000, guid: f05c6884b705ce14d82ae720f0ec209f, type: 3}
  m_Name: VFXSpawnerConstantRate
  m_EditorClassIdentifier: 
  m_Parent: {fileID: 114772686465911632}
  m_Children: []
  m_UIPosition: {x: 3360, y: -836}
  m_UICollapsed: 0
  m_UISuperCollapsed: 0
  m_InputSlots:
  - {fileID: 114891364551733592}
  m_OutputSlots: []
  m_Disabled: 0
--- !u!114 &114571766123771504
MonoBehaviour:
  m_ObjectHideFlags: 1
  m_CorrespondingSourceObject: {fileID: 0}
  m_PrefabInstance: {fileID: 0}
  m_PrefabAsset: {fileID: 0}
  m_GameObject: {fileID: 0}
  m_Enabled: 1
  m_EditorHideFlags: 0
  m_Script: {fileID: 11500000, guid: f780aa281814f9842a7c076d436932e7, type: 3}
  m_Name: VFXSlotFloat
  m_EditorClassIdentifier: 
  m_Parent: {fileID: 114089541377191232}
  m_Children: []
  m_UIPosition: {x: 0, y: 0}
  m_UICollapsed: 1
  m_UISuperCollapsed: 0
  m_MasterSlot: {fileID: 114089541377191232}
  m_MasterData:
    m_Owner: {fileID: 0}
    m_Value:
      m_Type:
        m_SerializableType: 
      m_SerializableObject: 
    m_Space: 2147483647
  m_Property:
    name: x
    m_serializedType:
      m_SerializableType: System.Single, mscorlib, Version=4.0.0.0, Culture=neutral,
        PublicKeyToken=b77a5c561934e089
    attributes: []
  m_Direction: 1
  m_LinkedSlots: []
--- !u!114 &114571923405776042
MonoBehaviour:
  m_ObjectHideFlags: 1
  m_CorrespondingSourceObject: {fileID: 0}
  m_PrefabInstance: {fileID: 0}
  m_PrefabAsset: {fileID: 0}
  m_GameObject: {fileID: 0}
  m_Enabled: 1
  m_EditorHideFlags: 0
  m_Script: {fileID: 11500000, guid: 9dfea48843f53fc438eabc12a3a30abc, type: 3}
  m_Name: VFXBasicInitialize
  m_EditorClassIdentifier: 
  m_Parent: {fileID: 114190878345431950}
  m_Children:
  - {fileID: 114942904734927564}
  - {fileID: 114962349886332802}
  m_UIPosition: {x: 3480.503, y: -494.79694}
  m_UICollapsed: 0
  m_UISuperCollapsed: 0
  m_InputSlots:
  - {fileID: 114898416894772490}
  m_OutputSlots: []
  m_Label: 
  m_Data: {fileID: 114591868403027336}
  m_InputFlowSlot:
  - link:
    - context: {fileID: 114772686465911632}
      slotIndex: 0
  m_OutputFlowSlot:
  - link:
    - context: {fileID: 114658178759232994}
      slotIndex: 0
--- !u!114 &114591868403027336
MonoBehaviour:
  m_ObjectHideFlags: 1
  m_CorrespondingSourceObject: {fileID: 0}
  m_PrefabInstance: {fileID: 0}
  m_PrefabAsset: {fileID: 0}
  m_GameObject: {fileID: 0}
  m_Enabled: 1
  m_EditorHideFlags: 0
  m_Script: {fileID: 11500000, guid: d78581a96eae8bf4398c282eb0b098bd, type: 3}
  m_Name: VFXDataParticle
  m_EditorClassIdentifier: 
  m_Parent: {fileID: 114190878345431950}
  m_Children: []
  m_UIPosition: {x: 0, y: 0}
  m_UICollapsed: 1
  m_UISuperCollapsed: 0
  title: 
  m_Owners:
  - {fileID: 114571923405776042}
  - {fileID: 114658178759232994}
  - {fileID: 114823831646293064}
  m_Capacity: 65536
  m_Space: 0
--- !u!114 &114613810723286314
MonoBehaviour:
  m_ObjectHideFlags: 1
  m_CorrespondingSourceObject: {fileID: 0}
  m_PrefabInstance: {fileID: 0}
  m_PrefabAsset: {fileID: 0}
  m_GameObject: {fileID: 0}
  m_Enabled: 1
  m_EditorHideFlags: 0
  m_Script: {fileID: 11500000, guid: ac39bd03fca81b849929b9c966f1836a, type: 3}
  m_Name: VFXSlotFloat3
  m_EditorClassIdentifier: 
  m_Parent: {fileID: 114898416894772490}
  m_Children:
  - {fileID: 114250998323455600}
  - {fileID: 114258099101111446}
  - {fileID: 114099567611028338}
  m_UIPosition: {x: 0, y: 0}
  m_UICollapsed: 1
  m_UISuperCollapsed: 0
  m_MasterSlot: {fileID: 114898416894772490}
  m_MasterData:
    m_Owner: {fileID: 0}
    m_Value:
      m_Type:
        m_SerializableType: 
      m_SerializableObject: 
    m_Space: 2147483647
  m_Property:
    name: center
    m_serializedType:
      m_SerializableType: UnityEngine.Vector3, UnityEngine.CoreModule, Version=0.0.0.0,
        Culture=neutral, PublicKeyToken=null
    attributes:
    - m_Type: 3
      m_Min: -Infinity
      m_Max: Infinity
      m_Tooltip: The centre of the box.
      m_Regex: 
      m_RegexMaxLength: 0
  m_Direction: 0
  m_LinkedSlots:
  - {fileID: 8926484042661614537}
--- !u!114 &114658178759232994
MonoBehaviour:
  m_ObjectHideFlags: 1
  m_CorrespondingSourceObject: {fileID: 0}
  m_PrefabInstance: {fileID: 0}
  m_PrefabAsset: {fileID: 0}
  m_GameObject: {fileID: 0}
  m_Enabled: 1
  m_EditorHideFlags: 0
  m_Script: {fileID: 11500000, guid: 2dc095764ededfa4bb32fa602511ea4b, type: 3}
  m_Name: VFXBasicUpdate
  m_EditorClassIdentifier: 
  m_Parent: {fileID: 114190878345431950}
  m_Children: []
  m_UIPosition: {x: 3531.748, y: 115.05521}
  m_UICollapsed: 0
  m_UISuperCollapsed: 0
  m_InputSlots: []
  m_OutputSlots: []
  m_Label: 
  m_Data: {fileID: 114591868403027336}
  m_InputFlowSlot:
  - link:
    - context: {fileID: 114571923405776042}
      slotIndex: 0
  m_OutputFlowSlot:
  - link:
    - context: {fileID: 114823831646293064}
      slotIndex: 0
  integration: 0
  angularIntegration: 0
  ageParticles: 1
  reapParticles: 1
--- !u!114 &114663270059283082
MonoBehaviour:
  m_ObjectHideFlags: 1
  m_CorrespondingSourceObject: {fileID: 0}
  m_PrefabInstance: {fileID: 0}
  m_PrefabAsset: {fileID: 0}
  m_GameObject: {fileID: 0}
  m_Enabled: 1
  m_EditorHideFlags: 0
  m_Script: {fileID: 11500000, guid: a971fa2e110a0ac42ac1d8dae408704b, type: 3}
  m_Name: SetAttribute
  m_EditorClassIdentifier: 
  m_Parent: {fileID: 114823831646293064}
  m_Children: []
  m_UIPosition: {x: 0, y: 0}
  m_UICollapsed: 0
  m_UISuperCollapsed: 0
  m_InputSlots:
  - {fileID: 8926484042661614549}
  m_OutputSlots: []
  m_Disabled: 0
  attribute: size
  Composition: 0
  Source: 0
  Random: 0
  channels: 0
--- !u!114 &114772686465911632
MonoBehaviour:
  m_ObjectHideFlags: 1
  m_CorrespondingSourceObject: {fileID: 0}
  m_PrefabInstance: {fileID: 0}
  m_PrefabAsset: {fileID: 0}
  m_GameObject: {fileID: 0}
  m_Enabled: 1
  m_EditorHideFlags: 0
  m_Script: {fileID: 11500000, guid: 73a13919d81fb7444849bae8b5c812a2, type: 3}
  m_Name: VFXBasicSpawner
  m_EditorClassIdentifier: 
  m_Parent: {fileID: 114190878345431950}
  m_Children:
  - {fileID: 114546344818435080}
  m_UIPosition: {x: 3427.2444, y: -814.5454}
  m_UICollapsed: 0
  m_UISuperCollapsed: 0
  m_InputSlots: []
  m_OutputSlots: []
  m_Label: 
  m_Data: {fileID: 0}
  m_InputFlowSlot:
  - link: []
  - link: []
  m_OutputFlowSlot:
  - link:
    - context: {fileID: 114571923405776042}
      slotIndex: 0
--- !u!114 &114823831646293064
MonoBehaviour:
  m_ObjectHideFlags: 1
  m_CorrespondingSourceObject: {fileID: 0}
  m_PrefabInstance: {fileID: 0}
  m_PrefabAsset: {fileID: 0}
  m_GameObject: {fileID: 0}
  m_Enabled: 1
  m_EditorHideFlags: 0
  m_Script: {fileID: 11500000, guid: a0b9e6b9139e58d4c957ec54595da7d3, type: 3}
  m_Name: VFXQuadOutput
  m_EditorClassIdentifier: 
  m_Parent: {fileID: 114190878345431950}
  m_Children:
  - {fileID: 114663270059283082}
  - {fileID: 114923016951914188}
  - {fileID: 114479405765983972}
  - {fileID: 114498596232787114}
  m_UIPosition: {x: 3428.8914, y: 471.33606}
  m_UICollapsed: 0
  m_UISuperCollapsed: 0
  m_InputSlots:
  - {fileID: 114507805763603914}
  m_OutputSlots: []
  m_Label: 
  m_Data: {fileID: 114591868403027336}
  m_InputFlowSlot:
  - link:
    - context: {fileID: 114658178759232994}
      slotIndex: 0
  m_OutputFlowSlot:
  - link: []
  blendMode: 0
  m_SubOutputs:
  - {fileID: 8926484042661614556}
  cullMode: 0
  zWriteMode: 0
  zTestMode: 0
  colorMappingMode: 0
  uvMode: 0
  useSoftParticle: 0
  sortPriority: 0
  sort: 0
  indirectDraw: 0
  castShadows: 0
  preRefraction: 0
  primitiveType: 1
  useGeometryShader: 0
--- !u!114 &114830005843942136
MonoBehaviour:
  m_ObjectHideFlags: 1
  m_CorrespondingSourceObject: {fileID: 0}
  m_PrefabInstance: {fileID: 0}
  m_PrefabAsset: {fileID: 0}
  m_GameObject: {fileID: 0}
  m_Enabled: 1
  m_EditorHideFlags: 0
  m_Script: {fileID: 11500000, guid: f780aa281814f9842a7c076d436932e7, type: 3}
  m_Name: VFXSlotFloat
  m_EditorClassIdentifier: 
  m_Parent: {fileID: 0}
  m_Children: []
  m_UIPosition: {x: 0, y: 0}
  m_UICollapsed: 1
  m_UISuperCollapsed: 0
  m_MasterSlot: {fileID: 114830005843942136}
  m_MasterData:
    m_Owner: {fileID: 114945241805470308}
    m_Value:
      m_Type:
        m_SerializableType: System.Single, mscorlib, Version=4.0.0.0, Culture=neutral,
          PublicKeyToken=b77a5c561934e089
      m_SerializableObject: 
    m_Space: 2147483647
  m_Property:
    name: TotalTime
    m_serializedType:
      m_SerializableType: System.Single, mscorlib, Version=4.0.0.0, Culture=neutral,
        PublicKeyToken=b77a5c561934e089
    attributes: []
  m_Direction: 1
  m_LinkedSlots:
  - {fileID: 8926484042661614546}
--- !u!114 &114880071494137674
MonoBehaviour:
  m_ObjectHideFlags: 1
  m_CorrespondingSourceObject: {fileID: 0}
  m_PrefabInstance: {fileID: 0}
  m_PrefabAsset: {fileID: 0}
  m_GameObject: {fileID: 0}
  m_Enabled: 1
  m_EditorHideFlags: 0
  m_Script: {fileID: 11500000, guid: 330e0fca1717dde4aaa144f48232aa64, type: 3}
  m_Name: VFXParameter
  m_EditorClassIdentifier: 
  m_Parent: {fileID: 114190878345431950}
  m_Children: []
  m_UIPosition: {x: 0, y: 0}
  m_UICollapsed: 0
  m_UISuperCollapsed: 0
  m_InputSlots: []
  m_OutputSlots:
  - {fileID: 114089541377191232}
  m_ExposedName: axis
  m_Exposed: 0
  m_Order: 0
  m_Category: 
  m_Min:
    m_Type:
      m_SerializableType: 
    m_SerializableObject: 
  m_Max:
    m_Type:
      m_SerializableType: 
    m_SerializableObject: 
  m_IsOutput: 0
  m_Tooltip: 
  m_Nodes:
  - m_Id: 0
    linkedSlots:
    - outputSlot: {fileID: 114089541377191232}
      inputSlot: {fileID: 8926484042661614532}
    position: {x: 2466.652, y: 116.170204}
    expandedSlots: []
    expanded: 0
--- !u!114 &114887442911679238
MonoBehaviour:
  m_ObjectHideFlags: 1
  m_CorrespondingSourceObject: {fileID: 0}
  m_PrefabInstance: {fileID: 0}
  m_PrefabAsset: {fileID: 0}
  m_GameObject: {fileID: 0}
  m_Enabled: 1
  m_EditorHideFlags: 0
  m_Script: {fileID: 11500000, guid: f780aa281814f9842a7c076d436932e7, type: 3}
  m_Name: VFXSlotFloat
  m_EditorClassIdentifier: 
  m_Parent: {fileID: 0}
  m_Children: []
  m_UIPosition: {x: 0, y: 0}
  m_UICollapsed: 1
  m_UISuperCollapsed: 0
  m_MasterSlot: {fileID: 114887442911679238}
  m_MasterData:
    m_Owner: {fileID: 114220971160679732}
    m_Value:
      m_Type:
        m_SerializableType: System.Single, mscorlib, Version=4.0.0.0, Culture=neutral,
          PublicKeyToken=b77a5c561934e089
      m_SerializableObject: 0
    m_Space: 2147483647
  m_Property:
    name: o
    m_serializedType:
      m_SerializableType: System.Single, mscorlib, Version=4.0.0.0, Culture=neutral,
        PublicKeyToken=b77a5c561934e089
    attributes: []
  m_Direction: 1
  m_LinkedSlots:
  - {fileID: 8926484042661614545}
--- !u!114 &114891364551733592
MonoBehaviour:
  m_ObjectHideFlags: 1
  m_CorrespondingSourceObject: {fileID: 0}
  m_PrefabInstance: {fileID: 0}
  m_PrefabAsset: {fileID: 0}
  m_GameObject: {fileID: 0}
  m_Enabled: 1
  m_EditorHideFlags: 0
  m_Script: {fileID: 11500000, guid: f780aa281814f9842a7c076d436932e7, type: 3}
  m_Name: VFXSlotFloat
  m_EditorClassIdentifier: 
  m_Parent: {fileID: 0}
  m_Children: []
  m_UIPosition: {x: 0, y: 0}
  m_UICollapsed: 1
  m_UISuperCollapsed: 0
  m_MasterSlot: {fileID: 114891364551733592}
  m_MasterData:
    m_Owner: {fileID: 114546344818435080}
    m_Value:
      m_Type:
        m_SerializableType: System.Single, mscorlib, Version=4.0.0.0, Culture=neutral,
          PublicKeyToken=b77a5c561934e089
      m_SerializableObject: 128
    m_Space: 2147483647
  m_Property:
    name: Rate
    m_serializedType:
      m_SerializableType: System.Single, mscorlib, Version=4.0.0.0, Culture=neutral,
        PublicKeyToken=b77a5c561934e089
    attributes:
    - m_Type: 1
      m_Min: 0
      m_Max: Infinity
      m_Tooltip: 
      m_Regex: 
      m_RegexMaxLength: 0
    - m_Type: 3
      m_Min: -Infinity
      m_Max: Infinity
      m_Tooltip: Spawn Rate (in number per seconds)
      m_Regex: 
      m_RegexMaxLength: 0
  m_Direction: 0
  m_LinkedSlots: []
--- !u!114 &114898416894772490
MonoBehaviour:
  m_ObjectHideFlags: 1
  m_CorrespondingSourceObject: {fileID: 0}
  m_PrefabInstance: {fileID: 0}
  m_PrefabAsset: {fileID: 0}
  m_GameObject: {fileID: 0}
  m_Enabled: 1
  m_EditorHideFlags: 0
  m_Script: {fileID: 11500000, guid: 1b605c022ee79394a8a776c0869b3f9a, type: 3}
  m_Name: VFXSlot
  m_EditorClassIdentifier: 
  m_Parent: {fileID: 0}
  m_Children:
  - {fileID: 114613810723286314}
  - {fileID: 114332507836999528}
  m_UIPosition: {x: 0, y: 0}
  m_UICollapsed: 0
  m_UISuperCollapsed: 0
  m_MasterSlot: {fileID: 114898416894772490}
  m_MasterData:
    m_Owner: {fileID: 114571923405776042}
    m_Value:
      m_Type:
        m_SerializableType: UnityEditor.VFX.AABox, Unity.VisualEffectGraph.Editor,
          Version=0.0.0.0, Culture=neutral, PublicKeyToken=null
      m_SerializableObject: '{"space":0,"center":{"x":0.0,"y":0.0,"z":0.0},"size":{"x":0.4000000059604645,"y":0.10000000149011612,"z":0.10000000149011612}}'
    m_Space: 0
  m_Property:
    name: bounds
    m_serializedType:
      m_SerializableType: UnityEditor.VFX.AABox, Unity.VisualEffectGraph.Editor,
        Version=0.0.0.0, Culture=neutral, PublicKeyToken=null
    attributes: []
  m_Direction: 0
  m_LinkedSlots: []
--- !u!114 &114923016951914188
MonoBehaviour:
  m_ObjectHideFlags: 1
  m_CorrespondingSourceObject: {fileID: 0}
  m_PrefabInstance: {fileID: 0}
  m_PrefabAsset: {fileID: 0}
  m_GameObject: {fileID: 0}
  m_Enabled: 1
  m_EditorHideFlags: 0
  m_Script: {fileID: 11500000, guid: a971fa2e110a0ac42ac1d8dae408704b, type: 3}
  m_Name: SetAttribute
  m_EditorClassIdentifier: 
  m_Parent: {fileID: 114823831646293064}
  m_Children: []
  m_UIPosition: {x: 0, y: 0}
  m_UICollapsed: 0
  m_UISuperCollapsed: 0
  m_InputSlots:
  - {fileID: 8926484042661614550}
  m_OutputSlots: []
  m_Disabled: 0
  attribute: size
  Composition: 0
  Source: 0
  Random: 0
  channels: 0
--- !u!114 &114942904734927564
MonoBehaviour:
  m_ObjectHideFlags: 1
  m_CorrespondingSourceObject: {fileID: 0}
  m_PrefabInstance: {fileID: 0}
  m_PrefabAsset: {fileID: 0}
  m_GameObject: {fileID: 0}
  m_Enabled: 1
  m_EditorHideFlags: 0
  m_Script: {fileID: 11500000, guid: a971fa2e110a0ac42ac1d8dae408704b, type: 3}
  m_Name: SetAttribute
  m_EditorClassIdentifier: 
  m_Parent: {fileID: 114571923405776042}
  m_Children: []
  m_UIPosition: {x: 0, y: 0}
  m_UICollapsed: 0
  m_UISuperCollapsed: 0
  m_InputSlots:
  - {fileID: 114024329143904430}
  m_OutputSlots: []
  m_Disabled: 0
  attribute: lifetime
  Composition: 0
  Source: 0
  Random: 0
  channels: 6
--- !u!114 &114945241805470308
MonoBehaviour:
  m_ObjectHideFlags: 1
  m_CorrespondingSourceObject: {fileID: 0}
  m_PrefabInstance: {fileID: 0}
  m_PrefabAsset: {fileID: 0}
  m_GameObject: {fileID: 0}
  m_Enabled: 1
  m_EditorHideFlags: 0
  m_Script: {fileID: 11500000, guid: 7d33fb94df928ef4c986f97607706b82, type: 3}
  m_Name: VFXBuiltInParameter
  m_EditorClassIdentifier: 
  m_Parent: {fileID: 114190878345431950}
  m_Children: []
  m_UIPosition: {x: 2212.745, y: -18.449188}
  m_UICollapsed: 0
  m_UISuperCollapsed: 0
  m_InputSlots: []
  m_OutputSlots:
  - {fileID: 114830005843942136}
  m_expressionOp: 7
--- !u!114 &114962349886332802
MonoBehaviour:
  m_ObjectHideFlags: 1
  m_CorrespondingSourceObject: {fileID: 0}
  m_PrefabInstance: {fileID: 0}
  m_PrefabAsset: {fileID: 0}
  m_GameObject: {fileID: 0}
  m_Enabled: 1
  m_EditorHideFlags: 0
  m_Script: {fileID: 11500000, guid: a971fa2e110a0ac42ac1d8dae408704b, type: 3}
  m_Name: SetAttribute
  m_EditorClassIdentifier: 
  m_Parent: {fileID: 114571923405776042}
  m_Children: []
  m_UIPosition: {x: 0, y: 0}
  m_UICollapsed: 0
  m_UISuperCollapsed: 0
  m_InputSlots:
  - {fileID: 8926484042661614551}
  m_OutputSlots: []
  m_Disabled: 0
  attribute: position
  Composition: 0
  Source: 0
  Random: 0
  channels: 6
--- !u!114 &114978308560370868
MonoBehaviour:
  m_ObjectHideFlags: 1
  m_CorrespondingSourceObject: {fileID: 0}
  m_PrefabInstance: {fileID: 0}
  m_PrefabAsset: {fileID: 0}
  m_GameObject: {fileID: 0}
  m_Enabled: 1
  m_EditorHideFlags: 0
  m_Script: {fileID: 11500000, guid: 76f778ff57c4e8145b9681fe3268d8e9, type: 3}
  m_Name: VFXSlotGradient
  m_EditorClassIdentifier: 
  m_Parent: {fileID: 0}
  m_Children: []
  m_UIPosition: {x: 0, y: 0}
  m_UICollapsed: 1
  m_UISuperCollapsed: 0
  m_MasterSlot: {fileID: 114978308560370868}
  m_MasterData:
    m_Owner: {fileID: 114479405765983972}
    m_Value:
      m_Type:
        m_SerializableType: UnityEngine.Gradient, UnityEngine.CoreModule, Version=0.0.0.0,
          Culture=neutral, PublicKeyToken=null
      m_SerializableObject: '{"colorKeys":[{"color":{"r":1.0,"g":0.0686105489730835,"b":0.0,"a":1.0},"time":0.0},{"color":{"r":1.0,"g":0.5448049306869507,"b":0.0,"a":1.0},"time":0.13426412642002107},{"color":{"r":1.0,"g":0.0,"b":0.08857536315917969,"a":1.0},"time":0.2826123535633087},{"color":{"r":0.800000011920929,"g":0.15294118225574494,"b":0.30175885558128359,"a":1.0},"time":0.43990233540534975},{"color":{"r":1.0,"g":0.5615010857582092,"b":0.0,"a":1.0},"time":0.6291599869728088},{"color":{"r":1.0,"g":0.0,"b":0.1632709503173828,"a":1.0},"time":0.8209658861160278},{"color":{"r":0.8196078538894653,"g":0.2235293984413147,"b":0.3834362328052521,"a":1.0},"time":1.0}],"alphaKeys":[{"alpha":1.0,"time":0.0},{"alpha":1.0,"time":1.0}],"gradientMode":0}'
    m_Space: 2147483647
  m_Property:
    name: gradient
    m_serializedType:
      m_SerializableType: UnityEngine.Gradient, UnityEngine.CoreModule, Version=0.0.0.0,
        Culture=neutral, PublicKeyToken=null
    attributes:
    - m_Type: 3
      m_Min: -Infinity
      m_Max: Infinity
      m_Tooltip: The over-life Gradient
      m_Regex: 
      m_RegexMaxLength: 0
  m_Direction: 0
  m_LinkedSlots: []
--- !u!2058629511 &8926484042661614527
VisualEffectResource:
  m_ObjectHideFlags: 0
  m_CorrespondingSourceObject: {fileID: 0}
  m_PrefabInstance: {fileID: 0}
  m_PrefabAsset: {fileID: 0}
  m_Name: 16_CullingMode_CullUpdate
  m_Graph: {fileID: 114190878345431950}
<<<<<<< HEAD
  m_ShaderSources: []
=======
  m_ShaderSources:
  - compute: 1
    name: '[System 1]Initialize'
    source: "#pragma kernel CSMain\n#define NB_THREADS_PER_GROUP 64\n#define VFX_USE_LIFETIME_CURRENT
      1\n#define VFX_USE_POSITION_CURRENT 1\n#define VFX_USE_ALIVE_CURRENT 1\n#define
      VFX_USE_AGE_CURRENT 1\n#define VFX_LOCAL_SPACE 1\n#include \"Packages/com.unity.visualeffectgraph/Shaders/RenderPipeline/HDRP/VFXDefines.hlsl\"\n\n\nCBUFFER_START(parameters)\n   
      float3 Position_b;\n    uint PADDING_0;\nCBUFFER_END\n\n\n#include \"Packages/com.unity.visualeffectgraph/Shaders/Common/VFXCommonCompute.cginc\"\n#include
      \"Packages/com.unity.visualeffectgraph/Shaders/VFXCommon.cginc\"\n\n\n\nRWByteAddressBuffer
      attributeBuffer;\nByteAddressBuffer sourceAttributeBuffer;\n\nCBUFFER_START(initParams)\n#if
      !VFX_USE_SPAWNER_FROM_GPU\n    uint nbSpawned;\t\t\t\t\t// Numbers of particle
      spawned\n    uint spawnIndex;\t\t\t\t// Index of the first particle spawned\n   
      uint dispatchWidth;\n#else\n    uint offsetInAdditionalOutput;\n\tuint nbMax;\n#endif\n\tuint
      systemSeed;\nCBUFFER_END\n\n#if VFX_USE_ALIVE_CURRENT\nRWStructuredBuffer<uint>
      deadListIn;\nByteAddressBuffer deadListCount; // This is bad to use a SRV to
      fetch deadList count but Unity API currently prevent from copying to CB\n#endif\n\n#if
      VFX_USE_SPAWNER_FROM_GPU\nStructuredBuffer<uint> eventList;\nByteAddressBuffer
      inputAdditional;\n#endif\n\nvoid SetAttribute_F0142CB9(inout float lifetime,
      float Lifetime) /*attribute:lifetime Composition:Overwrite Source:Slot Random:Off
      channels:XYZ */\n{\n    lifetime = Lifetime;\n}\nvoid SetAttribute_CAC29747(inout
      float3 position, float3 Position) /*attribute:position Composition:Overwrite
      Source:Slot Random:Off channels:XYZ */\n{\n    position = Position;\n}\n\n\n\n[numthreads(NB_THREADS_PER_GROUP,1,1)]\nvoid
      CSMain(uint3 groupId          : SV_GroupID,\n            uint3 groupThreadId   
      : SV_GroupThreadID)\n{\n    uint id = groupThreadId.x + groupId.x * NB_THREADS_PER_GROUP;\n#if
      !VFX_USE_SPAWNER_FROM_GPU\n    id += groupId.y * dispatchWidth * NB_THREADS_PER_GROUP;\n#endif\n\n#if
      VFX_USE_SPAWNER_FROM_GPU\n    uint maxThreadId = inputAdditional.Load((offsetInAdditionalOutput
      * 2 + 0) << 2);\n    uint currentSpawnIndex = inputAdditional.Load((offsetInAdditionalOutput
      * 2 + 1) << 2) - maxThreadId;\n#else\n    uint maxThreadId = nbSpawned;\n   
      uint currentSpawnIndex = spawnIndex;\n#endif\n\n#if VFX_USE_ALIVE_CURRENT\n   
      maxThreadId = min(maxThreadId, deadListCount.Load(0x0));\n#elif VFX_USE_SPAWNER_FROM_GPU\n   
      maxThreadId = min(maxThreadId, nbMax); //otherwise, nbSpawned already clamped
      on CPU\n#endif\n\n    if (id < maxThreadId)\n    {\n#if VFX_USE_SPAWNER_FROM_GPU\n       
      int sourceIndex = eventList[id];\n#endif\n        uint particleIndex = id +
      currentSpawnIndex;\n\t\t\n#if !VFX_USE_SPAWNER_FROM_GPU\n        int sourceIndex
      = 0;\n        /*//Loop with 1 iteration generate a wrong IL Assembly (and actually,
      useless code)\n        uint currentSumSpawnCount = 0u;\n        for (sourceIndex=0;
      sourceIndex<1; sourceIndex++)\n        {\n            currentSumSpawnCount
      += uint(asfloat(sourceAttributeBuffer.Load((sourceIndex * 0x1 + 0x0) << 2)));\n           
      if (id < currentSumSpawnCount)\n            {\n                break;\n           
      }\n        }\n        */\n        \n\n#endif\n        float lifetime = (float)1;\n       
      float3 position = float3(0,0,0);\n        bool alive = (bool)true;\n       
      float age = (float)0;\n        \n\n#if VFX_USE_PARTICLEID_CURRENT\n        
      particleId = particleIndex;\n#endif\n#if VFX_USE_SEED_CURRENT\n        seed
      = WangHash(particleIndex ^ systemSeed);\n#endif\n        \n        {\n           
      SetAttribute_F0142CB9( /*inout */lifetime, (float)0.1);\n        }\n       
      SetAttribute_CAC29747( /*inout */position, Position_b);\n        \n\n\n#if
      VFX_USE_ALIVE_CURRENT\n        if (alive)\n        {\n\t\t\tuint deadIndex
      = deadListIn.DecrementCounter();\n            uint index = deadListIn[deadIndex];\n           
      attributeBuffer.Store((index * 0x1 + 0x0) << 2,asuint(lifetime));\n           
      attributeBuffer.Store3((index * 0x4 + 0x10000) << 2,asuint(position));\n           
      attributeBuffer.Store((index * 0x2 + 0x50000) << 2,uint(alive));\n           
      attributeBuffer.Store((index * 0x2 + 0x50001) << 2,asuint(age));\n           
      \n\n        }\n#else\n        uint index = particleIndex;\n        attributeBuffer.Store((index
      * 0x1 + 0x0) << 2,asuint(lifetime));\n        attributeBuffer.Store3((index
      * 0x4 + 0x10000) << 2,asuint(position));\n        attributeBuffer.Store((index
      * 0x2 + 0x50000) << 2,uint(alive));\n        attributeBuffer.Store((index *
      0x2 + 0x50001) << 2,asuint(age));\n        \n\n#endif\n    }\n}\n"
  - compute: 1
    name: '[System 1]Update'
    source: "#pragma kernel CSMain\n#define NB_THREADS_PER_GROUP 64\n#define VFX_USE_LIFETIME_CURRENT
      1\n#define VFX_USE_ALIVE_CURRENT 1\n#define VFX_USE_AGE_CURRENT 1\n#define
      VFX_LOCAL_SPACE 1\n#include \"Packages/com.unity.visualeffectgraph/Shaders/RenderPipeline/HDRP/VFXDefines.hlsl\"\n\n\nCBUFFER_START(parameters)\n   
      float deltaTime_a;\n    uint3 PADDING_0;\nCBUFFER_END\n\n\n#include \"Packages/com.unity.visualeffectgraph/Shaders/Common/VFXCommonCompute.cginc\"\n#include
      \"Packages/com.unity.visualeffectgraph/Shaders/VFXCommon.cginc\"\n\n\n\nRWByteAddressBuffer
      attributeBuffer;\n\n#if VFX_USE_ALIVE_CURRENT\nRWStructuredBuffer<uint> deadListOut;\n#endif\n\n#if
      VFX_HAS_INDIRECT_DRAW\nRWStructuredBuffer<uint> indirectBuffer;\n#endif\n\nCBUFFER_START(updateParams)\n   
      uint nbMax;\n\tuint dispatchWidth;\n\tuint systemSeed;\nCBUFFER_END\n\nvoid
      Age(inout float age, float deltaTime)\n{\n    age += deltaTime;\n}\nvoid Reap(float
      age, float lifetime, inout bool alive)\n{\n    if(age > lifetime) { alive =
      false; }\n}\n\n\n\n[numthreads(NB_THREADS_PER_GROUP,1,1)]\nvoid CSMain(uint3
      groupId          : SV_GroupID,\n            uint3 groupThreadId    : SV_GroupThreadID)\n{\n\tuint
      id = groupThreadId.x + groupId.x * NB_THREADS_PER_GROUP + groupId.y * dispatchWidth
      * NB_THREADS_PER_GROUP;\n\tuint index = id;\n\tif (id < nbMax)\n\t{\n#if VFX_USE_ALIVE_CURRENT\n\t\tbool
      alive = (attributeBuffer.Load((index * 0x2 + 0x50000) << 2));\n\t\t\n\n\t\tif
      (alive)\n\t\t{\n\t\t\tfloat lifetime = asfloat(attributeBuffer.Load((index
      * 0x1 + 0x0) << 2));\n\t\t\tfloat age = asfloat(attributeBuffer.Load((index
      * 0x2 + 0x50001) << 2));\n\t\t\t\n\n\t\t\t\n#if VFX_USE_OLDPOSITION_CURRENT\n\t\t\toldPosition
      = position;\n#endif\n\t\t\t\n\t\t\tAge( /*inout */age, deltaTime_a);\n\t\t\tReap(age,
      lifetime,  /*inout */alive);\n\t\t\t\n\n\t\t\tif (alive)\n\t\t\t{\n\t\t\t\tattributeBuffer.Store((index
      * 0x2 + 0x50001) << 2,asuint(age));\n\t\t\t\t\n\n#if VFX_HAS_INDIRECT_DRAW\n               
      uint indirectIndex = indirectBuffer.IncrementCounter();\n\t\t\t\tindirectBuffer[indirectIndex]
      = index;\n#endif\n\t\t\t}\n\t\t\telse\n\t\t\t{\n\t\t\t\tattributeBuffer.Store((index
      * 0x2 + 0x50000) << 2,uint(alive));\n\t\t\t\t\n\n\t\t\t\tuint deadIndex = deadListOut.IncrementCounter();\n\t\t\t\tdeadListOut[deadIndex]
      = index;\n\t\t\t}\n\t\t}\n#else\n\t\tfloat lifetime = asfloat(attributeBuffer.Load((index
      * 0x1 + 0x0) << 2));\n\t\tbool alive = (attributeBuffer.Load((index * 0x2 +
      0x50000) << 2));\n\t\tfloat age = asfloat(attributeBuffer.Load((index * 0x2
      + 0x50001) << 2));\n\t\t\n\n\t\t\n#if VFX_USE_OLDPOSITION_CURRENT\n\t\toldPosition
      = position;\n#endif\n\t\t\n\t\tAge( /*inout */age, deltaTime_a);\n\t\tReap(age,
      lifetime,  /*inout */alive);\n\t\t\n\n\t\tattributeBuffer.Store((index * 0x2
      + 0x50000) << 2,uint(alive));\n\t\tattributeBuffer.Store((index * 0x2 + 0x50001)
      << 2,asuint(age));\n\t\t\n\n#if VFX_HAS_INDIRECT_DRAW\n        uint indirectIndex
      = indirectBuffer.IncrementCounter();\n\t\tindirectBuffer[indirectIndex] = index;\n#endif\n#endif\n\t}\n}\n"
  - compute: 0
    name: '[System 1]Quad Output'
    source: "Shader \"Hidden/VFX/16_CullingMode_CullUpdate/System 1/Quad Output\"\n{\n\tSubShader\n\t{\t\n\t\tCull
      Off\n\t\t\n\t\tTags { \"Queue\"=\"Transparent+0\" \"IgnoreProjector\"=\"True\"
      \"RenderType\"=\"Transparent\" }\n\t\t\n\t\t\n\t\t\n\t\t\n\t\t\n\t\t\n\t\t\n\t\t\n\t\t\n\t\t\n\t\t\n\t\t\n\t\t\n\t\t\n\t\tBlend
      SrcAlpha One \n\t\tZTest LEqual\n\t\tZWrite Off\n\t\tCull Off\n\t\t\n\t\n\t\t\t\n\t\tHLSLINCLUDE\n\t\t#if
      !defined(VFX_WORLD_SPACE) && !defined(VFX_LOCAL_SPACE)\n\t\t#define VFX_LOCAL_SPACE
      1\n\t\t#endif\n\t\t\n\t\t#define NB_THREADS_PER_GROUP 64\n\t\t#define VFX_USE_LIFETIME_CURRENT
      1\n\t\t#define VFX_USE_POSITION_CURRENT 1\n\t\t#define VFX_USE_COLOR_CURRENT
      1\n\t\t#define VFX_USE_ALPHA_CURRENT 1\n\t\t#define VFX_USE_ALIVE_CURRENT 1\n\t\t#define
      VFX_USE_AXISX_CURRENT 1\n\t\t#define VFX_USE_AXISY_CURRENT 1\n\t\t#define VFX_USE_AXISZ_CURRENT
      1\n\t\t#define VFX_USE_ANGLEX_CURRENT 1\n\t\t#define VFX_USE_ANGLEY_CURRENT
      1\n\t\t#define VFX_USE_ANGLEZ_CURRENT 1\n\t\t#define VFX_USE_PIVOTX_CURRENT
      1\n\t\t#define VFX_USE_PIVOTY_CURRENT 1\n\t\t#define VFX_USE_PIVOTZ_CURRENT
      1\n\t\t#define VFX_USE_SIZE_CURRENT 1\n\t\t#define VFX_USE_SCALEX_CURRENT 1\n\t\t#define
      VFX_USE_SCALEY_CURRENT 1\n\t\t#define VFX_USE_SCALEZ_CURRENT 1\n\t\t#define
      VFX_USE_AGE_CURRENT 1\n\t\t#define VFX_COLORMAPPING_DEFAULT 1\n\t\t#define
      IS_TRANSPARENT_PARTICLE 1\n\t\t#define VFX_BLENDMODE_ADD 1\n\t\t#define VFX_PRIMITIVE_QUAD
      1\n\t\t\n\t\t\n\t\t\n\t\t#define VFX_LOCAL_SPACE 1\n\t\t#include \"Packages/com.unity.visualeffectgraph/Shaders/RenderPipeline/HDRP/VFXDefines.hlsl\"\n\t\t\n\n\t\tCBUFFER_START(parameters)\n\t\t   
      float gradient_c;\n\t\t    uint3 PADDING_0;\n\t\tCBUFFER_END\n\t\tTexture2D
      mainTexture;\n\t\tSamplerState samplermainTexture;\n\t\t\n\n\t\t\n\t\t#define
      VFX_NEEDS_COLOR_INTERPOLATOR (VFX_USE_COLOR_CURRENT || VFX_USE_ALPHA_CURRENT)\n\t\t\n\t\tByteAddressBuffer
      attributeBuffer;\t\n\t\t\n\t\t#if VFX_HAS_INDIRECT_DRAW\n\t\tStructuredBuffer<uint>
      indirectBuffer;\t\n\t\t#endif\t\n\t\t\n\t\t#if USE_DEAD_LIST_COUNT\n\t\tByteAddressBuffer
      deadListCount;\n\t\t#endif\n\t\t\n\t\tCBUFFER_START(outputParams)\n\t\t\tfloat
      nbMax;\n\t\t\tfloat systemSeed;\n\t\tCBUFFER_END\n\t\t\n\t\tENDHLSL\n\t\t\n\n\t\t\n\t\t//
      Forward pass\n\t\tPass\n\t\t{\t\t\n\t\t\tTags { \"LightMode\"=\"ForwardOnly\"
      }\n\t\t\t\n\t\t\tHLSLPROGRAM\n\t\t\t#pragma target 4.5\n\t\t\t\n\t\t\n\t\t\tstruct
      ps_input\n\t\t\t{\n\t\t\t\tfloat4 pos : SV_POSITION;\n\t\t\t\t#if USE_FLIPBOOK_INTERPOLATION\n\t\t\t\tfloat4
      uv : TEXCOORD0;\n\t\t\t\t#else\n\t\t\t\tfloat2 uv : TEXCOORD0;\t\n\t\t\t\t#endif\n\t\t\t\t#if
      VFX_NEEDS_COLOR_INTERPOLATOR\n\t\t\t\tnointerpolation float4 color : COLOR0;\n\t\t\t\t#endif\n\t\t\t\t#if
      USE_SOFT_PARTICLE || USE_ALPHA_TEST || USE_FLIPBOOK_INTERPOLATION\n\t\t\t\t//
      x: inverse soft particles fade distance\n\t\t\t\t// y: alpha threshold\n\t\t\t\t//
      z: frame blending factor\n\t\t\t\tnointerpolation float3 builtInInterpolants
      : TEXCOORD1;\n\t\t\t\t#endif\n\t\t\t\t#if USE_FLIPBOOK_MOTIONVECTORS\n\t\t\t\t//
      x: motion vectors scale X\n\t\t\t\t// y: motion vectors scale Y\n\t\t\t\tnointerpolation
      float2 builtInInterpolants2 : TEXCOORD2;\n\t\t\t\t#endif\n\t\t\t\t#if VFX_NEEDS_POSWS_INTERPOLATOR\n\t\t\t\tfloat3
      posWS : TEXCOORD3;\n\t\t\t\t#endif\n\t\t\t};\n\t\t\t\n\t\t\tstruct ps_output\n\t\t\t{\n\t\t\t\tfloat4
      color : SV_Target0;\n\t\t\t};\n\t\t\n\t\t#define VFX_VARYING_PS_INPUTS ps_input\n\t\t#define
      VFX_VARYING_POSCS pos\n\t\t#define VFX_VARYING_COLOR color.rgb\n\t\t#define
      VFX_VARYING_ALPHA color.a\n\t\t#define VFX_VARYING_INVSOFTPARTICLEFADEDISTANCE
      builtInInterpolants.x\n\t\t#define VFX_VARYING_ALPHATHRESHOLD builtInInterpolants.y\n\t\t#define
      VFX_VARYING_FRAMEBLEND builtInInterpolants.z\n\t\t#define VFX_VARYING_MOTIONVECTORSCALE
      builtInInterpolants2.xy\n\t\t#define VFX_VARYING_UV uv\n\t\t#if VFX_NEEDS_POSWS_INTERPOLATOR\n\t\t#define
      VFX_VARYING_POSWS posWS\n\t\t#endif\n\t\t\t\t\n\t\t\t#if !(defined(VFX_VARYING_PS_INPUTS)
      && defined(VFX_VARYING_POSCS))\n\t\t\t#error VFX_VARYING_PS_INPUTS, VFX_VARYING_POSCS
      and VFX_VARYING_UV must be defined.\n\t\t\t#endif\n\t\t\t\n\t\t\t#include \"Packages/com.unity.visualeffectgraph/Shaders/RenderPipeline/HDRP/VFXCommon.cginc\"\n\t\t\t#include
      \"Packages/com.unity.visualeffectgraph/Shaders/VFXCommon.cginc\"\n\t\t\t\n\n\t\t\tvoid
      SetAttribute_3278B229(inout float size, float Size) /*attribute:size Composition:Overwrite
      Source:Slot Random:Off channels:X */\n\t\t\t{\n\t\t\t    size = Size;\n\t\t\t}\n\t\t\tvoid
      ColorOverLife_733E3(float age, float lifetime, inout float3 color, inout float
      alpha, float gradient) /*mode:ColorAndAlpha ColorComposition:Multiply AlphaComposition:Multiply
      */\n\t\t\t{\n\t\t\t    \n\t\t\t    float4 sampledColor = SampleGradient(gradient,
      age/lifetime);\n\t\t\t    color *= sampledColor.rgb;\n\t\t\t    alpha *= sampledColor.a;\n\t\t\t   
      \n\t\t\t}\n\t\t\tvoid Orient_0(inout float3 axisX, inout float3 axisY, inout
      float3 axisZ) /*mode:FaceCameraPlane */\n\t\t\t{\n\t\t\t    \n\t\t\t    float3x3
      viewRot = GetVFXToViewRotMatrix();\n\t\t\t    axisX = viewRot[0].xyz;\n\t\t\t   
      axisY = viewRot[1].xyz;\n\t\t\t    #if VFX_LOCAL_SPACE // Need to remove potential
      scale in local transform\n\t\t\t    axisX = normalize(axisX);\n\t\t\t    axisY
      = normalize(axisY);\n\t\t\t    axisZ = cross(axisX,axisY);\n\t\t\t    #else\n\t\t\t   
      axisZ = -viewRot[2].xyz;\n\t\t\t    #endif\n\t\t\t    \n\t\t\t}\n\t\t\t\n\n\t\t\t\n\t\t\t#pragma
      vertex vert\n\t\t\tVFX_VARYING_PS_INPUTS vert(uint id : SV_VertexID, uint instanceID
      : SV_InstanceID)\n\t\t\t{\n\t\t\t#if VFX_PRIMITIVE_TRIANGLE\n\t\t\t\tuint index
      = id / 3;\n\t\t\t#elif VFX_PRIMITIVE_QUAD\n\t\t\t\tuint index = (id >> 2) +
      instanceID * 2048;\n\t\t\t#elif VFX_PRIMITIVE_OCTAGON\n\t\t\t\tuint index =
      (id >> 3) + instanceID * 1024;\n\t\t\t#endif\n\t\t\t\n\t\t\t\tVFX_VARYING_PS_INPUTS
      o = (VFX_VARYING_PS_INPUTS)0;\n\t\t\t\n\t\t\t\t\n\t\t\t\t\t\tuint deadCount
      = 0;\n\t\t\t\t\t\t#if USE_DEAD_LIST_COUNT\n\t\t\t\t\t\tdeadCount = deadListCount.Load(0);\n\t\t\t\t\t\t#endif\t\n\t\t\t\t\t\tif
      (index >= asuint(nbMax) - deadCount)\n\t\t\t\t\t\t#if USE_GEOMETRY_SHADER\n\t\t\t\t\t\t\treturn;
      // cull\n\t\t\t\t\t\t#else\n\t\t\t\t\t\t\treturn o; // cull\n\t\t\t\t\t\t#endif\n\t\t\t\t\t\t\n\t\t\t\t\t\t#if
      VFX_HAS_INDIRECT_DRAW\n\t\t\t\t\t\tindex = indirectBuffer[index];\n\t\t\t\t\t\tfloat
      lifetime = asfloat(attributeBuffer.Load((index * 0x1 + 0x0) << 2));\n\t\t\t\t\t\tfloat3
      position = asfloat(attributeBuffer.Load3((index * 0x4 + 0x10000) << 2));\n\t\t\t\t\t\tfloat3
      color = float3(1,1,1);\n\t\t\t\t\t\tfloat alpha = (float)1;\n\t\t\t\t\t\tbool
      alive = (attributeBuffer.Load((index * 0x2 + 0x50000) << 2));\n\t\t\t\t\t\tfloat3
      axisX = float3(1,0,0);\n\t\t\t\t\t\tfloat3 axisY = float3(0,1,0);\n\t\t\t\t\t\tfloat3
      axisZ = float3(0,0,1);\n\t\t\t\t\t\tfloat angleX = (float)0;\n\t\t\t\t\t\tfloat
      angleY = (float)0;\n\t\t\t\t\t\tfloat angleZ = (float)0;\n\t\t\t\t\t\tfloat
      pivotX = (float)0;\n\t\t\t\t\t\tfloat pivotY = (float)0;\n\t\t\t\t\t\tfloat
      pivotZ = (float)0;\n\t\t\t\t\t\tfloat size = (float)0.1;\n\t\t\t\t\t\tfloat
      scaleX = (float)1;\n\t\t\t\t\t\tfloat scaleY = (float)1;\n\t\t\t\t\t\tfloat
      scaleZ = (float)1;\n\t\t\t\t\t\tfloat age = asfloat(attributeBuffer.Load((index
      * 0x2 + 0x50001) << 2));\n\t\t\t\t\t\t\n\t\t\t\t\n\t\t\t\t\t\t#else\n\t\t\t\t\t\tbool
      alive = (attributeBuffer.Load((index * 0x2 + 0x50000) << 2));\n\t\t\t\t\t\t\n\t\t\t\t\n\t\t\t\t\t\tif
      (!alive)\n\t\t\t\t\t\t\treturn o;\n\t\t\t\t\t\t\t\n\t\t\t\t\t\tfloat lifetime
      = asfloat(attributeBuffer.Load((index * 0x1 + 0x0) << 2));\n\t\t\t\t\t\tfloat3
      position = asfloat(attributeBuffer.Load3((index * 0x4 + 0x10000) << 2));\n\t\t\t\t\t\tfloat3
      color = float3(1,1,1);\n\t\t\t\t\t\tfloat alpha = (float)1;\n\t\t\t\t\t\tfloat3
      axisX = float3(1,0,0);\n\t\t\t\t\t\tfloat3 axisY = float3(0,1,0);\n\t\t\t\t\t\tfloat3
      axisZ = float3(0,0,1);\n\t\t\t\t\t\tfloat angleX = (float)0;\n\t\t\t\t\t\tfloat
      angleY = (float)0;\n\t\t\t\t\t\tfloat angleZ = (float)0;\n\t\t\t\t\t\tfloat
      pivotX = (float)0;\n\t\t\t\t\t\tfloat pivotY = (float)0;\n\t\t\t\t\t\tfloat
      pivotZ = (float)0;\n\t\t\t\t\t\tfloat size = (float)0.1;\n\t\t\t\t\t\tfloat
      scaleX = (float)1;\n\t\t\t\t\t\tfloat scaleY = (float)1;\n\t\t\t\t\t\tfloat
      scaleZ = (float)1;\n\t\t\t\t\t\tfloat age = asfloat(attributeBuffer.Load((index
      * 0x2 + 0x50001) << 2));\n\t\t\t\t\t\t\n\t\t\t\t\n\t\t\t\t\t\t#endif\n\t\t\t\t\t\t\n\t\t\t\t{\n\t\t\t\t   
      SetAttribute_3278B229( /*inout */size, (float)0.2);\n\t\t\t\t}\n\t\t\t\t{\n\t\t\t\t   
      SetAttribute_3278B229( /*inout */size, (float)0.2);\n\t\t\t\t}\n\t\t\t\tColorOverLife_733E3(age,
      lifetime,  /*inout */color,  /*inout */alpha, gradient_c);\n\t\t\t\tOrient_0(
      /*inout */axisX,  /*inout */axisY,  /*inout */axisZ);\n\t\t\t\t\n\n\t\t\t\t\n\t\t\t\tif
      (!alive)\n\t\t\t\t\treturn o;\n\t\t\t\t\n\t\t\t#if VFX_PRIMITIVE_QUAD\n\t\t\t\n\t\t\t\to.VFX_VARYING_UV.x
      = float(id & 1);\n\t\t\t\to.VFX_VARYING_UV.y = float((id & 2) >> 1);\n\t\t\t\tconst
      float2 vOffsets = o.VFX_VARYING_UV.xy - 0.5f;\n\t\t\t\t\n\t\t\t#elif VFX_PRIMITIVE_TRIANGLE\n\t\t\t\n\t\t\t\tconst
      float2 kOffsets[] = {\n\t\t\t\t\tfloat2(-0.5f, \t-0.288675129413604736328125f),\n\t\t\t\t\tfloat2(0.0f,
      \t0.57735025882720947265625f),\n\t\t\t\t\tfloat2(0.5f,\t-0.288675129413604736328125f),\n\t\t\t\t};\n\t\t\t\t\n\t\t\t\tconst
      float kUVScale = 0.866025388240814208984375f;\n\t\t\t\t\n\t\t\t\tconst float2
      vOffsets = kOffsets[id % 3];\n\t\t\t\to.VFX_VARYING_UV.xy = (vOffsets * kUVScale)
      + 0.5f;\n\t\t\t\t\n\t\t\t#elif VFX_PRIMITIVE_OCTAGON\t\n\t\t\t\t\n\t\t\t\tconst
      float2 kUvs[8] = \n\t\t\t\t{\n\t\t\t\t\tfloat2(-0.5f,\t0.0f),\n\t\t\t\t\tfloat2(-0.5f,\t0.5f),\n\t\t\t\t\tfloat2(0.0f,\t0.5f),\n\t\t\t\t\tfloat2(0.5f,\t0.5f),\n\t\t\t\t\tfloat2(0.5f,\t0.0f),\n\t\t\t\t\tfloat2(0.5f,\t-0.5f),\n\t\t\t\t\tfloat2(0.0f,\t-0.5f),\n\t\t\t\t\tfloat2(-0.5f,\t-0.5f),\n\t\t\t\t};\n\t\t\t\t\n\t\t\t\t\n\t\t\t\tcropFactor
      = id & 1 ? 1.0f - cropFactor : 1.0f;\n\t\t\t\tconst float2 vOffsets = kUvs[id
      & 7] * cropFactor;\n\t\t\t\to.VFX_VARYING_UV.xy = vOffsets + 0.5f;\n\t\t\t\t\n\t\t\t#endif\n\t\t\t\t\n\t\t\t\t\n\t\t\t\t\t\tfloat3
      size3 = float3(size,size,size);\n\t\t\t\t\t\t#if VFX_USE_SCALEX_CURRENT\n\t\t\t\t\t\tsize3.x
      *= scaleX;\n\t\t\t\t\t\t#endif\n\t\t\t\t\t\t#if VFX_USE_SCALEY_CURRENT\n\t\t\t\t\t\tsize3.y
      *= scaleY;\n\t\t\t\t\t\t#endif\n\t\t\t\t\t\t#if VFX_USE_SCALEZ_CURRENT\n\t\t\t\t\t\tsize3.z
      *= scaleZ;\n\t\t\t\t\t\t#endif\n\t\t\t\t\t\t\n\t\t\t\t\n\t\t\t\tconst float4x4
      elementToVFX = GetElementToVFXMatrix(axisX,axisY,axisZ,float3(angleX,angleY,angleZ),float3(pivotX,pivotY,pivotZ),size3,position);\n\t\t\t\t\t 
      float3 vPos = mul(elementToVFX,float4(vOffsets,0.0f,1.0f)).xyz;\n\t\t\t\n\t\t\t\to.VFX_VARYING_POSCS
      = TransformPositionVFXToClip(vPos);\n\t\t\t\n\t\t\t\tfloat3 normalWS = normalize(TransformDirectionVFXToWorld(normalize(-transpose(elementToVFX)[2].xyz)));\n\t\t\t\t#ifdef
      VFX_VARYING_NORMAL\n\t\t\t\tfloat normalFlip = (size3.x * size3.y * size3.z)
      < 0 ? -1 : 1;\n\t\t\t\to.VFX_VARYING_NORMAL = normalFlip * normalWS;\n\t\t\t\t#endif\n\t\t\t\t#ifdef
      VFX_VARYING_TANGENT\n\t\t\t\to.VFX_VARYING_TANGENT = normalize(TransformDirectionVFXToWorld(normalize(transpose(elementToVFX)[0].xyz)));\n\t\t\t\t#endif\n\t\t\t\t#ifdef
      VFX_VARYING_BENTFACTORS\n\t\t\t\t\n\t\t\t\to.VFX_VARYING_BENTFACTORS = vOffsets
      * bentNormalFactor;\n\t\t\t\t#endif\n\t\t\t\n\t\t\t\t\n\t\t\t\t\t\t#if VFX_USE_COLOR_CURRENT
      && defined(VFX_VARYING_COLOR)\n\t\t\t\t\t\to.VFX_VARYING_COLOR = color;\n\t\t\t\t\t\t#endif\n\t\t\t\t\t\t#if
      VFX_USE_ALPHA_CURRENT && defined(VFX_VARYING_ALPHA) \n\t\t\t\t\t\to.VFX_VARYING_ALPHA
      = alpha;\n\t\t\t\t\t\t#endif\n\t\t\t\t\t\t\n\t\t\t\t\t\t\n\t\t\t\t\t\t#if USE_SOFT_PARTICLE
      && defined(VFX_VARYING_INVSOFTPARTICLEFADEDISTANCE)\n\t\t\t\t\t\t\n\t\t\t\t\t\to.VFX_VARYING_INVSOFTPARTICLEFADEDISTANCE
      = invSoftParticlesFadeDistance;\n\t\t\t\t\t\t#endif\n\t\t\t\t\t\t\n\t\t\t\t\t\t#if
      USE_ALPHA_TEST && defined(VFX_VARYING_ALPHATHRESHOLD)\n\t\t\t\t\t\t\n\t\t\t\t\t\to.VFX_VARYING_ALPHATHRESHOLD
      = alphaThreshold;\n\t\t\t\t\t\t#endif\n\t\t\t\t\t\t\n\t\t\t\t\t\t#if USE_UV_SCALE_BIAS\n\t\t\t\t\t\t\n\t\t\t\t\t\t\n\t\t\t\t\t\to.VFX_VARYING_UV.xy
      = o.VFX_VARYING_UV.xy * uvScale + uvBias;\n\t\t\t\t\t\t#endif\n\t\t\t\t\t\t\n\t\t\t\t\t\t#if
      defined(VFX_VARYING_POSWS)\n\t\t\t\t\t\to.VFX_VARYING_POSWS = TransformPositionVFXToWorld(vPos);\n\t\t\t\t\t\t#endif\n\t\t\t\t\t\t\n\t\t\t\t\t\t\n\t\t\t\t\n\t\t\t\t\n\t\t\t\t\t\t#if
      USE_FLIPBOOK\n\t\t\t\t\t\t\n\t\t\t\t\t\t\n\t\t\t\t\t\tVFXUVData uvData = GetUVData(flipBookSize,
      invFlipBookSize, o.VFX_VARYING_UV.xy, texIndex);\n\t\t\t\t\t\to.VFX_VARYING_UV.xy
      = uvData.uvs.xy;\n\t\t\t\t\t\t#if USE_FLIPBOOK_INTERPOLATION\n\t\t\t\t\t\to.VFX_VARYING_UV.zw
      = uvData.uvs.zw;\n\t\t\t\t\t\to.VFX_VARYING_FRAMEBLEND = uvData.blend;\n\t\t\t\t\t\t#if
      USE_FLIPBOOK_MOTIONVECTORS\n\t\t\t\t\t\t\n\t\t\t\t\t\to.VFX_VARYING_MOTIONVECTORSCALE
      = motionVectorScale * invFlipBookSize;\n\t\t\t\t\t\t#endif\n\t\t\t\t\t\t#endif\n\t\t\t\t\t\t#endif\n\t\t\t\t\t\t\n\t\t\t\n\t\t\t\t\n\t\t\t\n\t\t\t\treturn
      o;\n\t\t\t}\n\t\t\t\n\t\t\t\n\t\t\t\n\t\t\t\n\t\t\t\n\t\t\t\n\t\t\t#include
      \"Packages/com.unity.visualeffectgraph/Shaders/VFXCommonOutput.cginc\"\n\t\t\t\n\t\t\t\n\t\t\t\n\t\t\t\t\n\t\t\t#pragma
      fragment frag\n\t\t\tps_output frag(ps_input i)\n\t\t\t{\n\t\t\t\tps_output
      o = (ps_output)0;\n\t\t\t\tVFXTransformPSInputs(i);\n\t\t\t\n\t\t\t\t#define
      VFX_TEXTURE_COLOR VFXGetTextureColor(VFX_SAMPLER(mainTexture),i)\n\t\t\t\t\n\t\t\t\t\t\t\n\t\t\t\t\t\tfloat4
      color = VFXGetFragmentColor(i);\n\t\t\t\t\t\t\n\t\t\t\t\t\t#ifndef VFX_TEXTURE_COLOR\n\t\t\t\t\t\t\t#define
      VFX_TEXTURE_COLOR float4(1.0,1.0,1.0,1.0)\n\t\t\t\t\t\t#endif\n\t\t\t\t\t\t\n\t\t\t\t\t\t#if
      VFX_COLORMAPPING_DEFAULT\n\t\t\t\t\t\t\to.color = color * VFX_TEXTURE_COLOR;\n\t\t\t\t\t\t#endif\n\t\t\t\t\t\t\n\t\t\t\t\t\t#if
      VFX_COLORMAPPING_GRADIENTMAPPED\n\t\t\t\t\t\t\t\n\t\t\t\t\t\t\to.color = SampleGradient(gradient,
      VFX_TEXTURE_COLOR.a * color.a) * float4(color.rgb,1.0);\n\t\t\t\t\t\t#endif\n\t\t\t\t\t\t\n\t\t\t\t\t\t\n\t\t\n\t\t\t\to.color
      = VFXApplyPreExposure(o.color);\n\t\t\t\to.color = VFXApplyFog(o.color,i);\n\t\t\t\tVFXClipFragmentColor(o.color.a,i);\n\t\t\t\to.color.a
      = saturate(o.color.a);\n\t\t\t\treturn o;\n\t\t\t}\n\t\t\tENDHLSL\n\t\t}\n\t\t\n\n\t\t\n\t}\n}\n"
>>>>>>> 4ae4efbc
  m_Infos:
    m_Expressions:
      m_Expressions: []
      m_NeedsLocalToWorld: 0
      m_NeedsWorldToLocal: 0
      m_NeededMainCameraBuffers: 0
    m_PropertySheet:
      m_Float:
        m_Array: []
      m_Vector2f:
        m_Array: []
      m_Vector3f:
        m_Array: []
      m_Vector4f:
        m_Array: []
      m_Uint:
        m_Array: []
      m_Int:
        m_Array: []
      m_Matrix4x4f:
        m_Array: []
      m_AnimationCurve:
        m_Array: []
      m_Gradient:
        m_Array: []
      m_NamedObject:
        m_Array: []
      m_Bool:
        m_Array: []
    m_ExposedExpressions: []
    m_Buffers: []
    m_TemporaryBuffers: []
    m_CPUBuffers: []
    m_Events: []
    m_RuntimeVersion: 10
    m_RendererSettings:
      motionVectorGenerationMode: 0
      shadowCastingMode: 0
      receiveShadows: 0
      reflectionProbeUsage: 0
      lightProbeUsage: 0
    m_CullingFlags: 3
    m_UpdateMode: 0
    m_PreWarmDeltaTime: 0.05
    m_PreWarmStepCount: 0
  m_Systems: []
--- !u!114 &8926484042661614528
MonoBehaviour:
  m_ObjectHideFlags: 0
  m_CorrespondingSourceObject: {fileID: 0}
  m_PrefabInstance: {fileID: 0}
  m_PrefabAsset: {fileID: 0}
  m_GameObject: {fileID: 0}
  m_Enabled: 1
  m_EditorHideFlags: 0
  m_Script: {fileID: 11500000, guid: d01270efd3285ea4a9d6c555cb0a8027, type: 3}
  m_Name: 
  m_EditorClassIdentifier: 
  groupInfos: []
  stickyNoteInfos: []
  systemInfos: []
  categories: []
  uiBounds:
    serializedVersion: 2
    x: 2111
    y: -815
    width: 1805
    height: 1929
--- !u!114 &8926484042661614530
MonoBehaviour:
  m_ObjectHideFlags: 0
  m_CorrespondingSourceObject: {fileID: 0}
  m_PrefabInstance: {fileID: 0}
  m_PrefabAsset: {fileID: 0}
  m_GameObject: {fileID: 0}
  m_Enabled: 1
  m_EditorHideFlags: 0
  m_Script: {fileID: 11500000, guid: b8ee8a7543fa09e42a7c8616f60d2ad7, type: 3}
  m_Name: 
  m_EditorClassIdentifier: 
  m_Parent: {fileID: 114190878345431950}
  m_Children: []
  m_UIPosition: {x: 3100.6316, y: -107.16516}
  m_UICollapsed: 0
  m_UISuperCollapsed: 0
  m_InputSlots:
  - {fileID: 8926484042661614531}
  - {fileID: 8926484042661614532}
  - {fileID: 8926484042661614536}
  m_OutputSlots:
  - {fileID: 8926484042661614537}
  m_Operands:
  - name: a
    type:
      m_SerializableType: System.Single, mscorlib, Version=4.0.0.0, Culture=neutral,
        PublicKeyToken=b77a5c561934e089
  - name: b
    type:
      m_SerializableType: UnityEngine.Vector3, UnityEngine.CoreModule, Version=0.0.0.0,
        Culture=neutral, PublicKeyToken=null
  - name: c
    type:
      m_SerializableType: System.Single, mscorlib, Version=4.0.0.0, Culture=neutral,
        PublicKeyToken=b77a5c561934e089
--- !u!114 &8926484042661614531
MonoBehaviour:
  m_ObjectHideFlags: 0
  m_CorrespondingSourceObject: {fileID: 0}
  m_PrefabInstance: {fileID: 0}
  m_PrefabAsset: {fileID: 0}
  m_GameObject: {fileID: 0}
  m_Enabled: 1
  m_EditorHideFlags: 0
  m_Script: {fileID: 11500000, guid: f780aa281814f9842a7c076d436932e7, type: 3}
  m_Name: 
  m_EditorClassIdentifier: 
  m_Parent: {fileID: 0}
  m_Children: []
  m_UIPosition: {x: 0, y: 0}
  m_UICollapsed: 1
  m_UISuperCollapsed: 0
  m_MasterSlot: {fileID: 8926484042661614531}
  m_MasterData:
    m_Owner: {fileID: 8926484042661614530}
    m_Value:
      m_Type:
        m_SerializableType: System.Single, mscorlib, Version=4.0.0.0, Culture=neutral,
          PublicKeyToken=b77a5c561934e089
      m_SerializableObject: 1
    m_Space: 2147483647
  m_Property:
    name: a
    m_serializedType:
      m_SerializableType: System.Single, mscorlib, Version=4.0.0.0, Culture=neutral,
        PublicKeyToken=b77a5c561934e089
    attributes: []
  m_Direction: 0
  m_LinkedSlots:
  - {fileID: 8926484042661614543}
--- !u!114 &8926484042661614532
MonoBehaviour:
  m_ObjectHideFlags: 0
  m_CorrespondingSourceObject: {fileID: 0}
  m_PrefabInstance: {fileID: 0}
  m_PrefabAsset: {fileID: 0}
  m_GameObject: {fileID: 0}
  m_Enabled: 1
  m_EditorHideFlags: 0
  m_Script: {fileID: 11500000, guid: ac39bd03fca81b849929b9c966f1836a, type: 3}
  m_Name: 
  m_EditorClassIdentifier: 
  m_Parent: {fileID: 0}
  m_Children:
  - {fileID: 8926484042661614533}
  - {fileID: 8926484042661614534}
  - {fileID: 8926484042661614535}
  m_UIPosition: {x: 0, y: 0}
  m_UICollapsed: 1
  m_UISuperCollapsed: 0
  m_MasterSlot: {fileID: 8926484042661614532}
  m_MasterData:
    m_Owner: {fileID: 8926484042661614530}
    m_Value:
      m_Type:
        m_SerializableType: UnityEngine.Vector3, UnityEngine.CoreModule, Version=0.0.0.0,
          Culture=neutral, PublicKeyToken=null
      m_SerializableObject: '{"x":1.0,"y":1.0,"z":1.0}'
    m_Space: 2147483647
  m_Property:
    name: b
    m_serializedType:
      m_SerializableType: UnityEngine.Vector3, UnityEngine.CoreModule, Version=0.0.0.0,
        Culture=neutral, PublicKeyToken=null
    attributes: []
  m_Direction: 0
  m_LinkedSlots:
  - {fileID: 114089541377191232}
--- !u!114 &8926484042661614533
MonoBehaviour:
  m_ObjectHideFlags: 0
  m_CorrespondingSourceObject: {fileID: 0}
  m_PrefabInstance: {fileID: 0}
  m_PrefabAsset: {fileID: 0}
  m_GameObject: {fileID: 0}
  m_Enabled: 1
  m_EditorHideFlags: 0
  m_Script: {fileID: 11500000, guid: f780aa281814f9842a7c076d436932e7, type: 3}
  m_Name: 
  m_EditorClassIdentifier: 
  m_Parent: {fileID: 8926484042661614532}
  m_Children: []
  m_UIPosition: {x: 0, y: 0}
  m_UICollapsed: 1
  m_UISuperCollapsed: 0
  m_MasterSlot: {fileID: 8926484042661614532}
  m_MasterData:
    m_Owner: {fileID: 0}
    m_Value:
      m_Type:
        m_SerializableType: 
      m_SerializableObject: 
    m_Space: 2147483647
  m_Property:
    name: x
    m_serializedType:
      m_SerializableType: System.Single, mscorlib, Version=4.0.0.0, Culture=neutral,
        PublicKeyToken=b77a5c561934e089
    attributes: []
  m_Direction: 0
  m_LinkedSlots: []
--- !u!114 &8926484042661614534
MonoBehaviour:
  m_ObjectHideFlags: 0
  m_CorrespondingSourceObject: {fileID: 0}
  m_PrefabInstance: {fileID: 0}
  m_PrefabAsset: {fileID: 0}
  m_GameObject: {fileID: 0}
  m_Enabled: 1
  m_EditorHideFlags: 0
  m_Script: {fileID: 11500000, guid: f780aa281814f9842a7c076d436932e7, type: 3}
  m_Name: 
  m_EditorClassIdentifier: 
  m_Parent: {fileID: 8926484042661614532}
  m_Children: []
  m_UIPosition: {x: 0, y: 0}
  m_UICollapsed: 1
  m_UISuperCollapsed: 0
  m_MasterSlot: {fileID: 8926484042661614532}
  m_MasterData:
    m_Owner: {fileID: 0}
    m_Value:
      m_Type:
        m_SerializableType: 
      m_SerializableObject: 
    m_Space: 2147483647
  m_Property:
    name: y
    m_serializedType:
      m_SerializableType: System.Single, mscorlib, Version=4.0.0.0, Culture=neutral,
        PublicKeyToken=b77a5c561934e089
    attributes: []
  m_Direction: 0
  m_LinkedSlots: []
--- !u!114 &8926484042661614535
MonoBehaviour:
  m_ObjectHideFlags: 0
  m_CorrespondingSourceObject: {fileID: 0}
  m_PrefabInstance: {fileID: 0}
  m_PrefabAsset: {fileID: 0}
  m_GameObject: {fileID: 0}
  m_Enabled: 1
  m_EditorHideFlags: 0
  m_Script: {fileID: 11500000, guid: f780aa281814f9842a7c076d436932e7, type: 3}
  m_Name: 
  m_EditorClassIdentifier: 
  m_Parent: {fileID: 8926484042661614532}
  m_Children: []
  m_UIPosition: {x: 0, y: 0}
  m_UICollapsed: 1
  m_UISuperCollapsed: 0
  m_MasterSlot: {fileID: 8926484042661614532}
  m_MasterData:
    m_Owner: {fileID: 0}
    m_Value:
      m_Type:
        m_SerializableType: 
      m_SerializableObject: 
    m_Space: 2147483647
  m_Property:
    name: z
    m_serializedType:
      m_SerializableType: System.Single, mscorlib, Version=4.0.0.0, Culture=neutral,
        PublicKeyToken=b77a5c561934e089
    attributes: []
  m_Direction: 0
  m_LinkedSlots: []
--- !u!114 &8926484042661614536
MonoBehaviour:
  m_ObjectHideFlags: 0
  m_CorrespondingSourceObject: {fileID: 0}
  m_PrefabInstance: {fileID: 0}
  m_PrefabAsset: {fileID: 0}
  m_GameObject: {fileID: 0}
  m_Enabled: 1
  m_EditorHideFlags: 0
  m_Script: {fileID: 11500000, guid: f780aa281814f9842a7c076d436932e7, type: 3}
  m_Name: 
  m_EditorClassIdentifier: 
  m_Parent: {fileID: 0}
  m_Children: []
  m_UIPosition: {x: 0, y: 0}
  m_UICollapsed: 1
  m_UISuperCollapsed: 0
  m_MasterSlot: {fileID: 8926484042661614536}
  m_MasterData:
    m_Owner: {fileID: 8926484042661614530}
    m_Value:
      m_Type:
        m_SerializableType: System.Single, mscorlib, Version=4.0.0.0, Culture=neutral,
          PublicKeyToken=b77a5c561934e089
      m_SerializableObject: 1
    m_Space: 2147483647
  m_Property:
    name: c
    m_serializedType:
      m_SerializableType: System.Single, mscorlib, Version=4.0.0.0, Culture=neutral,
        PublicKeyToken=b77a5c561934e089
    attributes: []
  m_Direction: 0
  m_LinkedSlots: []
--- !u!114 &8926484042661614537
MonoBehaviour:
  m_ObjectHideFlags: 0
  m_CorrespondingSourceObject: {fileID: 0}
  m_PrefabInstance: {fileID: 0}
  m_PrefabAsset: {fileID: 0}
  m_GameObject: {fileID: 0}
  m_Enabled: 1
  m_EditorHideFlags: 0
  m_Script: {fileID: 11500000, guid: ac39bd03fca81b849929b9c966f1836a, type: 3}
  m_Name: 
  m_EditorClassIdentifier: 
  m_Parent: {fileID: 0}
  m_Children:
  - {fileID: 8926484042661614538}
  - {fileID: 8926484042661614539}
  - {fileID: 8926484042661614540}
  m_UIPosition: {x: 0, y: 0}
  m_UICollapsed: 1
  m_UISuperCollapsed: 0
  m_MasterSlot: {fileID: 8926484042661614537}
  m_MasterData:
    m_Owner: {fileID: 8926484042661614530}
    m_Value:
      m_Type:
        m_SerializableType: UnityEngine.Vector3, UnityEngine.CoreModule, Version=0.0.0.0,
          Culture=neutral, PublicKeyToken=null
      m_SerializableObject: 
    m_Space: 2147483647
  m_Property:
    name: 
    m_serializedType:
      m_SerializableType: UnityEngine.Vector3, UnityEngine.CoreModule, Version=0.0.0.0,
        Culture=neutral, PublicKeyToken=null
    attributes: []
  m_Direction: 1
  m_LinkedSlots:
  - {fileID: 114613810723286314}
  - {fileID: 8926484042661614551}
--- !u!114 &8926484042661614538
MonoBehaviour:
  m_ObjectHideFlags: 0
  m_CorrespondingSourceObject: {fileID: 0}
  m_PrefabInstance: {fileID: 0}
  m_PrefabAsset: {fileID: 0}
  m_GameObject: {fileID: 0}
  m_Enabled: 1
  m_EditorHideFlags: 0
  m_Script: {fileID: 11500000, guid: f780aa281814f9842a7c076d436932e7, type: 3}
  m_Name: 
  m_EditorClassIdentifier: 
  m_Parent: {fileID: 8926484042661614537}
  m_Children: []
  m_UIPosition: {x: 0, y: 0}
  m_UICollapsed: 1
  m_UISuperCollapsed: 0
  m_MasterSlot: {fileID: 8926484042661614537}
  m_MasterData:
    m_Owner: {fileID: 0}
    m_Value:
      m_Type:
        m_SerializableType: 
      m_SerializableObject: 
    m_Space: 2147483647
  m_Property:
    name: x
    m_serializedType:
      m_SerializableType: System.Single, mscorlib, Version=4.0.0.0, Culture=neutral,
        PublicKeyToken=b77a5c561934e089
    attributes: []
  m_Direction: 1
  m_LinkedSlots: []
--- !u!114 &8926484042661614539
MonoBehaviour:
  m_ObjectHideFlags: 0
  m_CorrespondingSourceObject: {fileID: 0}
  m_PrefabInstance: {fileID: 0}
  m_PrefabAsset: {fileID: 0}
  m_GameObject: {fileID: 0}
  m_Enabled: 1
  m_EditorHideFlags: 0
  m_Script: {fileID: 11500000, guid: f780aa281814f9842a7c076d436932e7, type: 3}
  m_Name: 
  m_EditorClassIdentifier: 
  m_Parent: {fileID: 8926484042661614537}
  m_Children: []
  m_UIPosition: {x: 0, y: 0}
  m_UICollapsed: 1
  m_UISuperCollapsed: 0
  m_MasterSlot: {fileID: 8926484042661614537}
  m_MasterData:
    m_Owner: {fileID: 0}
    m_Value:
      m_Type:
        m_SerializableType: 
      m_SerializableObject: 
    m_Space: 2147483647
  m_Property:
    name: y
    m_serializedType:
      m_SerializableType: System.Single, mscorlib, Version=4.0.0.0, Culture=neutral,
        PublicKeyToken=b77a5c561934e089
    attributes: []
  m_Direction: 1
  m_LinkedSlots: []
--- !u!114 &8926484042661614540
MonoBehaviour:
  m_ObjectHideFlags: 0
  m_CorrespondingSourceObject: {fileID: 0}
  m_PrefabInstance: {fileID: 0}
  m_PrefabAsset: {fileID: 0}
  m_GameObject: {fileID: 0}
  m_Enabled: 1
  m_EditorHideFlags: 0
  m_Script: {fileID: 11500000, guid: f780aa281814f9842a7c076d436932e7, type: 3}
  m_Name: 
  m_EditorClassIdentifier: 
  m_Parent: {fileID: 8926484042661614537}
  m_Children: []
  m_UIPosition: {x: 0, y: 0}
  m_UICollapsed: 1
  m_UISuperCollapsed: 0
  m_MasterSlot: {fileID: 8926484042661614537}
  m_MasterData:
    m_Owner: {fileID: 0}
    m_Value:
      m_Type:
        m_SerializableType: 
      m_SerializableObject: 
    m_Space: 2147483647
  m_Property:
    name: z
    m_serializedType:
      m_SerializableType: System.Single, mscorlib, Version=4.0.0.0, Culture=neutral,
        PublicKeyToken=b77a5c561934e089
    attributes: []
  m_Direction: 1
  m_LinkedSlots: []
--- !u!114 &8926484042661614541
MonoBehaviour:
  m_ObjectHideFlags: 0
  m_CorrespondingSourceObject: {fileID: 0}
  m_PrefabInstance: {fileID: 0}
  m_PrefabAsset: {fileID: 0}
  m_GameObject: {fileID: 0}
  m_Enabled: 1
  m_EditorHideFlags: 0
  m_Script: {fileID: 11500000, guid: d1847decbcc406c41b56205a65871167, type: 3}
  m_Name: 
  m_EditorClassIdentifier: 
  m_Parent: {fileID: 114190878345431950}
  m_Children: []
  m_UIPosition: {x: 2803.755, y: -178.2884}
  m_UICollapsed: 0
  m_UISuperCollapsed: 0
  m_InputSlots:
  - {fileID: 8926484042661614542}
  m_OutputSlots:
  - {fileID: 8926484042661614543}
  m_Type:
    m_SerializableType: System.Single, mscorlib, Version=4.0.0.0, Culture=neutral,
      PublicKeyToken=b77a5c561934e089
--- !u!114 &8926484042661614542
MonoBehaviour:
  m_ObjectHideFlags: 0
  m_CorrespondingSourceObject: {fileID: 0}
  m_PrefabInstance: {fileID: 0}
  m_PrefabAsset: {fileID: 0}
  m_GameObject: {fileID: 0}
  m_Enabled: 1
  m_EditorHideFlags: 0
  m_Script: {fileID: 11500000, guid: f780aa281814f9842a7c076d436932e7, type: 3}
  m_Name: 
  m_EditorClassIdentifier: 
  m_Parent: {fileID: 0}
  m_Children: []
  m_UIPosition: {x: 0, y: 0}
  m_UICollapsed: 1
  m_UISuperCollapsed: 0
  m_MasterSlot: {fileID: 8926484042661614542}
  m_MasterData:
    m_Owner: {fileID: 8926484042661614541}
    m_Value:
      m_Type:
        m_SerializableType: System.Single, mscorlib, Version=4.0.0.0, Culture=neutral,
          PublicKeyToken=b77a5c561934e089
      m_SerializableObject: 0
    m_Space: 2147483647
  m_Property:
    name: x
    m_serializedType:
      m_SerializableType: System.Single, mscorlib, Version=4.0.0.0, Culture=neutral,
        PublicKeyToken=b77a5c561934e089
    attributes: []
  m_Direction: 0
  m_LinkedSlots:
  - {fileID: 8926484042661614548}
--- !u!114 &8926484042661614543
MonoBehaviour:
  m_ObjectHideFlags: 0
  m_CorrespondingSourceObject: {fileID: 0}
  m_PrefabInstance: {fileID: 0}
  m_PrefabAsset: {fileID: 0}
  m_GameObject: {fileID: 0}
  m_Enabled: 1
  m_EditorHideFlags: 0
  m_Script: {fileID: 11500000, guid: f780aa281814f9842a7c076d436932e7, type: 3}
  m_Name: 
  m_EditorClassIdentifier: 
  m_Parent: {fileID: 0}
  m_Children: []
  m_UIPosition: {x: 0, y: 0}
  m_UICollapsed: 1
  m_UISuperCollapsed: 0
  m_MasterSlot: {fileID: 8926484042661614543}
  m_MasterData:
    m_Owner: {fileID: 8926484042661614541}
    m_Value:
      m_Type:
        m_SerializableType: System.Single, mscorlib, Version=4.0.0.0, Culture=neutral,
          PublicKeyToken=b77a5c561934e089
      m_SerializableObject: 
    m_Space: 2147483647
  m_Property:
    name: 
    m_serializedType:
      m_SerializableType: System.Single, mscorlib, Version=4.0.0.0, Culture=neutral,
        PublicKeyToken=b77a5c561934e089
    attributes: []
  m_Direction: 1
  m_LinkedSlots:
  - {fileID: 8926484042661614531}
--- !u!114 &8926484042661614544
MonoBehaviour:
  m_ObjectHideFlags: 0
  m_CorrespondingSourceObject: {fileID: 0}
  m_PrefabInstance: {fileID: 0}
  m_PrefabAsset: {fileID: 0}
  m_GameObject: {fileID: 0}
  m_Enabled: 1
  m_EditorHideFlags: 0
  m_Script: {fileID: 11500000, guid: c7acf5424f3655744af4b8f63298fa0f, type: 3}
  m_Name: 
  m_EditorClassIdentifier: 
  m_Parent: {fileID: 114190878345431950}
  m_Children: []
  m_UIPosition: {x: 2523.7966, y: -129.20491}
  m_UICollapsed: 0
  m_UISuperCollapsed: 0
  m_InputSlots:
  - {fileID: 8926484042661614545}
  - {fileID: 8926484042661614546}
  - {fileID: 8926484042661614547}
  m_OutputSlots:
  - {fileID: 8926484042661614548}
  m_Operands:
  - name: a
    type:
      m_SerializableType: System.Single, mscorlib, Version=4.0.0.0, Culture=neutral,
        PublicKeyToken=b77a5c561934e089
  - name: b
    type:
      m_SerializableType: System.Single, mscorlib, Version=4.0.0.0, Culture=neutral,
        PublicKeyToken=b77a5c561934e089
  - name: c
    type:
      m_SerializableType: System.Single, mscorlib, Version=4.0.0.0, Culture=neutral,
        PublicKeyToken=b77a5c561934e089
--- !u!114 &8926484042661614545
MonoBehaviour:
  m_ObjectHideFlags: 0
  m_CorrespondingSourceObject: {fileID: 0}
  m_PrefabInstance: {fileID: 0}
  m_PrefabAsset: {fileID: 0}
  m_GameObject: {fileID: 0}
  m_Enabled: 1
  m_EditorHideFlags: 0
  m_Script: {fileID: 11500000, guid: f780aa281814f9842a7c076d436932e7, type: 3}
  m_Name: 
  m_EditorClassIdentifier: 
  m_Parent: {fileID: 0}
  m_Children: []
  m_UIPosition: {x: 0, y: 0}
  m_UICollapsed: 1
  m_UISuperCollapsed: 0
  m_MasterSlot: {fileID: 8926484042661614545}
  m_MasterData:
    m_Owner: {fileID: 8926484042661614544}
    m_Value:
      m_Type:
        m_SerializableType: System.Single, mscorlib, Version=4.0.0.0, Culture=neutral,
          PublicKeyToken=b77a5c561934e089
      m_SerializableObject: 0
    m_Space: 2147483647
  m_Property:
    name: a
    m_serializedType:
      m_SerializableType: System.Single, mscorlib, Version=4.0.0.0, Culture=neutral,
        PublicKeyToken=b77a5c561934e089
    attributes: []
  m_Direction: 0
  m_LinkedSlots:
  - {fileID: 114887442911679238}
--- !u!114 &8926484042661614546
MonoBehaviour:
  m_ObjectHideFlags: 0
  m_CorrespondingSourceObject: {fileID: 0}
  m_PrefabInstance: {fileID: 0}
  m_PrefabAsset: {fileID: 0}
  m_GameObject: {fileID: 0}
  m_Enabled: 1
  m_EditorHideFlags: 0
  m_Script: {fileID: 11500000, guid: f780aa281814f9842a7c076d436932e7, type: 3}
  m_Name: 
  m_EditorClassIdentifier: 
  m_Parent: {fileID: 0}
  m_Children: []
  m_UIPosition: {x: 0, y: 0}
  m_UICollapsed: 1
  m_UISuperCollapsed: 0
  m_MasterSlot: {fileID: 8926484042661614546}
  m_MasterData:
    m_Owner: {fileID: 8926484042661614544}
    m_Value:
      m_Type:
        m_SerializableType: System.Single, mscorlib, Version=4.0.0.0, Culture=neutral,
          PublicKeyToken=b77a5c561934e089
      m_SerializableObject: 0
    m_Space: 2147483647
  m_Property:
    name: b
    m_serializedType:
      m_SerializableType: System.Single, mscorlib, Version=4.0.0.0, Culture=neutral,
        PublicKeyToken=b77a5c561934e089
    attributes: []
  m_Direction: 0
  m_LinkedSlots:
  - {fileID: 114830005843942136}
--- !u!114 &8926484042661614547
MonoBehaviour:
  m_ObjectHideFlags: 0
  m_CorrespondingSourceObject: {fileID: 0}
  m_PrefabInstance: {fileID: 0}
  m_PrefabAsset: {fileID: 0}
  m_GameObject: {fileID: 0}
  m_Enabled: 1
  m_EditorHideFlags: 0
  m_Script: {fileID: 11500000, guid: f780aa281814f9842a7c076d436932e7, type: 3}
  m_Name: 
  m_EditorClassIdentifier: 
  m_Parent: {fileID: 0}
  m_Children: []
  m_UIPosition: {x: 0, y: 0}
  m_UICollapsed: 1
  m_UISuperCollapsed: 0
  m_MasterSlot: {fileID: 8926484042661614547}
  m_MasterData:
    m_Owner: {fileID: 8926484042661614544}
    m_Value:
      m_Type:
        m_SerializableType: System.Single, mscorlib, Version=4.0.0.0, Culture=neutral,
          PublicKeyToken=b77a5c561934e089
      m_SerializableObject: 0
    m_Space: 2147483647
  m_Property:
    name: c
    m_serializedType:
      m_SerializableType: System.Single, mscorlib, Version=4.0.0.0, Culture=neutral,
        PublicKeyToken=b77a5c561934e089
    attributes: []
  m_Direction: 0
  m_LinkedSlots: []
--- !u!114 &8926484042661614548
MonoBehaviour:
  m_ObjectHideFlags: 0
  m_CorrespondingSourceObject: {fileID: 0}
  m_PrefabInstance: {fileID: 0}
  m_PrefabAsset: {fileID: 0}
  m_GameObject: {fileID: 0}
  m_Enabled: 1
  m_EditorHideFlags: 0
  m_Script: {fileID: 11500000, guid: f780aa281814f9842a7c076d436932e7, type: 3}
  m_Name: 
  m_EditorClassIdentifier: 
  m_Parent: {fileID: 0}
  m_Children: []
  m_UIPosition: {x: 0, y: 0}
  m_UICollapsed: 1
  m_UISuperCollapsed: 0
  m_MasterSlot: {fileID: 8926484042661614548}
  m_MasterData:
    m_Owner: {fileID: 8926484042661614544}
    m_Value:
      m_Type:
        m_SerializableType: System.Single, mscorlib, Version=4.0.0.0, Culture=neutral,
          PublicKeyToken=b77a5c561934e089
      m_SerializableObject: 
    m_Space: 2147483647
  m_Property:
    name: 
    m_serializedType:
      m_SerializableType: System.Single, mscorlib, Version=4.0.0.0, Culture=neutral,
        PublicKeyToken=b77a5c561934e089
    attributes: []
  m_Direction: 1
  m_LinkedSlots:
  - {fileID: 8926484042661614542}
--- !u!114 &8926484042661614549
MonoBehaviour:
  m_ObjectHideFlags: 0
  m_CorrespondingSourceObject: {fileID: 0}
  m_PrefabInstance: {fileID: 0}
  m_PrefabAsset: {fileID: 0}
  m_GameObject: {fileID: 0}
  m_Enabled: 1
  m_EditorHideFlags: 0
  m_Script: {fileID: 11500000, guid: f780aa281814f9842a7c076d436932e7, type: 3}
  m_Name: 
  m_EditorClassIdentifier: 
  m_Parent: {fileID: 0}
  m_Children: []
  m_UIPosition: {x: 0, y: 0}
  m_UICollapsed: 1
  m_UISuperCollapsed: 0
  m_MasterSlot: {fileID: 8926484042661614549}
  m_MasterData:
    m_Owner: {fileID: 114663270059283082}
    m_Value:
      m_Type:
        m_SerializableType: System.Single, mscorlib, Version=4.0.0.0, Culture=neutral,
          PublicKeyToken=b77a5c561934e089
      m_SerializableObject: 0.2
    m_Space: 2147483647
  m_Property:
    name: Size
    m_serializedType:
      m_SerializableType: System.Single, mscorlib, Version=4.0.0.0, Culture=neutral,
        PublicKeyToken=b77a5c561934e089
    attributes: []
  m_Direction: 0
  m_LinkedSlots: []
--- !u!114 &8926484042661614550
MonoBehaviour:
  m_ObjectHideFlags: 0
  m_CorrespondingSourceObject: {fileID: 0}
  m_PrefabInstance: {fileID: 0}
  m_PrefabAsset: {fileID: 0}
  m_GameObject: {fileID: 0}
  m_Enabled: 1
  m_EditorHideFlags: 0
  m_Script: {fileID: 11500000, guid: f780aa281814f9842a7c076d436932e7, type: 3}
  m_Name: 
  m_EditorClassIdentifier: 
  m_Parent: {fileID: 0}
  m_Children: []
  m_UIPosition: {x: 0, y: 0}
  m_UICollapsed: 1
  m_UISuperCollapsed: 0
  m_MasterSlot: {fileID: 8926484042661614550}
  m_MasterData:
    m_Owner: {fileID: 114923016951914188}
    m_Value:
      m_Type:
        m_SerializableType: System.Single, mscorlib, Version=4.0.0.0, Culture=neutral,
          PublicKeyToken=b77a5c561934e089
      m_SerializableObject: 0.2
    m_Space: 2147483647
  m_Property:
    name: Size
    m_serializedType:
      m_SerializableType: System.Single, mscorlib, Version=4.0.0.0, Culture=neutral,
        PublicKeyToken=b77a5c561934e089
    attributes: []
  m_Direction: 0
  m_LinkedSlots: []
--- !u!114 &8926484042661614551
MonoBehaviour:
  m_ObjectHideFlags: 0
  m_CorrespondingSourceObject: {fileID: 0}
  m_PrefabInstance: {fileID: 0}
  m_PrefabAsset: {fileID: 0}
  m_GameObject: {fileID: 0}
  m_Enabled: 1
  m_EditorHideFlags: 0
  m_Script: {fileID: 11500000, guid: 5265657162cc1a241bba03a3b0476d99, type: 3}
  m_Name: 
  m_EditorClassIdentifier: 
  m_Parent: {fileID: 0}
  m_Children:
  - {fileID: 8926484042661614552}
  m_UIPosition: {x: 0, y: 0}
  m_UICollapsed: 1
  m_UISuperCollapsed: 0
  m_MasterSlot: {fileID: 8926484042661614551}
  m_MasterData:
    m_Owner: {fileID: 114962349886332802}
    m_Value:
      m_Type:
        m_SerializableType: UnityEditor.VFX.Position, Unity.VisualEffectGraph.Editor,
          Version=0.0.0.0, Culture=neutral, PublicKeyToken=null
      m_SerializableObject: '{"position":{"x":0.0,"y":0.0,"z":0.0}}'
    m_Space: 0
  m_Property:
    name: Position
    m_serializedType:
      m_SerializableType: UnityEditor.VFX.Position, Unity.VisualEffectGraph.Editor,
        Version=0.0.0.0, Culture=neutral, PublicKeyToken=null
    attributes: []
  m_Direction: 0
  m_LinkedSlots:
  - {fileID: 8926484042661614537}
--- !u!114 &8926484042661614552
MonoBehaviour:
  m_ObjectHideFlags: 0
  m_CorrespondingSourceObject: {fileID: 0}
  m_PrefabInstance: {fileID: 0}
  m_PrefabAsset: {fileID: 0}
  m_GameObject: {fileID: 0}
  m_Enabled: 1
  m_EditorHideFlags: 0
  m_Script: {fileID: 11500000, guid: ac39bd03fca81b849929b9c966f1836a, type: 3}
  m_Name: 
  m_EditorClassIdentifier: 
  m_Parent: {fileID: 8926484042661614551}
  m_Children:
  - {fileID: 8926484042661614553}
  - {fileID: 8926484042661614554}
  - {fileID: 8926484042661614555}
  m_UIPosition: {x: 0, y: 0}
  m_UICollapsed: 1
  m_UISuperCollapsed: 0
  m_MasterSlot: {fileID: 8926484042661614551}
  m_MasterData:
    m_Owner: {fileID: 0}
    m_Value:
      m_Type:
        m_SerializableType: 
      m_SerializableObject: 
    m_Space: 2147483647
  m_Property:
    name: position
    m_serializedType:
      m_SerializableType: UnityEngine.Vector3, UnityEngine.CoreModule, Version=0.0.0.0,
        Culture=neutral, PublicKeyToken=null
    attributes:
    - m_Type: 3
      m_Min: -Infinity
      m_Max: Infinity
      m_Tooltip: The position.
      m_Regex: 
      m_RegexMaxLength: 0
  m_Direction: 0
  m_LinkedSlots: []
--- !u!114 &8926484042661614553
MonoBehaviour:
  m_ObjectHideFlags: 0
  m_CorrespondingSourceObject: {fileID: 0}
  m_PrefabInstance: {fileID: 0}
  m_PrefabAsset: {fileID: 0}
  m_GameObject: {fileID: 0}
  m_Enabled: 1
  m_EditorHideFlags: 0
  m_Script: {fileID: 11500000, guid: f780aa281814f9842a7c076d436932e7, type: 3}
  m_Name: 
  m_EditorClassIdentifier: 
  m_Parent: {fileID: 8926484042661614552}
  m_Children: []
  m_UIPosition: {x: 0, y: 0}
  m_UICollapsed: 1
  m_UISuperCollapsed: 0
  m_MasterSlot: {fileID: 8926484042661614551}
  m_MasterData:
    m_Owner: {fileID: 0}
    m_Value:
      m_Type:
        m_SerializableType: 
      m_SerializableObject: 
    m_Space: 2147483647
  m_Property:
    name: x
    m_serializedType:
      m_SerializableType: System.Single, mscorlib, Version=4.0.0.0, Culture=neutral,
        PublicKeyToken=b77a5c561934e089
    attributes: []
  m_Direction: 0
  m_LinkedSlots: []
--- !u!114 &8926484042661614554
MonoBehaviour:
  m_ObjectHideFlags: 0
  m_CorrespondingSourceObject: {fileID: 0}
  m_PrefabInstance: {fileID: 0}
  m_PrefabAsset: {fileID: 0}
  m_GameObject: {fileID: 0}
  m_Enabled: 1
  m_EditorHideFlags: 0
  m_Script: {fileID: 11500000, guid: f780aa281814f9842a7c076d436932e7, type: 3}
  m_Name: 
  m_EditorClassIdentifier: 
  m_Parent: {fileID: 8926484042661614552}
  m_Children: []
  m_UIPosition: {x: 0, y: 0}
  m_UICollapsed: 1
  m_UISuperCollapsed: 0
  m_MasterSlot: {fileID: 8926484042661614551}
  m_MasterData:
    m_Owner: {fileID: 0}
    m_Value:
      m_Type:
        m_SerializableType: 
      m_SerializableObject: 
    m_Space: 2147483647
  m_Property:
    name: y
    m_serializedType:
      m_SerializableType: System.Single, mscorlib, Version=4.0.0.0, Culture=neutral,
        PublicKeyToken=b77a5c561934e089
    attributes: []
  m_Direction: 0
  m_LinkedSlots: []
--- !u!114 &8926484042661614555
MonoBehaviour:
  m_ObjectHideFlags: 0
  m_CorrespondingSourceObject: {fileID: 0}
  m_PrefabInstance: {fileID: 0}
  m_PrefabAsset: {fileID: 0}
  m_GameObject: {fileID: 0}
  m_Enabled: 1
  m_EditorHideFlags: 0
  m_Script: {fileID: 11500000, guid: f780aa281814f9842a7c076d436932e7, type: 3}
  m_Name: 
  m_EditorClassIdentifier: 
  m_Parent: {fileID: 8926484042661614552}
  m_Children: []
  m_UIPosition: {x: 0, y: 0}
  m_UICollapsed: 1
  m_UISuperCollapsed: 0
  m_MasterSlot: {fileID: 8926484042661614551}
  m_MasterData:
    m_Owner: {fileID: 0}
    m_Value:
      m_Type:
        m_SerializableType: 
      m_SerializableObject: 
    m_Space: 2147483647
  m_Property:
    name: z
    m_serializedType:
      m_SerializableType: System.Single, mscorlib, Version=4.0.0.0, Culture=neutral,
        PublicKeyToken=b77a5c561934e089
    attributes: []
  m_Direction: 0
  m_LinkedSlots: []
--- !u!114 &8926484042661614556
MonoBehaviour:
  m_ObjectHideFlags: 0
  m_CorrespondingSourceObject: {fileID: 0}
  m_PrefabInstance: {fileID: 0}
  m_PrefabAsset: {fileID: 0}
  m_GameObject: {fileID: 0}
  m_Enabled: 1
  m_EditorHideFlags: 0
  m_Script: {fileID: 11500000, guid: 081ffb0090424ba4cb05370a42ead6b9, type: 3}
  m_Name: 
  m_EditorClassIdentifier: 
  m_Parent: {fileID: 0}
  m_Children: []
  m_UIPosition: {x: 0, y: 0}
  m_UICollapsed: 1
  m_UISuperCollapsed: 0
  opaqueRenderQueue: 0
  transparentRenderQueue: 1<|MERGE_RESOLUTION|>--- conflicted
+++ resolved
@@ -1175,9 +1175,6 @@
   m_PrefabAsset: {fileID: 0}
   m_Name: 16_CullingMode_CullUpdate
   m_Graph: {fileID: 114190878345431950}
-<<<<<<< HEAD
-  m_ShaderSources: []
-=======
   m_ShaderSources:
   - compute: 1
     name: '[System 1]Initialize'
@@ -1419,20 +1416,121 @@
       VFX_TEXTURE_COLOR.a * color.a) * float4(color.rgb,1.0);\n\t\t\t\t\t\t#endif\n\t\t\t\t\t\t\n\t\t\t\t\t\t\n\t\t\n\t\t\t\to.color
       = VFXApplyPreExposure(o.color);\n\t\t\t\to.color = VFXApplyFog(o.color,i);\n\t\t\t\tVFXClipFragmentColor(o.color.a,i);\n\t\t\t\to.color.a
       = saturate(o.color.a);\n\t\t\t\treturn o;\n\t\t\t}\n\t\t\tENDHLSL\n\t\t}\n\t\t\n\n\t\t\n\t}\n}\n"
->>>>>>> 4ae4efbc
   m_Infos:
     m_Expressions:
-      m_Expressions: []
+      m_Expressions:
+      - op: 1
+        valueIndex: 0
+        data[0]: -1
+        data[1]: -1
+        data[2]: -1
+        data[3]: 1
+      - op: 7
+        valueIndex: 1
+        data[0]: -1
+        data[1]: -1
+        data[2]: -1
+        data[3]: -1
+      - op: 28
+        valueIndex: 2
+        data[0]: 0
+        data[1]: 1
+        data[2]: -1
+        data[3]: 1
+      - op: 12
+        valueIndex: 3
+        data[0]: 2
+        data[1]: -1
+        data[2]: -1
+        data[3]: 1
+      - op: 3
+        valueIndex: 4
+        data[0]: 3
+        data[1]: 3
+        data[2]: 3
+        data[3]: -1
+      - op: 1
+        valueIndex: 7
+        data[0]: -1
+        data[1]: -1
+        data[2]: -1
+        data[3]: 3
+      - op: 1
+        valueIndex: 10
+        data[0]: -1
+        data[1]: -1
+        data[2]: -1
+        data[3]: 14
+      - op: 1
+        valueIndex: 11
+        data[0]: -1
+        data[1]: -1
+        data[2]: -1
+        data[3]: 1
+      - op: 26
+        valueIndex: 12
+        data[0]: 4
+        data[1]: 5
+        data[2]: -1
+        data[3]: 3
+      - op: 1
+        valueIndex: 15
+        data[0]: -1
+        data[1]: -1
+        data[2]: -1
+        data[3]: 3
+      - op: 1
+        valueIndex: 18
+        data[0]: -1
+        data[1]: -1
+        data[2]: -1
+        data[3]: 1
+      - op: 6
+        valueIndex: 19
+        data[0]: -1
+        data[1]: -1
+        data[2]: -1
+        data[3]: -1
+      - op: 1
+        valueIndex: 20
+        data[0]: -1
+        data[1]: -1
+        data[2]: -1
+        data[3]: 1
+      - op: 57
+        valueIndex: 21
+        data[0]: 6
+        data[1]: -1
+        data[2]: -1
+        data[3]: 0
+      - op: 1
+        valueIndex: 22
+        data[0]: -1
+        data[1]: -1
+        data[2]: -1
+        data[3]: 7
       m_NeedsLocalToWorld: 0
       m_NeedsWorldToLocal: 0
       m_NeededMainCameraBuffers: 0
     m_PropertySheet:
       m_Float:
-        m_Array: []
+        m_Array:
+        - m_ExpressionIndex: 0
+          m_Value: 0
+        - m_ExpressionIndex: 7
+          m_Value: 128
+        - m_ExpressionIndex: 10
+          m_Value: 0.1
+        - m_ExpressionIndex: 12
+          m_Value: 0.2
       m_Vector2f:
         m_Array: []
       m_Vector3f:
-        m_Array: []
+        m_Array:
+        - m_ExpressionIndex: 5
+          m_Value: {x: 5, y: 0, z: 0}
+        - m_ExpressionIndex: 9
+          m_Value: {x: 0.4, y: 0.1, z: 0.1}
       m_Vector4f:
         m_Array: []
       m_Uint:
@@ -1444,16 +1542,157 @@
       m_AnimationCurve:
         m_Array: []
       m_Gradient:
-        m_Array: []
+        m_Array:
+        - m_ExpressionIndex: 6
+          m_Value:
+            serializedVersion: 2
+            key0: {r: 1, g: 0.06861055, b: 0, a: 1}
+            key1: {r: 1, g: 0.54480493, b: 0, a: 1}
+            key2: {r: 1, g: 0, b: 0.08857536, a: 0}
+            key3: {r: 0.8, g: 0.15294118, b: 0.30175886, a: 0}
+            key4: {r: 1, g: 0.5615011, b: 0, a: 0}
+            key5: {r: 1, g: 0, b: 0.16327095, a: 0}
+            key6: {r: 0.81960785, g: 0.2235294, b: 0.38343623, a: 0}
+            key7: {r: 0, g: 0, b: 0, a: 0}
+            ctime0: 0
+            ctime1: 8799
+            ctime2: 18521
+            ctime3: 28829
+            ctime4: 41232
+            ctime5: 53802
+            ctime6: 65535
+            ctime7: 0
+            atime0: 0
+            atime1: 65535
+            atime2: 0
+            atime3: 0
+            atime4: 0
+            atime5: 0
+            atime6: 0
+            atime7: 0
+            m_Mode: 0
+            m_NumColorKeys: 7
+            m_NumAlphaKeys: 2
       m_NamedObject:
-        m_Array: []
+        m_Array:
+        - m_ExpressionIndex: 14
+          m_Value: {fileID: 2800000, guid: 276d9e395ae18fe40a9b4988549f2349, type: 3}
       m_Bool:
         m_Array: []
-    m_ExposedExpressions: []
-    m_Buffers: []
+    m_ExposedExpressions:
+    - nameId: phase_axis
+      index: 0
+    m_Buffers:
+    - type: 1
+      size: 458752
+      layout:
+      - name: lifetime
+        type: 1
+        offset:
+          bucket: 0
+          structure: 1
+          element: 0
+      - name: position
+        type: 3
+        offset:
+          bucket: 65536
+          structure: 4
+          element: 0
+      - name: alive
+        type: 17
+        offset:
+          bucket: 327680
+          structure: 2
+          element: 0
+      - name: age
+        type: 1
+        offset:
+          bucket: 327680
+          structure: 2
+          element: 1
+      capacity: 65536
+      stride: 4
+    - type: 1
+      size: 458752
+      layout:
+      - name: lifetime
+        type: 1
+        offset:
+          bucket: 0
+          structure: 1
+          element: 0
+      - name: position
+        type: 3
+        offset:
+          bucket: 65536
+          structure: 4
+          element: 0
+      - name: alive
+        type: 17
+        offset:
+          bucket: 327680
+          structure: 2
+          element: 0
+      - name: age
+        type: 1
+        offset:
+          bucket: 327680
+          structure: 2
+          element: 1
+      capacity: 65536
+      stride: 4
+    - type: 1
+      size: 1
+      layout:
+      - name: spawnCount
+        type: 1
+        offset:
+          bucket: 0
+          structure: 1
+          element: 0
+      capacity: 1
+      stride: 4
+    - type: 4
+      size: 65536
+      layout: []
+      capacity: 0
+      stride: 4
+    - type: 1
+      size: 1
+      layout: []
+      capacity: 0
+      stride: 4
     m_TemporaryBuffers: []
-    m_CPUBuffers: []
-    m_Events: []
+    m_CPUBuffers:
+    - capacity: 1
+      stride: 1
+      layout:
+      - name: spawnCount
+        type: 1
+        offset:
+          bucket: 0
+          structure: 1
+          element: 0
+      initialData:
+        data: 00000000
+    - capacity: 1
+      stride: 1
+      layout:
+      - name: spawnCount
+        type: 1
+        offset:
+          bucket: 0
+          structure: 1
+          element: 0
+      initialData:
+        data: 00000000
+    m_Events:
+    - name: OnPlay
+      playSystems: 00000000
+      stopSystems: 
+    - name: OnStop
+      playSystems: 
+      stopSystems: 00000000
     m_RuntimeVersion: 10
     m_RendererSettings:
       motionVectorGenerationMode: 0
@@ -1465,7 +1704,95 @@
     m_UpdateMode: 0
     m_PreWarmDeltaTime: 0.05
     m_PreWarmStepCount: 0
-  m_Systems: []
+  m_Systems:
+  - type: 0
+    flags: 0
+    capacity: 0
+    layer: 4294967295
+    buffers:
+    - nameId: spawner_output
+      index: 1
+    values: []
+    tasks:
+    - type: 268435456
+      buffers: []
+      temporaryBuffers: []
+      values:
+      - nameId: Rate
+        index: 7
+      params: []
+      processor: {fileID: 0}
+      shaderSourceIndex: -1
+  - type: 1
+    flags: 1
+    capacity: 65536
+    layer: 4294967295
+    buffers:
+    - nameId: attributeBuffer
+      index: 0
+    - nameId: sourceAttributeBuffer
+      index: 2
+    - nameId: deadList
+      index: 3
+    - nameId: deadListCount
+      index: 4
+    - nameId: spawner_input
+      index: 1
+    values:
+    - nameId: bounds_center
+      index: 8
+    - nameId: bounds_size
+      index: 9
+    tasks:
+    - type: 536870912
+      buffers:
+      - nameId: attributeBuffer
+        index: 0
+      - nameId: deadListIn
+        index: 3
+      - nameId: deadListCount
+        index: 4
+      - nameId: sourceAttributeBuffer
+        index: 2
+      temporaryBuffers: []
+      values:
+      - nameId: Position_b
+        index: 8
+      params:
+      - nameId: bounds_center
+        index: 8
+      - nameId: bounds_size
+        index: 9
+      processor: {fileID: 0}
+      shaderSourceIndex: 0
+    - type: 805306368
+      buffers:
+      - nameId: attributeBuffer
+        index: 0
+      - nameId: deadListOut
+        index: 3
+      temporaryBuffers: []
+      values:
+      - nameId: deltaTime_a
+        index: 11
+      params: []
+      processor: {fileID: 0}
+      shaderSourceIndex: 1
+    - type: 1073741826
+      buffers:
+      - nameId: attributeBuffer
+        index: 0
+      temporaryBuffers: []
+      values:
+      - nameId: gradient_c
+        index: 13
+      - nameId: mainTexture
+        index: 14
+      params:
+      - nameId: sortPriority
+        index: 0
+      processor: {fileID: 0}
+      shaderSourceIndex: 2
 --- !u!114 &8926484042661614528
 MonoBehaviour:
   m_ObjectHideFlags: 0
