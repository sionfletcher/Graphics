%YAML 1.1
%TAG !u! tag:unity3d.com,2011:
--- !u!114 &114000249013059610
MonoBehaviour:
  m_ObjectHideFlags: 1
  m_CorrespondingSourceObject: {fileID: 0}
  m_PrefabInstance: {fileID: 0}
  m_PrefabAsset: {fileID: 0}
  m_GameObject: {fileID: 0}
  m_Enabled: 1
  m_EditorHideFlags: 0
  m_Script: {fileID: 11500000, guid: f780aa281814f9842a7c076d436932e7, type: 3}
  m_Name: VFXSlotFloat
  m_EditorClassIdentifier: 
  m_Parent: {fileID: 0}
  m_Children: []
  m_UIPosition: {x: 0, y: 0}
  m_UICollapsed: 1
  m_UISuperCollapsed: 0
  m_MasterSlot: {fileID: 114000249013059610}
  m_MasterData:
    m_Owner: {fileID: 114883585790621896}
    m_Value:
      m_Type:
        m_SerializableType: System.Single, mscorlib, Version=4.0.0.0, Culture=neutral,
          PublicKeyToken=b77a5c561934e089
      m_SerializableObject: 0
    m_Space: 2147483647
  m_Property:
    name: Friction
    m_serializedType:
      m_SerializableType: System.Single, mscorlib, Version=4.0.0.0, Culture=neutral,
        PublicKeyToken=b77a5c561934e089
    attributes:
    - m_Type: 1
      m_Min: 0
      m_Max: Infinity
      m_Tooltip: 
      m_Regex: 
      m_RegexMaxLength: 0
    - m_Type: 3
      m_Min: -Infinity
      m_Max: Infinity
      m_Tooltip: How much speed is lost after a collision.
      m_Regex: 
      m_RegexMaxLength: 0
  m_Direction: 0
  m_LinkedSlots: []
--- !u!114 &114010814789091134
MonoBehaviour:
  m_ObjectHideFlags: 1
  m_CorrespondingSourceObject: {fileID: 0}
  m_PrefabInstance: {fileID: 0}
  m_PrefabAsset: {fileID: 0}
  m_GameObject: {fileID: 0}
  m_Enabled: 1
  m_EditorHideFlags: 0
  m_Script: {fileID: 11500000, guid: 70a331b1d86cc8d4aa106ccbe0da5852, type: 3}
  m_Name: VFXSlotTexture2D
  m_EditorClassIdentifier: 
  m_Parent: {fileID: 0}
  m_Children: []
  m_UIPosition: {x: 0, y: 0}
  m_UICollapsed: 1
  m_UISuperCollapsed: 0
  m_MasterSlot: {fileID: 114010814789091134}
  m_MasterData:
    m_Owner: {fileID: 114303831766578312}
    m_Value:
      m_Type:
        m_SerializableType: UnityEngine.Texture2D, UnityEngine.CoreModule, Version=0.0.0.0,
          Culture=neutral, PublicKeyToken=null
      m_SerializableObject: '{"obj":{"fileID":2800000,"guid":"250edeaa31325cb47ba60407f6c16b85","type":3}}'
    m_Space: 2147483647
  m_Property:
    name: mainTexture
    m_serializedType:
      m_SerializableType: UnityEngine.Texture2D, UnityEngine.CoreModule, Version=0.0.0.0,
        Culture=neutral, PublicKeyToken=null
    attributes: []
  m_Direction: 0
  m_LinkedSlots: []
--- !u!114 &114013250917601680
MonoBehaviour:
  m_ObjectHideFlags: 1
  m_CorrespondingSourceObject: {fileID: 0}
  m_PrefabInstance: {fileID: 0}
  m_PrefabAsset: {fileID: 0}
  m_GameObject: {fileID: 0}
  m_Enabled: 1
  m_EditorHideFlags: 0
  m_Script: {fileID: 11500000, guid: ac39bd03fca81b849929b9c966f1836a, type: 3}
  m_Name: VFXSlotFloat3
  m_EditorClassIdentifier: 
  m_Parent: {fileID: 0}
  m_Children:
  - {fileID: 114198514434409956}
  - {fileID: 114842492396281812}
  - {fileID: 114435760701261460}
  m_UIPosition: {x: 0, y: 0}
  m_UICollapsed: 1
  m_UISuperCollapsed: 0
  m_MasterSlot: {fileID: 114013250917601680}
  m_MasterData:
    m_Owner: {fileID: 114203935262112176}
    m_Value:
      m_Type:
        m_SerializableType: UnityEngine.Vector3, UnityEngine.CoreModule, Version=0.0.0.0,
          Culture=neutral, PublicKeyToken=null
      m_SerializableObject: '{"x":0.0,"y":0.0,"z":0.0}'
    m_Space: 2147483647
  m_Property:
    name: axisZ
    m_serializedType:
      m_SerializableType: UnityEngine.Vector3, UnityEngine.CoreModule, Version=0.0.0.0,
        Culture=neutral, PublicKeyToken=null
    attributes: []
  m_Direction: 1
  m_LinkedSlots:
  - {fileID: 8926484042661614614}
  - {fileID: 8926484042661614631}
--- !u!114 &114031990529747602
MonoBehaviour:
  m_ObjectHideFlags: 1
  m_CorrespondingSourceObject: {fileID: 0}
  m_PrefabInstance: {fileID: 0}
  m_PrefabAsset: {fileID: 0}
  m_GameObject: {fileID: 0}
  m_Enabled: 1
  m_EditorHideFlags: 0
  m_Script: {fileID: 11500000, guid: f780aa281814f9842a7c076d436932e7, type: 3}
  m_Name: VFXSlotFloat
  m_EditorClassIdentifier: 
  m_Parent: {fileID: 114551134472462742}
  m_Children: []
  m_UIPosition: {x: 0, y: 0}
  m_UICollapsed: 1
  m_UISuperCollapsed: 0
  m_MasterSlot: {fileID: 114551134472462742}
  m_MasterData:
    m_Owner: {fileID: 0}
    m_Value:
      m_Type:
        m_SerializableType: 
      m_SerializableObject: 
    m_Space: 2147483647
  m_Property:
    name: y
    m_serializedType:
      m_SerializableType: System.Single, mscorlib, Version=4.0.0.0, Culture=neutral,
        PublicKeyToken=b77a5c561934e089
    attributes: []
  m_Direction: 0
  m_LinkedSlots: []
--- !u!114 &114033133520281462
MonoBehaviour:
  m_ObjectHideFlags: 1
  m_CorrespondingSourceObject: {fileID: 0}
  m_PrefabInstance: {fileID: 0}
  m_PrefabAsset: {fileID: 0}
  m_GameObject: {fileID: 0}
  m_Enabled: 1
  m_EditorHideFlags: 0
  m_Script: {fileID: 11500000, guid: 1b605c022ee79394a8a776c0869b3f9a, type: 3}
  m_Name: VFXSlot
  m_EditorClassIdentifier: 
  m_Parent: {fileID: 0}
  m_Children:
  - {fileID: 114665622536376714}
  - {fileID: 114830886013848898}
  m_UIPosition: {x: 0, y: 0}
  m_UICollapsed: 0
  m_UISuperCollapsed: 0
  m_MasterSlot: {fileID: 114033133520281462}
  m_MasterData:
    m_Owner: {fileID: 114883585790621896}
    m_Value:
      m_Type:
        m_SerializableType: UnityEditor.VFX.Sphere, Unity.VisualEffectGraph.Editor,
          Version=0.0.0.0, Culture=neutral, PublicKeyToken=null
      m_SerializableObject: '{"space":0,"center":{"x":0.0,"y":0.0,"z":0.0},"radius":1.0}'
    m_Space: 0
  m_Property:
    name: Sphere
    m_serializedType:
      m_SerializableType: UnityEditor.VFX.Sphere, Unity.VisualEffectGraph.Editor,
        Version=0.0.0.0, Culture=neutral, PublicKeyToken=null
    attributes:
    - m_Type: 3
      m_Min: -Infinity
      m_Max: Infinity
      m_Tooltip: The collision sphere.
      m_Regex: 
      m_RegexMaxLength: 0
  m_Direction: 0
  m_LinkedSlots: []
--- !u!114 &114036886090153582
MonoBehaviour:
  m_ObjectHideFlags: 1
  m_CorrespondingSourceObject: {fileID: 0}
  m_PrefabInstance: {fileID: 0}
  m_PrefabAsset: {fileID: 0}
  m_GameObject: {fileID: 0}
  m_Enabled: 1
  m_EditorHideFlags: 0
  m_Script: {fileID: 11500000, guid: f780aa281814f9842a7c076d436932e7, type: 3}
  m_Name: VFXSlotFloat
  m_EditorClassIdentifier: 
  m_Parent: {fileID: 114512778395247320}
  m_Children: []
  m_UIPosition: {x: 0, y: 0}
  m_UICollapsed: 1
  m_UISuperCollapsed: 0
  m_MasterSlot: {fileID: 114512778395247320}
  m_MasterData:
    m_Owner: {fileID: 0}
    m_Value:
      m_Type:
        m_SerializableType: 
      m_SerializableObject: 
    m_Space: 2147483647
  m_Property:
    name: z
    m_serializedType:
      m_SerializableType: System.Single, mscorlib, Version=4.0.0.0, Culture=neutral,
        PublicKeyToken=b77a5c561934e089
    attributes: []
  m_Direction: 1
  m_LinkedSlots: []
--- !u!114 &114038605348355222
MonoBehaviour:
  m_ObjectHideFlags: 1
  m_CorrespondingSourceObject: {fileID: 0}
  m_PrefabInstance: {fileID: 0}
  m_PrefabAsset: {fileID: 0}
  m_GameObject: {fileID: 0}
  m_Enabled: 1
  m_EditorHideFlags: 0
  m_Script: {fileID: 11500000, guid: f780aa281814f9842a7c076d436932e7, type: 3}
  m_Name: VFXSlotFloat
  m_EditorClassIdentifier: 
  m_Parent: {fileID: 0}
  m_Children: []
  m_UIPosition: {x: 0, y: 0}
  m_UICollapsed: 1
  m_UISuperCollapsed: 0
  m_MasterSlot: {fileID: 114038605348355222}
  m_MasterData:
    m_Owner: {fileID: 114563854899732084}
    m_Value:
      m_Type:
        m_SerializableType: System.Single, mscorlib, Version=4.0.0.0, Culture=neutral,
          PublicKeyToken=b77a5c561934e089
      m_SerializableObject: 5000
    m_Space: 2147483647
  m_Property:
    name: Rate
    m_serializedType:
      m_SerializableType: System.Single, mscorlib, Version=4.0.0.0, Culture=neutral,
        PublicKeyToken=b77a5c561934e089
    attributes:
    - m_Type: 1
      m_Min: 0
      m_Max: Infinity
      m_Tooltip: 
      m_Regex: 
      m_RegexMaxLength: 0
    - m_Type: 3
      m_Min: -Infinity
      m_Max: Infinity
      m_Tooltip: Spawn Rate (in number per seconds)
      m_Regex: 
      m_RegexMaxLength: 0
  m_Direction: 0
  m_LinkedSlots: []
--- !u!114 &114043932397582438
MonoBehaviour:
  m_ObjectHideFlags: 1
  m_CorrespondingSourceObject: {fileID: 0}
  m_PrefabInstance: {fileID: 0}
  m_PrefabAsset: {fileID: 0}
  m_GameObject: {fileID: 0}
  m_Enabled: 1
  m_EditorHideFlags: 0
  m_Script: {fileID: 11500000, guid: c499060cea9bbb24b8d723eafa343303, type: 3}
  m_Name: VFXSlotFloat4
  m_EditorClassIdentifier: 
  m_Parent: {fileID: 0}
  m_Children:
  - {fileID: 114810592525458316}
  - {fileID: 114683432350383382}
  - {fileID: 114954753741965354}
  - {fileID: 114342106308192842}
  m_UIPosition: {x: 0, y: 0}
  m_UICollapsed: 1
  m_UISuperCollapsed: 0
  m_MasterSlot: {fileID: 114043932397582438}
  m_MasterData:
    m_Owner: {fileID: 114785965627119840}
    m_Value:
      m_Type:
        m_SerializableType: UnityEngine.Vector4, UnityEngine.CoreModule, Version=0.0.0.0,
          Culture=neutral, PublicKeyToken=null
      m_SerializableObject: '{"x":0.0,"y":0.0,"z":0.0,"w":0.0}'
    m_Space: 2147483647
  m_Property:
    name: s
    m_serializedType:
      m_SerializableType: UnityEngine.Vector4, UnityEngine.CoreModule, Version=0.0.0.0,
        Culture=neutral, PublicKeyToken=null
    attributes: []
  m_Direction: 1
  m_LinkedSlots:
  - {fileID: 8926484042661614534}
--- !u!114 &114067004915606860
MonoBehaviour:
  m_ObjectHideFlags: 1
  m_CorrespondingSourceObject: {fileID: 0}
  m_PrefabInstance: {fileID: 0}
  m_PrefabAsset: {fileID: 0}
  m_GameObject: {fileID: 0}
  m_Enabled: 1
  m_EditorHideFlags: 0
  m_Script: {fileID: 11500000, guid: a971fa2e110a0ac42ac1d8dae408704b, type: 3}
  m_Name: SetAttribute
  m_EditorClassIdentifier: 
  m_Parent: {fileID: 114303831766578312}
  m_Children: []
  m_UIPosition: {x: 0, y: 2}
  m_UICollapsed: 0
  m_UISuperCollapsed: 0
  m_InputSlots:
  - {fileID: 114750773615314292}
  m_OutputSlots: []
  m_Disabled: 0
  attribute: alpha
  Composition: 0
  Source: 0
  Random: 0
  channels: 6
--- !u!114 &114076296853126788
MonoBehaviour:
  m_ObjectHideFlags: 1
  m_CorrespondingSourceObject: {fileID: 0}
  m_PrefabInstance: {fileID: 0}
  m_PrefabAsset: {fileID: 0}
  m_GameObject: {fileID: 0}
  m_Enabled: 1
  m_EditorHideFlags: 0
  m_Script: {fileID: 11500000, guid: f780aa281814f9842a7c076d436932e7, type: 3}
  m_Name: VFXSlotFloat
  m_EditorClassIdentifier: 
  m_Parent: {fileID: 114124288017785262}
  m_Children: []
  m_UIPosition: {x: 0, y: 0}
  m_UICollapsed: 1
  m_UISuperCollapsed: 0
  m_MasterSlot: {fileID: 114124288017785262}
  m_MasterData:
    m_Owner: {fileID: 0}
    m_Value:
      m_Type:
        m_SerializableType: 
      m_SerializableObject: 
    m_Space: 2147483647
  m_Property:
    name: y
    m_serializedType:
      m_SerializableType: System.Single, mscorlib, Version=4.0.0.0, Culture=neutral,
        PublicKeyToken=b77a5c561934e089
    attributes: []
  m_Direction: 0
  m_LinkedSlots: []
--- !u!114 &114078648237407046
MonoBehaviour:
  m_ObjectHideFlags: 1
  m_CorrespondingSourceObject: {fileID: 0}
  m_PrefabInstance: {fileID: 0}
  m_PrefabAsset: {fileID: 0}
  m_GameObject: {fileID: 0}
  m_Enabled: 1
  m_EditorHideFlags: 0
  m_Script: {fileID: 11500000, guid: f780aa281814f9842a7c076d436932e7, type: 3}
  m_Name: VFXSlotFloat
  m_EditorClassIdentifier: 
  m_Parent: {fileID: 0}
  m_Children: []
  m_UIPosition: {x: 0, y: 0}
  m_UICollapsed: 1
  m_UISuperCollapsed: 0
  m_MasterSlot: {fileID: 114078648237407046}
  m_MasterData:
    m_Owner: {fileID: 114883585790621896}
    m_Value:
      m_Type:
        m_SerializableType: System.Single, mscorlib, Version=4.0.0.0, Culture=neutral,
          PublicKeyToken=b77a5c561934e089
      m_SerializableObject: 0
    m_Space: 2147483647
  m_Property:
    name: Elasticity
    m_serializedType:
      m_SerializableType: System.Single, mscorlib, Version=4.0.0.0, Culture=neutral,
        PublicKeyToken=b77a5c561934e089
    attributes:
    - m_Type: 1
      m_Min: 0
      m_Max: Infinity
      m_Tooltip: 
      m_Regex: 
      m_RegexMaxLength: 0
    - m_Type: 3
      m_Min: -Infinity
      m_Max: Infinity
      m_Tooltip: How much bounce to apply after a collision.
      m_Regex: 
      m_RegexMaxLength: 0
  m_Direction: 0
  m_LinkedSlots: []
--- !u!114 &114087321878891130
MonoBehaviour:
  m_ObjectHideFlags: 1
  m_CorrespondingSourceObject: {fileID: 0}
  m_PrefabInstance: {fileID: 0}
  m_PrefabAsset: {fileID: 0}
  m_GameObject: {fileID: 0}
  m_Enabled: 1
  m_EditorHideFlags: 0
  m_Script: {fileID: 11500000, guid: f780aa281814f9842a7c076d436932e7, type: 3}
  m_Name: VFXSlotFloat
  m_EditorClassIdentifier: 
  m_Parent: {fileID: 114551134472462742}
  m_Children: []
  m_UIPosition: {x: 0, y: 0}
  m_UICollapsed: 1
  m_UISuperCollapsed: 0
  m_MasterSlot: {fileID: 114551134472462742}
  m_MasterData:
    m_Owner: {fileID: 0}
    m_Value:
      m_Type:
        m_SerializableType: 
      m_SerializableObject: 
    m_Space: 2147483647
  m_Property:
    name: z
    m_serializedType:
      m_SerializableType: System.Single, mscorlib, Version=4.0.0.0, Culture=neutral,
        PublicKeyToken=b77a5c561934e089
    attributes: []
  m_Direction: 0
  m_LinkedSlots: []
--- !u!114 &114094291545827936
MonoBehaviour:
  m_ObjectHideFlags: 1
  m_CorrespondingSourceObject: {fileID: 0}
  m_PrefabInstance: {fileID: 0}
  m_PrefabAsset: {fileID: 0}
  m_GameObject: {fileID: 0}
  m_Enabled: 1
  m_EditorHideFlags: 0
  m_Script: {fileID: 11500000, guid: f780aa281814f9842a7c076d436932e7, type: 3}
  m_Name: VFXSlotFloat
  m_EditorClassIdentifier: 
  m_Parent: {fileID: 0}
  m_Children: []
  m_UIPosition: {x: 0, y: 0}
  m_UICollapsed: 1
  m_UISuperCollapsed: 0
  m_MasterSlot: {fileID: 114094291545827936}
  m_MasterData:
    m_Owner: {fileID: 114448358575362682}
    m_Value:
      m_Type:
        m_SerializableType: System.Single, mscorlib, Version=4.0.0.0, Culture=neutral,
          PublicKeyToken=b77a5c561934e089
      m_SerializableObject: 0
    m_Space: 2147483647
  m_Property:
    name: Friction
    m_serializedType:
      m_SerializableType: System.Single, mscorlib, Version=4.0.0.0, Culture=neutral,
        PublicKeyToken=b77a5c561934e089
    attributes:
    - m_Type: 1
      m_Min: 0
      m_Max: Infinity
      m_Tooltip: 
      m_Regex: 
      m_RegexMaxLength: 0
    - m_Type: 3
      m_Min: -Infinity
      m_Max: Infinity
      m_Tooltip: How much speed is lost after a collision.
      m_Regex: 
      m_RegexMaxLength: 0
  m_Direction: 0
  m_LinkedSlots: []
--- !u!114 &114117956648270690
MonoBehaviour:
  m_ObjectHideFlags: 1
  m_CorrespondingSourceObject: {fileID: 0}
  m_PrefabInstance: {fileID: 0}
  m_PrefabAsset: {fileID: 0}
  m_GameObject: {fileID: 0}
  m_Enabled: 1
  m_EditorHideFlags: 0
  m_Script: {fileID: 11500000, guid: ac39bd03fca81b849929b9c966f1836a, type: 3}
  m_Name: VFXSlotFloat3
  m_EditorClassIdentifier: 
  m_Parent: {fileID: 114659634860288412}
  m_Children:
  - {fileID: 114924353923105590}
  - {fileID: 114642580023272304}
  - {fileID: 114682526184982798}
  m_UIPosition: {x: 0, y: 0}
  m_UICollapsed: 1
  m_UISuperCollapsed: 0
  m_MasterSlot: {fileID: 114659634860288412}
  m_MasterData:
    m_Owner: {fileID: 0}
    m_Value:
      m_Type:
        m_SerializableType: 
      m_SerializableObject: 
    m_Space: 2147483647
  m_Property:
    name: center
    m_serializedType:
      m_SerializableType: UnityEngine.Vector3, UnityEngine.CoreModule, Version=0.0.0.0,
        Culture=neutral, PublicKeyToken=null
    attributes:
    - m_Type: 3
      m_Min: -Infinity
      m_Max: Infinity
      m_Tooltip: The centre of the box.
      m_Regex: 
      m_RegexMaxLength: 0
  m_Direction: 0
  m_LinkedSlots: []
--- !u!114 &114124288017785262
MonoBehaviour:
  m_ObjectHideFlags: 1
  m_CorrespondingSourceObject: {fileID: 0}
  m_PrefabInstance: {fileID: 0}
  m_PrefabAsset: {fileID: 0}
  m_GameObject: {fileID: 0}
  m_Enabled: 1
  m_EditorHideFlags: 0
  m_Script: {fileID: 11500000, guid: 1b2b751071c7fc14f9fa503163991826, type: 3}
  m_Name: VFXSlotFloat2
  m_EditorClassIdentifier: 
  m_Parent: {fileID: 0}
  m_Children:
  - {fileID: 114704507855437534}
  - {fileID: 114076296853126788}
  m_UIPosition: {x: 0, y: 0}
  m_UICollapsed: 1
  m_UISuperCollapsed: 0
  m_MasterSlot: {fileID: 114124288017785262}
  m_MasterData:
    m_Owner: {fileID: 114303831766578312}
    m_Value:
      m_Type:
        m_SerializableType: UnityEngine.Vector2, UnityEngine.CoreModule, Version=0.0.0.0,
          Culture=neutral, PublicKeyToken=null
      m_SerializableObject: '{"x":4.0,"y":4.0}'
    m_Space: 2147483647
  m_Property:
    name: flipBookSize
    m_serializedType:
      m_SerializableType: UnityEngine.Vector2, UnityEngine.CoreModule, Version=0.0.0.0,
        Culture=neutral, PublicKeyToken=null
    attributes: []
  m_Direction: 0
  m_LinkedSlots: []
--- !u!114 &114141456662339602
MonoBehaviour:
  m_ObjectHideFlags: 1
  m_CorrespondingSourceObject: {fileID: 0}
  m_PrefabInstance: {fileID: 0}
  m_PrefabAsset: {fileID: 0}
  m_GameObject: {fileID: 0}
  m_Enabled: 1
  m_EditorHideFlags: 0
  m_Script: {fileID: 11500000, guid: f780aa281814f9842a7c076d436932e7, type: 3}
  m_Name: VFXSlotFloat
  m_EditorClassIdentifier: 
  m_Parent: {fileID: 114544607760722526}
  m_Children: []
  m_UIPosition: {x: 0, y: 0}
  m_UICollapsed: 1
  m_UISuperCollapsed: 0
  m_MasterSlot: {fileID: 114544607760722526}
  m_MasterData:
    m_Owner: {fileID: 0}
    m_Value:
      m_Type:
        m_SerializableType: 
      m_SerializableObject: 
    m_Space: 2147483647
  m_Property:
    name: radius
    m_serializedType:
      m_SerializableType: System.Single, mscorlib, Version=4.0.0.0, Culture=neutral,
        PublicKeyToken=b77a5c561934e089
    attributes:
    - m_Type: 3
      m_Min: -Infinity
      m_Max: Infinity
      m_Tooltip: The radius of the sphere.
      m_Regex: 
      m_RegexMaxLength: 0
  m_Direction: 1
  m_LinkedSlots:
  - {fileID: 114830886013848898}
--- !u!114 &114153632148925094
MonoBehaviour:
  m_ObjectHideFlags: 1
  m_CorrespondingSourceObject: {fileID: 0}
  m_PrefabInstance: {fileID: 0}
  m_PrefabAsset: {fileID: 0}
  m_GameObject: {fileID: 0}
  m_Enabled: 1
  m_EditorHideFlags: 0
  m_Script: {fileID: 11500000, guid: f780aa281814f9842a7c076d436932e7, type: 3}
  m_Name: VFXSlotFloat
  m_EditorClassIdentifier: 
  m_Parent: {fileID: 114311578424849880}
  m_Children: []
  m_UIPosition: {x: 0, y: 0}
  m_UICollapsed: 1
  m_UISuperCollapsed: 0
  m_MasterSlot: {fileID: 114580660062078504}
  m_MasterData:
    m_Owner: {fileID: 0}
    m_Value:
      m_Type:
        m_SerializableType: 
      m_SerializableObject: 
    m_Space: 2147483647
  m_Property:
    name: z
    m_serializedType:
      m_SerializableType: System.Single, mscorlib, Version=4.0.0.0, Culture=neutral,
        PublicKeyToken=b77a5c561934e089
    attributes: []
  m_Direction: 0
  m_LinkedSlots: []
--- !u!114 &114162957243964656
MonoBehaviour:
  m_ObjectHideFlags: 1
  m_CorrespondingSourceObject: {fileID: 0}
  m_PrefabInstance: {fileID: 0}
  m_PrefabAsset: {fileID: 0}
  m_GameObject: {fileID: 0}
  m_Enabled: 1
  m_EditorHideFlags: 0
  m_Script: {fileID: 11500000, guid: f780aa281814f9842a7c076d436932e7, type: 3}
  m_Name: VFXSlotFloat
  m_EditorClassIdentifier: 
  m_Parent: {fileID: 114512778395247320}
  m_Children: []
  m_UIPosition: {x: 0, y: 0}
  m_UICollapsed: 1
  m_UISuperCollapsed: 0
  m_MasterSlot: {fileID: 114512778395247320}
  m_MasterData:
    m_Owner: {fileID: 0}
    m_Value:
      m_Type:
        m_SerializableType: 
      m_SerializableObject: 
    m_Space: 2147483647
  m_Property:
    name: w
    m_serializedType:
      m_SerializableType: System.Single, mscorlib, Version=4.0.0.0, Culture=neutral,
        PublicKeyToken=b77a5c561934e089
    attributes: []
  m_Direction: 1
  m_LinkedSlots: []
--- !u!114 &114198514434409956
MonoBehaviour:
  m_ObjectHideFlags: 1
  m_CorrespondingSourceObject: {fileID: 0}
  m_PrefabInstance: {fileID: 0}
  m_PrefabAsset: {fileID: 0}
  m_GameObject: {fileID: 0}
  m_Enabled: 1
  m_EditorHideFlags: 0
  m_Script: {fileID: 11500000, guid: f780aa281814f9842a7c076d436932e7, type: 3}
  m_Name: VFXSlotFloat
  m_EditorClassIdentifier: 
  m_Parent: {fileID: 114013250917601680}
  m_Children: []
  m_UIPosition: {x: 0, y: 0}
  m_UICollapsed: 1
  m_UISuperCollapsed: 0
  m_MasterSlot: {fileID: 114013250917601680}
  m_MasterData:
    m_Owner: {fileID: 0}
    m_Value:
      m_Type:
        m_SerializableType: 
      m_SerializableObject: 
    m_Space: 2147483647
  m_Property:
    name: x
    m_serializedType:
      m_SerializableType: System.Single, mscorlib, Version=4.0.0.0, Culture=neutral,
        PublicKeyToken=b77a5c561934e089
    attributes: []
  m_Direction: 1
  m_LinkedSlots: []
--- !u!114 &114201544715153880
MonoBehaviour:
  m_ObjectHideFlags: 1
  m_CorrespondingSourceObject: {fileID: 0}
  m_PrefabInstance: {fileID: 0}
  m_PrefabAsset: {fileID: 0}
  m_GameObject: {fileID: 0}
  m_Enabled: 1
  m_EditorHideFlags: 0
  m_Script: {fileID: 11500000, guid: f780aa281814f9842a7c076d436932e7, type: 3}
  m_Name: VFXSlotFloat
  m_EditorClassIdentifier: 
  m_Parent: {fileID: 114596895040484004}
  m_Children: []
  m_UIPosition: {x: 0, y: 0}
  m_UICollapsed: 1
  m_UISuperCollapsed: 0
  m_MasterSlot: {fileID: 114596895040484004}
  m_MasterData:
    m_Owner: {fileID: 0}
    m_Value:
      m_Type:
        m_SerializableType: 
      m_SerializableObject: 
    m_Space: 2147483647
  m_Property:
    name: z
    m_serializedType:
      m_SerializableType: System.Single, mscorlib, Version=4.0.0.0, Culture=neutral,
        PublicKeyToken=b77a5c561934e089
    attributes: []
  m_Direction: 0
  m_LinkedSlots: []
--- !u!114 &114203574133939814
MonoBehaviour:
  m_ObjectHideFlags: 1
  m_CorrespondingSourceObject: {fileID: 0}
  m_PrefabInstance: {fileID: 0}
  m_PrefabAsset: {fileID: 0}
  m_GameObject: {fileID: 0}
  m_Enabled: 1
  m_EditorHideFlags: 0
  m_Script: {fileID: 11500000, guid: f780aa281814f9842a7c076d436932e7, type: 3}
  m_Name: VFXSlotFloat
  m_EditorClassIdentifier: 
  m_Parent: {fileID: 114596895040484004}
  m_Children: []
  m_UIPosition: {x: 0, y: 0}
  m_UICollapsed: 1
  m_UISuperCollapsed: 0
  m_MasterSlot: {fileID: 114596895040484004}
  m_MasterData:
    m_Owner: {fileID: 0}
    m_Value:
      m_Type:
        m_SerializableType: 
      m_SerializableObject: 
    m_Space: 2147483647
  m_Property:
    name: x
    m_serializedType:
      m_SerializableType: System.Single, mscorlib, Version=4.0.0.0, Culture=neutral,
        PublicKeyToken=b77a5c561934e089
    attributes: []
  m_Direction: 0
  m_LinkedSlots: []
--- !u!114 &114203935262112176
MonoBehaviour:
  m_ObjectHideFlags: 1
  m_CorrespondingSourceObject: {fileID: 0}
  m_PrefabInstance: {fileID: 0}
  m_PrefabAsset: {fileID: 0}
  m_GameObject: {fileID: 0}
  m_Enabled: 1
  m_EditorHideFlags: 0
  m_Script: {fileID: 11500000, guid: 486e063e1ed58c843942ea4122829ab1, type: 3}
  m_Name: VFXAttributeParameter
  m_EditorClassIdentifier: 
  m_Parent: {fileID: 114713359854958158}
  m_Children: []
  m_UIPosition: {x: 613, y: 1785}
  m_UICollapsed: 0
  m_UISuperCollapsed: 0
  m_InputSlots: []
  m_OutputSlots:
  - {fileID: 114013250917601680}
  attribute: axisZ
  location: 0
  mask: xyz
--- !u!114 &114211318420561788
MonoBehaviour:
  m_ObjectHideFlags: 1
  m_CorrespondingSourceObject: {fileID: 0}
  m_PrefabInstance: {fileID: 0}
  m_PrefabAsset: {fileID: 0}
  m_GameObject: {fileID: 0}
  m_Enabled: 1
  m_EditorHideFlags: 0
  m_Script: {fileID: 11500000, guid: 330e0fca1717dde4aaa144f48232aa64, type: 3}
  m_Name: VFXParameter
  m_EditorClassIdentifier: 
  m_Parent: {fileID: 114713359854958158}
  m_Children: []
  m_UIPosition: {x: 0, y: 0}
  m_UICollapsed: 0
  m_UISuperCollapsed: 0
  m_InputSlots: []
  m_OutputSlots:
  - {fileID: 114544607760722526}
  m_ExposedName: exposedName
  m_Exposed: 0
  m_Order: 0
  m_Category: 
  m_Min:
    m_Type:
      m_SerializableType: 
    m_SerializableObject: 
  m_Max:
    m_Type:
      m_SerializableType: 
    m_SerializableObject: 
  m_IsOutput: 0
  m_Tooltip: 
  m_Nodes:
  - m_Id: 0
    linkedSlots:
    - outputSlot: {fileID: 114544607760722526}
      inputSlot: {fileID: 114281794799362916}
    - outputSlot: {fileID: 114544607760722526}
      inputSlot: {fileID: 114815823621408652}
    - outputSlot: {fileID: 114555541368906996}
      inputSlot: {fileID: 114665622536376714}
    - outputSlot: {fileID: 114141456662339602}
      inputSlot: {fileID: 114830886013848898}
    position: {x: 3073, y: 502}
    expandedSlots:
    - {fileID: 114544607760722526}
    expanded: 0
--- !u!114 &114216106278658680
MonoBehaviour:
  m_ObjectHideFlags: 1
  m_CorrespondingSourceObject: {fileID: 0}
  m_PrefabInstance: {fileID: 0}
  m_PrefabAsset: {fileID: 0}
  m_GameObject: {fileID: 0}
  m_Enabled: 1
  m_EditorHideFlags: 0
  m_Script: {fileID: 11500000, guid: f780aa281814f9842a7c076d436932e7, type: 3}
  m_Name: VFXSlotFloat
  m_EditorClassIdentifier: 
  m_Parent: {fileID: 114580660062078504}
  m_Children: []
  m_UIPosition: {x: 0, y: 0}
  m_UICollapsed: 1
  m_UISuperCollapsed: 0
  m_MasterSlot: {fileID: 114580660062078504}
  m_MasterData:
    m_Owner: {fileID: 0}
    m_Value:
      m_Type:
        m_SerializableType: 
      m_SerializableObject: 
    m_Space: 2147483647
  m_Property:
    name: arc
    m_serializedType:
      m_SerializableType: System.Single, mscorlib, Version=4.0.0.0, Culture=neutral,
        PublicKeyToken=b77a5c561934e089
    attributes:
    - m_Type: 4
      m_Min: -Infinity
      m_Max: Infinity
      m_Tooltip: 
      m_Regex: 
      m_RegexMaxLength: 0
    - m_Type: 0
      m_Min: 0
      m_Max: 6.2831855
      m_Tooltip: 
      m_Regex: 
      m_RegexMaxLength: 0
    - m_Type: 3
      m_Min: -Infinity
      m_Max: Infinity
      m_Tooltip: Controls how much of the sphere is used.
      m_Regex: 
      m_RegexMaxLength: 0
  m_Direction: 0
  m_LinkedSlots: []
--- !u!114 &114221424596605542
MonoBehaviour:
  m_ObjectHideFlags: 1
  m_CorrespondingSourceObject: {fileID: 0}
  m_PrefabInstance: {fileID: 0}
  m_PrefabAsset: {fileID: 0}
  m_GameObject: {fileID: 0}
  m_Enabled: 1
  m_EditorHideFlags: 0
  m_Script: {fileID: 11500000, guid: f780aa281814f9842a7c076d436932e7, type: 3}
  m_Name: VFXSlotFloat
  m_EditorClassIdentifier: 
  m_Parent: {fileID: 114512778395247320}
  m_Children: []
  m_UIPosition: {x: 0, y: 0}
  m_UICollapsed: 1
  m_UISuperCollapsed: 0
  m_MasterSlot: {fileID: 114512778395247320}
  m_MasterData:
    m_Owner: {fileID: 0}
    m_Value:
      m_Type:
        m_SerializableType: 
      m_SerializableObject: 
    m_Space: 2147483647
  m_Property:
    name: x
    m_serializedType:
      m_SerializableType: System.Single, mscorlib, Version=4.0.0.0, Culture=neutral,
        PublicKeyToken=b77a5c561934e089
    attributes: []
  m_Direction: 1
  m_LinkedSlots: []
--- !u!114 &114221756181975408
MonoBehaviour:
  m_ObjectHideFlags: 1
  m_CorrespondingSourceObject: {fileID: 0}
  m_PrefabInstance: {fileID: 0}
  m_PrefabAsset: {fileID: 0}
  m_GameObject: {fileID: 0}
  m_Enabled: 1
  m_EditorHideFlags: 0
  m_Script: {fileID: 11500000, guid: f780aa281814f9842a7c076d436932e7, type: 3}
  m_Name: VFXSlotFloat
  m_EditorClassIdentifier: 
  m_Parent: {fileID: 114555541368906996}
  m_Children: []
  m_UIPosition: {x: 0, y: 0}
  m_UICollapsed: 1
  m_UISuperCollapsed: 0
  m_MasterSlot: {fileID: 114544607760722526}
  m_MasterData:
    m_Owner: {fileID: 0}
    m_Value:
      m_Type:
        m_SerializableType: 
      m_SerializableObject: 
    m_Space: 2147483647
  m_Property:
    name: x
    m_serializedType:
      m_SerializableType: System.Single, mscorlib, Version=4.0.0.0, Culture=neutral,
        PublicKeyToken=b77a5c561934e089
    attributes: []
  m_Direction: 1
  m_LinkedSlots: []
--- !u!114 &114222085654193566
MonoBehaviour:
  m_ObjectHideFlags: 1
  m_CorrespondingSourceObject: {fileID: 0}
  m_PrefabInstance: {fileID: 0}
  m_PrefabAsset: {fileID: 0}
  m_GameObject: {fileID: 0}
  m_Enabled: 1
  m_EditorHideFlags: 0
  m_Script: {fileID: 11500000, guid: f780aa281814f9842a7c076d436932e7, type: 3}
  m_Name: VFXSlotFloat
  m_EditorClassIdentifier: 
  m_Parent: {fileID: 114506661868693762}
  m_Children: []
  m_UIPosition: {x: 0, y: 0}
  m_UICollapsed: 1
  m_UISuperCollapsed: 0
  m_MasterSlot: {fileID: 114506661868693762}
  m_MasterData:
    m_Owner: {fileID: 0}
    m_Value:
      m_Type:
        m_SerializableType: 
      m_SerializableObject: 
    m_Space: 2147483647
  m_Property:
    name: y
    m_serializedType:
      m_SerializableType: System.Single, mscorlib, Version=4.0.0.0, Culture=neutral,
        PublicKeyToken=b77a5c561934e089
    attributes: []
  m_Direction: 1
  m_LinkedSlots: []
--- !u!114 &114227542507813692
MonoBehaviour:
  m_ObjectHideFlags: 1
  m_CorrespondingSourceObject: {fileID: 0}
  m_PrefabInstance: {fileID: 0}
  m_PrefabAsset: {fileID: 0}
  m_GameObject: {fileID: 0}
  m_Enabled: 1
  m_EditorHideFlags: 0
  m_Script: {fileID: 11500000, guid: 5265657162cc1a241bba03a3b0476d99, type: 3}
  m_Name: VFXSlotPosition
  m_EditorClassIdentifier: 
  m_Parent: {fileID: 0}
  m_Children:
  - {fileID: 114530995321278528}
  m_UIPosition: {x: 0, y: 0}
  m_UICollapsed: 1
  m_UISuperCollapsed: 0
  m_MasterSlot: {fileID: 114227542507813692}
  m_MasterData:
    m_Owner: {fileID: 114723785641542666}
    m_Value:
      m_Type:
        m_SerializableType: UnityEditor.VFX.Position, Unity.VisualEffectGraph.Editor,
          Version=0.0.0.0, Culture=neutral, PublicKeyToken=null
      m_SerializableObject: 
    m_Space: 0
  m_Property:
    name: Position
    m_serializedType:
      m_SerializableType: UnityEditor.VFX.Position, Unity.VisualEffectGraph.Editor,
        Version=0.0.0.0, Culture=neutral, PublicKeyToken=null
    attributes: []
  m_Direction: 0
  m_LinkedSlots: []
--- !u!114 &114260251911347188
MonoBehaviour:
  m_ObjectHideFlags: 1
  m_CorrespondingSourceObject: {fileID: 0}
  m_PrefabInstance: {fileID: 0}
  m_PrefabAsset: {fileID: 0}
  m_GameObject: {fileID: 0}
  m_Enabled: 1
  m_EditorHideFlags: 0
  m_Script: {fileID: 11500000, guid: f780aa281814f9842a7c076d436932e7, type: 3}
  m_Name: VFXSlotFloat
  m_EditorClassIdentifier: 
  m_Parent: {fileID: 114665622536376714}
  m_Children: []
  m_UIPosition: {x: 0, y: 0}
  m_UICollapsed: 1
  m_UISuperCollapsed: 0
  m_MasterSlot: {fileID: 114033133520281462}
  m_MasterData:
    m_Owner: {fileID: 0}
    m_Value:
      m_Type:
        m_SerializableType: 
      m_SerializableObject: 
    m_Space: 2147483647
  m_Property:
    name: y
    m_serializedType:
      m_SerializableType: System.Single, mscorlib, Version=4.0.0.0, Culture=neutral,
        PublicKeyToken=b77a5c561934e089
    attributes: []
  m_Direction: 0
  m_LinkedSlots: []
--- !u!114 &114261189833313296
MonoBehaviour:
  m_ObjectHideFlags: 1
  m_CorrespondingSourceObject: {fileID: 0}
  m_PrefabInstance: {fileID: 0}
  m_PrefabAsset: {fileID: 0}
  m_GameObject: {fileID: 0}
  m_Enabled: 1
  m_EditorHideFlags: 0
  m_Script: {fileID: 11500000, guid: f780aa281814f9842a7c076d436932e7, type: 3}
  m_Name: VFXSlotFloat
  m_EditorClassIdentifier: 
  m_Parent: {fileID: 114596895040484004}
  m_Children: []
  m_UIPosition: {x: 0, y: 0}
  m_UICollapsed: 1
  m_UISuperCollapsed: 0
  m_MasterSlot: {fileID: 114596895040484004}
  m_MasterData:
    m_Owner: {fileID: 0}
    m_Value:
      m_Type:
        m_SerializableType: 
      m_SerializableObject: 
    m_Space: 2147483647
  m_Property:
    name: y
    m_serializedType:
      m_SerializableType: System.Single, mscorlib, Version=4.0.0.0, Culture=neutral,
        PublicKeyToken=b77a5c561934e089
    attributes: []
  m_Direction: 0
  m_LinkedSlots: []
--- !u!114 &114281794799362916
MonoBehaviour:
  m_ObjectHideFlags: 1
  m_CorrespondingSourceObject: {fileID: 0}
  m_PrefabInstance: {fileID: 0}
  m_PrefabAsset: {fileID: 0}
  m_GameObject: {fileID: 0}
  m_Enabled: 1
  m_EditorHideFlags: 0
  m_Script: {fileID: 11500000, guid: 1b605c022ee79394a8a776c0869b3f9a, type: 3}
  m_Name: VFXSlot
  m_EditorClassIdentifier: 
  m_Parent: {fileID: 0}
  m_Children:
  - {fileID: 114576620141409906}
  - {fileID: 114535580396150384}
  m_UIPosition: {x: 0, y: 0}
  m_UICollapsed: 0
  m_UISuperCollapsed: 0
  m_MasterSlot: {fileID: 114281794799362916}
  m_MasterData:
    m_Owner: {fileID: 114448358575362682}
    m_Value:
      m_Type:
        m_SerializableType: UnityEditor.VFX.Sphere, Unity.VisualEffectGraph.Editor,
          Version=0.0.0.0, Culture=neutral, PublicKeyToken=null
      m_SerializableObject: '{"space":0,"center":{"x":0.0,"y":0.0,"z":0.0},"radius":1.0}'
    m_Space: 0
  m_Property:
    name: Sphere
    m_serializedType:
      m_SerializableType: UnityEditor.VFX.Sphere, Unity.VisualEffectGraph.Editor,
        Version=0.0.0.0, Culture=neutral, PublicKeyToken=null
    attributes:
    - m_Type: 3
      m_Min: -Infinity
      m_Max: Infinity
      m_Tooltip: The collision sphere.
      m_Regex: 
      m_RegexMaxLength: 0
  m_Direction: 0
  m_LinkedSlots:
  - {fileID: 114544607760722526}
--- !u!114 &114288481556603680
MonoBehaviour:
  m_ObjectHideFlags: 1
  m_CorrespondingSourceObject: {fileID: 0}
  m_PrefabInstance: {fileID: 0}
  m_PrefabAsset: {fileID: 0}
  m_GameObject: {fileID: 0}
  m_Enabled: 1
  m_EditorHideFlags: 0
  m_Script: {fileID: 11500000, guid: f780aa281814f9842a7c076d436932e7, type: 3}
  m_Name: VFXSlotFloat
  m_EditorClassIdentifier: 
  m_Parent: {fileID: 114530995321278528}
  m_Children: []
  m_UIPosition: {x: 0, y: 0}
  m_UICollapsed: 1
  m_UISuperCollapsed: 0
  m_MasterSlot: {fileID: 114227542507813692}
  m_MasterData:
    m_Owner: {fileID: 0}
    m_Value:
      m_Type:
        m_SerializableType: 
      m_SerializableObject: 
    m_Space: 2147483647
  m_Property:
    name: x
    m_serializedType:
      m_SerializableType: System.Single, mscorlib, Version=4.0.0.0, Culture=neutral,
        PublicKeyToken=b77a5c561934e089
    attributes: []
  m_Direction: 0
  m_LinkedSlots: []
--- !u!114 &114303831766578312
MonoBehaviour:
  m_ObjectHideFlags: 1
  m_CorrespondingSourceObject: {fileID: 0}
  m_PrefabInstance: {fileID: 0}
  m_PrefabAsset: {fileID: 0}
  m_GameObject: {fileID: 0}
  m_Enabled: 1
  m_EditorHideFlags: 0
  m_Script: {fileID: 11500000, guid: 78dcade7e4ed2004cbca61ed3acbc95d, type: 3}
  m_Name: VFXDecalOutput
  m_EditorClassIdentifier: 
  m_Parent: {fileID: 114713359854958158}
  m_Children:
  - {fileID: 114067004915606860}
  - {fileID: 114901416929741176}
  - {fileID: 114689927502496910}
  - {fileID: 114989825995295206}
  - {fileID: 114723785641542666}
  - {fileID: 114590474257172222}
  - {fileID: 114940519995334824}
  - {fileID: 8926484042661614596}
  m_UIPosition: {x: 2196, y: 1276}
  m_UICollapsed: 0
  m_UISuperCollapsed: 0
  m_InputSlots:
  - {fileID: 114010814789091134}
  - {fileID: 114124288017785262}
  m_OutputSlots: []
  m_Label: 
  m_Data: {fileID: 8926484042661614751}
  m_InputFlowSlot:
  - link: []
  m_OutputFlowSlot:
  - link: []
  blendMode: 0
  generateMotionVector: 0
  m_SubOutputs:
  - {fileID: 8926484042661614660}
  cullMode: 2
  zWriteMode: 1
  zTestMode: 3
  colorMappingMode: 0
  uvMode: 2
  useSoftParticle: 0
  sortPriority: 0
  sort: 0
  indirectDraw: 0
  castShadows: 0
  useExposureWeight: 0
--- !u!114 &114311578424849880
MonoBehaviour:
  m_ObjectHideFlags: 1
  m_CorrespondingSourceObject: {fileID: 0}
  m_PrefabInstance: {fileID: 0}
  m_PrefabAsset: {fileID: 0}
  m_GameObject: {fileID: 0}
  m_Enabled: 1
  m_EditorHideFlags: 0
  m_Script: {fileID: 11500000, guid: ac39bd03fca81b849929b9c966f1836a, type: 3}
  m_Name: VFXSlotFloat3
  m_EditorClassIdentifier: 
  m_Parent: {fileID: 114815823621408652}
  m_Children:
  - {fileID: 114421451677302072}
  - {fileID: 114834010720226594}
  - {fileID: 114153632148925094}
  m_UIPosition: {x: 0, y: 0}
  m_UICollapsed: 1
  m_UISuperCollapsed: 0
  m_MasterSlot: {fileID: 114580660062078504}
  m_MasterData:
    m_Owner: {fileID: 0}
    m_Value:
      m_Type:
        m_SerializableType: 
      m_SerializableObject: 
    m_Space: 2147483647
  m_Property:
    name: center
    m_serializedType:
      m_SerializableType: UnityEngine.Vector3, UnityEngine.CoreModule, Version=0.0.0.0,
        Culture=neutral, PublicKeyToken=null
    attributes:
    - m_Type: 3
      m_Min: -Infinity
      m_Max: Infinity
      m_Tooltip: The centre of the sphere.
      m_Regex: 
      m_RegexMaxLength: 0
  m_Direction: 0
  m_LinkedSlots: []
--- !u!114 &114337517516314674
MonoBehaviour:
  m_ObjectHideFlags: 1
  m_CorrespondingSourceObject: {fileID: 0}
  m_PrefabInstance: {fileID: 0}
  m_PrefabAsset: {fileID: 0}
  m_GameObject: {fileID: 0}
  m_Enabled: 1
  m_EditorHideFlags: 0
  m_Script: {fileID: 11500000, guid: f780aa281814f9842a7c076d436932e7, type: 3}
  m_Name: VFXSlotFloat
  m_EditorClassIdentifier: 
  m_Parent: {fileID: 0}
  m_Children: []
  m_UIPosition: {x: 0, y: 0}
  m_UICollapsed: 1
  m_UISuperCollapsed: 0
  m_MasterSlot: {fileID: 114337517516314674}
  m_MasterData:
    m_Owner: {fileID: 114519457660386524}
    m_Value:
      m_Type:
        m_SerializableType: System.Single, mscorlib, Version=4.0.0.0, Culture=neutral,
          PublicKeyToken=b77a5c561934e089
      m_SerializableObject: 0
    m_Space: 2147483647
  m_Property:
    name: t
    m_serializedType:
      m_SerializableType: System.Single, mscorlib, Version=4.0.0.0, Culture=neutral,
        PublicKeyToken=b77a5c561934e089
    attributes: []
  m_Direction: 1
  m_LinkedSlots:
  - {fileID: 114540687242103448}
  - {fileID: 114981395906029298}
--- !u!114 &114342106308192842
MonoBehaviour:
  m_ObjectHideFlags: 1
  m_CorrespondingSourceObject: {fileID: 0}
  m_PrefabInstance: {fileID: 0}
  m_PrefabAsset: {fileID: 0}
  m_GameObject: {fileID: 0}
  m_Enabled: 1
  m_EditorHideFlags: 0
  m_Script: {fileID: 11500000, guid: f780aa281814f9842a7c076d436932e7, type: 3}
  m_Name: VFXSlotFloat
  m_EditorClassIdentifier: 
  m_Parent: {fileID: 114043932397582438}
  m_Children: []
  m_UIPosition: {x: 0, y: 0}
  m_UICollapsed: 1
  m_UISuperCollapsed: 0
  m_MasterSlot: {fileID: 114043932397582438}
  m_MasterData:
    m_Owner: {fileID: 0}
    m_Value:
      m_Type:
        m_SerializableType: 
      m_SerializableObject: 
    m_Space: 2147483647
  m_Property:
    name: w
    m_serializedType:
      m_SerializableType: System.Single, mscorlib, Version=4.0.0.0, Culture=neutral,
        PublicKeyToken=b77a5c561934e089
    attributes: []
  m_Direction: 1
  m_LinkedSlots: []
--- !u!114 &114347124859901858
MonoBehaviour:
  m_ObjectHideFlags: 1
  m_CorrespondingSourceObject: {fileID: 0}
  m_PrefabInstance: {fileID: 0}
  m_PrefabAsset: {fileID: 0}
  m_GameObject: {fileID: 0}
  m_Enabled: 1
  m_EditorHideFlags: 0
  m_Script: {fileID: 11500000, guid: ef9ecf819143d0a439c558ab8e84fce7, type: 3}
  m_Name: VFXSlotTexture3D
  m_EditorClassIdentifier: 
  m_Parent: {fileID: 0}
  m_Children: []
  m_UIPosition: {x: 0, y: 0}
  m_UICollapsed: 1
  m_UISuperCollapsed: 0
  m_MasterSlot: {fileID: 114347124859901858}
  m_MasterData:
    m_Owner: {fileID: 114617143880116886}
    m_Value:
      m_Type:
        m_SerializableType: UnityEngine.Texture3D, UnityEngine.CoreModule, Version=0.0.0.0,
          Culture=neutral, PublicKeyToken=null
      m_SerializableObject: '{"obj":{"fileID":11700000,"guid":"08937e3134903c5488be506a2dac71e9","type":2}}'
    m_Space: 2147483647
  m_Property:
    name: VectorField
    m_serializedType:
      m_SerializableType: UnityEngine.Texture3D, UnityEngine.CoreModule, Version=0.0.0.0,
        Culture=neutral, PublicKeyToken=null
    attributes:
    - m_Type: 3
      m_Min: -Infinity
      m_Max: Infinity
      m_Tooltip: The vector field used as a force for particles
      m_Regex: 
      m_RegexMaxLength: 0
  m_Direction: 0
  m_LinkedSlots: []
--- !u!114 &114347380218361602
MonoBehaviour:
  m_ObjectHideFlags: 1
  m_CorrespondingSourceObject: {fileID: 0}
  m_PrefabInstance: {fileID: 0}
  m_PrefabAsset: {fileID: 0}
  m_GameObject: {fileID: 0}
  m_Enabled: 1
  m_EditorHideFlags: 0
  m_Script: {fileID: 11500000, guid: d01270efd3285ea4a9d6c555cb0a8027, type: 3}
  m_Name: VFXUI
  m_EditorClassIdentifier: 
  groupInfos: []
  stickyNoteInfos: []
  systemInfos: []
  categories: []
  uiBounds:
    serializedVersion: 2
    x: -176
    y: -955
    width: 4996
    height: 3143
--- !u!114 &114372337160017472
MonoBehaviour:
  m_ObjectHideFlags: 1
  m_CorrespondingSourceObject: {fileID: 0}
  m_PrefabInstance: {fileID: 0}
  m_PrefabAsset: {fileID: 0}
  m_GameObject: {fileID: 0}
  m_Enabled: 1
  m_EditorHideFlags: 0
  m_Script: {fileID: 11500000, guid: f780aa281814f9842a7c076d436932e7, type: 3}
  m_Name: VFXSlotFloat
  m_EditorClassIdentifier: 
  m_Parent: {fileID: 114815823621408652}
  m_Children: []
  m_UIPosition: {x: 0, y: 0}
  m_UICollapsed: 1
  m_UISuperCollapsed: 0
  m_MasterSlot: {fileID: 114580660062078504}
  m_MasterData:
    m_Owner: {fileID: 0}
    m_Value:
      m_Type:
        m_SerializableType: 
      m_SerializableObject: 
    m_Space: 2147483647
  m_Property:
    name: radius
    m_serializedType:
      m_SerializableType: System.Single, mscorlib, Version=4.0.0.0, Culture=neutral,
        PublicKeyToken=b77a5c561934e089
    attributes:
    - m_Type: 3
      m_Min: -Infinity
      m_Max: Infinity
      m_Tooltip: The radius of the sphere.
      m_Regex: 
      m_RegexMaxLength: 0
  m_Direction: 0
  m_LinkedSlots: []
--- !u!114 &114376976113696808
MonoBehaviour:
  m_ObjectHideFlags: 1
  m_CorrespondingSourceObject: {fileID: 0}
  m_PrefabInstance: {fileID: 0}
  m_PrefabAsset: {fileID: 0}
  m_GameObject: {fileID: 0}
  m_Enabled: 1
  m_EditorHideFlags: 0
  m_Script: {fileID: 11500000, guid: 486e063e1ed58c843942ea4122829ab1, type: 3}
  m_Name: VFXAttributeParameter
  m_EditorClassIdentifier: 
  m_Parent: {fileID: 114713359854958158}
  m_Children: []
  m_UIPosition: {x: -176, y: 1505}
  m_UICollapsed: 0
  m_UISuperCollapsed: 0
  m_InputSlots: []
  m_OutputSlots:
  - {fileID: 114506661868693762}
  attribute: velocity
  location: 0
  mask: xyz
--- !u!114 &114391928864180414
MonoBehaviour:
  m_ObjectHideFlags: 1
  m_CorrespondingSourceObject: {fileID: 0}
  m_PrefabInstance: {fileID: 0}
  m_PrefabAsset: {fileID: 0}
  m_GameObject: {fileID: 0}
  m_Enabled: 1
  m_EditorHideFlags: 0
  m_Script: {fileID: 11500000, guid: 9dfea48843f53fc438eabc12a3a30abc, type: 3}
  m_Name: VFXBasicInitialize
  m_EditorClassIdentifier: 
  m_Parent: {fileID: 114713359854958158}
  m_Children:
  - {fileID: 114792038957180786}
  - {fileID: 114703318023205196}
  - {fileID: 8926484042661614593}
  m_UIPosition: {x: 3424.1848, y: -630.77423}
  m_UICollapsed: 0
  m_UISuperCollapsed: 0
  m_InputSlots:
  - {fileID: 114659634860288412}
  m_OutputSlots: []
  m_Label: 
  m_Data: {fileID: 114986566243396028}
  m_InputFlowSlot:
  - link:
    - context: {fileID: 114664950524601788}
      slotIndex: 0
  m_OutputFlowSlot:
  - link:
    - context: {fileID: 114690240354730352}
      slotIndex: 0
--- !u!114 &114406025174490128
MonoBehaviour:
  m_ObjectHideFlags: 1
  m_CorrespondingSourceObject: {fileID: 0}
  m_PrefabInstance: {fileID: 0}
  m_PrefabAsset: {fileID: 0}
  m_GameObject: {fileID: 0}
  m_Enabled: 1
  m_EditorHideFlags: 0
  m_Script: {fileID: 11500000, guid: f780aa281814f9842a7c076d436932e7, type: 3}
  m_Name: VFXSlotFloat
  m_EditorClassIdentifier: 
  m_Parent: {fileID: 114551134472462742}
  m_Children: []
  m_UIPosition: {x: 0, y: 0}
  m_UICollapsed: 1
  m_UISuperCollapsed: 0
  m_MasterSlot: {fileID: 114551134472462742}
  m_MasterData:
    m_Owner: {fileID: 0}
    m_Value:
      m_Type:
        m_SerializableType: 
      m_SerializableObject: 
    m_Space: 2147483647
  m_Property:
    name: x
    m_serializedType:
      m_SerializableType: System.Single, mscorlib, Version=4.0.0.0, Culture=neutral,
        PublicKeyToken=b77a5c561934e089
    attributes: []
  m_Direction: 0
  m_LinkedSlots: []
--- !u!114 &114421451677302072
MonoBehaviour:
  m_ObjectHideFlags: 1
  m_CorrespondingSourceObject: {fileID: 0}
  m_PrefabInstance: {fileID: 0}
  m_PrefabAsset: {fileID: 0}
  m_GameObject: {fileID: 0}
  m_Enabled: 1
  m_EditorHideFlags: 0
  m_Script: {fileID: 11500000, guid: f780aa281814f9842a7c076d436932e7, type: 3}
  m_Name: VFXSlotFloat
  m_EditorClassIdentifier: 
  m_Parent: {fileID: 114311578424849880}
  m_Children: []
  m_UIPosition: {x: 0, y: 0}
  m_UICollapsed: 1
  m_UISuperCollapsed: 0
  m_MasterSlot: {fileID: 114580660062078504}
  m_MasterData:
    m_Owner: {fileID: 0}
    m_Value:
      m_Type:
        m_SerializableType: 
      m_SerializableObject: 
    m_Space: 2147483647
  m_Property:
    name: x
    m_serializedType:
      m_SerializableType: System.Single, mscorlib, Version=4.0.0.0, Culture=neutral,
        PublicKeyToken=b77a5c561934e089
    attributes: []
  m_Direction: 0
  m_LinkedSlots: []
--- !u!114 &114435760701261460
MonoBehaviour:
  m_ObjectHideFlags: 1
  m_CorrespondingSourceObject: {fileID: 0}
  m_PrefabInstance: {fileID: 0}
  m_PrefabAsset: {fileID: 0}
  m_GameObject: {fileID: 0}
  m_Enabled: 1
  m_EditorHideFlags: 0
  m_Script: {fileID: 11500000, guid: f780aa281814f9842a7c076d436932e7, type: 3}
  m_Name: VFXSlotFloat
  m_EditorClassIdentifier: 
  m_Parent: {fileID: 114013250917601680}
  m_Children: []
  m_UIPosition: {x: 0, y: 0}
  m_UICollapsed: 1
  m_UISuperCollapsed: 0
  m_MasterSlot: {fileID: 114013250917601680}
  m_MasterData:
    m_Owner: {fileID: 0}
    m_Value:
      m_Type:
        m_SerializableType: 
      m_SerializableObject: 
    m_Space: 2147483647
  m_Property:
    name: z
    m_serializedType:
      m_SerializableType: System.Single, mscorlib, Version=4.0.0.0, Culture=neutral,
        PublicKeyToken=b77a5c561934e089
    attributes: []
  m_Direction: 1
  m_LinkedSlots: []
--- !u!114 &114448358575362682
MonoBehaviour:
  m_ObjectHideFlags: 1
  m_CorrespondingSourceObject: {fileID: 0}
  m_PrefabInstance: {fileID: 0}
  m_PrefabAsset: {fileID: 0}
  m_GameObject: {fileID: 0}
  m_Enabled: 1
  m_EditorHideFlags: 0
  m_Script: {fileID: 11500000, guid: a1046201700a4ae428a525579e74b99e, type: 3}
  m_Name: CollisionSphere
  m_EditorClassIdentifier: 
  m_Parent: {fileID: 114690240354730352}
  m_Children: []
  m_UIPosition: {x: 0, y: 0}
  m_UICollapsed: 1
  m_UISuperCollapsed: 0
  m_InputSlots:
  - {fileID: 114281794799362916}
  - {fileID: 114823216935234766}
  - {fileID: 114094291545827936}
  - {fileID: 114464934578054256}
  m_OutputSlots: []
  m_Disabled: 0
  mode: 0
  radiusMode: 0
  roughSurface: 0
--- !u!114 &114452870740301040
MonoBehaviour:
  m_ObjectHideFlags: 1
  m_CorrespondingSourceObject: {fileID: 0}
  m_PrefabInstance: {fileID: 0}
  m_PrefabAsset: {fileID: 0}
  m_GameObject: {fileID: 0}
  m_Enabled: 1
  m_EditorHideFlags: 0
  m_Script: {fileID: 11500000, guid: f780aa281814f9842a7c076d436932e7, type: 3}
  m_Name: VFXSlotFloat
  m_EditorClassIdentifier: 
  m_Parent: {fileID: 114576620141409906}
  m_Children: []
  m_UIPosition: {x: 0, y: 0}
  m_UICollapsed: 1
  m_UISuperCollapsed: 0
  m_MasterSlot: {fileID: 114281794799362916}
  m_MasterData:
    m_Owner: {fileID: 0}
    m_Value:
      m_Type:
        m_SerializableType: 
      m_SerializableObject: 
    m_Space: 2147483647
  m_Property:
    name: z
    m_serializedType:
      m_SerializableType: System.Single, mscorlib, Version=4.0.0.0, Culture=neutral,
        PublicKeyToken=b77a5c561934e089
    attributes: []
  m_Direction: 0
  m_LinkedSlots: []
--- !u!114 &114457964050763460
MonoBehaviour:
  m_ObjectHideFlags: 1
  m_CorrespondingSourceObject: {fileID: 0}
  m_PrefabInstance: {fileID: 0}
  m_PrefabAsset: {fileID: 0}
  m_GameObject: {fileID: 0}
  m_Enabled: 1
  m_EditorHideFlags: 0
  m_Script: {fileID: 11500000, guid: f780aa281814f9842a7c076d436932e7, type: 3}
  m_Name: VFXSlotFloat
  m_EditorClassIdentifier: 
  m_Parent: {fileID: 114665622536376714}
  m_Children: []
  m_UIPosition: {x: 0, y: 0}
  m_UICollapsed: 1
  m_UISuperCollapsed: 0
  m_MasterSlot: {fileID: 114033133520281462}
  m_MasterData:
    m_Owner: {fileID: 0}
    m_Value:
      m_Type:
        m_SerializableType: 
      m_SerializableObject: 
    m_Space: 2147483647
  m_Property:
    name: x
    m_serializedType:
      m_SerializableType: System.Single, mscorlib, Version=4.0.0.0, Culture=neutral,
        PublicKeyToken=b77a5c561934e089
    attributes: []
  m_Direction: 0
  m_LinkedSlots: []
--- !u!114 &114464934578054256
MonoBehaviour:
  m_ObjectHideFlags: 1
  m_CorrespondingSourceObject: {fileID: 0}
  m_PrefabInstance: {fileID: 0}
  m_PrefabAsset: {fileID: 0}
  m_GameObject: {fileID: 0}
  m_Enabled: 1
  m_EditorHideFlags: 0
  m_Script: {fileID: 11500000, guid: f780aa281814f9842a7c076d436932e7, type: 3}
  m_Name: VFXSlotFloat
  m_EditorClassIdentifier: 
  m_Parent: {fileID: 0}
  m_Children: []
  m_UIPosition: {x: 0, y: 0}
  m_UICollapsed: 1
  m_UISuperCollapsed: 0
  m_MasterSlot: {fileID: 114464934578054256}
  m_MasterData:
    m_Owner: {fileID: 114448358575362682}
    m_Value:
      m_Type:
        m_SerializableType: System.Single, mscorlib, Version=4.0.0.0, Culture=neutral,
          PublicKeyToken=b77a5c561934e089
      m_SerializableObject: 0
    m_Space: 2147483647
  m_Property:
    name: LifetimeLoss
    m_serializedType:
      m_SerializableType: System.Single, mscorlib, Version=4.0.0.0, Culture=neutral,
        PublicKeyToken=b77a5c561934e089
    attributes:
    - m_Type: 0
      m_Min: 0
      m_Max: 1
      m_Tooltip: 
      m_Regex: 
      m_RegexMaxLength: 0
    - m_Type: 3
      m_Min: -Infinity
      m_Max: Infinity
      m_Tooltip: The proportion of a particle's life that is lost after a collision.
      m_Regex: 
      m_RegexMaxLength: 0
  m_Direction: 0
  m_LinkedSlots: []
--- !u!114 &114469172786699896
MonoBehaviour:
  m_ObjectHideFlags: 1
  m_CorrespondingSourceObject: {fileID: 0}
  m_PrefabInstance: {fileID: 0}
  m_PrefabAsset: {fileID: 0}
  m_GameObject: {fileID: 0}
  m_Enabled: 1
  m_EditorHideFlags: 0
  m_Script: {fileID: 11500000, guid: a07d13b909432284193a1aeec3c9f533, type: 3}
  m_Name: VFXOperatorSampleGradient
  m_EditorClassIdentifier: 
  m_Parent: {fileID: 114713359854958158}
  m_Children: []
  m_UIPosition: {x: 1478, y: 789}
  m_UICollapsed: 0
  m_UISuperCollapsed: 0
  m_InputSlots:
  - {fileID: 114793376342456972}
  - {fileID: 114981395906029298}
  m_OutputSlots:
  - {fileID: 114512778395247320}
--- !u!114 &114482391903492468
MonoBehaviour:
  m_ObjectHideFlags: 1
  m_CorrespondingSourceObject: {fileID: 0}
  m_PrefabInstance: {fileID: 0}
  m_PrefabAsset: {fileID: 0}
  m_GameObject: {fileID: 0}
  m_Enabled: 1
  m_EditorHideFlags: 0
  m_Script: {fileID: 11500000, guid: f780aa281814f9842a7c076d436932e7, type: 3}
  m_Name: VFXSlotFloat
  m_EditorClassIdentifier: 
  m_Parent: {fileID: 114665622536376714}
  m_Children: []
  m_UIPosition: {x: 0, y: 0}
  m_UICollapsed: 1
  m_UISuperCollapsed: 0
  m_MasterSlot: {fileID: 114033133520281462}
  m_MasterData:
    m_Owner: {fileID: 0}
    m_Value:
      m_Type:
        m_SerializableType: 
      m_SerializableObject: 
    m_Space: 2147483647
  m_Property:
    name: z
    m_serializedType:
      m_SerializableType: System.Single, mscorlib, Version=4.0.0.0, Culture=neutral,
        PublicKeyToken=b77a5c561934e089
    attributes: []
  m_Direction: 0
  m_LinkedSlots: []
--- !u!114 &114506661868693762
MonoBehaviour:
  m_ObjectHideFlags: 1
  m_CorrespondingSourceObject: {fileID: 0}
  m_PrefabInstance: {fileID: 0}
  m_PrefabAsset: {fileID: 0}
  m_GameObject: {fileID: 0}
  m_Enabled: 1
  m_EditorHideFlags: 0
  m_Script: {fileID: 11500000, guid: ac39bd03fca81b849929b9c966f1836a, type: 3}
  m_Name: VFXSlotFloat3
  m_EditorClassIdentifier: 
  m_Parent: {fileID: 0}
  m_Children:
  - {fileID: 114704932485544014}
  - {fileID: 114222085654193566}
  - {fileID: 114982596453712948}
  m_UIPosition: {x: 0, y: 0}
  m_UICollapsed: 1
  m_UISuperCollapsed: 0
  m_MasterSlot: {fileID: 114506661868693762}
  m_MasterData:
    m_Owner: {fileID: 114376976113696808}
    m_Value:
      m_Type:
        m_SerializableType: UnityEngine.Vector3, UnityEngine.CoreModule, Version=0.0.0.0,
          Culture=neutral, PublicKeyToken=null
      m_SerializableObject: '{"x":0.0,"y":0.0,"z":0.0}'
    m_Space: 2147483647
  m_Property:
    name: velocity
    m_serializedType:
      m_SerializableType: UnityEngine.Vector3, UnityEngine.CoreModule, Version=0.0.0.0,
        Culture=neutral, PublicKeyToken=null
    attributes: []
  m_Direction: 1
  m_LinkedSlots:
  - {fileID: 8926484042661614585}
--- !u!114 &114512778395247320
MonoBehaviour:
  m_ObjectHideFlags: 1
  m_CorrespondingSourceObject: {fileID: 0}
  m_PrefabInstance: {fileID: 0}
  m_PrefabAsset: {fileID: 0}
  m_GameObject: {fileID: 0}
  m_Enabled: 1
  m_EditorHideFlags: 0
  m_Script: {fileID: 11500000, guid: c499060cea9bbb24b8d723eafa343303, type: 3}
  m_Name: VFXSlotFloat4
  m_EditorClassIdentifier: 
  m_Parent: {fileID: 0}
  m_Children:
  - {fileID: 114221424596605542}
  - {fileID: 114774172600373688}
  - {fileID: 114036886090153582}
  - {fileID: 114162957243964656}
  m_UIPosition: {x: 0, y: 0}
  m_UICollapsed: 1
  m_UISuperCollapsed: 0
  m_MasterSlot: {fileID: 114512778395247320}
  m_MasterData:
    m_Owner: {fileID: 114469172786699896}
    m_Value:
      m_Type:
        m_SerializableType: UnityEngine.Vector4, UnityEngine.CoreModule, Version=0.0.0.0,
          Culture=neutral, PublicKeyToken=null
      m_SerializableObject: '{"x":0.0,"y":0.0,"z":0.0,"w":0.0}'
    m_Space: 2147483647
  m_Property:
    name: s
    m_serializedType:
      m_SerializableType: UnityEngine.Vector4, UnityEngine.CoreModule, Version=0.0.0.0,
        Culture=neutral, PublicKeyToken=null
    attributes: []
  m_Direction: 1
  m_LinkedSlots:
  - {fileID: 8926484042661614539}
--- !u!114 &114519457660386524
MonoBehaviour:
  m_ObjectHideFlags: 1
  m_CorrespondingSourceObject: {fileID: 0}
  m_PrefabInstance: {fileID: 0}
  m_PrefabAsset: {fileID: 0}
  m_GameObject: {fileID: 0}
  m_Enabled: 1
  m_EditorHideFlags: 0
  m_Script: {fileID: 11500000, guid: ba941214d319b454f90d5480e85886f2, type: 3}
  m_Name: VFXOperatorRelativeLifetime
  m_EditorClassIdentifier: 
  m_Parent: {fileID: 114713359854958158}
  m_Children: []
  m_UIPosition: {x: 799, y: 861}
  m_UICollapsed: 0
  m_UISuperCollapsed: 0
  m_InputSlots: []
  m_OutputSlots:
  - {fileID: 114337517516314674}
--- !u!114 &114530995321278528
MonoBehaviour:
  m_ObjectHideFlags: 1
  m_CorrespondingSourceObject: {fileID: 0}
  m_PrefabInstance: {fileID: 0}
  m_PrefabAsset: {fileID: 0}
  m_GameObject: {fileID: 0}
  m_Enabled: 1
  m_EditorHideFlags: 0
  m_Script: {fileID: 11500000, guid: ac39bd03fca81b849929b9c966f1836a, type: 3}
  m_Name: VFXSlotFloat3
  m_EditorClassIdentifier: 
  m_Parent: {fileID: 114227542507813692}
  m_Children:
  - {fileID: 114288481556603680}
  - {fileID: 114577213871045212}
  - {fileID: 114869572048693984}
  m_UIPosition: {x: 0, y: 0}
  m_UICollapsed: 1
  m_UISuperCollapsed: 0
  m_MasterSlot: {fileID: 114227542507813692}
  m_MasterData:
    m_Owner: {fileID: 0}
    m_Value:
      m_Type:
        m_SerializableType: 
      m_SerializableObject: 
    m_Space: 2147483647
  m_Property:
    name: position
    m_serializedType:
      m_SerializableType: UnityEngine.Vector3, UnityEngine.CoreModule, Version=0.0.0.0,
        Culture=neutral, PublicKeyToken=null
    attributes:
    - m_Type: 3
      m_Min: -Infinity
      m_Max: Infinity
      m_Tooltip: The position.
      m_Regex: 
      m_RegexMaxLength: 0
  m_Direction: 0
  m_LinkedSlots: []
--- !u!114 &114535580396150384
MonoBehaviour:
  m_ObjectHideFlags: 1
  m_CorrespondingSourceObject: {fileID: 0}
  m_PrefabInstance: {fileID: 0}
  m_PrefabAsset: {fileID: 0}
  m_GameObject: {fileID: 0}
  m_Enabled: 1
  m_EditorHideFlags: 0
  m_Script: {fileID: 11500000, guid: f780aa281814f9842a7c076d436932e7, type: 3}
  m_Name: VFXSlotFloat
  m_EditorClassIdentifier: 
  m_Parent: {fileID: 114281794799362916}
  m_Children: []
  m_UIPosition: {x: 0, y: 0}
  m_UICollapsed: 1
  m_UISuperCollapsed: 0
  m_MasterSlot: {fileID: 114281794799362916}
  m_MasterData:
    m_Owner: {fileID: 0}
    m_Value:
      m_Type:
        m_SerializableType: 
      m_SerializableObject: 
    m_Space: 2147483647
  m_Property:
    name: radius
    m_serializedType:
      m_SerializableType: System.Single, mscorlib, Version=4.0.0.0, Culture=neutral,
        PublicKeyToken=b77a5c561934e089
    attributes:
    - m_Type: 3
      m_Min: -Infinity
      m_Max: Infinity
      m_Tooltip: The radius of the sphere.
      m_Regex: 
      m_RegexMaxLength: 0
  m_Direction: 0
  m_LinkedSlots: []
--- !u!114 &114539635269787790
MonoBehaviour:
  m_ObjectHideFlags: 1
  m_CorrespondingSourceObject: {fileID: 0}
  m_PrefabInstance: {fileID: 0}
  m_PrefabAsset: {fileID: 0}
  m_GameObject: {fileID: 0}
  m_Enabled: 1
  m_EditorHideFlags: 0
  m_Script: {fileID: 11500000, guid: 330e0fca1717dde4aaa144f48232aa64, type: 3}
  m_Name: VFXParameter
  m_EditorClassIdentifier: 
  m_Parent: {fileID: 114713359854958158}
  m_Children: []
  m_UIPosition: {x: 0, y: 0}
  m_UICollapsed: 0
  m_UISuperCollapsed: 0
  m_InputSlots: []
  m_OutputSlots:
  - {fileID: 114725874336250028}
  m_ExposedName: exposedName 1
  m_Exposed: 0
  m_Order: 1
  m_Category: 
  m_Min:
    m_Type:
      m_SerializableType: 
    m_SerializableObject: 
  m_Max:
    m_Type:
      m_SerializableType: 
    m_SerializableObject: 
  m_IsOutput: 0
  m_Tooltip: 
  m_Nodes:
  - m_Id: 0
    linkedSlots:
    - outputSlot: {fileID: 114725874336250028}
      inputSlot: {fileID: 114746634124880648}
    position: {x: 954, y: 397}
    expandedSlots: []
    expanded: 0
--- !u!114 &114540687242103448
MonoBehaviour:
  m_ObjectHideFlags: 1
  m_CorrespondingSourceObject: {fileID: 0}
  m_PrefabInstance: {fileID: 0}
  m_PrefabAsset: {fileID: 0}
  m_GameObject: {fileID: 0}
  m_Enabled: 1
  m_EditorHideFlags: 0
  m_Script: {fileID: 11500000, guid: f780aa281814f9842a7c076d436932e7, type: 3}
  m_Name: VFXSlotFloat
  m_EditorClassIdentifier: 
  m_Parent: {fileID: 0}
  m_Children: []
  m_UIPosition: {x: 0, y: 0}
  m_UICollapsed: 1
  m_UISuperCollapsed: 0
  m_MasterSlot: {fileID: 114540687242103448}
  m_MasterData:
    m_Owner: {fileID: 114785965627119840}
    m_Value:
      m_Type:
        m_SerializableType: System.Single, mscorlib, Version=4.0.0.0, Culture=neutral,
          PublicKeyToken=b77a5c561934e089
      m_SerializableObject: 0
    m_Space: 2147483647
  m_Property:
    name: time
    m_serializedType:
      m_SerializableType: System.Single, mscorlib, Version=4.0.0.0, Culture=neutral,
        PublicKeyToken=b77a5c561934e089
    attributes:
    - m_Type: 0
      m_Min: 0
      m_Max: 1
      m_Tooltip: 
      m_Regex: 
      m_RegexMaxLength: 0
    - m_Type: 3
      m_Min: -Infinity
      m_Max: Infinity
      m_Tooltip: The time along the gradient to take a sample from.
      m_Regex: 
      m_RegexMaxLength: 0
  m_Direction: 0
  m_LinkedSlots:
  - {fileID: 114337517516314674}
--- !u!114 &114544607760722526
MonoBehaviour:
  m_ObjectHideFlags: 1
  m_CorrespondingSourceObject: {fileID: 0}
  m_PrefabInstance: {fileID: 0}
  m_PrefabAsset: {fileID: 0}
  m_GameObject: {fileID: 0}
  m_Enabled: 1
  m_EditorHideFlags: 0
  m_Script: {fileID: 11500000, guid: 1b605c022ee79394a8a776c0869b3f9a, type: 3}
  m_Name: VFXSlot
  m_EditorClassIdentifier: 
  m_Parent: {fileID: 0}
  m_Children:
  - {fileID: 114555541368906996}
  - {fileID: 114141456662339602}
  m_UIPosition: {x: 0, y: 0}
  m_UICollapsed: 0
  m_UISuperCollapsed: 0
  m_MasterSlot: {fileID: 114544607760722526}
  m_MasterData:
    m_Owner: {fileID: 114211318420561788}
    m_Value:
      m_Type:
        m_SerializableType: UnityEditor.VFX.Sphere, Unity.VisualEffectGraph.Editor,
          Version=0.0.0.0, Culture=neutral, PublicKeyToken=null
      m_SerializableObject: '{"space":0,"center":{"x":0.0,"y":0.0,"z":0.0},"radius":0.75}'
    m_Space: 0
  m_Property:
    name: o
    m_serializedType:
      m_SerializableType: UnityEditor.VFX.Sphere, Unity.VisualEffectGraph.Editor,
        Version=0.0.0.0, Culture=neutral, PublicKeyToken=null
    attributes: []
  m_Direction: 1
  m_LinkedSlots:
  - {fileID: 114281794799362916}
  - {fileID: 114815823621408652}
--- !u!114 &114551134472462742
MonoBehaviour:
  m_ObjectHideFlags: 1
  m_CorrespondingSourceObject: {fileID: 0}
  m_PrefabInstance: {fileID: 0}
  m_PrefabAsset: {fileID: 0}
  m_GameObject: {fileID: 0}
  m_Enabled: 1
  m_EditorHideFlags: 0
  m_Script: {fileID: 11500000, guid: ac39bd03fca81b849929b9c966f1836a, type: 3}
  m_Name: VFXSlotFloat3
  m_EditorClassIdentifier: 
  m_Parent: {fileID: 0}
  m_Children:
  - {fileID: 114406025174490128}
  - {fileID: 114031990529747602}
  - {fileID: 114087321878891130}
  m_UIPosition: {x: 0, y: 0}
  m_UICollapsed: 1
  m_UISuperCollapsed: 0
  m_MasterSlot: {fileID: 114551134472462742}
  m_MasterData:
    m_Owner: {fileID: 114989825995295206}
    m_Value:
      m_Type:
        m_SerializableType: UnityEngine.Vector3, UnityEngine.CoreModule, Version=0.0.0.0,
          Culture=neutral, PublicKeyToken=null
      m_SerializableObject: '{"x":0.0,"y":-0.5,"z":-0.25}'
    m_Space: 2147483647
  m_Property:
    name: Pivot
    m_serializedType:
      m_SerializableType: UnityEngine.Vector3, UnityEngine.CoreModule, Version=0.0.0.0,
        Culture=neutral, PublicKeyToken=null
    attributes: []
  m_Direction: 0
  m_LinkedSlots: []
--- !u!114 &114555541368906996
MonoBehaviour:
  m_ObjectHideFlags: 1
  m_CorrespondingSourceObject: {fileID: 0}
  m_PrefabInstance: {fileID: 0}
  m_PrefabAsset: {fileID: 0}
  m_GameObject: {fileID: 0}
  m_Enabled: 1
  m_EditorHideFlags: 0
  m_Script: {fileID: 11500000, guid: ac39bd03fca81b849929b9c966f1836a, type: 3}
  m_Name: VFXSlotFloat3
  m_EditorClassIdentifier: 
  m_Parent: {fileID: 114544607760722526}
  m_Children:
  - {fileID: 114221756181975408}
  - {fileID: 114889003861405870}
  - {fileID: 114830234969125424}
  m_UIPosition: {x: 0, y: 0}
  m_UICollapsed: 1
  m_UISuperCollapsed: 0
  m_MasterSlot: {fileID: 114544607760722526}
  m_MasterData:
    m_Owner: {fileID: 0}
    m_Value:
      m_Type:
        m_SerializableType: 
      m_SerializableObject: 
    m_Space: 2147483647
  m_Property:
    name: center
    m_serializedType:
      m_SerializableType: UnityEngine.Vector3, UnityEngine.CoreModule, Version=0.0.0.0,
        Culture=neutral, PublicKeyToken=null
    attributes:
    - m_Type: 3
      m_Min: -Infinity
      m_Max: Infinity
      m_Tooltip: The centre of the sphere.
      m_Regex: 
      m_RegexMaxLength: 0
  m_Direction: 1
  m_LinkedSlots:
  - {fileID: 114665622536376714}
--- !u!114 &114563854899732084
MonoBehaviour:
  m_ObjectHideFlags: 1
  m_CorrespondingSourceObject: {fileID: 0}
  m_PrefabInstance: {fileID: 0}
  m_PrefabAsset: {fileID: 0}
  m_GameObject: {fileID: 0}
  m_Enabled: 1
  m_EditorHideFlags: 0
  m_Script: {fileID: 11500000, guid: f05c6884b705ce14d82ae720f0ec209f, type: 3}
  m_Name: VFXSpawnerConstantRate
  m_EditorClassIdentifier: 
  m_Parent: {fileID: 114664950524601788}
  m_Children: []
  m_UIPosition: {x: 3360, y: -976}
  m_UICollapsed: 0
  m_UISuperCollapsed: 0
  m_InputSlots:
  - {fileID: 114038605348355222}
  m_OutputSlots: []
  m_Disabled: 0
--- !u!114 &114570700310522624
MonoBehaviour:
  m_ObjectHideFlags: 1
  m_CorrespondingSourceObject: {fileID: 0}
  m_PrefabInstance: {fileID: 0}
  m_PrefabAsset: {fileID: 0}
  m_GameObject: {fileID: 0}
  m_Enabled: 1
  m_EditorHideFlags: 0
  m_Script: {fileID: 11500000, guid: f780aa281814f9842a7c076d436932e7, type: 3}
  m_Name: VFXSlotFloat
  m_EditorClassIdentifier: 
  m_Parent: {fileID: 0}
  m_Children: []
  m_UIPosition: {x: 0, y: 0}
  m_UICollapsed: 1
  m_UISuperCollapsed: 0
  m_MasterSlot: {fileID: 114570700310522624}
  m_MasterData:
    m_Owner: {fileID: 114640238843169738}
    m_Value:
      m_Type:
        m_SerializableType: System.Single, mscorlib, Version=4.0.0.0, Culture=neutral,
          PublicKeyToken=b77a5c561934e089
      m_SerializableObject: 
    m_Space: 2147483647
  m_Property:
    name: TotalTime
    m_serializedType:
      m_SerializableType: System.Single, mscorlib, Version=4.0.0.0, Culture=neutral,
        PublicKeyToken=b77a5c561934e089
    attributes: []
  m_Direction: 1
  m_LinkedSlots:
  - {fileID: 8926484042661614529}
--- !u!114 &114576620141409906
MonoBehaviour:
  m_ObjectHideFlags: 1
  m_CorrespondingSourceObject: {fileID: 0}
  m_PrefabInstance: {fileID: 0}
  m_PrefabAsset: {fileID: 0}
  m_GameObject: {fileID: 0}
  m_Enabled: 1
  m_EditorHideFlags: 0
  m_Script: {fileID: 11500000, guid: ac39bd03fca81b849929b9c966f1836a, type: 3}
  m_Name: VFXSlotFloat3
  m_EditorClassIdentifier: 
  m_Parent: {fileID: 114281794799362916}
  m_Children:
  - {fileID: 114878340244500538}
  - {fileID: 114859969114363708}
  - {fileID: 114452870740301040}
  m_UIPosition: {x: 0, y: 0}
  m_UICollapsed: 1
  m_UISuperCollapsed: 0
  m_MasterSlot: {fileID: 114281794799362916}
  m_MasterData:
    m_Owner: {fileID: 0}
    m_Value:
      m_Type:
        m_SerializableType: 
      m_SerializableObject: 
    m_Space: 2147483647
  m_Property:
    name: center
    m_serializedType:
      m_SerializableType: UnityEngine.Vector3, UnityEngine.CoreModule, Version=0.0.0.0,
        Culture=neutral, PublicKeyToken=null
    attributes:
    - m_Type: 3
      m_Min: -Infinity
      m_Max: Infinity
      m_Tooltip: The centre of the sphere.
      m_Regex: 
      m_RegexMaxLength: 0
  m_Direction: 0
  m_LinkedSlots: []
--- !u!114 &114577213871045212
MonoBehaviour:
  m_ObjectHideFlags: 1
  m_CorrespondingSourceObject: {fileID: 0}
  m_PrefabInstance: {fileID: 0}
  m_PrefabAsset: {fileID: 0}
  m_GameObject: {fileID: 0}
  m_Enabled: 1
  m_EditorHideFlags: 0
  m_Script: {fileID: 11500000, guid: f780aa281814f9842a7c076d436932e7, type: 3}
  m_Name: VFXSlotFloat
  m_EditorClassIdentifier: 
  m_Parent: {fileID: 114530995321278528}
  m_Children: []
  m_UIPosition: {x: 0, y: 0}
  m_UICollapsed: 1
  m_UISuperCollapsed: 0
  m_MasterSlot: {fileID: 114227542507813692}
  m_MasterData:
    m_Owner: {fileID: 0}
    m_Value:
      m_Type:
        m_SerializableType: 
      m_SerializableObject: 
    m_Space: 2147483647
  m_Property:
    name: y
    m_serializedType:
      m_SerializableType: System.Single, mscorlib, Version=4.0.0.0, Culture=neutral,
        PublicKeyToken=b77a5c561934e089
    attributes: []
  m_Direction: 0
  m_LinkedSlots: []
--- !u!114 &114580660062078504
MonoBehaviour:
  m_ObjectHideFlags: 1
  m_CorrespondingSourceObject: {fileID: 0}
  m_PrefabInstance: {fileID: 0}
  m_PrefabAsset: {fileID: 0}
  m_GameObject: {fileID: 0}
  m_Enabled: 1
  m_EditorHideFlags: 0
  m_Script: {fileID: 11500000, guid: 1b605c022ee79394a8a776c0869b3f9a, type: 3}
  m_Name: VFXSlot
  m_EditorClassIdentifier: 
  m_Parent: {fileID: 0}
  m_Children:
  - {fileID: 114815823621408652}
  - {fileID: 114216106278658680}
  m_UIPosition: {x: 0, y: 0}
  m_UICollapsed: 0
  m_UISuperCollapsed: 0
  m_MasterSlot: {fileID: 114580660062078504}
  m_MasterData:
    m_Owner: {fileID: 114703318023205196}
    m_Value:
      m_Type:
        m_SerializableType: UnityEditor.VFX.ArcSphere, Unity.VisualEffectGraph.Editor,
          Version=0.0.0.0, Culture=neutral, PublicKeyToken=null
      m_SerializableObject: '{"sphere":{"space":0,"center":{"x":0.0,"y":0.0,"z":0.0},"radius":1.0},"arc":6.2831854820251469}'
    m_Space: 0
  m_Property:
    name: ArcSphere
    m_serializedType:
      m_SerializableType: UnityEditor.VFX.ArcSphere, Unity.VisualEffectGraph.Editor,
        Version=0.0.0.0, Culture=neutral, PublicKeyToken=null
    attributes:
    - m_Type: 3
      m_Min: -Infinity
      m_Max: Infinity
      m_Tooltip: The sphere used for positioning particles.
      m_Regex: 
      m_RegexMaxLength: 0
  m_Direction: 0
  m_LinkedSlots: []
--- !u!114 &114590474257172222
MonoBehaviour:
  m_ObjectHideFlags: 1
  m_CorrespondingSourceObject: {fileID: 0}
  m_PrefabInstance: {fileID: 0}
  m_PrefabAsset: {fileID: 0}
  m_GameObject: {fileID: 0}
  m_Enabled: 1
  m_EditorHideFlags: 0
  m_Script: {fileID: 11500000, guid: a971fa2e110a0ac42ac1d8dae408704b, type: 3}
  m_Name: SetAttribute
  m_EditorClassIdentifier: 
  m_Parent: {fileID: 114303831766578312}
  m_Children: []
  m_UIPosition: {x: 0, y: 500}
  m_UICollapsed: 1
  m_UISuperCollapsed: 0
  m_InputSlots:
  - {fileID: 8926484042661614650}
  m_OutputSlots: []
  m_Disabled: 0
  attribute: axisX
  Composition: 0
  Source: 0
  Random: 0
  channels: 6
--- !u!114 &114596895040484004
MonoBehaviour:
  m_ObjectHideFlags: 1
  m_CorrespondingSourceObject: {fileID: 0}
  m_PrefabInstance: {fileID: 0}
  m_PrefabAsset: {fileID: 0}
  m_GameObject: {fileID: 0}
  m_Enabled: 1
  m_EditorHideFlags: 0
  m_Script: {fileID: 11500000, guid: ac39bd03fca81b849929b9c966f1836a, type: 3}
  m_Name: VFXSlotFloat3
  m_EditorClassIdentifier: 
  m_Parent: {fileID: 0}
  m_Children:
  - {fileID: 114203574133939814}
  - {fileID: 114261189833313296}
  - {fileID: 114201544715153880}
  m_UIPosition: {x: 0, y: 0}
  m_UICollapsed: 1
  m_UISuperCollapsed: 0
  m_MasterSlot: {fileID: 114596895040484004}
  m_MasterData:
    m_Owner: {fileID: 114901416929741176}
    m_Value:
      m_Type:
        m_SerializableType: UnityEngine.Vector3, UnityEngine.CoreModule, Version=0.0.0.0,
          Culture=neutral, PublicKeyToken=null
      m_SerializableObject: '{"x":1.0,"y":1.0,"z":1.0}'
    m_Space: 2147483647
  m_Property:
    name: Color
    m_serializedType:
      m_SerializableType: UnityEngine.Vector3, UnityEngine.CoreModule, Version=0.0.0.0,
        Culture=neutral, PublicKeyToken=null
    attributes:
    - m_Type: 5
      m_Min: -Infinity
      m_Max: Infinity
      m_Tooltip: 
      m_Regex: 
      m_RegexMaxLength: 0
  m_Direction: 0
  m_LinkedSlots:
  - {fileID: 8926484042661614545}
--- !u!114 &114616138028598884
MonoBehaviour:
  m_ObjectHideFlags: 1
  m_CorrespondingSourceObject: {fileID: 0}
  m_PrefabInstance: {fileID: 0}
  m_PrefabAsset: {fileID: 0}
  m_GameObject: {fileID: 0}
  m_Enabled: 1
  m_EditorHideFlags: 0
  m_Script: {fileID: 11500000, guid: 330e0fca1717dde4aaa144f48232aa64, type: 3}
  m_Name: VFXParameter
  m_EditorClassIdentifier: 
  m_Parent: {fileID: 114713359854958158}
  m_Children: []
  m_UIPosition: {x: 0, y: 0}
  m_UICollapsed: 0
  m_UISuperCollapsed: 0
  m_InputSlots: []
  m_OutputSlots:
  - {fileID: 114680765894936828}
  m_ExposedName: exposedName 2
  m_Exposed: 0
  m_Order: 2
  m_Category: 
  m_Min:
    m_Type:
      m_SerializableType: 
    m_SerializableObject: 
  m_Max:
    m_Type:
      m_SerializableType: 
    m_SerializableObject: 
  m_IsOutput: 0
  m_Tooltip: 
  m_Nodes:
  - m_Id: 0
    linkedSlots:
    - outputSlot: {fileID: 114680765894936828}
      inputSlot: {fileID: 114793376342456972}
    position: {x: 968, y: 546}
    expandedSlots: []
    expanded: 0
--- !u!114 &114617143880116886
MonoBehaviour:
  m_ObjectHideFlags: 1
  m_CorrespondingSourceObject: {fileID: 0}
  m_PrefabInstance: {fileID: 0}
  m_PrefabAsset: {fileID: 0}
  m_GameObject: {fileID: 0}
  m_Enabled: 1
  m_EditorHideFlags: 0
  m_Script: {fileID: 11500000, guid: b5ef41639278ae84eac41b1850137685, type: 3}
  m_Name: VectorFieldForce
  m_EditorClassIdentifier: 
  m_Parent: {fileID: 114690240354730352}
  m_Children: []
  m_UIPosition: {x: 0, y: 0}
  m_UICollapsed: 0
  m_UISuperCollapsed: 0
  m_InputSlots:
  - {fileID: 114347124859901858}
  - {fileID: 8926484042661614598}
  - {fileID: 114911003525318526}
  - {fileID: 8926484042661614612}
  m_OutputSlots: []
  m_Disabled: 0
  DataEncoding: 0
  Mode: 1
  ClosedField: 0
  ConserveMagnitude: 0
--- !u!114 &114640238843169738
MonoBehaviour:
  m_ObjectHideFlags: 1
  m_CorrespondingSourceObject: {fileID: 0}
  m_PrefabInstance: {fileID: 0}
  m_PrefabAsset: {fileID: 0}
  m_GameObject: {fileID: 0}
  m_Enabled: 1
  m_EditorHideFlags: 0
  m_Script: {fileID: 11500000, guid: 7d33fb94df928ef4c986f97607706b82, type: 3}
  m_Name: VFXBuiltInParameter
  m_EditorClassIdentifier: 
  m_Parent: {fileID: 114713359854958158}
  m_Children: []
  m_UIPosition: {x: 2896, y: 33}
  m_UICollapsed: 0
  m_UISuperCollapsed: 0
  m_InputSlots: []
  m_OutputSlots:
  - {fileID: 114570700310522624}
  m_expressionOp: 7
--- !u!114 &114642580023272304
MonoBehaviour:
  m_ObjectHideFlags: 1
  m_CorrespondingSourceObject: {fileID: 0}
  m_PrefabInstance: {fileID: 0}
  m_PrefabAsset: {fileID: 0}
  m_GameObject: {fileID: 0}
  m_Enabled: 1
  m_EditorHideFlags: 0
  m_Script: {fileID: 11500000, guid: f780aa281814f9842a7c076d436932e7, type: 3}
  m_Name: VFXSlotFloat
  m_EditorClassIdentifier: 
  m_Parent: {fileID: 114117956648270690}
  m_Children: []
  m_UIPosition: {x: 0, y: 0}
  m_UICollapsed: 1
  m_UISuperCollapsed: 0
  m_MasterSlot: {fileID: 114659634860288412}
  m_MasterData:
    m_Owner: {fileID: 0}
    m_Value:
      m_Type:
        m_SerializableType: 
      m_SerializableObject: 
    m_Space: 2147483647
  m_Property:
    name: y
    m_serializedType:
      m_SerializableType: System.Single, mscorlib, Version=4.0.0.0, Culture=neutral,
        PublicKeyToken=b77a5c561934e089
    attributes: []
  m_Direction: 0
  m_LinkedSlots: []
--- !u!114 &114645663325757784
MonoBehaviour:
  m_ObjectHideFlags: 1
  m_CorrespondingSourceObject: {fileID: 0}
  m_PrefabInstance: {fileID: 0}
  m_PrefabAsset: {fileID: 0}
  m_GameObject: {fileID: 0}
  m_Enabled: 1
  m_EditorHideFlags: 0
  m_Script: {fileID: 11500000, guid: 7d33fb94df928ef4c986f97607706b82, type: 3}
  m_Name: VFXBuiltInParameter
  m_EditorClassIdentifier: 
  m_Parent: {fileID: 114713359854958158}
  m_Children: []
  m_UIPosition: {x: 624, y: 1009}
  m_UICollapsed: 0
  m_UISuperCollapsed: 0
  m_InputSlots: []
  m_OutputSlots:
  - {fileID: 114942033044578306}
  m_expressionOp: 7
--- !u!114 &114651014717603910
MonoBehaviour:
  m_ObjectHideFlags: 1
  m_CorrespondingSourceObject: {fileID: 0}
  m_PrefabInstance: {fileID: 0}
  m_PrefabAsset: {fileID: 0}
  m_GameObject: {fileID: 0}
  m_Enabled: 1
  m_EditorHideFlags: 0
  m_Script: {fileID: 11500000, guid: ac39bd03fca81b849929b9c966f1836a, type: 3}
  m_Name: VFXSlotFloat3
  m_EditorClassIdentifier: 
  m_Parent: {fileID: 114659634860288412}
  m_Children:
  - {fileID: 114762988910911420}
  - {fileID: 114901985431667716}
  - {fileID: 114918300256907616}
  m_UIPosition: {x: 0, y: 0}
  m_UICollapsed: 1
  m_UISuperCollapsed: 0
  m_MasterSlot: {fileID: 114659634860288412}
  m_MasterData:
    m_Owner: {fileID: 0}
    m_Value:
      m_Type:
        m_SerializableType: 
      m_SerializableObject: 
    m_Space: 2147483647
  m_Property:
    name: size
    m_serializedType:
      m_SerializableType: UnityEngine.Vector3, UnityEngine.CoreModule, Version=0.0.0.0,
        Culture=neutral, PublicKeyToken=null
    attributes:
    - m_Type: 3
      m_Min: -Infinity
      m_Max: Infinity
      m_Tooltip: The size of the box along each axis.
      m_Regex: 
      m_RegexMaxLength: 0
  m_Direction: 0
  m_LinkedSlots: []
--- !u!114 &114659634860288412
MonoBehaviour:
  m_ObjectHideFlags: 1
  m_CorrespondingSourceObject: {fileID: 0}
  m_PrefabInstance: {fileID: 0}
  m_PrefabAsset: {fileID: 0}
  m_GameObject: {fileID: 0}
  m_Enabled: 1
  m_EditorHideFlags: 0
  m_Script: {fileID: 11500000, guid: 1b605c022ee79394a8a776c0869b3f9a, type: 3}
  m_Name: VFXSlot
  m_EditorClassIdentifier: 
  m_Parent: {fileID: 0}
  m_Children:
  - {fileID: 114117956648270690}
  - {fileID: 114651014717603910}
  m_UIPosition: {x: 0, y: 0}
  m_UICollapsed: 1
  m_UISuperCollapsed: 0
  m_MasterSlot: {fileID: 114659634860288412}
  m_MasterData:
    m_Owner: {fileID: 114391928864180414}
    m_Value:
      m_Type:
        m_SerializableType: UnityEditor.VFX.AABox, Unity.VisualEffectGraph.Editor,
          Version=0.0.0.0, Culture=neutral, PublicKeyToken=null
      m_SerializableObject: '{"space":0,"center":{"x":0.003296375274658203,"y":0.0,"z":0.0016481876373291016},"size":{"x":1.9031963348388672,"y":1.9229745864868165,"z":1.8867146968841553}}'
    m_Space: 0
  m_Property:
    name: bounds
    m_serializedType:
      m_SerializableType: UnityEditor.VFX.AABox, Unity.VisualEffectGraph.Editor,
        Version=0.0.0.0, Culture=neutral, PublicKeyToken=null
    attributes: []
  m_Direction: 0
  m_LinkedSlots: []
--- !u!114 &114664950524601788
MonoBehaviour:
  m_ObjectHideFlags: 1
  m_CorrespondingSourceObject: {fileID: 0}
  m_PrefabInstance: {fileID: 0}
  m_PrefabAsset: {fileID: 0}
  m_GameObject: {fileID: 0}
  m_Enabled: 1
  m_EditorHideFlags: 0
  m_Script: {fileID: 11500000, guid: 73a13919d81fb7444849bae8b5c812a2, type: 3}
  m_Name: VFXBasicSpawner
  m_EditorClassIdentifier: 
  m_Parent: {fileID: 114713359854958158}
  m_Children:
  - {fileID: 114563854899732084}
  m_UIPosition: {x: 3427.2444, y: -954.5454}
  m_UICollapsed: 0
  m_UISuperCollapsed: 0
  m_InputSlots: []
  m_OutputSlots: []
  m_Label: 
  m_Data: {fileID: 0}
  m_InputFlowSlot:
  - link: []
  - link: []
  m_OutputFlowSlot:
  - link:
    - context: {fileID: 114391928864180414}
      slotIndex: 0
  loopDuration: 0
  loopCount: 0
  delayBeforeLoop: 0
  delayAfterLoop: 0
--- !u!114 &114665622536376714
MonoBehaviour:
  m_ObjectHideFlags: 1
  m_CorrespondingSourceObject: {fileID: 0}
  m_PrefabInstance: {fileID: 0}
  m_PrefabAsset: {fileID: 0}
  m_GameObject: {fileID: 0}
  m_Enabled: 1
  m_EditorHideFlags: 0
  m_Script: {fileID: 11500000, guid: ac39bd03fca81b849929b9c966f1836a, type: 3}
  m_Name: VFXSlotFloat3
  m_EditorClassIdentifier: 
  m_Parent: {fileID: 114033133520281462}
  m_Children:
  - {fileID: 114457964050763460}
  - {fileID: 114260251911347188}
  - {fileID: 114482391903492468}
  m_UIPosition: {x: 0, y: 0}
  m_UICollapsed: 1
  m_UISuperCollapsed: 0
  m_MasterSlot: {fileID: 114033133520281462}
  m_MasterData:
    m_Owner: {fileID: 0}
    m_Value:
      m_Type:
        m_SerializableType: 
      m_SerializableObject: 
    m_Space: 2147483647
  m_Property:
    name: center
    m_serializedType:
      m_SerializableType: UnityEngine.Vector3, UnityEngine.CoreModule, Version=0.0.0.0,
        Culture=neutral, PublicKeyToken=null
    attributes:
    - m_Type: 3
      m_Min: -Infinity
      m_Max: Infinity
      m_Tooltip: The centre of the sphere.
      m_Regex: 
      m_RegexMaxLength: 0
  m_Direction: 0
  m_LinkedSlots:
  - {fileID: 114555541368906996}
--- !u!114 &114680765894936828
MonoBehaviour:
  m_ObjectHideFlags: 1
  m_CorrespondingSourceObject: {fileID: 0}
  m_PrefabInstance: {fileID: 0}
  m_PrefabAsset: {fileID: 0}
  m_GameObject: {fileID: 0}
  m_Enabled: 1
  m_EditorHideFlags: 0
  m_Script: {fileID: 11500000, guid: 76f778ff57c4e8145b9681fe3268d8e9, type: 3}
  m_Name: VFXSlotGradient
  m_EditorClassIdentifier: 
  m_Parent: {fileID: 0}
  m_Children: []
  m_UIPosition: {x: 0, y: 0}
  m_UICollapsed: 1
  m_UISuperCollapsed: 0
  m_MasterSlot: {fileID: 114680765894936828}
  m_MasterData:
    m_Owner: {fileID: 114616138028598884}
    m_Value:
      m_Type:
        m_SerializableType: UnityEngine.Gradient, UnityEngine.CoreModule, Version=0.0.0.0,
          Culture=neutral, PublicKeyToken=null
      m_SerializableObject: '{"colorKeys":[{"color":{"r":0.7450980544090271,"g":0.3294117748737335,"b":0.3294117748737335,"a":1.0},"time":0.1752040833234787},{"color":{"r":1.0,"g":0.30980393290519717,"b":0.0,"a":1.0},"time":0.40296024084091189},{"color":{"r":1.0,"g":0.6431372761726379,"b":0.0,"a":1.0},"time":0.5496299862861633},{"color":{"r":1.0,"g":0.8901960849761963,"b":0.0,"a":1.0},"time":1.0}],"alphaKeys":[{"alpha":0.0,"time":0.0},{"alpha":1.0,"time":0.17790493369102479},{"alpha":1.0,"time":0.7654993534088135},{"alpha":0.0,"time":1.0}],"gradientMode":0}'
    m_Space: 2147483647
  m_Property:
    name: o
    m_serializedType:
      m_SerializableType: UnityEngine.Gradient, UnityEngine.CoreModule, Version=0.0.0.0,
        Culture=neutral, PublicKeyToken=null
    attributes: []
  m_Direction: 1
  m_LinkedSlots:
  - {fileID: 114793376342456972}
--- !u!114 &114682526184982798
MonoBehaviour:
  m_ObjectHideFlags: 1
  m_CorrespondingSourceObject: {fileID: 0}
  m_PrefabInstance: {fileID: 0}
  m_PrefabAsset: {fileID: 0}
  m_GameObject: {fileID: 0}
  m_Enabled: 1
  m_EditorHideFlags: 0
  m_Script: {fileID: 11500000, guid: f780aa281814f9842a7c076d436932e7, type: 3}
  m_Name: VFXSlotFloat
  m_EditorClassIdentifier: 
  m_Parent: {fileID: 114117956648270690}
  m_Children: []
  m_UIPosition: {x: 0, y: 0}
  m_UICollapsed: 1
  m_UISuperCollapsed: 0
  m_MasterSlot: {fileID: 114659634860288412}
  m_MasterData:
    m_Owner: {fileID: 0}
    m_Value:
      m_Type:
        m_SerializableType: 
      m_SerializableObject: 
    m_Space: 2147483647
  m_Property:
    name: z
    m_serializedType:
      m_SerializableType: System.Single, mscorlib, Version=4.0.0.0, Culture=neutral,
        PublicKeyToken=b77a5c561934e089
    attributes: []
  m_Direction: 0
  m_LinkedSlots: []
--- !u!114 &114683432350383382
MonoBehaviour:
  m_ObjectHideFlags: 1
  m_CorrespondingSourceObject: {fileID: 0}
  m_PrefabInstance: {fileID: 0}
  m_PrefabAsset: {fileID: 0}
  m_GameObject: {fileID: 0}
  m_Enabled: 1
  m_EditorHideFlags: 0
  m_Script: {fileID: 11500000, guid: f780aa281814f9842a7c076d436932e7, type: 3}
  m_Name: VFXSlotFloat
  m_EditorClassIdentifier: 
  m_Parent: {fileID: 114043932397582438}
  m_Children: []
  m_UIPosition: {x: 0, y: 0}
  m_UICollapsed: 1
  m_UISuperCollapsed: 0
  m_MasterSlot: {fileID: 114043932397582438}
  m_MasterData:
    m_Owner: {fileID: 0}
    m_Value:
      m_Type:
        m_SerializableType: 
      m_SerializableObject: 
    m_Space: 2147483647
  m_Property:
    name: y
    m_serializedType:
      m_SerializableType: System.Single, mscorlib, Version=4.0.0.0, Culture=neutral,
        PublicKeyToken=b77a5c561934e089
    attributes: []
  m_Direction: 1
  m_LinkedSlots: []
--- !u!114 &114689927502496910
MonoBehaviour:
  m_ObjectHideFlags: 1
  m_CorrespondingSourceObject: {fileID: 0}
  m_PrefabInstance: {fileID: 0}
  m_PrefabAsset: {fileID: 0}
  m_GameObject: {fileID: 0}
  m_Enabled: 1
  m_EditorHideFlags: 0
  m_Script: {fileID: 11500000, guid: a971fa2e110a0ac42ac1d8dae408704b, type: 3}
  m_Name: SetAttribute
  m_EditorClassIdentifier: 
  m_Parent: {fileID: 114303831766578312}
  m_Children: []
  m_UIPosition: {x: 0, y: 167}
  m_UICollapsed: 0
  m_UISuperCollapsed: 0
  m_InputSlots:
  - {fileID: 8926484042661614639}
  m_OutputSlots: []
  m_Disabled: 0
  attribute: scale
  Composition: 0
  Source: 0
  Random: 0
  channels: 2
--- !u!114 &114690240354730352
MonoBehaviour:
  m_ObjectHideFlags: 1
  m_CorrespondingSourceObject: {fileID: 0}
  m_PrefabInstance: {fileID: 0}
  m_PrefabAsset: {fileID: 0}
  m_GameObject: {fileID: 0}
  m_Enabled: 1
  m_EditorHideFlags: 0
  m_Script: {fileID: 11500000, guid: 2dc095764ededfa4bb32fa602511ea4b, type: 3}
  m_Name: VFXBasicUpdate
  m_EditorClassIdentifier: 
  m_Parent: {fileID: 114713359854958158}
  m_Children:
  - {fileID: 114617143880116886}
  - {fileID: 114448358575362682}
  - {fileID: 114883585790621896}
  m_UIPosition: {x: 3666, y: 196}
  m_UICollapsed: 0
  m_UISuperCollapsed: 0
  m_InputSlots: []
  m_OutputSlots: []
  m_Label: 
  m_Data: {fileID: 114986566243396028}
  m_InputFlowSlot:
  - link:
    - context: {fileID: 114391928864180414}
      slotIndex: 0
  m_OutputFlowSlot:
  - link:
    - context: {fileID: 8926484042661614661}
      slotIndex: 0
  integration: 0
  angularIntegration: 0
  ageParticles: 1
  reapParticles: 1
--- !u!114 &114703318023205196
MonoBehaviour:
  m_ObjectHideFlags: 1
  m_CorrespondingSourceObject: {fileID: 0}
  m_PrefabInstance: {fileID: 0}
  m_PrefabAsset: {fileID: 0}
  m_GameObject: {fileID: 0}
  m_Enabled: 1
  m_EditorHideFlags: 0
  m_Script: {fileID: 11500000, guid: 47b4ca114d6538548942a32238cf630d, type: 3}
  m_Name: PositionSphere
  m_EditorClassIdentifier: 
  m_Parent: {fileID: 114391928864180414}
  m_Children: []
  m_UIPosition: {x: 3360, y: -976}
  m_UICollapsed: 0
  m_UISuperCollapsed: 0
  m_InputSlots:
  - {fileID: 114580660062078504}
  m_OutputSlots: []
  m_Disabled: 0
  positionMode: 0
  spawnMode: 0
--- !u!114 &114704507855437534
MonoBehaviour:
  m_ObjectHideFlags: 1
  m_CorrespondingSourceObject: {fileID: 0}
  m_PrefabInstance: {fileID: 0}
  m_PrefabAsset: {fileID: 0}
  m_GameObject: {fileID: 0}
  m_Enabled: 1
  m_EditorHideFlags: 0
  m_Script: {fileID: 11500000, guid: f780aa281814f9842a7c076d436932e7, type: 3}
  m_Name: VFXSlotFloat
  m_EditorClassIdentifier: 
  m_Parent: {fileID: 114124288017785262}
  m_Children: []
  m_UIPosition: {x: 0, y: 0}
  m_UICollapsed: 1
  m_UISuperCollapsed: 0
  m_MasterSlot: {fileID: 114124288017785262}
  m_MasterData:
    m_Owner: {fileID: 0}
    m_Value:
      m_Type:
        m_SerializableType: 
      m_SerializableObject: 
    m_Space: 2147483647
  m_Property:
    name: x
    m_serializedType:
      m_SerializableType: System.Single, mscorlib, Version=4.0.0.0, Culture=neutral,
        PublicKeyToken=b77a5c561934e089
    attributes: []
  m_Direction: 0
  m_LinkedSlots: []
--- !u!114 &114704932485544014
MonoBehaviour:
  m_ObjectHideFlags: 1
  m_CorrespondingSourceObject: {fileID: 0}
  m_PrefabInstance: {fileID: 0}
  m_PrefabAsset: {fileID: 0}
  m_GameObject: {fileID: 0}
  m_Enabled: 1
  m_EditorHideFlags: 0
  m_Script: {fileID: 11500000, guid: f780aa281814f9842a7c076d436932e7, type: 3}
  m_Name: VFXSlotFloat
  m_EditorClassIdentifier: 
  m_Parent: {fileID: 114506661868693762}
  m_Children: []
  m_UIPosition: {x: 0, y: 0}
  m_UICollapsed: 1
  m_UISuperCollapsed: 0
  m_MasterSlot: {fileID: 114506661868693762}
  m_MasterData:
    m_Owner: {fileID: 0}
    m_Value:
      m_Type:
        m_SerializableType: 
      m_SerializableObject: 
    m_Space: 2147483647
  m_Property:
    name: x
    m_serializedType:
      m_SerializableType: System.Single, mscorlib, Version=4.0.0.0, Culture=neutral,
        PublicKeyToken=b77a5c561934e089
    attributes: []
  m_Direction: 1
  m_LinkedSlots: []
--- !u!114 &114713359854958158
MonoBehaviour:
  m_ObjectHideFlags: 1
  m_CorrespondingSourceObject: {fileID: 0}
  m_PrefabInstance: {fileID: 0}
  m_PrefabAsset: {fileID: 0}
  m_GameObject: {fileID: 0}
  m_Enabled: 1
  m_EditorHideFlags: 0
  m_Script: {fileID: 11500000, guid: 7d4c867f6b72b714dbb5fd1780afe208, type: 3}
  m_Name: 14_DecalsFlipBook
  m_EditorClassIdentifier: 
  m_Parent: {fileID: 0}
  m_Children:
  - {fileID: 114664950524601788}
  - {fileID: 114391928864180414}
  - {fileID: 114690240354730352}
  - {fileID: 114303831766578312}
  - {fileID: 114211318420561788}
  - {fileID: 8926484042661614528}
  - {fileID: 114640238843169738}
  - {fileID: 8926484042661614584}
  - {fileID: 8926484042661614574}
  - {fileID: 114539635269787790}
  - {fileID: 114616138028598884}
  - {fileID: 8926484042661614533}
  - {fileID: 114785965627119840}
  - {fileID: 114469172786699896}
  - {fileID: 8926484042661614613}
  - {fileID: 8926484042661614626}
  - {fileID: 8926484042661614550}
  - {fileID: 8926484042661614566}
  - {fileID: 8926484042661614559}
  - {fileID: 8926484042661614569}
  - {fileID: 114645663325757784}
  - {fileID: 114519457660386524}
  - {fileID: 114376976113696808}
  - {fileID: 114203935262112176}
  - {fileID: 8926484042661614661}
  - {fileID: 8926484042661614719}
  - {fileID: 8926484042661614724}
  - {fileID: 8926484042661614736}
  - {fileID: 8926484042661614764}
  - {fileID: 8926484042661614773}
  - {fileID: 8926484042661614793}
  - {fileID: 8926484042661614800}
  - {fileID: 8926484042661614805}
  - {fileID: 8926484042661614808}
  - {fileID: 8926484042661614811}
  - {fileID: 8926484042661614818}
  - {fileID: 8926484042661614821}
  - {fileID: 8926484042661614828}
  m_UIPosition: {x: 0, y: 0}
  m_UICollapsed: 1
  m_UISuperCollapsed: 0
  m_UIInfos: {fileID: 114347380218361602}
  m_ParameterInfo: []
  m_GraphVersion: 2
  m_saved: 1
  m_SubgraphDependencies: []
  m_CategoryPath: 
--- !u!114 &114723785641542666
MonoBehaviour:
  m_ObjectHideFlags: 1
  m_CorrespondingSourceObject: {fileID: 0}
  m_PrefabInstance: {fileID: 0}
  m_PrefabAsset: {fileID: 0}
  m_GameObject: {fileID: 0}
  m_Enabled: 1
  m_EditorHideFlags: 0
  m_Script: {fileID: 11500000, guid: d16c6aeaef944094b9a1633041804207, type: 3}
  m_Name: Orient
  m_EditorClassIdentifier: 
  m_Parent: {fileID: 114303831766578312}
  m_Children: []
  m_UIPosition: {x: 0, y: 385}
  m_UICollapsed: 1
  m_UISuperCollapsed: 0
  m_InputSlots:
  - {fileID: 114227542507813692}
  m_OutputSlots: []
  m_Disabled: 0
  mode: 2
  axes: 4
--- !u!114 &114725874336250028
MonoBehaviour:
  m_ObjectHideFlags: 1
  m_CorrespondingSourceObject: {fileID: 0}
  m_PrefabInstance: {fileID: 0}
  m_PrefabAsset: {fileID: 0}
  m_GameObject: {fileID: 0}
  m_Enabled: 1
  m_EditorHideFlags: 0
  m_Script: {fileID: 11500000, guid: 76f778ff57c4e8145b9681fe3268d8e9, type: 3}
  m_Name: VFXSlotGradient
  m_EditorClassIdentifier: 
  m_Parent: {fileID: 0}
  m_Children: []
  m_UIPosition: {x: 0, y: 0}
  m_UICollapsed: 1
  m_UISuperCollapsed: 0
  m_MasterSlot: {fileID: 114725874336250028}
  m_MasterData:
    m_Owner: {fileID: 114539635269787790}
    m_Value:
      m_Type:
        m_SerializableType: UnityEngine.Gradient, UnityEngine.CoreModule, Version=0.0.0.0,
          Culture=neutral, PublicKeyToken=null
      m_SerializableObject: '{"colorKeys":[{"color":{"r":0.4435538351535797,"g":0.22147560119628907,"b":0.7452830076217651,"a":1.0},"time":0.1752040833234787},{"color":{"r":0.0,"g":0.09638810157775879,"b":1.0,"a":1.0},"time":0.40296024084091189},{"color":{"r":0.0,"g":0.5804843902587891,"b":1.0,"a":1.0},"time":0.5496299862861633},{"color":{"r":0.0,"g":0.8542308807373047,"b":1.0,"a":1.0},"time":1.0}],"alphaKeys":[{"alpha":0.0,"time":0.0},{"alpha":1.0,"time":0.17790493369102479},{"alpha":1.0,"time":0.7654993534088135},{"alpha":0.0,"time":1.0}],"gradientMode":0}'
    m_Space: 2147483647
  m_Property:
    name: o
    m_serializedType:
      m_SerializableType: UnityEngine.Gradient, UnityEngine.CoreModule, Version=0.0.0.0,
        Culture=neutral, PublicKeyToken=null
    attributes: []
  m_Direction: 1
  m_LinkedSlots:
  - {fileID: 114746634124880648}
--- !u!114 &114746634124880648
MonoBehaviour:
  m_ObjectHideFlags: 1
  m_CorrespondingSourceObject: {fileID: 0}
  m_PrefabInstance: {fileID: 0}
  m_PrefabAsset: {fileID: 0}
  m_GameObject: {fileID: 0}
  m_Enabled: 1
  m_EditorHideFlags: 0
  m_Script: {fileID: 11500000, guid: 76f778ff57c4e8145b9681fe3268d8e9, type: 3}
  m_Name: VFXSlotGradient
  m_EditorClassIdentifier: 
  m_Parent: {fileID: 0}
  m_Children: []
  m_UIPosition: {x: 0, y: 0}
  m_UICollapsed: 1
  m_UISuperCollapsed: 0
  m_MasterSlot: {fileID: 114746634124880648}
  m_MasterData:
    m_Owner: {fileID: 114785965627119840}
    m_Value:
      m_Type:
        m_SerializableType: UnityEngine.Gradient, UnityEngine.CoreModule, Version=0.0.0.0,
          Culture=neutral, PublicKeyToken=null
      m_SerializableObject: '{"colorKeys":[{"color":{"r":1.0,"g":1.0,"b":1.0,"a":1.0},"time":0.0},{"color":{"r":1.0,"g":1.0,"b":1.0,"a":1.0},"time":1.0}],"alphaKeys":[{"alpha":1.0,"time":0.0},{"alpha":1.0,"time":1.0}],"gradientMode":0}'
    m_Space: 2147483647
  m_Property:
    name: gradient
    m_serializedType:
      m_SerializableType: UnityEngine.Gradient, UnityEngine.CoreModule, Version=0.0.0.0,
        Culture=neutral, PublicKeyToken=null
    attributes:
    - m_Type: 3
      m_Min: -Infinity
      m_Max: Infinity
      m_Tooltip: The gradient to sample from.
      m_Regex: 
      m_RegexMaxLength: 0
  m_Direction: 0
  m_LinkedSlots:
  - {fileID: 114725874336250028}
--- !u!114 &114750773615314292
MonoBehaviour:
  m_ObjectHideFlags: 1
  m_CorrespondingSourceObject: {fileID: 0}
  m_PrefabInstance: {fileID: 0}
  m_PrefabAsset: {fileID: 0}
  m_GameObject: {fileID: 0}
  m_Enabled: 1
  m_EditorHideFlags: 0
  m_Script: {fileID: 11500000, guid: f780aa281814f9842a7c076d436932e7, type: 3}
  m_Name: VFXSlotFloat
  m_EditorClassIdentifier: 
  m_Parent: {fileID: 0}
  m_Children: []
  m_UIPosition: {x: 0, y: 0}
  m_UICollapsed: 1
  m_UISuperCollapsed: 0
  m_MasterSlot: {fileID: 114750773615314292}
  m_MasterData:
    m_Owner: {fileID: 114067004915606860}
    m_Value:
      m_Type:
        m_SerializableType: System.Single, mscorlib, Version=4.0.0.0, Culture=neutral,
          PublicKeyToken=b77a5c561934e089
      m_SerializableObject: 0.1
    m_Space: 2147483647
  m_Property:
    name: Alpha
    m_serializedType:
      m_SerializableType: System.Single, mscorlib, Version=4.0.0.0, Culture=neutral,
        PublicKeyToken=b77a5c561934e089
    attributes: []
  m_Direction: 0
  m_LinkedSlots: []
--- !u!114 &114762988910911420
MonoBehaviour:
  m_ObjectHideFlags: 1
  m_CorrespondingSourceObject: {fileID: 0}
  m_PrefabInstance: {fileID: 0}
  m_PrefabAsset: {fileID: 0}
  m_GameObject: {fileID: 0}
  m_Enabled: 1
  m_EditorHideFlags: 0
  m_Script: {fileID: 11500000, guid: f780aa281814f9842a7c076d436932e7, type: 3}
  m_Name: VFXSlotFloat
  m_EditorClassIdentifier: 
  m_Parent: {fileID: 114651014717603910}
  m_Children: []
  m_UIPosition: {x: 0, y: 0}
  m_UICollapsed: 1
  m_UISuperCollapsed: 0
  m_MasterSlot: {fileID: 114659634860288412}
  m_MasterData:
    m_Owner: {fileID: 0}
    m_Value:
      m_Type:
        m_SerializableType: 
      m_SerializableObject: 
    m_Space: 2147483647
  m_Property:
    name: x
    m_serializedType:
      m_SerializableType: System.Single, mscorlib, Version=4.0.0.0, Culture=neutral,
        PublicKeyToken=b77a5c561934e089
    attributes: []
  m_Direction: 0
  m_LinkedSlots: []
--- !u!114 &114774172600373688
MonoBehaviour:
  m_ObjectHideFlags: 1
  m_CorrespondingSourceObject: {fileID: 0}
  m_PrefabInstance: {fileID: 0}
  m_PrefabAsset: {fileID: 0}
  m_GameObject: {fileID: 0}
  m_Enabled: 1
  m_EditorHideFlags: 0
  m_Script: {fileID: 11500000, guid: f780aa281814f9842a7c076d436932e7, type: 3}
  m_Name: VFXSlotFloat
  m_EditorClassIdentifier: 
  m_Parent: {fileID: 114512778395247320}
  m_Children: []
  m_UIPosition: {x: 0, y: 0}
  m_UICollapsed: 1
  m_UISuperCollapsed: 0
  m_MasterSlot: {fileID: 114512778395247320}
  m_MasterData:
    m_Owner: {fileID: 0}
    m_Value:
      m_Type:
        m_SerializableType: 
      m_SerializableObject: 
    m_Space: 2147483647
  m_Property:
    name: y
    m_serializedType:
      m_SerializableType: System.Single, mscorlib, Version=4.0.0.0, Culture=neutral,
        PublicKeyToken=b77a5c561934e089
    attributes: []
  m_Direction: 1
  m_LinkedSlots: []
--- !u!114 &114785965627119840
MonoBehaviour:
  m_ObjectHideFlags: 1
  m_CorrespondingSourceObject: {fileID: 0}
  m_PrefabInstance: {fileID: 0}
  m_PrefabAsset: {fileID: 0}
  m_GameObject: {fileID: 0}
  m_Enabled: 1
  m_EditorHideFlags: 0
  m_Script: {fileID: 11500000, guid: a07d13b909432284193a1aeec3c9f533, type: 3}
  m_Name: VFXOperatorSampleGradient
  m_EditorClassIdentifier: 
  m_Parent: {fileID: 114713359854958158}
  m_Children: []
  m_UIPosition: {x: 1467, y: 654}
  m_UICollapsed: 0
  m_UISuperCollapsed: 0
  m_InputSlots:
  - {fileID: 114746634124880648}
  - {fileID: 114540687242103448}
  m_OutputSlots:
  - {fileID: 114043932397582438}
--- !u!114 &114792038957180786
MonoBehaviour:
  m_ObjectHideFlags: 1
  m_CorrespondingSourceObject: {fileID: 0}
  m_PrefabInstance: {fileID: 0}
  m_PrefabAsset: {fileID: 0}
  m_GameObject: {fileID: 0}
  m_Enabled: 1
  m_EditorHideFlags: 0
  m_Script: {fileID: 11500000, guid: a971fa2e110a0ac42ac1d8dae408704b, type: 3}
  m_Name: SetAttribute
  m_EditorClassIdentifier: 
  m_Parent: {fileID: 114391928864180414}
  m_Children: []
  m_UIPosition: {x: 3360, y: -976}
  m_UICollapsed: 0
  m_UISuperCollapsed: 0
  m_InputSlots:
  - {fileID: 8926484042661614640}
  m_OutputSlots: []
  m_Disabled: 0
  attribute: velocity
  Composition: 0
  Source: 0
  Random: 0
  channels: 6
--- !u!114 &114793376342456972
MonoBehaviour:
  m_ObjectHideFlags: 1
  m_CorrespondingSourceObject: {fileID: 0}
  m_PrefabInstance: {fileID: 0}
  m_PrefabAsset: {fileID: 0}
  m_GameObject: {fileID: 0}
  m_Enabled: 1
  m_EditorHideFlags: 0
  m_Script: {fileID: 11500000, guid: 76f778ff57c4e8145b9681fe3268d8e9, type: 3}
  m_Name: VFXSlotGradient
  m_EditorClassIdentifier: 
  m_Parent: {fileID: 0}
  m_Children: []
  m_UIPosition: {x: 0, y: 0}
  m_UICollapsed: 1
  m_UISuperCollapsed: 0
  m_MasterSlot: {fileID: 114793376342456972}
  m_MasterData:
    m_Owner: {fileID: 114469172786699896}
    m_Value:
      m_Type:
        m_SerializableType: UnityEngine.Gradient, UnityEngine.CoreModule, Version=0.0.0.0,
          Culture=neutral, PublicKeyToken=null
      m_SerializableObject: '{"colorKeys":[{"color":{"r":1.0,"g":1.0,"b":1.0,"a":1.0},"time":0.0},{"color":{"r":1.0,"g":1.0,"b":1.0,"a":1.0},"time":1.0}],"alphaKeys":[{"alpha":0.0,"time":0.0},{"alpha":1.0,"time":0.20000000298023225},{"alpha":0.0,"time":1.0}],"gradientMode":0}'
    m_Space: 2147483647
  m_Property:
    name: gradient
    m_serializedType:
      m_SerializableType: UnityEngine.Gradient, UnityEngine.CoreModule, Version=0.0.0.0,
        Culture=neutral, PublicKeyToken=null
    attributes:
    - m_Type: 3
      m_Min: -Infinity
      m_Max: Infinity
      m_Tooltip: The gradient to sample from.
      m_Regex: 
      m_RegexMaxLength: 0
  m_Direction: 0
  m_LinkedSlots:
  - {fileID: 114680765894936828}
--- !u!114 &114810592525458316
MonoBehaviour:
  m_ObjectHideFlags: 1
  m_CorrespondingSourceObject: {fileID: 0}
  m_PrefabInstance: {fileID: 0}
  m_PrefabAsset: {fileID: 0}
  m_GameObject: {fileID: 0}
  m_Enabled: 1
  m_EditorHideFlags: 0
  m_Script: {fileID: 11500000, guid: f780aa281814f9842a7c076d436932e7, type: 3}
  m_Name: VFXSlotFloat
  m_EditorClassIdentifier: 
  m_Parent: {fileID: 114043932397582438}
  m_Children: []
  m_UIPosition: {x: 0, y: 0}
  m_UICollapsed: 1
  m_UISuperCollapsed: 0
  m_MasterSlot: {fileID: 114043932397582438}
  m_MasterData:
    m_Owner: {fileID: 0}
    m_Value:
      m_Type:
        m_SerializableType: 
      m_SerializableObject: 
    m_Space: 2147483647
  m_Property:
    name: x
    m_serializedType:
      m_SerializableType: System.Single, mscorlib, Version=4.0.0.0, Culture=neutral,
        PublicKeyToken=b77a5c561934e089
    attributes: []
  m_Direction: 1
  m_LinkedSlots: []
--- !u!114 &114815823621408652
MonoBehaviour:
  m_ObjectHideFlags: 1
  m_CorrespondingSourceObject: {fileID: 0}
  m_PrefabInstance: {fileID: 0}
  m_PrefabAsset: {fileID: 0}
  m_GameObject: {fileID: 0}
  m_Enabled: 1
  m_EditorHideFlags: 0
  m_Script: {fileID: 11500000, guid: 1b605c022ee79394a8a776c0869b3f9a, type: 3}
  m_Name: VFXSlot
  m_EditorClassIdentifier: 
  m_Parent: {fileID: 114580660062078504}
  m_Children:
  - {fileID: 114311578424849880}
  - {fileID: 114372337160017472}
  m_UIPosition: {x: 0, y: 0}
  m_UICollapsed: 1
  m_UISuperCollapsed: 0
  m_MasterSlot: {fileID: 114580660062078504}
  m_MasterData:
    m_Owner: {fileID: 0}
    m_Value:
      m_Type:
        m_SerializableType: 
      m_SerializableObject: 
    m_Space: 2147483647
  m_Property:
    name: sphere
    m_serializedType:
      m_SerializableType: UnityEditor.VFX.Sphere, Unity.VisualEffectGraph.Editor,
        Version=0.0.0.0, Culture=neutral, PublicKeyToken=null
    attributes: []
  m_Direction: 0
  m_LinkedSlots:
  - {fileID: 114544607760722526}
--- !u!114 &114823216935234766
MonoBehaviour:
  m_ObjectHideFlags: 1
  m_CorrespondingSourceObject: {fileID: 0}
  m_PrefabInstance: {fileID: 0}
  m_PrefabAsset: {fileID: 0}
  m_GameObject: {fileID: 0}
  m_Enabled: 1
  m_EditorHideFlags: 0
  m_Script: {fileID: 11500000, guid: f780aa281814f9842a7c076d436932e7, type: 3}
  m_Name: VFXSlotFloat
  m_EditorClassIdentifier: 
  m_Parent: {fileID: 0}
  m_Children: []
  m_UIPosition: {x: 0, y: 0}
  m_UICollapsed: 1
  m_UISuperCollapsed: 0
  m_MasterSlot: {fileID: 114823216935234766}
  m_MasterData:
    m_Owner: {fileID: 114448358575362682}
    m_Value:
      m_Type:
        m_SerializableType: System.Single, mscorlib, Version=4.0.0.0, Culture=neutral,
          PublicKeyToken=b77a5c561934e089
      m_SerializableObject: 0
    m_Space: 2147483647
  m_Property:
    name: Elasticity
    m_serializedType:
      m_SerializableType: System.Single, mscorlib, Version=4.0.0.0, Culture=neutral,
        PublicKeyToken=b77a5c561934e089
    attributes:
    - m_Type: 1
      m_Min: 0
      m_Max: Infinity
      m_Tooltip: 
      m_Regex: 
      m_RegexMaxLength: 0
    - m_Type: 3
      m_Min: -Infinity
      m_Max: Infinity
      m_Tooltip: How much bounce to apply after a collision.
      m_Regex: 
      m_RegexMaxLength: 0
  m_Direction: 0
  m_LinkedSlots: []
--- !u!114 &114830234969125424
MonoBehaviour:
  m_ObjectHideFlags: 1
  m_CorrespondingSourceObject: {fileID: 0}
  m_PrefabInstance: {fileID: 0}
  m_PrefabAsset: {fileID: 0}
  m_GameObject: {fileID: 0}
  m_Enabled: 1
  m_EditorHideFlags: 0
  m_Script: {fileID: 11500000, guid: f780aa281814f9842a7c076d436932e7, type: 3}
  m_Name: VFXSlotFloat
  m_EditorClassIdentifier: 
  m_Parent: {fileID: 114555541368906996}
  m_Children: []
  m_UIPosition: {x: 0, y: 0}
  m_UICollapsed: 1
  m_UISuperCollapsed: 0
  m_MasterSlot: {fileID: 114544607760722526}
  m_MasterData:
    m_Owner: {fileID: 0}
    m_Value:
      m_Type:
        m_SerializableType: 
      m_SerializableObject: 
    m_Space: 2147483647
  m_Property:
    name: z
    m_serializedType:
      m_SerializableType: System.Single, mscorlib, Version=4.0.0.0, Culture=neutral,
        PublicKeyToken=b77a5c561934e089
    attributes: []
  m_Direction: 1
  m_LinkedSlots: []
--- !u!114 &114830886013848898
MonoBehaviour:
  m_ObjectHideFlags: 1
  m_CorrespondingSourceObject: {fileID: 0}
  m_PrefabInstance: {fileID: 0}
  m_PrefabAsset: {fileID: 0}
  m_GameObject: {fileID: 0}
  m_Enabled: 1
  m_EditorHideFlags: 0
  m_Script: {fileID: 11500000, guid: f780aa281814f9842a7c076d436932e7, type: 3}
  m_Name: VFXSlotFloat
  m_EditorClassIdentifier: 
  m_Parent: {fileID: 114033133520281462}
  m_Children: []
  m_UIPosition: {x: 0, y: 0}
  m_UICollapsed: 1
  m_UISuperCollapsed: 0
  m_MasterSlot: {fileID: 114033133520281462}
  m_MasterData:
    m_Owner: {fileID: 0}
    m_Value:
      m_Type:
        m_SerializableType: 
      m_SerializableObject: 
    m_Space: 2147483647
  m_Property:
    name: radius
    m_serializedType:
      m_SerializableType: System.Single, mscorlib, Version=4.0.0.0, Culture=neutral,
        PublicKeyToken=b77a5c561934e089
    attributes:
    - m_Type: 3
      m_Min: -Infinity
      m_Max: Infinity
      m_Tooltip: The radius of the sphere.
      m_Regex: 
      m_RegexMaxLength: 0
  m_Direction: 0
  m_LinkedSlots:
  - {fileID: 114141456662339602}
--- !u!114 &114834010720226594
MonoBehaviour:
  m_ObjectHideFlags: 1
  m_CorrespondingSourceObject: {fileID: 0}
  m_PrefabInstance: {fileID: 0}
  m_PrefabAsset: {fileID: 0}
  m_GameObject: {fileID: 0}
  m_Enabled: 1
  m_EditorHideFlags: 0
  m_Script: {fileID: 11500000, guid: f780aa281814f9842a7c076d436932e7, type: 3}
  m_Name: VFXSlotFloat
  m_EditorClassIdentifier: 
  m_Parent: {fileID: 114311578424849880}
  m_Children: []
  m_UIPosition: {x: 0, y: 0}
  m_UICollapsed: 1
  m_UISuperCollapsed: 0
  m_MasterSlot: {fileID: 114580660062078504}
  m_MasterData:
    m_Owner: {fileID: 0}
    m_Value:
      m_Type:
        m_SerializableType: 
      m_SerializableObject: 
    m_Space: 2147483647
  m_Property:
    name: y
    m_serializedType:
      m_SerializableType: System.Single, mscorlib, Version=4.0.0.0, Culture=neutral,
        PublicKeyToken=b77a5c561934e089
    attributes: []
  m_Direction: 0
  m_LinkedSlots: []
--- !u!114 &114836259368283388
MonoBehaviour:
  m_ObjectHideFlags: 1
  m_CorrespondingSourceObject: {fileID: 0}
  m_PrefabInstance: {fileID: 0}
  m_PrefabAsset: {fileID: 0}
  m_GameObject: {fileID: 0}
  m_Enabled: 1
  m_EditorHideFlags: 0
  m_Script: {fileID: 11500000, guid: f780aa281814f9842a7c076d436932e7, type: 3}
  m_Name: VFXSlotFloat
  m_EditorClassIdentifier: 
  m_Parent: {fileID: 0}
  m_Children: []
  m_UIPosition: {x: 0, y: 0}
  m_UICollapsed: 1
  m_UISuperCollapsed: 0
  m_MasterSlot: {fileID: 114836259368283388}
  m_MasterData:
    m_Owner: {fileID: 114883585790621896}
    m_Value:
      m_Type:
        m_SerializableType: System.Single, mscorlib, Version=4.0.0.0, Culture=neutral,
          PublicKeyToken=b77a5c561934e089
      m_SerializableObject: 0
    m_Space: 2147483647
  m_Property:
    name: LifetimeLoss
    m_serializedType:
      m_SerializableType: System.Single, mscorlib, Version=4.0.0.0, Culture=neutral,
        PublicKeyToken=b77a5c561934e089
    attributes:
    - m_Type: 0
      m_Min: 0
      m_Max: 1
      m_Tooltip: 
      m_Regex: 
      m_RegexMaxLength: 0
    - m_Type: 3
      m_Min: -Infinity
      m_Max: Infinity
      m_Tooltip: The proportion of a particle's life that is lost after a collision.
      m_Regex: 
      m_RegexMaxLength: 0
  m_Direction: 0
  m_LinkedSlots: []
--- !u!114 &114842492396281812
MonoBehaviour:
  m_ObjectHideFlags: 1
  m_CorrespondingSourceObject: {fileID: 0}
  m_PrefabInstance: {fileID: 0}
  m_PrefabAsset: {fileID: 0}
  m_GameObject: {fileID: 0}
  m_Enabled: 1
  m_EditorHideFlags: 0
  m_Script: {fileID: 11500000, guid: f780aa281814f9842a7c076d436932e7, type: 3}
  m_Name: VFXSlotFloat
  m_EditorClassIdentifier: 
  m_Parent: {fileID: 114013250917601680}
  m_Children: []
  m_UIPosition: {x: 0, y: 0}
  m_UICollapsed: 1
  m_UISuperCollapsed: 0
  m_MasterSlot: {fileID: 114013250917601680}
  m_MasterData:
    m_Owner: {fileID: 0}
    m_Value:
      m_Type:
        m_SerializableType: 
      m_SerializableObject: 
    m_Space: 2147483647
  m_Property:
    name: y
    m_serializedType:
      m_SerializableType: System.Single, mscorlib, Version=4.0.0.0, Culture=neutral,
        PublicKeyToken=b77a5c561934e089
    attributes: []
  m_Direction: 1
  m_LinkedSlots: []
--- !u!114 &114859969114363708
MonoBehaviour:
  m_ObjectHideFlags: 1
  m_CorrespondingSourceObject: {fileID: 0}
  m_PrefabInstance: {fileID: 0}
  m_PrefabAsset: {fileID: 0}
  m_GameObject: {fileID: 0}
  m_Enabled: 1
  m_EditorHideFlags: 0
  m_Script: {fileID: 11500000, guid: f780aa281814f9842a7c076d436932e7, type: 3}
  m_Name: VFXSlotFloat
  m_EditorClassIdentifier: 
  m_Parent: {fileID: 114576620141409906}
  m_Children: []
  m_UIPosition: {x: 0, y: 0}
  m_UICollapsed: 1
  m_UISuperCollapsed: 0
  m_MasterSlot: {fileID: 114281794799362916}
  m_MasterData:
    m_Owner: {fileID: 0}
    m_Value:
      m_Type:
        m_SerializableType: 
      m_SerializableObject: 
    m_Space: 2147483647
  m_Property:
    name: y
    m_serializedType:
      m_SerializableType: System.Single, mscorlib, Version=4.0.0.0, Culture=neutral,
        PublicKeyToken=b77a5c561934e089
    attributes: []
  m_Direction: 0
  m_LinkedSlots: []
--- !u!114 &114869572048693984
MonoBehaviour:
  m_ObjectHideFlags: 1
  m_CorrespondingSourceObject: {fileID: 0}
  m_PrefabInstance: {fileID: 0}
  m_PrefabAsset: {fileID: 0}
  m_GameObject: {fileID: 0}
  m_Enabled: 1
  m_EditorHideFlags: 0
  m_Script: {fileID: 11500000, guid: f780aa281814f9842a7c076d436932e7, type: 3}
  m_Name: VFXSlotFloat
  m_EditorClassIdentifier: 
  m_Parent: {fileID: 114530995321278528}
  m_Children: []
  m_UIPosition: {x: 0, y: 0}
  m_UICollapsed: 1
  m_UISuperCollapsed: 0
  m_MasterSlot: {fileID: 114227542507813692}
  m_MasterData:
    m_Owner: {fileID: 0}
    m_Value:
      m_Type:
        m_SerializableType: 
      m_SerializableObject: 
    m_Space: 2147483647
  m_Property:
    name: z
    m_serializedType:
      m_SerializableType: System.Single, mscorlib, Version=4.0.0.0, Culture=neutral,
        PublicKeyToken=b77a5c561934e089
    attributes: []
  m_Direction: 0
  m_LinkedSlots: []
--- !u!114 &114878340244500538
MonoBehaviour:
  m_ObjectHideFlags: 1
  m_CorrespondingSourceObject: {fileID: 0}
  m_PrefabInstance: {fileID: 0}
  m_PrefabAsset: {fileID: 0}
  m_GameObject: {fileID: 0}
  m_Enabled: 1
  m_EditorHideFlags: 0
  m_Script: {fileID: 11500000, guid: f780aa281814f9842a7c076d436932e7, type: 3}
  m_Name: VFXSlotFloat
  m_EditorClassIdentifier: 
  m_Parent: {fileID: 114576620141409906}
  m_Children: []
  m_UIPosition: {x: 0, y: 0}
  m_UICollapsed: 1
  m_UISuperCollapsed: 0
  m_MasterSlot: {fileID: 114281794799362916}
  m_MasterData:
    m_Owner: {fileID: 0}
    m_Value:
      m_Type:
        m_SerializableType: 
      m_SerializableObject: 
    m_Space: 2147483647
  m_Property:
    name: x
    m_serializedType:
      m_SerializableType: System.Single, mscorlib, Version=4.0.0.0, Culture=neutral,
        PublicKeyToken=b77a5c561934e089
    attributes: []
  m_Direction: 0
  m_LinkedSlots: []
--- !u!114 &114883585790621896
MonoBehaviour:
  m_ObjectHideFlags: 1
  m_CorrespondingSourceObject: {fileID: 0}
  m_PrefabInstance: {fileID: 0}
  m_PrefabAsset: {fileID: 0}
  m_GameObject: {fileID: 0}
  m_Enabled: 1
  m_EditorHideFlags: 0
  m_Script: {fileID: 11500000, guid: a1046201700a4ae428a525579e74b99e, type: 3}
  m_Name: CollisionSphere
  m_EditorClassIdentifier: 
  m_Parent: {fileID: 114690240354730352}
  m_Children: []
  m_UIPosition: {x: 0, y: 0}
  m_UICollapsed: 0
  m_UISuperCollapsed: 0
  m_InputSlots:
  - {fileID: 114033133520281462}
  - {fileID: 114078648237407046}
  - {fileID: 114000249013059610}
  - {fileID: 114836259368283388}
  m_OutputSlots: []
  m_Disabled: 0
  mode: 1
  radiusMode: 0
  roughSurface: 0
--- !u!114 &114889003861405870
MonoBehaviour:
  m_ObjectHideFlags: 1
  m_CorrespondingSourceObject: {fileID: 0}
  m_PrefabInstance: {fileID: 0}
  m_PrefabAsset: {fileID: 0}
  m_GameObject: {fileID: 0}
  m_Enabled: 1
  m_EditorHideFlags: 0
  m_Script: {fileID: 11500000, guid: f780aa281814f9842a7c076d436932e7, type: 3}
  m_Name: VFXSlotFloat
  m_EditorClassIdentifier: 
  m_Parent: {fileID: 114555541368906996}
  m_Children: []
  m_UIPosition: {x: 0, y: 0}
  m_UICollapsed: 1
  m_UISuperCollapsed: 0
  m_MasterSlot: {fileID: 114544607760722526}
  m_MasterData:
    m_Owner: {fileID: 0}
    m_Value:
      m_Type:
        m_SerializableType: 
      m_SerializableObject: 
    m_Space: 2147483647
  m_Property:
    name: y
    m_serializedType:
      m_SerializableType: System.Single, mscorlib, Version=4.0.0.0, Culture=neutral,
        PublicKeyToken=b77a5c561934e089
    attributes: []
  m_Direction: 1
  m_LinkedSlots: []
--- !u!114 &114901416929741176
MonoBehaviour:
  m_ObjectHideFlags: 1
  m_CorrespondingSourceObject: {fileID: 0}
  m_PrefabInstance: {fileID: 0}
  m_PrefabAsset: {fileID: 0}
  m_GameObject: {fileID: 0}
  m_Enabled: 1
  m_EditorHideFlags: 0
  m_Script: {fileID: 11500000, guid: a971fa2e110a0ac42ac1d8dae408704b, type: 3}
  m_Name: SetAttribute
  m_EditorClassIdentifier: 
  m_Parent: {fileID: 114303831766578312}
  m_Children: []
  m_UIPosition: {x: 0, y: 75}
  m_UICollapsed: 1
  m_UISuperCollapsed: 0
  m_InputSlots:
  - {fileID: 114596895040484004}
  m_OutputSlots: []
  m_Disabled: 0
  attribute: color
  Composition: 0
  Source: 0
  Random: 0
  channels: 6
--- !u!114 &114901985431667716
MonoBehaviour:
  m_ObjectHideFlags: 1
  m_CorrespondingSourceObject: {fileID: 0}
  m_PrefabInstance: {fileID: 0}
  m_PrefabAsset: {fileID: 0}
  m_GameObject: {fileID: 0}
  m_Enabled: 1
  m_EditorHideFlags: 0
  m_Script: {fileID: 11500000, guid: f780aa281814f9842a7c076d436932e7, type: 3}
  m_Name: VFXSlotFloat
  m_EditorClassIdentifier: 
  m_Parent: {fileID: 114651014717603910}
  m_Children: []
  m_UIPosition: {x: 0, y: 0}
  m_UICollapsed: 1
  m_UISuperCollapsed: 0
  m_MasterSlot: {fileID: 114659634860288412}
  m_MasterData:
    m_Owner: {fileID: 0}
    m_Value:
      m_Type:
        m_SerializableType: 
      m_SerializableObject: 
    m_Space: 2147483647
  m_Property:
    name: y
    m_serializedType:
      m_SerializableType: System.Single, mscorlib, Version=4.0.0.0, Culture=neutral,
        PublicKeyToken=b77a5c561934e089
    attributes: []
  m_Direction: 0
  m_LinkedSlots: []
--- !u!114 &114911003525318526
MonoBehaviour:
  m_ObjectHideFlags: 1
  m_CorrespondingSourceObject: {fileID: 0}
  m_PrefabInstance: {fileID: 0}
  m_PrefabAsset: {fileID: 0}
  m_GameObject: {fileID: 0}
  m_Enabled: 1
  m_EditorHideFlags: 0
  m_Script: {fileID: 11500000, guid: f780aa281814f9842a7c076d436932e7, type: 3}
  m_Name: VFXSlotFloat
  m_EditorClassIdentifier: 
  m_Parent: {fileID: 0}
  m_Children: []
  m_UIPosition: {x: 0, y: 0}
  m_UICollapsed: 1
  m_UISuperCollapsed: 0
  m_MasterSlot: {fileID: 114911003525318526}
  m_MasterData:
    m_Owner: {fileID: 114617143880116886}
    m_Value:
      m_Type:
        m_SerializableType: System.Single, mscorlib, Version=4.0.0.0, Culture=neutral,
          PublicKeyToken=b77a5c561934e089
      m_SerializableObject: 1
    m_Space: 2147483647
  m_Property:
    name: Intensity
    m_serializedType:
      m_SerializableType: System.Single, mscorlib, Version=4.0.0.0, Culture=neutral,
        PublicKeyToken=b77a5c561934e089
    attributes:
    - m_Type: 3
      m_Min: -Infinity
      m_Max: Infinity
      m_Tooltip: Intensity of the field. Vectors are multiplied by the intensity
      m_Regex: 
      m_RegexMaxLength: 0
  m_Direction: 0
  m_LinkedSlots: []
--- !u!114 &114918300256907616
MonoBehaviour:
  m_ObjectHideFlags: 1
  m_CorrespondingSourceObject: {fileID: 0}
  m_PrefabInstance: {fileID: 0}
  m_PrefabAsset: {fileID: 0}
  m_GameObject: {fileID: 0}
  m_Enabled: 1
  m_EditorHideFlags: 0
  m_Script: {fileID: 11500000, guid: f780aa281814f9842a7c076d436932e7, type: 3}
  m_Name: VFXSlotFloat
  m_EditorClassIdentifier: 
  m_Parent: {fileID: 114651014717603910}
  m_Children: []
  m_UIPosition: {x: 0, y: 0}
  m_UICollapsed: 1
  m_UISuperCollapsed: 0
  m_MasterSlot: {fileID: 114659634860288412}
  m_MasterData:
    m_Owner: {fileID: 0}
    m_Value:
      m_Type:
        m_SerializableType: 
      m_SerializableObject: 
    m_Space: 2147483647
  m_Property:
    name: z
    m_serializedType:
      m_SerializableType: System.Single, mscorlib, Version=4.0.0.0, Culture=neutral,
        PublicKeyToken=b77a5c561934e089
    attributes: []
  m_Direction: 0
  m_LinkedSlots: []
--- !u!114 &114924353923105590
MonoBehaviour:
  m_ObjectHideFlags: 1
  m_CorrespondingSourceObject: {fileID: 0}
  m_PrefabInstance: {fileID: 0}
  m_PrefabAsset: {fileID: 0}
  m_GameObject: {fileID: 0}
  m_Enabled: 1
  m_EditorHideFlags: 0
  m_Script: {fileID: 11500000, guid: f780aa281814f9842a7c076d436932e7, type: 3}
  m_Name: VFXSlotFloat
  m_EditorClassIdentifier: 
  m_Parent: {fileID: 114117956648270690}
  m_Children: []
  m_UIPosition: {x: 0, y: 0}
  m_UICollapsed: 1
  m_UISuperCollapsed: 0
  m_MasterSlot: {fileID: 114659634860288412}
  m_MasterData:
    m_Owner: {fileID: 0}
    m_Value:
      m_Type:
        m_SerializableType: 
      m_SerializableObject: 
    m_Space: 2147483647
  m_Property:
    name: x
    m_serializedType:
      m_SerializableType: System.Single, mscorlib, Version=4.0.0.0, Culture=neutral,
        PublicKeyToken=b77a5c561934e089
    attributes: []
  m_Direction: 0
  m_LinkedSlots: []
--- !u!114 &114940519995334824
MonoBehaviour:
  m_ObjectHideFlags: 1
  m_CorrespondingSourceObject: {fileID: 0}
  m_PrefabInstance: {fileID: 0}
  m_PrefabAsset: {fileID: 0}
  m_GameObject: {fileID: 0}
  m_Enabled: 1
  m_EditorHideFlags: 0
  m_Script: {fileID: 11500000, guid: a971fa2e110a0ac42ac1d8dae408704b, type: 3}
  m_Name: SetAttribute
  m_EditorClassIdentifier: 
  m_Parent: {fileID: 114303831766578312}
  m_Children: []
  m_UIPosition: {x: 0, y: 574}
  m_UICollapsed: 1
  m_UISuperCollapsed: 0
  m_InputSlots:
  - {fileID: 8926484042661614655}
  m_OutputSlots: []
  m_Disabled: 0
  attribute: axisY
  Composition: 0
  Source: 0
  Random: 0
  channels: 6
--- !u!114 &114942033044578306
MonoBehaviour:
  m_ObjectHideFlags: 1
  m_CorrespondingSourceObject: {fileID: 0}
  m_PrefabInstance: {fileID: 0}
  m_PrefabAsset: {fileID: 0}
  m_GameObject: {fileID: 0}
  m_Enabled: 1
  m_EditorHideFlags: 0
  m_Script: {fileID: 11500000, guid: f780aa281814f9842a7c076d436932e7, type: 3}
  m_Name: VFXSlotFloat
  m_EditorClassIdentifier: 
  m_Parent: {fileID: 0}
  m_Children: []
  m_UIPosition: {x: 0, y: 0}
  m_UICollapsed: 1
  m_UISuperCollapsed: 0
  m_MasterSlot: {fileID: 114942033044578306}
  m_MasterData:
    m_Owner: {fileID: 114645663325757784}
    m_Value:
      m_Type:
        m_SerializableType: System.Single, mscorlib, Version=4.0.0.0, Culture=neutral,
          PublicKeyToken=b77a5c561934e089
      m_SerializableObject: 
    m_Space: 2147483647
  m_Property:
    name: TotalTime
    m_serializedType:
      m_SerializableType: System.Single, mscorlib, Version=4.0.0.0, Culture=neutral,
        PublicKeyToken=b77a5c561934e089
    attributes: []
  m_Direction: 1
  m_LinkedSlots:
  - {fileID: 8926484042661614570}
--- !u!114 &114954753741965354
MonoBehaviour:
  m_ObjectHideFlags: 1
  m_CorrespondingSourceObject: {fileID: 0}
  m_PrefabInstance: {fileID: 0}
  m_PrefabAsset: {fileID: 0}
  m_GameObject: {fileID: 0}
  m_Enabled: 1
  m_EditorHideFlags: 0
  m_Script: {fileID: 11500000, guid: f780aa281814f9842a7c076d436932e7, type: 3}
  m_Name: VFXSlotFloat
  m_EditorClassIdentifier: 
  m_Parent: {fileID: 114043932397582438}
  m_Children: []
  m_UIPosition: {x: 0, y: 0}
  m_UICollapsed: 1
  m_UISuperCollapsed: 0
  m_MasterSlot: {fileID: 114043932397582438}
  m_MasterData:
    m_Owner: {fileID: 0}
    m_Value:
      m_Type:
        m_SerializableType: 
      m_SerializableObject: 
    m_Space: 2147483647
  m_Property:
    name: z
    m_serializedType:
      m_SerializableType: System.Single, mscorlib, Version=4.0.0.0, Culture=neutral,
        PublicKeyToken=b77a5c561934e089
    attributes: []
  m_Direction: 1
  m_LinkedSlots: []
--- !u!114 &114981395906029298
MonoBehaviour:
  m_ObjectHideFlags: 1
  m_CorrespondingSourceObject: {fileID: 0}
  m_PrefabInstance: {fileID: 0}
  m_PrefabAsset: {fileID: 0}
  m_GameObject: {fileID: 0}
  m_Enabled: 1
  m_EditorHideFlags: 0
  m_Script: {fileID: 11500000, guid: f780aa281814f9842a7c076d436932e7, type: 3}
  m_Name: VFXSlotFloat
  m_EditorClassIdentifier: 
  m_Parent: {fileID: 0}
  m_Children: []
  m_UIPosition: {x: 0, y: 0}
  m_UICollapsed: 1
  m_UISuperCollapsed: 0
  m_MasterSlot: {fileID: 114981395906029298}
  m_MasterData:
    m_Owner: {fileID: 114469172786699896}
    m_Value:
      m_Type:
        m_SerializableType: System.Single, mscorlib, Version=4.0.0.0, Culture=neutral,
          PublicKeyToken=b77a5c561934e089
      m_SerializableObject: 0
    m_Space: 2147483647
  m_Property:
    name: time
    m_serializedType:
      m_SerializableType: System.Single, mscorlib, Version=4.0.0.0, Culture=neutral,
        PublicKeyToken=b77a5c561934e089
    attributes:
    - m_Type: 0
      m_Min: 0
      m_Max: 1
      m_Tooltip: 
      m_Regex: 
      m_RegexMaxLength: 0
    - m_Type: 3
      m_Min: -Infinity
      m_Max: Infinity
      m_Tooltip: The time along the gradient to take a sample from.
      m_Regex: 
      m_RegexMaxLength: 0
  m_Direction: 0
  m_LinkedSlots:
  - {fileID: 114337517516314674}
--- !u!114 &114982596453712948
MonoBehaviour:
  m_ObjectHideFlags: 1
  m_CorrespondingSourceObject: {fileID: 0}
  m_PrefabInstance: {fileID: 0}
  m_PrefabAsset: {fileID: 0}
  m_GameObject: {fileID: 0}
  m_Enabled: 1
  m_EditorHideFlags: 0
  m_Script: {fileID: 11500000, guid: f780aa281814f9842a7c076d436932e7, type: 3}
  m_Name: VFXSlotFloat
  m_EditorClassIdentifier: 
  m_Parent: {fileID: 114506661868693762}
  m_Children: []
  m_UIPosition: {x: 0, y: 0}
  m_UICollapsed: 1
  m_UISuperCollapsed: 0
  m_MasterSlot: {fileID: 114506661868693762}
  m_MasterData:
    m_Owner: {fileID: 0}
    m_Value:
      m_Type:
        m_SerializableType: 
      m_SerializableObject: 
    m_Space: 2147483647
  m_Property:
    name: z
    m_serializedType:
      m_SerializableType: System.Single, mscorlib, Version=4.0.0.0, Culture=neutral,
        PublicKeyToken=b77a5c561934e089
    attributes: []
  m_Direction: 1
  m_LinkedSlots: []
--- !u!114 &114986566243396028
MonoBehaviour:
  m_ObjectHideFlags: 1
  m_CorrespondingSourceObject: {fileID: 0}
  m_PrefabInstance: {fileID: 0}
  m_PrefabAsset: {fileID: 0}
  m_GameObject: {fileID: 0}
  m_Enabled: 1
  m_EditorHideFlags: 0
  m_Script: {fileID: 11500000, guid: d78581a96eae8bf4398c282eb0b098bd, type: 3}
  m_Name: VFXDataParticle
  m_EditorClassIdentifier: 
  m_Parent: {fileID: 114713359854958158}
  m_Children: []
  m_UIPosition: {x: 0, y: 0}
  m_UICollapsed: 1
  m_UISuperCollapsed: 0
  title: 
  m_Owners:
  - {fileID: 114391928864180414}
  - {fileID: 114690240354730352}
  - {fileID: 8926484042661614661}
<<<<<<< HEAD
  m_Capacity: 4032
=======
  dataType: 0
  capacity: 4032
  stripCapacity: 16
  particlePerStripCount: 16
>>>>>>> 5fb0448c
  m_Space: 0
--- !u!114 &114989825995295206
MonoBehaviour:
  m_ObjectHideFlags: 1
  m_CorrespondingSourceObject: {fileID: 0}
  m_PrefabInstance: {fileID: 0}
  m_PrefabAsset: {fileID: 0}
  m_GameObject: {fileID: 0}
  m_Enabled: 1
  m_EditorHideFlags: 0
  m_Script: {fileID: 11500000, guid: a971fa2e110a0ac42ac1d8dae408704b, type: 3}
  m_Name: SetAttribute
  m_EditorClassIdentifier: 
  m_Parent: {fileID: 114303831766578312}
  m_Children: []
  m_UIPosition: {x: 0, y: 276}
  m_UICollapsed: 0
  m_UISuperCollapsed: 0
  m_InputSlots:
  - {fileID: 114551134472462742}
  m_OutputSlots: []
  m_Disabled: 0
  attribute: pivot
  Composition: 0
  Source: 0
  Random: 0
  channels: 6
--- !u!2058629511 &8926484042661614527
VisualEffectResource:
  m_ObjectHideFlags: 0
  m_CorrespondingSourceObject: {fileID: 0}
  m_PrefabInstance: {fileID: 0}
  m_PrefabAsset: {fileID: 0}
  m_Name: 14_DecalsFlipBook
  m_Graph: {fileID: 114713359854958158}
  m_ShaderSources: []
  m_Infos:
    m_Expressions:
      m_Expressions: []
      m_NeedsLocalToWorld: 0
      m_NeedsWorldToLocal: 0
      m_NeededMainCameraBuffers: 0
    m_PropertySheet:
      m_Float:
        m_Array: []
      m_Vector2f:
        m_Array: []
      m_Vector3f:
        m_Array: []
      m_Vector4f:
        m_Array: []
      m_Uint:
        m_Array: []
      m_Int:
        m_Array: []
      m_Matrix4x4f:
        m_Array: []
      m_AnimationCurve:
        m_Array: []
      m_Gradient:
        m_Array: []
      m_NamedObject:
        m_Array: []
      m_Bool:
        m_Array: []
    m_ExposedExpressions: []
    m_Buffers: []
    m_TemporaryBuffers: []
    m_CPUBuffers: []
    m_Events: []
    m_RuntimeVersion: 10
    m_RendererSettings:
      motionVectorGenerationMode: 0
      shadowCastingMode: 0
      receiveShadows: 0
      reflectionProbeUsage: 0
      lightProbeUsage: 0
    m_CullingFlags: 3
    m_UpdateMode: 0
    m_PreWarmDeltaTime: 0.05
    m_PreWarmStepCount: 0
    m_InitialEventName: OnPlay
  m_Systems: []
--- !u!114 &8926484042661614528
MonoBehaviour:
  m_ObjectHideFlags: 0
  m_CorrespondingSourceObject: {fileID: 0}
  m_PrefabInstance: {fileID: 0}
  m_PrefabAsset: {fileID: 0}
  m_GameObject: {fileID: 0}
  m_Enabled: 1
  m_EditorHideFlags: 0
  m_Script: {fileID: 11500000, guid: b8ee8a7543fa09e42a7c8616f60d2ad7, type: 3}
  m_Name: 
  m_EditorClassIdentifier: 
  m_Parent: {fileID: 114713359854958158}
  m_Children: []
  m_UIPosition: {x: 3043, y: 34}
  m_UICollapsed: 0
  m_UISuperCollapsed: 0
  m_InputSlots:
  - {fileID: 8926484042661614529}
  - {fileID: 8926484042661614530}
  m_OutputSlots:
  - {fileID: 8926484042661614531}
  m_Operands:
  - name: a
    type:
      m_SerializableType: System.Single, mscorlib, Version=4.0.0.0, Culture=neutral,
        PublicKeyToken=b77a5c561934e089
  - name: b
    type:
      m_SerializableType: System.Single, mscorlib, Version=4.0.0.0, Culture=neutral,
        PublicKeyToken=b77a5c561934e089
--- !u!114 &8926484042661614529
MonoBehaviour:
  m_ObjectHideFlags: 0
  m_CorrespondingSourceObject: {fileID: 0}
  m_PrefabInstance: {fileID: 0}
  m_PrefabAsset: {fileID: 0}
  m_GameObject: {fileID: 0}
  m_Enabled: 1
  m_EditorHideFlags: 0
  m_Script: {fileID: 11500000, guid: f780aa281814f9842a7c076d436932e7, type: 3}
  m_Name: 
  m_EditorClassIdentifier: 
  m_Parent: {fileID: 0}
  m_Children: []
  m_UIPosition: {x: 0, y: 0}
  m_UICollapsed: 1
  m_UISuperCollapsed: 0
  m_MasterSlot: {fileID: 8926484042661614529}
  m_MasterData:
    m_Owner: {fileID: 8926484042661614528}
    m_Value:
      m_Type:
        m_SerializableType: System.Single, mscorlib, Version=4.0.0.0, Culture=neutral,
          PublicKeyToken=b77a5c561934e089
      m_SerializableObject: 1
    m_Space: 2147483647
  m_Property:
    name: a
    m_serializedType:
      m_SerializableType: System.Single, mscorlib, Version=4.0.0.0, Culture=neutral,
        PublicKeyToken=b77a5c561934e089
    attributes: []
  m_Direction: 0
  m_LinkedSlots:
  - {fileID: 114570700310522624}
--- !u!114 &8926484042661614530
MonoBehaviour:
  m_ObjectHideFlags: 0
  m_CorrespondingSourceObject: {fileID: 0}
  m_PrefabInstance: {fileID: 0}
  m_PrefabAsset: {fileID: 0}
  m_GameObject: {fileID: 0}
  m_Enabled: 1
  m_EditorHideFlags: 0
  m_Script: {fileID: 11500000, guid: f780aa281814f9842a7c076d436932e7, type: 3}
  m_Name: 
  m_EditorClassIdentifier: 
  m_Parent: {fileID: 0}
  m_Children: []
  m_UIPosition: {x: 0, y: 0}
  m_UICollapsed: 1
  m_UISuperCollapsed: 0
  m_MasterSlot: {fileID: 8926484042661614530}
  m_MasterData:
    m_Owner: {fileID: 8926484042661614528}
    m_Value:
      m_Type:
        m_SerializableType: System.Single, mscorlib, Version=4.0.0.0, Culture=neutral,
          PublicKeyToken=b77a5c561934e089
      m_SerializableObject: 50
    m_Space: 2147483647
  m_Property:
    name: b
    m_serializedType:
      m_SerializableType: System.Single, mscorlib, Version=4.0.0.0, Culture=neutral,
        PublicKeyToken=b77a5c561934e089
    attributes: []
  m_Direction: 0
  m_LinkedSlots: []
--- !u!114 &8926484042661614531
MonoBehaviour:
  m_ObjectHideFlags: 0
  m_CorrespondingSourceObject: {fileID: 0}
  m_PrefabInstance: {fileID: 0}
  m_PrefabAsset: {fileID: 0}
  m_GameObject: {fileID: 0}
  m_Enabled: 1
  m_EditorHideFlags: 0
  m_Script: {fileID: 11500000, guid: f780aa281814f9842a7c076d436932e7, type: 3}
  m_Name: 
  m_EditorClassIdentifier: 
  m_Parent: {fileID: 0}
  m_Children: []
  m_UIPosition: {x: 0, y: 0}
  m_UICollapsed: 1
  m_UISuperCollapsed: 0
  m_MasterSlot: {fileID: 8926484042661614531}
  m_MasterData:
    m_Owner: {fileID: 8926484042661614528}
    m_Value:
      m_Type:
        m_SerializableType: System.Single, mscorlib, Version=4.0.0.0, Culture=neutral,
          PublicKeyToken=b77a5c561934e089
      m_SerializableObject: 
    m_Space: 2147483647
  m_Property:
    name: 
    m_serializedType:
      m_SerializableType: System.Single, mscorlib, Version=4.0.0.0, Culture=neutral,
        PublicKeyToken=b77a5c561934e089
    attributes: []
  m_Direction: 1
  m_LinkedSlots:
  - {fileID: 8926484042661614605}
--- !u!114 &8926484042661614533
MonoBehaviour:
  m_ObjectHideFlags: 0
  m_CorrespondingSourceObject: {fileID: 0}
  m_PrefabInstance: {fileID: 0}
  m_PrefabAsset: {fileID: 0}
  m_GameObject: {fileID: 0}
  m_Enabled: 1
  m_EditorHideFlags: 0
  m_Script: {fileID: 11500000, guid: fab5164109319454a9bccf2583401f6e, type: 3}
  m_Name: 
  m_EditorClassIdentifier: 
  m_Parent: {fileID: 114713359854958158}
  m_Children: []
  m_UIPosition: {x: 1798, y: 962}
  m_UICollapsed: 0
  m_UISuperCollapsed: 0
  m_InputSlots:
  - {fileID: 8926484042661614534}
  - {fileID: 8926484042661614539}
  - {fileID: 8926484042661614544}
  m_OutputSlots:
  - {fileID: 8926484042661614545}
  m_Type:
  - m_SerializableType: UnityEngine.Vector4, UnityEngine.CoreModule, Version=0.0.0.0,
      Culture=neutral, PublicKeyToken=null
  - m_SerializableType: UnityEngine.Vector4, UnityEngine.CoreModule, Version=0.0.0.0,
      Culture=neutral, PublicKeyToken=null
  - m_SerializableType: System.Single, mscorlib, Version=4.0.0.0, Culture=neutral,
      PublicKeyToken=b77a5c561934e089
--- !u!114 &8926484042661614534
MonoBehaviour:
  m_ObjectHideFlags: 0
  m_CorrespondingSourceObject: {fileID: 0}
  m_PrefabInstance: {fileID: 0}
  m_PrefabAsset: {fileID: 0}
  m_GameObject: {fileID: 0}
  m_Enabled: 1
  m_EditorHideFlags: 0
  m_Script: {fileID: 11500000, guid: c499060cea9bbb24b8d723eafa343303, type: 3}
  m_Name: 
  m_EditorClassIdentifier: 
  m_Parent: {fileID: 0}
  m_Children:
  - {fileID: 8926484042661614535}
  - {fileID: 8926484042661614536}
  - {fileID: 8926484042661614537}
  - {fileID: 8926484042661614538}
  m_UIPosition: {x: 0, y: 0}
  m_UICollapsed: 1
  m_UISuperCollapsed: 0
  m_MasterSlot: {fileID: 8926484042661614534}
  m_MasterData:
    m_Owner: {fileID: 8926484042661614533}
    m_Value:
      m_Type:
        m_SerializableType: UnityEngine.Vector4, UnityEngine.CoreModule, Version=0.0.0.0,
          Culture=neutral, PublicKeyToken=null
      m_SerializableObject: '{"x":0.0,"y":0.0,"z":0.0,"w":0.0}'
    m_Space: 2147483647
  m_Property:
    name: x
    m_serializedType:
      m_SerializableType: UnityEngine.Vector4, UnityEngine.CoreModule, Version=0.0.0.0,
        Culture=neutral, PublicKeyToken=null
    attributes:
    - m_Type: 3
      m_Min: -Infinity
      m_Max: Infinity
      m_Tooltip: The start value.
      m_Regex: 
      m_RegexMaxLength: 0
  m_Direction: 0
  m_LinkedSlots:
  - {fileID: 114043932397582438}
--- !u!114 &8926484042661614535
MonoBehaviour:
  m_ObjectHideFlags: 0
  m_CorrespondingSourceObject: {fileID: 0}
  m_PrefabInstance: {fileID: 0}
  m_PrefabAsset: {fileID: 0}
  m_GameObject: {fileID: 0}
  m_Enabled: 1
  m_EditorHideFlags: 0
  m_Script: {fileID: 11500000, guid: f780aa281814f9842a7c076d436932e7, type: 3}
  m_Name: 
  m_EditorClassIdentifier: 
  m_Parent: {fileID: 8926484042661614534}
  m_Children: []
  m_UIPosition: {x: 0, y: 0}
  m_UICollapsed: 1
  m_UISuperCollapsed: 0
  m_MasterSlot: {fileID: 8926484042661614534}
  m_MasterData:
    m_Owner: {fileID: 0}
    m_Value:
      m_Type:
        m_SerializableType: 
      m_SerializableObject: 
    m_Space: 2147483647
  m_Property:
    name: x
    m_serializedType:
      m_SerializableType: System.Single, mscorlib, Version=4.0.0.0, Culture=neutral,
        PublicKeyToken=b77a5c561934e089
    attributes: []
  m_Direction: 0
  m_LinkedSlots: []
--- !u!114 &8926484042661614536
MonoBehaviour:
  m_ObjectHideFlags: 0
  m_CorrespondingSourceObject: {fileID: 0}
  m_PrefabInstance: {fileID: 0}
  m_PrefabAsset: {fileID: 0}
  m_GameObject: {fileID: 0}
  m_Enabled: 1
  m_EditorHideFlags: 0
  m_Script: {fileID: 11500000, guid: f780aa281814f9842a7c076d436932e7, type: 3}
  m_Name: 
  m_EditorClassIdentifier: 
  m_Parent: {fileID: 8926484042661614534}
  m_Children: []
  m_UIPosition: {x: 0, y: 0}
  m_UICollapsed: 1
  m_UISuperCollapsed: 0
  m_MasterSlot: {fileID: 8926484042661614534}
  m_MasterData:
    m_Owner: {fileID: 0}
    m_Value:
      m_Type:
        m_SerializableType: 
      m_SerializableObject: 
    m_Space: 2147483647
  m_Property:
    name: y
    m_serializedType:
      m_SerializableType: System.Single, mscorlib, Version=4.0.0.0, Culture=neutral,
        PublicKeyToken=b77a5c561934e089
    attributes: []
  m_Direction: 0
  m_LinkedSlots: []
--- !u!114 &8926484042661614537
MonoBehaviour:
  m_ObjectHideFlags: 0
  m_CorrespondingSourceObject: {fileID: 0}
  m_PrefabInstance: {fileID: 0}
  m_PrefabAsset: {fileID: 0}
  m_GameObject: {fileID: 0}
  m_Enabled: 1
  m_EditorHideFlags: 0
  m_Script: {fileID: 11500000, guid: f780aa281814f9842a7c076d436932e7, type: 3}
  m_Name: 
  m_EditorClassIdentifier: 
  m_Parent: {fileID: 8926484042661614534}
  m_Children: []
  m_UIPosition: {x: 0, y: 0}
  m_UICollapsed: 1
  m_UISuperCollapsed: 0
  m_MasterSlot: {fileID: 8926484042661614534}
  m_MasterData:
    m_Owner: {fileID: 0}
    m_Value:
      m_Type:
        m_SerializableType: 
      m_SerializableObject: 
    m_Space: 2147483647
  m_Property:
    name: z
    m_serializedType:
      m_SerializableType: System.Single, mscorlib, Version=4.0.0.0, Culture=neutral,
        PublicKeyToken=b77a5c561934e089
    attributes: []
  m_Direction: 0
  m_LinkedSlots: []
--- !u!114 &8926484042661614538
MonoBehaviour:
  m_ObjectHideFlags: 0
  m_CorrespondingSourceObject: {fileID: 0}
  m_PrefabInstance: {fileID: 0}
  m_PrefabAsset: {fileID: 0}
  m_GameObject: {fileID: 0}
  m_Enabled: 1
  m_EditorHideFlags: 0
  m_Script: {fileID: 11500000, guid: f780aa281814f9842a7c076d436932e7, type: 3}
  m_Name: 
  m_EditorClassIdentifier: 
  m_Parent: {fileID: 8926484042661614534}
  m_Children: []
  m_UIPosition: {x: 0, y: 0}
  m_UICollapsed: 1
  m_UISuperCollapsed: 0
  m_MasterSlot: {fileID: 8926484042661614534}
  m_MasterData:
    m_Owner: {fileID: 0}
    m_Value:
      m_Type:
        m_SerializableType: 
      m_SerializableObject: 
    m_Space: 2147483647
  m_Property:
    name: w
    m_serializedType:
      m_SerializableType: System.Single, mscorlib, Version=4.0.0.0, Culture=neutral,
        PublicKeyToken=b77a5c561934e089
    attributes: []
  m_Direction: 0
  m_LinkedSlots: []
--- !u!114 &8926484042661614539
MonoBehaviour:
  m_ObjectHideFlags: 0
  m_CorrespondingSourceObject: {fileID: 0}
  m_PrefabInstance: {fileID: 0}
  m_PrefabAsset: {fileID: 0}
  m_GameObject: {fileID: 0}
  m_Enabled: 1
  m_EditorHideFlags: 0
  m_Script: {fileID: 11500000, guid: c499060cea9bbb24b8d723eafa343303, type: 3}
  m_Name: 
  m_EditorClassIdentifier: 
  m_Parent: {fileID: 0}
  m_Children:
  - {fileID: 8926484042661614540}
  - {fileID: 8926484042661614541}
  - {fileID: 8926484042661614542}
  - {fileID: 8926484042661614543}
  m_UIPosition: {x: 0, y: 0}
  m_UICollapsed: 1
  m_UISuperCollapsed: 0
  m_MasterSlot: {fileID: 8926484042661614539}
  m_MasterData:
    m_Owner: {fileID: 8926484042661614533}
    m_Value:
      m_Type:
        m_SerializableType: UnityEngine.Vector4, UnityEngine.CoreModule, Version=0.0.0.0,
          Culture=neutral, PublicKeyToken=null
      m_SerializableObject: '{"x":0.0,"y":0.0,"z":0.0,"w":0.0}'
    m_Space: 2147483647
  m_Property:
    name: y
    m_serializedType:
      m_SerializableType: UnityEngine.Vector4, UnityEngine.CoreModule, Version=0.0.0.0,
        Culture=neutral, PublicKeyToken=null
    attributes:
    - m_Type: 3
      m_Min: -Infinity
      m_Max: Infinity
      m_Tooltip: The end value.
      m_Regex: 
      m_RegexMaxLength: 0
  m_Direction: 0
  m_LinkedSlots:
  - {fileID: 114512778395247320}
--- !u!114 &8926484042661614540
MonoBehaviour:
  m_ObjectHideFlags: 0
  m_CorrespondingSourceObject: {fileID: 0}
  m_PrefabInstance: {fileID: 0}
  m_PrefabAsset: {fileID: 0}
  m_GameObject: {fileID: 0}
  m_Enabled: 1
  m_EditorHideFlags: 0
  m_Script: {fileID: 11500000, guid: f780aa281814f9842a7c076d436932e7, type: 3}
  m_Name: 
  m_EditorClassIdentifier: 
  m_Parent: {fileID: 8926484042661614539}
  m_Children: []
  m_UIPosition: {x: 0, y: 0}
  m_UICollapsed: 1
  m_UISuperCollapsed: 0
  m_MasterSlot: {fileID: 8926484042661614539}
  m_MasterData:
    m_Owner: {fileID: 0}
    m_Value:
      m_Type:
        m_SerializableType: 
      m_SerializableObject: 
    m_Space: 2147483647
  m_Property:
    name: x
    m_serializedType:
      m_SerializableType: System.Single, mscorlib, Version=4.0.0.0, Culture=neutral,
        PublicKeyToken=b77a5c561934e089
    attributes: []
  m_Direction: 0
  m_LinkedSlots: []
--- !u!114 &8926484042661614541
MonoBehaviour:
  m_ObjectHideFlags: 0
  m_CorrespondingSourceObject: {fileID: 0}
  m_PrefabInstance: {fileID: 0}
  m_PrefabAsset: {fileID: 0}
  m_GameObject: {fileID: 0}
  m_Enabled: 1
  m_EditorHideFlags: 0
  m_Script: {fileID: 11500000, guid: f780aa281814f9842a7c076d436932e7, type: 3}
  m_Name: 
  m_EditorClassIdentifier: 
  m_Parent: {fileID: 8926484042661614539}
  m_Children: []
  m_UIPosition: {x: 0, y: 0}
  m_UICollapsed: 1
  m_UISuperCollapsed: 0
  m_MasterSlot: {fileID: 8926484042661614539}
  m_MasterData:
    m_Owner: {fileID: 0}
    m_Value:
      m_Type:
        m_SerializableType: 
      m_SerializableObject: 
    m_Space: 2147483647
  m_Property:
    name: y
    m_serializedType:
      m_SerializableType: System.Single, mscorlib, Version=4.0.0.0, Culture=neutral,
        PublicKeyToken=b77a5c561934e089
    attributes: []
  m_Direction: 0
  m_LinkedSlots: []
--- !u!114 &8926484042661614542
MonoBehaviour:
  m_ObjectHideFlags: 0
  m_CorrespondingSourceObject: {fileID: 0}
  m_PrefabInstance: {fileID: 0}
  m_PrefabAsset: {fileID: 0}
  m_GameObject: {fileID: 0}
  m_Enabled: 1
  m_EditorHideFlags: 0
  m_Script: {fileID: 11500000, guid: f780aa281814f9842a7c076d436932e7, type: 3}
  m_Name: 
  m_EditorClassIdentifier: 
  m_Parent: {fileID: 8926484042661614539}
  m_Children: []
  m_UIPosition: {x: 0, y: 0}
  m_UICollapsed: 1
  m_UISuperCollapsed: 0
  m_MasterSlot: {fileID: 8926484042661614539}
  m_MasterData:
    m_Owner: {fileID: 0}
    m_Value:
      m_Type:
        m_SerializableType: 
      m_SerializableObject: 
    m_Space: 2147483647
  m_Property:
    name: z
    m_serializedType:
      m_SerializableType: System.Single, mscorlib, Version=4.0.0.0, Culture=neutral,
        PublicKeyToken=b77a5c561934e089
    attributes: []
  m_Direction: 0
  m_LinkedSlots: []
--- !u!114 &8926484042661614543
MonoBehaviour:
  m_ObjectHideFlags: 0
  m_CorrespondingSourceObject: {fileID: 0}
  m_PrefabInstance: {fileID: 0}
  m_PrefabAsset: {fileID: 0}
  m_GameObject: {fileID: 0}
  m_Enabled: 1
  m_EditorHideFlags: 0
  m_Script: {fileID: 11500000, guid: f780aa281814f9842a7c076d436932e7, type: 3}
  m_Name: 
  m_EditorClassIdentifier: 
  m_Parent: {fileID: 8926484042661614539}
  m_Children: []
  m_UIPosition: {x: 0, y: 0}
  m_UICollapsed: 1
  m_UISuperCollapsed: 0
  m_MasterSlot: {fileID: 8926484042661614539}
  m_MasterData:
    m_Owner: {fileID: 0}
    m_Value:
      m_Type:
        m_SerializableType: 
      m_SerializableObject: 
    m_Space: 2147483647
  m_Property:
    name: w
    m_serializedType:
      m_SerializableType: System.Single, mscorlib, Version=4.0.0.0, Culture=neutral,
        PublicKeyToken=b77a5c561934e089
    attributes: []
  m_Direction: 0
  m_LinkedSlots: []
--- !u!114 &8926484042661614544
MonoBehaviour:
  m_ObjectHideFlags: 0
  m_CorrespondingSourceObject: {fileID: 0}
  m_PrefabInstance: {fileID: 0}
  m_PrefabAsset: {fileID: 0}
  m_GameObject: {fileID: 0}
  m_Enabled: 1
  m_EditorHideFlags: 0
  m_Script: {fileID: 11500000, guid: f780aa281814f9842a7c076d436932e7, type: 3}
  m_Name: 
  m_EditorClassIdentifier: 
  m_Parent: {fileID: 0}
  m_Children: []
  m_UIPosition: {x: 0, y: 0}
  m_UICollapsed: 1
  m_UISuperCollapsed: 0
  m_MasterSlot: {fileID: 8926484042661614544}
  m_MasterData:
    m_Owner: {fileID: 8926484042661614533}
    m_Value:
      m_Type:
        m_SerializableType: System.Single, mscorlib, Version=4.0.0.0, Culture=neutral,
          PublicKeyToken=b77a5c561934e089
      m_SerializableObject: 0.5
    m_Space: 2147483647
  m_Property:
    name: s
    m_serializedType:
      m_SerializableType: System.Single, mscorlib, Version=4.0.0.0, Culture=neutral,
        PublicKeyToken=b77a5c561934e089
    attributes:
    - m_Type: 3
      m_Min: -Infinity
      m_Max: Infinity
      m_Tooltip: The amount to interpolate between x and y (0-1).
      m_Regex: 
      m_RegexMaxLength: 0
  m_Direction: 0
  m_LinkedSlots:
  - {fileID: 8926484042661614565}
--- !u!114 &8926484042661614545
MonoBehaviour:
  m_ObjectHideFlags: 0
  m_CorrespondingSourceObject: {fileID: 0}
  m_PrefabInstance: {fileID: 0}
  m_PrefabAsset: {fileID: 0}
  m_GameObject: {fileID: 0}
  m_Enabled: 1
  m_EditorHideFlags: 0
  m_Script: {fileID: 11500000, guid: c499060cea9bbb24b8d723eafa343303, type: 3}
  m_Name: 
  m_EditorClassIdentifier: 
  m_Parent: {fileID: 0}
  m_Children:
  - {fileID: 8926484042661614546}
  - {fileID: 8926484042661614547}
  - {fileID: 8926484042661614548}
  - {fileID: 8926484042661614549}
  m_UIPosition: {x: 0, y: 0}
  m_UICollapsed: 1
  m_UISuperCollapsed: 0
  m_MasterSlot: {fileID: 8926484042661614545}
  m_MasterData:
    m_Owner: {fileID: 8926484042661614533}
    m_Value:
      m_Type:
        m_SerializableType: UnityEngine.Vector4, UnityEngine.CoreModule, Version=0.0.0.0,
          Culture=neutral, PublicKeyToken=null
      m_SerializableObject: 
    m_Space: 2147483647
  m_Property:
    name: 
    m_serializedType:
      m_SerializableType: UnityEngine.Vector4, UnityEngine.CoreModule, Version=0.0.0.0,
        Culture=neutral, PublicKeyToken=null
    attributes: []
  m_Direction: 1
  m_LinkedSlots:
  - {fileID: 114596895040484004}
--- !u!114 &8926484042661614546
MonoBehaviour:
  m_ObjectHideFlags: 0
  m_CorrespondingSourceObject: {fileID: 0}
  m_PrefabInstance: {fileID: 0}
  m_PrefabAsset: {fileID: 0}
  m_GameObject: {fileID: 0}
  m_Enabled: 1
  m_EditorHideFlags: 0
  m_Script: {fileID: 11500000, guid: f780aa281814f9842a7c076d436932e7, type: 3}
  m_Name: 
  m_EditorClassIdentifier: 
  m_Parent: {fileID: 8926484042661614545}
  m_Children: []
  m_UIPosition: {x: 0, y: 0}
  m_UICollapsed: 1
  m_UISuperCollapsed: 0
  m_MasterSlot: {fileID: 8926484042661614545}
  m_MasterData:
    m_Owner: {fileID: 0}
    m_Value:
      m_Type:
        m_SerializableType: 
      m_SerializableObject: 
    m_Space: 2147483647
  m_Property:
    name: x
    m_serializedType:
      m_SerializableType: System.Single, mscorlib, Version=4.0.0.0, Culture=neutral,
        PublicKeyToken=b77a5c561934e089
    attributes: []
  m_Direction: 1
  m_LinkedSlots: []
--- !u!114 &8926484042661614547
MonoBehaviour:
  m_ObjectHideFlags: 0
  m_CorrespondingSourceObject: {fileID: 0}
  m_PrefabInstance: {fileID: 0}
  m_PrefabAsset: {fileID: 0}
  m_GameObject: {fileID: 0}
  m_Enabled: 1
  m_EditorHideFlags: 0
  m_Script: {fileID: 11500000, guid: f780aa281814f9842a7c076d436932e7, type: 3}
  m_Name: 
  m_EditorClassIdentifier: 
  m_Parent: {fileID: 8926484042661614545}
  m_Children: []
  m_UIPosition: {x: 0, y: 0}
  m_UICollapsed: 1
  m_UISuperCollapsed: 0
  m_MasterSlot: {fileID: 8926484042661614545}
  m_MasterData:
    m_Owner: {fileID: 0}
    m_Value:
      m_Type:
        m_SerializableType: 
      m_SerializableObject: 
    m_Space: 2147483647
  m_Property:
    name: y
    m_serializedType:
      m_SerializableType: System.Single, mscorlib, Version=4.0.0.0, Culture=neutral,
        PublicKeyToken=b77a5c561934e089
    attributes: []
  m_Direction: 1
  m_LinkedSlots: []
--- !u!114 &8926484042661614548
MonoBehaviour:
  m_ObjectHideFlags: 0
  m_CorrespondingSourceObject: {fileID: 0}
  m_PrefabInstance: {fileID: 0}
  m_PrefabAsset: {fileID: 0}
  m_GameObject: {fileID: 0}
  m_Enabled: 1
  m_EditorHideFlags: 0
  m_Script: {fileID: 11500000, guid: f780aa281814f9842a7c076d436932e7, type: 3}
  m_Name: 
  m_EditorClassIdentifier: 
  m_Parent: {fileID: 8926484042661614545}
  m_Children: []
  m_UIPosition: {x: 0, y: 0}
  m_UICollapsed: 1
  m_UISuperCollapsed: 0
  m_MasterSlot: {fileID: 8926484042661614545}
  m_MasterData:
    m_Owner: {fileID: 0}
    m_Value:
      m_Type:
        m_SerializableType: 
      m_SerializableObject: 
    m_Space: 2147483647
  m_Property:
    name: z
    m_serializedType:
      m_SerializableType: System.Single, mscorlib, Version=4.0.0.0, Culture=neutral,
        PublicKeyToken=b77a5c561934e089
    attributes: []
  m_Direction: 1
  m_LinkedSlots: []
--- !u!114 &8926484042661614549
MonoBehaviour:
  m_ObjectHideFlags: 0
  m_CorrespondingSourceObject: {fileID: 0}
  m_PrefabInstance: {fileID: 0}
  m_PrefabAsset: {fileID: 0}
  m_GameObject: {fileID: 0}
  m_Enabled: 1
  m_EditorHideFlags: 0
  m_Script: {fileID: 11500000, guid: f780aa281814f9842a7c076d436932e7, type: 3}
  m_Name: 
  m_EditorClassIdentifier: 
  m_Parent: {fileID: 8926484042661614545}
  m_Children: []
  m_UIPosition: {x: 0, y: 0}
  m_UICollapsed: 1
  m_UISuperCollapsed: 0
  m_MasterSlot: {fileID: 8926484042661614545}
  m_MasterData:
    m_Owner: {fileID: 0}
    m_Value:
      m_Type:
        m_SerializableType: 
      m_SerializableObject: 
    m_Space: 2147483647
  m_Property:
    name: w
    m_serializedType:
      m_SerializableType: System.Single, mscorlib, Version=4.0.0.0, Culture=neutral,
        PublicKeyToken=b77a5c561934e089
    attributes: []
  m_Direction: 1
  m_LinkedSlots: []
--- !u!114 &8926484042661614550
MonoBehaviour:
  m_ObjectHideFlags: 0
  m_CorrespondingSourceObject: {fileID: 0}
  m_PrefabInstance: {fileID: 0}
  m_PrefabAsset: {fileID: 0}
  m_GameObject: {fileID: 0}
  m_Enabled: 1
  m_EditorHideFlags: 0
  m_Script: {fileID: 11500000, guid: 3022e18cf9c74cc49be91d7f5cb63567, type: 3}
  m_Name: 
  m_EditorClassIdentifier: 
  m_Parent: {fileID: 114713359854958158}
  m_Children: []
  m_UIPosition: {x: 1434, y: 1595}
  m_UICollapsed: 0
  m_UISuperCollapsed: 0
  m_InputSlots:
  - {fileID: 8926484042661614551}
  m_OutputSlots:
  - {fileID: 8926484042661614555}
  m_Type:
    m_SerializableType: UnityEngine.Vector3, UnityEngine.CoreModule, Version=0.0.0.0,
      Culture=neutral, PublicKeyToken=null
--- !u!114 &8926484042661614551
MonoBehaviour:
  m_ObjectHideFlags: 0
  m_CorrespondingSourceObject: {fileID: 0}
  m_PrefabInstance: {fileID: 0}
  m_PrefabAsset: {fileID: 0}
  m_GameObject: {fileID: 0}
  m_Enabled: 1
  m_EditorHideFlags: 0
  m_Script: {fileID: 11500000, guid: ac39bd03fca81b849929b9c966f1836a, type: 3}
  m_Name: 
  m_EditorClassIdentifier: 
  m_Parent: {fileID: 0}
  m_Children:
  - {fileID: 8926484042661614552}
  - {fileID: 8926484042661614553}
  - {fileID: 8926484042661614554}
  m_UIPosition: {x: 0, y: 0}
  m_UICollapsed: 1
  m_UISuperCollapsed: 0
  m_MasterSlot: {fileID: 8926484042661614551}
  m_MasterData:
    m_Owner: {fileID: 8926484042661614550}
    m_Value:
      m_Type:
        m_SerializableType: UnityEngine.Vector3, UnityEngine.CoreModule, Version=0.0.0.0,
          Culture=neutral, PublicKeyToken=null
      m_SerializableObject: '{"x":1.0,"y":1.0,"z":1.0}'
    m_Space: 2147483647
  m_Property:
    name: x
    m_serializedType:
      m_SerializableType: UnityEngine.Vector3, UnityEngine.CoreModule, Version=0.0.0.0,
        Culture=neutral, PublicKeyToken=null
    attributes: []
  m_Direction: 0
  m_LinkedSlots:
  - {fileID: 8926484042661614635}
--- !u!114 &8926484042661614552
MonoBehaviour:
  m_ObjectHideFlags: 0
  m_CorrespondingSourceObject: {fileID: 0}
  m_PrefabInstance: {fileID: 0}
  m_PrefabAsset: {fileID: 0}
  m_GameObject: {fileID: 0}
  m_Enabled: 1
  m_EditorHideFlags: 0
  m_Script: {fileID: 11500000, guid: f780aa281814f9842a7c076d436932e7, type: 3}
  m_Name: 
  m_EditorClassIdentifier: 
  m_Parent: {fileID: 8926484042661614551}
  m_Children: []
  m_UIPosition: {x: 0, y: 0}
  m_UICollapsed: 1
  m_UISuperCollapsed: 0
  m_MasterSlot: {fileID: 8926484042661614551}
  m_MasterData:
    m_Owner: {fileID: 0}
    m_Value:
      m_Type:
        m_SerializableType: 
      m_SerializableObject: 
    m_Space: 2147483647
  m_Property:
    name: x
    m_serializedType:
      m_SerializableType: System.Single, mscorlib, Version=4.0.0.0, Culture=neutral,
        PublicKeyToken=b77a5c561934e089
    attributes: []
  m_Direction: 0
  m_LinkedSlots: []
--- !u!114 &8926484042661614553
MonoBehaviour:
  m_ObjectHideFlags: 0
  m_CorrespondingSourceObject: {fileID: 0}
  m_PrefabInstance: {fileID: 0}
  m_PrefabAsset: {fileID: 0}
  m_GameObject: {fileID: 0}
  m_Enabled: 1
  m_EditorHideFlags: 0
  m_Script: {fileID: 11500000, guid: f780aa281814f9842a7c076d436932e7, type: 3}
  m_Name: 
  m_EditorClassIdentifier: 
  m_Parent: {fileID: 8926484042661614551}
  m_Children: []
  m_UIPosition: {x: 0, y: 0}
  m_UICollapsed: 1
  m_UISuperCollapsed: 0
  m_MasterSlot: {fileID: 8926484042661614551}
  m_MasterData:
    m_Owner: {fileID: 0}
    m_Value:
      m_Type:
        m_SerializableType: 
      m_SerializableObject: 
    m_Space: 2147483647
  m_Property:
    name: y
    m_serializedType:
      m_SerializableType: System.Single, mscorlib, Version=4.0.0.0, Culture=neutral,
        PublicKeyToken=b77a5c561934e089
    attributes: []
  m_Direction: 0
  m_LinkedSlots: []
--- !u!114 &8926484042661614554
MonoBehaviour:
  m_ObjectHideFlags: 0
  m_CorrespondingSourceObject: {fileID: 0}
  m_PrefabInstance: {fileID: 0}
  m_PrefabAsset: {fileID: 0}
  m_GameObject: {fileID: 0}
  m_Enabled: 1
  m_EditorHideFlags: 0
  m_Script: {fileID: 11500000, guid: f780aa281814f9842a7c076d436932e7, type: 3}
  m_Name: 
  m_EditorClassIdentifier: 
  m_Parent: {fileID: 8926484042661614551}
  m_Children: []
  m_UIPosition: {x: 0, y: 0}
  m_UICollapsed: 1
  m_UISuperCollapsed: 0
  m_MasterSlot: {fileID: 8926484042661614551}
  m_MasterData:
    m_Owner: {fileID: 0}
    m_Value:
      m_Type:
        m_SerializableType: 
      m_SerializableObject: 
    m_Space: 2147483647
  m_Property:
    name: z
    m_serializedType:
      m_SerializableType: System.Single, mscorlib, Version=4.0.0.0, Culture=neutral,
        PublicKeyToken=b77a5c561934e089
    attributes: []
  m_Direction: 0
  m_LinkedSlots: []
--- !u!114 &8926484042661614555
MonoBehaviour:
  m_ObjectHideFlags: 0
  m_CorrespondingSourceObject: {fileID: 0}
  m_PrefabInstance: {fileID: 0}
  m_PrefabAsset: {fileID: 0}
  m_GameObject: {fileID: 0}
  m_Enabled: 1
  m_EditorHideFlags: 0
  m_Script: {fileID: 11500000, guid: ac39bd03fca81b849929b9c966f1836a, type: 3}
  m_Name: 
  m_EditorClassIdentifier: 
  m_Parent: {fileID: 0}
  m_Children:
  - {fileID: 8926484042661614556}
  - {fileID: 8926484042661614557}
  - {fileID: 8926484042661614558}
  m_UIPosition: {x: 0, y: 0}
  m_UICollapsed: 1
  m_UISuperCollapsed: 0
  m_MasterSlot: {fileID: 8926484042661614555}
  m_MasterData:
    m_Owner: {fileID: 8926484042661614550}
    m_Value:
      m_Type:
        m_SerializableType: UnityEngine.Vector3, UnityEngine.CoreModule, Version=0.0.0.0,
          Culture=neutral, PublicKeyToken=null
      m_SerializableObject: 
    m_Space: 2147483647
  m_Property:
    name: 
    m_serializedType:
      m_SerializableType: UnityEngine.Vector3, UnityEngine.CoreModule, Version=0.0.0.0,
        Culture=neutral, PublicKeyToken=null
    attributes: []
  m_Direction: 1
  m_LinkedSlots:
  - {fileID: 8926484042661614618}
  - {fileID: 8926484042661614650}
--- !u!114 &8926484042661614556
MonoBehaviour:
  m_ObjectHideFlags: 0
  m_CorrespondingSourceObject: {fileID: 0}
  m_PrefabInstance: {fileID: 0}
  m_PrefabAsset: {fileID: 0}
  m_GameObject: {fileID: 0}
  m_Enabled: 1
  m_EditorHideFlags: 0
  m_Script: {fileID: 11500000, guid: f780aa281814f9842a7c076d436932e7, type: 3}
  m_Name: 
  m_EditorClassIdentifier: 
  m_Parent: {fileID: 8926484042661614555}
  m_Children: []
  m_UIPosition: {x: 0, y: 0}
  m_UICollapsed: 1
  m_UISuperCollapsed: 0
  m_MasterSlot: {fileID: 8926484042661614555}
  m_MasterData:
    m_Owner: {fileID: 0}
    m_Value:
      m_Type:
        m_SerializableType: 
      m_SerializableObject: 
    m_Space: 2147483647
  m_Property:
    name: x
    m_serializedType:
      m_SerializableType: System.Single, mscorlib, Version=4.0.0.0, Culture=neutral,
        PublicKeyToken=b77a5c561934e089
    attributes: []
  m_Direction: 1
  m_LinkedSlots: []
--- !u!114 &8926484042661614557
MonoBehaviour:
  m_ObjectHideFlags: 0
  m_CorrespondingSourceObject: {fileID: 0}
  m_PrefabInstance: {fileID: 0}
  m_PrefabAsset: {fileID: 0}
  m_GameObject: {fileID: 0}
  m_Enabled: 1
  m_EditorHideFlags: 0
  m_Script: {fileID: 11500000, guid: f780aa281814f9842a7c076d436932e7, type: 3}
  m_Name: 
  m_EditorClassIdentifier: 
  m_Parent: {fileID: 8926484042661614555}
  m_Children: []
  m_UIPosition: {x: 0, y: 0}
  m_UICollapsed: 1
  m_UISuperCollapsed: 0
  m_MasterSlot: {fileID: 8926484042661614555}
  m_MasterData:
    m_Owner: {fileID: 0}
    m_Value:
      m_Type:
        m_SerializableType: 
      m_SerializableObject: 
    m_Space: 2147483647
  m_Property:
    name: y
    m_serializedType:
      m_SerializableType: System.Single, mscorlib, Version=4.0.0.0, Culture=neutral,
        PublicKeyToken=b77a5c561934e089
    attributes: []
  m_Direction: 1
  m_LinkedSlots: []
--- !u!114 &8926484042661614558
MonoBehaviour:
  m_ObjectHideFlags: 0
  m_CorrespondingSourceObject: {fileID: 0}
  m_PrefabInstance: {fileID: 0}
  m_PrefabAsset: {fileID: 0}
  m_GameObject: {fileID: 0}
  m_Enabled: 1
  m_EditorHideFlags: 0
  m_Script: {fileID: 11500000, guid: f780aa281814f9842a7c076d436932e7, type: 3}
  m_Name: 
  m_EditorClassIdentifier: 
  m_Parent: {fileID: 8926484042661614555}
  m_Children: []
  m_UIPosition: {x: 0, y: 0}
  m_UICollapsed: 1
  m_UISuperCollapsed: 0
  m_MasterSlot: {fileID: 8926484042661614555}
  m_MasterData:
    m_Owner: {fileID: 0}
    m_Value:
      m_Type:
        m_SerializableType: 
      m_SerializableObject: 
    m_Space: 2147483647
  m_Property:
    name: z
    m_serializedType:
      m_SerializableType: System.Single, mscorlib, Version=4.0.0.0, Culture=neutral,
        PublicKeyToken=b77a5c561934e089
    attributes: []
  m_Direction: 1
  m_LinkedSlots: []
--- !u!114 &8926484042661614559
MonoBehaviour:
  m_ObjectHideFlags: 0
  m_CorrespondingSourceObject: {fileID: 0}
  m_PrefabInstance: {fileID: 0}
  m_PrefabAsset: {fileID: 0}
  m_GameObject: {fileID: 0}
  m_Enabled: 1
  m_EditorHideFlags: 0
  m_Script: {fileID: 11500000, guid: 0a02ebe9815b1084495277ae39c6c270, type: 3}
  m_Name: 
  m_EditorClassIdentifier: 
  m_Parent: {fileID: 114713359854958158}
  m_Children: []
  m_UIPosition: {x: 1518, y: 932}
  m_UICollapsed: 0
  m_UISuperCollapsed: 0
  m_InputSlots:
  - {fileID: 8926484042661614560}
  - {fileID: 8926484042661614561}
  - {fileID: 8926484042661614562}
  - {fileID: 8926484042661614563}
  - {fileID: 8926484042661614564}
  m_OutputSlots:
  - {fileID: 8926484042661614565}
  m_Type:
  - m_SerializableType: System.Single, mscorlib, Version=4.0.0.0, Culture=neutral,
      PublicKeyToken=b77a5c561934e089
  - m_SerializableType: System.Single, mscorlib, Version=4.0.0.0, Culture=neutral,
      PublicKeyToken=b77a5c561934e089
  - m_SerializableType: System.Single, mscorlib, Version=4.0.0.0, Culture=neutral,
      PublicKeyToken=b77a5c561934e089
  - m_SerializableType: System.Single, mscorlib, Version=4.0.0.0, Culture=neutral,
      PublicKeyToken=b77a5c561934e089
  - m_SerializableType: System.Single, mscorlib, Version=4.0.0.0, Culture=neutral,
      PublicKeyToken=b77a5c561934e089
  m_Clamp: 0
--- !u!114 &8926484042661614560
MonoBehaviour:
  m_ObjectHideFlags: 0
  m_CorrespondingSourceObject: {fileID: 0}
  m_PrefabInstance: {fileID: 0}
  m_PrefabAsset: {fileID: 0}
  m_GameObject: {fileID: 0}
  m_Enabled: 1
  m_EditorHideFlags: 0
  m_Script: {fileID: 11500000, guid: f780aa281814f9842a7c076d436932e7, type: 3}
  m_Name: 
  m_EditorClassIdentifier: 
  m_Parent: {fileID: 0}
  m_Children: []
  m_UIPosition: {x: 0, y: 0}
  m_UICollapsed: 1
  m_UISuperCollapsed: 0
  m_MasterSlot: {fileID: 8926484042661614560}
  m_MasterData:
    m_Owner: {fileID: 8926484042661614559}
    m_Value:
      m_Type:
        m_SerializableType: System.Single, mscorlib, Version=4.0.0.0, Culture=neutral,
          PublicKeyToken=b77a5c561934e089
      m_SerializableObject: 0.5
    m_Space: 2147483647
  m_Property:
    name: input
    m_serializedType:
      m_SerializableType: System.Single, mscorlib, Version=4.0.0.0, Culture=neutral,
        PublicKeyToken=b77a5c561934e089
    attributes:
    - m_Type: 3
      m_Min: -Infinity
      m_Max: Infinity
      m_Tooltip: The value to be remapped into the new range.
      m_Regex: 
      m_RegexMaxLength: 0
  m_Direction: 0
  m_LinkedSlots:
  - {fileID: 8926484042661614568}
--- !u!114 &8926484042661614561
MonoBehaviour:
  m_ObjectHideFlags: 0
  m_CorrespondingSourceObject: {fileID: 0}
  m_PrefabInstance: {fileID: 0}
  m_PrefabAsset: {fileID: 0}
  m_GameObject: {fileID: 0}
  m_Enabled: 1
  m_EditorHideFlags: 0
  m_Script: {fileID: 11500000, guid: f780aa281814f9842a7c076d436932e7, type: 3}
  m_Name: 
  m_EditorClassIdentifier: 
  m_Parent: {fileID: 0}
  m_Children: []
  m_UIPosition: {x: 0, y: 0}
  m_UICollapsed: 1
  m_UISuperCollapsed: 0
  m_MasterSlot: {fileID: 8926484042661614561}
  m_MasterData:
    m_Owner: {fileID: 8926484042661614559}
    m_Value:
      m_Type:
        m_SerializableType: System.Single, mscorlib, Version=4.0.0.0, Culture=neutral,
          PublicKeyToken=b77a5c561934e089
      m_SerializableObject: -1
    m_Space: 2147483647
  m_Property:
    name: oldRangeMin
    m_serializedType:
      m_SerializableType: System.Single, mscorlib, Version=4.0.0.0, Culture=neutral,
        PublicKeyToken=b77a5c561934e089
    attributes:
    - m_Type: 3
      m_Min: -Infinity
      m_Max: Infinity
      m_Tooltip: The start of the old range.
      m_Regex: 
      m_RegexMaxLength: 0
  m_Direction: 0
  m_LinkedSlots: []
--- !u!114 &8926484042661614562
MonoBehaviour:
  m_ObjectHideFlags: 0
  m_CorrespondingSourceObject: {fileID: 0}
  m_PrefabInstance: {fileID: 0}
  m_PrefabAsset: {fileID: 0}
  m_GameObject: {fileID: 0}
  m_Enabled: 1
  m_EditorHideFlags: 0
  m_Script: {fileID: 11500000, guid: f780aa281814f9842a7c076d436932e7, type: 3}
  m_Name: 
  m_EditorClassIdentifier: 
  m_Parent: {fileID: 0}
  m_Children: []
  m_UIPosition: {x: 0, y: 0}
  m_UICollapsed: 1
  m_UISuperCollapsed: 0
  m_MasterSlot: {fileID: 8926484042661614562}
  m_MasterData:
    m_Owner: {fileID: 8926484042661614559}
    m_Value:
      m_Type:
        m_SerializableType: System.Single, mscorlib, Version=4.0.0.0, Culture=neutral,
          PublicKeyToken=b77a5c561934e089
      m_SerializableObject: 1
    m_Space: 2147483647
  m_Property:
    name: oldRangeMax
    m_serializedType:
      m_SerializableType: System.Single, mscorlib, Version=4.0.0.0, Culture=neutral,
        PublicKeyToken=b77a5c561934e089
    attributes:
    - m_Type: 3
      m_Min: -Infinity
      m_Max: Infinity
      m_Tooltip: The end of the old range.
      m_Regex: 
      m_RegexMaxLength: 0
  m_Direction: 0
  m_LinkedSlots: []
--- !u!114 &8926484042661614563
MonoBehaviour:
  m_ObjectHideFlags: 0
  m_CorrespondingSourceObject: {fileID: 0}
  m_PrefabInstance: {fileID: 0}
  m_PrefabAsset: {fileID: 0}
  m_GameObject: {fileID: 0}
  m_Enabled: 1
  m_EditorHideFlags: 0
  m_Script: {fileID: 11500000, guid: f780aa281814f9842a7c076d436932e7, type: 3}
  m_Name: 
  m_EditorClassIdentifier: 
  m_Parent: {fileID: 0}
  m_Children: []
  m_UIPosition: {x: 0, y: 0}
  m_UICollapsed: 1
  m_UISuperCollapsed: 0
  m_MasterSlot: {fileID: 8926484042661614563}
  m_MasterData:
    m_Owner: {fileID: 8926484042661614559}
    m_Value:
      m_Type:
        m_SerializableType: System.Single, mscorlib, Version=4.0.0.0, Culture=neutral,
          PublicKeyToken=b77a5c561934e089
      m_SerializableObject: 0
    m_Space: 2147483647
  m_Property:
    name: newRangeMin
    m_serializedType:
      m_SerializableType: System.Single, mscorlib, Version=4.0.0.0, Culture=neutral,
        PublicKeyToken=b77a5c561934e089
    attributes:
    - m_Type: 3
      m_Min: -Infinity
      m_Max: Infinity
      m_Tooltip: The start of the new range.
      m_Regex: 
      m_RegexMaxLength: 0
  m_Direction: 0
  m_LinkedSlots: []
--- !u!114 &8926484042661614564
MonoBehaviour:
  m_ObjectHideFlags: 0
  m_CorrespondingSourceObject: {fileID: 0}
  m_PrefabInstance: {fileID: 0}
  m_PrefabAsset: {fileID: 0}
  m_GameObject: {fileID: 0}
  m_Enabled: 1
  m_EditorHideFlags: 0
  m_Script: {fileID: 11500000, guid: f780aa281814f9842a7c076d436932e7, type: 3}
  m_Name: 
  m_EditorClassIdentifier: 
  m_Parent: {fileID: 0}
  m_Children: []
  m_UIPosition: {x: 0, y: 0}
  m_UICollapsed: 1
  m_UISuperCollapsed: 0
  m_MasterSlot: {fileID: 8926484042661614564}
  m_MasterData:
    m_Owner: {fileID: 8926484042661614559}
    m_Value:
      m_Type:
        m_SerializableType: System.Single, mscorlib, Version=4.0.0.0, Culture=neutral,
          PublicKeyToken=b77a5c561934e089
      m_SerializableObject: 1
    m_Space: 2147483647
  m_Property:
    name: newRangeMax
    m_serializedType:
      m_SerializableType: System.Single, mscorlib, Version=4.0.0.0, Culture=neutral,
        PublicKeyToken=b77a5c561934e089
    attributes:
    - m_Type: 3
      m_Min: -Infinity
      m_Max: Infinity
      m_Tooltip: The end of the new range.
      m_Regex: 
      m_RegexMaxLength: 0
  m_Direction: 0
  m_LinkedSlots: []
--- !u!114 &8926484042661614565
MonoBehaviour:
  m_ObjectHideFlags: 0
  m_CorrespondingSourceObject: {fileID: 0}
  m_PrefabInstance: {fileID: 0}
  m_PrefabAsset: {fileID: 0}
  m_GameObject: {fileID: 0}
  m_Enabled: 1
  m_EditorHideFlags: 0
  m_Script: {fileID: 11500000, guid: f780aa281814f9842a7c076d436932e7, type: 3}
  m_Name: 
  m_EditorClassIdentifier: 
  m_Parent: {fileID: 0}
  m_Children: []
  m_UIPosition: {x: 0, y: 0}
  m_UICollapsed: 1
  m_UISuperCollapsed: 0
  m_MasterSlot: {fileID: 8926484042661614565}
  m_MasterData:
    m_Owner: {fileID: 8926484042661614559}
    m_Value:
      m_Type:
        m_SerializableType: System.Single, mscorlib, Version=4.0.0.0, Culture=neutral,
          PublicKeyToken=b77a5c561934e089
      m_SerializableObject: 
    m_Space: 2147483647
  m_Property:
    name: 
    m_serializedType:
      m_SerializableType: System.Single, mscorlib, Version=4.0.0.0, Culture=neutral,
        PublicKeyToken=b77a5c561934e089
    attributes: []
  m_Direction: 1
  m_LinkedSlots:
  - {fileID: 8926484042661614544}
--- !u!114 &8926484042661614566
MonoBehaviour:
  m_ObjectHideFlags: 0
  m_CorrespondingSourceObject: {fileID: 0}
  m_PrefabInstance: {fileID: 0}
  m_PrefabAsset: {fileID: 0}
  m_GameObject: {fileID: 0}
  m_Enabled: 1
  m_EditorHideFlags: 0
  m_Script: {fileID: 11500000, guid: d1847decbcc406c41b56205a65871167, type: 3}
  m_Name: 
  m_EditorClassIdentifier: 
  m_Parent: {fileID: 114713359854958158}
  m_Children: []
  m_UIPosition: {x: 1222, y: 938}
  m_UICollapsed: 0
  m_UISuperCollapsed: 0
  m_InputSlots:
  - {fileID: 8926484042661614567}
  m_OutputSlots:
  - {fileID: 8926484042661614568}
  m_Type:
    m_SerializableType: System.Single, mscorlib, Version=4.0.0.0, Culture=neutral,
      PublicKeyToken=b77a5c561934e089
--- !u!114 &8926484042661614567
MonoBehaviour:
  m_ObjectHideFlags: 0
  m_CorrespondingSourceObject: {fileID: 0}
  m_PrefabInstance: {fileID: 0}
  m_PrefabAsset: {fileID: 0}
  m_GameObject: {fileID: 0}
  m_Enabled: 1
  m_EditorHideFlags: 0
  m_Script: {fileID: 11500000, guid: f780aa281814f9842a7c076d436932e7, type: 3}
  m_Name: 
  m_EditorClassIdentifier: 
  m_Parent: {fileID: 0}
  m_Children: []
  m_UIPosition: {x: 0, y: 0}
  m_UICollapsed: 1
  m_UISuperCollapsed: 0
  m_MasterSlot: {fileID: 8926484042661614567}
  m_MasterData:
    m_Owner: {fileID: 8926484042661614566}
    m_Value:
      m_Type:
        m_SerializableType: System.Single, mscorlib, Version=4.0.0.0, Culture=neutral,
          PublicKeyToken=b77a5c561934e089
      m_SerializableObject: 0
    m_Space: 2147483647
  m_Property:
    name: x
    m_serializedType:
      m_SerializableType: System.Single, mscorlib, Version=4.0.0.0, Culture=neutral,
        PublicKeyToken=b77a5c561934e089
    attributes: []
  m_Direction: 0
  m_LinkedSlots:
  - {fileID: 8926484042661614572}
--- !u!114 &8926484042661614568
MonoBehaviour:
  m_ObjectHideFlags: 0
  m_CorrespondingSourceObject: {fileID: 0}
  m_PrefabInstance: {fileID: 0}
  m_PrefabAsset: {fileID: 0}
  m_GameObject: {fileID: 0}
  m_Enabled: 1
  m_EditorHideFlags: 0
  m_Script: {fileID: 11500000, guid: f780aa281814f9842a7c076d436932e7, type: 3}
  m_Name: 
  m_EditorClassIdentifier: 
  m_Parent: {fileID: 0}
  m_Children: []
  m_UIPosition: {x: 0, y: 0}
  m_UICollapsed: 1
  m_UISuperCollapsed: 0
  m_MasterSlot: {fileID: 8926484042661614568}
  m_MasterData:
    m_Owner: {fileID: 8926484042661614566}
    m_Value:
      m_Type:
        m_SerializableType: System.Single, mscorlib, Version=4.0.0.0, Culture=neutral,
          PublicKeyToken=b77a5c561934e089
      m_SerializableObject: 
    m_Space: 2147483647
  m_Property:
    name: 
    m_serializedType:
      m_SerializableType: System.Single, mscorlib, Version=4.0.0.0, Culture=neutral,
        PublicKeyToken=b77a5c561934e089
    attributes: []
  m_Direction: 1
  m_LinkedSlots:
  - {fileID: 8926484042661614560}
--- !u!114 &8926484042661614569
MonoBehaviour:
  m_ObjectHideFlags: 0
  m_CorrespondingSourceObject: {fileID: 0}
  m_PrefabInstance: {fileID: 0}
  m_PrefabAsset: {fileID: 0}
  m_GameObject: {fileID: 0}
  m_Enabled: 1
  m_EditorHideFlags: 0
  m_Script: {fileID: 11500000, guid: b8ee8a7543fa09e42a7c8616f60d2ad7, type: 3}
  m_Name: 
  m_EditorClassIdentifier: 
  m_Parent: {fileID: 114713359854958158}
  m_Children: []
  m_UIPosition: {x: 919, y: 972}
  m_UICollapsed: 0
  m_UISuperCollapsed: 0
  m_InputSlots:
  - {fileID: 8926484042661614570}
  - {fileID: 8926484042661614571}
  m_OutputSlots:
  - {fileID: 8926484042661614572}
  m_Operands:
  - name: a
    type:
      m_SerializableType: System.Single, mscorlib, Version=4.0.0.0, Culture=neutral,
        PublicKeyToken=b77a5c561934e089
  - name: b
    type:
      m_SerializableType: System.Single, mscorlib, Version=4.0.0.0, Culture=neutral,
        PublicKeyToken=b77a5c561934e089
--- !u!114 &8926484042661614570
MonoBehaviour:
  m_ObjectHideFlags: 0
  m_CorrespondingSourceObject: {fileID: 0}
  m_PrefabInstance: {fileID: 0}
  m_PrefabAsset: {fileID: 0}
  m_GameObject: {fileID: 0}
  m_Enabled: 1
  m_EditorHideFlags: 0
  m_Script: {fileID: 11500000, guid: f780aa281814f9842a7c076d436932e7, type: 3}
  m_Name: 
  m_EditorClassIdentifier: 
  m_Parent: {fileID: 0}
  m_Children: []
  m_UIPosition: {x: 0, y: 0}
  m_UICollapsed: 1
  m_UISuperCollapsed: 0
  m_MasterSlot: {fileID: 8926484042661614570}
  m_MasterData:
    m_Owner: {fileID: 8926484042661614569}
    m_Value:
      m_Type:
        m_SerializableType: System.Single, mscorlib, Version=4.0.0.0, Culture=neutral,
          PublicKeyToken=b77a5c561934e089
      m_SerializableObject: 1
    m_Space: 2147483647
  m_Property:
    name: a
    m_serializedType:
      m_SerializableType: System.Single, mscorlib, Version=4.0.0.0, Culture=neutral,
        PublicKeyToken=b77a5c561934e089
    attributes: []
  m_Direction: 0
  m_LinkedSlots:
  - {fileID: 114942033044578306}
--- !u!114 &8926484042661614571
MonoBehaviour:
  m_ObjectHideFlags: 0
  m_CorrespondingSourceObject: {fileID: 0}
  m_PrefabInstance: {fileID: 0}
  m_PrefabAsset: {fileID: 0}
  m_GameObject: {fileID: 0}
  m_Enabled: 1
  m_EditorHideFlags: 0
  m_Script: {fileID: 11500000, guid: f780aa281814f9842a7c076d436932e7, type: 3}
  m_Name: 
  m_EditorClassIdentifier: 
  m_Parent: {fileID: 0}
  m_Children: []
  m_UIPosition: {x: 0, y: 0}
  m_UICollapsed: 1
  m_UISuperCollapsed: 0
  m_MasterSlot: {fileID: 8926484042661614571}
  m_MasterData:
    m_Owner: {fileID: 8926484042661614569}
    m_Value:
      m_Type:
        m_SerializableType: System.Single, mscorlib, Version=4.0.0.0, Culture=neutral,
          PublicKeyToken=b77a5c561934e089
      m_SerializableObject: 3.1
    m_Space: 2147483647
  m_Property:
    name: b
    m_serializedType:
      m_SerializableType: System.Single, mscorlib, Version=4.0.0.0, Culture=neutral,
        PublicKeyToken=b77a5c561934e089
    attributes: []
  m_Direction: 0
  m_LinkedSlots: []
--- !u!114 &8926484042661614572
MonoBehaviour:
  m_ObjectHideFlags: 0
  m_CorrespondingSourceObject: {fileID: 0}
  m_PrefabInstance: {fileID: 0}
  m_PrefabAsset: {fileID: 0}
  m_GameObject: {fileID: 0}
  m_Enabled: 1
  m_EditorHideFlags: 0
  m_Script: {fileID: 11500000, guid: f780aa281814f9842a7c076d436932e7, type: 3}
  m_Name: 
  m_EditorClassIdentifier: 
  m_Parent: {fileID: 0}
  m_Children: []
  m_UIPosition: {x: 0, y: 0}
  m_UICollapsed: 1
  m_UISuperCollapsed: 0
  m_MasterSlot: {fileID: 8926484042661614572}
  m_MasterData:
    m_Owner: {fileID: 8926484042661614569}
    m_Value:
      m_Type:
        m_SerializableType: System.Single, mscorlib, Version=4.0.0.0, Culture=neutral,
          PublicKeyToken=b77a5c561934e089
      m_SerializableObject: 
    m_Space: 2147483647
  m_Property:
    name: 
    m_serializedType:
      m_SerializableType: System.Single, mscorlib, Version=4.0.0.0, Culture=neutral,
        PublicKeyToken=b77a5c561934e089
    attributes: []
  m_Direction: 1
  m_LinkedSlots:
  - {fileID: 8926484042661614567}
--- !u!114 &8926484042661614574
MonoBehaviour:
  m_ObjectHideFlags: 0
  m_CorrespondingSourceObject: {fileID: 0}
  m_PrefabInstance: {fileID: 0}
  m_PrefabAsset: {fileID: 0}
  m_GameObject: {fileID: 0}
  m_Enabled: 1
  m_EditorHideFlags: 0
  m_Script: {fileID: 11500000, guid: b8ee8a7543fa09e42a7c8616f60d2ad7, type: 3}
  m_Name: 
  m_EditorClassIdentifier: 
  m_Parent: {fileID: 114713359854958158}
  m_Children: []
  m_UIPosition: {x: 575, y: 1488}
  m_UICollapsed: 0
  m_UISuperCollapsed: 0
  m_InputSlots:
  - {fileID: 8926484042661614575}
  - {fileID: 8926484042661614579}
  m_OutputSlots:
  - {fileID: 8926484042661614580}
  m_Operands:
  - name: a
    type:
      m_SerializableType: UnityEngine.Vector3, UnityEngine.CoreModule, Version=0.0.0.0,
        Culture=neutral, PublicKeyToken=null
  - name: b
    type:
      m_SerializableType: System.Single, mscorlib, Version=4.0.0.0, Culture=neutral,
        PublicKeyToken=b77a5c561934e089
--- !u!114 &8926484042661614575
MonoBehaviour:
  m_ObjectHideFlags: 0
  m_CorrespondingSourceObject: {fileID: 0}
  m_PrefabInstance: {fileID: 0}
  m_PrefabAsset: {fileID: 0}
  m_GameObject: {fileID: 0}
  m_Enabled: 1
  m_EditorHideFlags: 0
  m_Script: {fileID: 11500000, guid: ac39bd03fca81b849929b9c966f1836a, type: 3}
  m_Name: 
  m_EditorClassIdentifier: 
  m_Parent: {fileID: 0}
  m_Children:
  - {fileID: 8926484042661614576}
  - {fileID: 8926484042661614577}
  - {fileID: 8926484042661614578}
  m_UIPosition: {x: 0, y: 0}
  m_UICollapsed: 1
  m_UISuperCollapsed: 0
  m_MasterSlot: {fileID: 8926484042661614575}
  m_MasterData:
    m_Owner: {fileID: 8926484042661614574}
    m_Value:
      m_Type:
        m_SerializableType: UnityEngine.Vector3, UnityEngine.CoreModule, Version=0.0.0.0,
          Culture=neutral, PublicKeyToken=null
      m_SerializableObject: '{"x":1.0,"y":1.0,"z":1.0}'
    m_Space: 2147483647
  m_Property:
    name: a
    m_serializedType:
      m_SerializableType: UnityEngine.Vector3, UnityEngine.CoreModule, Version=0.0.0.0,
        Culture=neutral, PublicKeyToken=null
    attributes: []
  m_Direction: 0
  m_LinkedSlots:
  - {fileID: 8926484042661614589}
--- !u!114 &8926484042661614576
MonoBehaviour:
  m_ObjectHideFlags: 0
  m_CorrespondingSourceObject: {fileID: 0}
  m_PrefabInstance: {fileID: 0}
  m_PrefabAsset: {fileID: 0}
  m_GameObject: {fileID: 0}
  m_Enabled: 1
  m_EditorHideFlags: 0
  m_Script: {fileID: 11500000, guid: f780aa281814f9842a7c076d436932e7, type: 3}
  m_Name: 
  m_EditorClassIdentifier: 
  m_Parent: {fileID: 8926484042661614575}
  m_Children: []
  m_UIPosition: {x: 0, y: 0}
  m_UICollapsed: 1
  m_UISuperCollapsed: 0
  m_MasterSlot: {fileID: 8926484042661614575}
  m_MasterData:
    m_Owner: {fileID: 0}
    m_Value:
      m_Type:
        m_SerializableType: 
      m_SerializableObject: 
    m_Space: 2147483647
  m_Property:
    name: x
    m_serializedType:
      m_SerializableType: System.Single, mscorlib, Version=4.0.0.0, Culture=neutral,
        PublicKeyToken=b77a5c561934e089
    attributes: []
  m_Direction: 0
  m_LinkedSlots: []
--- !u!114 &8926484042661614577
MonoBehaviour:
  m_ObjectHideFlags: 0
  m_CorrespondingSourceObject: {fileID: 0}
  m_PrefabInstance: {fileID: 0}
  m_PrefabAsset: {fileID: 0}
  m_GameObject: {fileID: 0}
  m_Enabled: 1
  m_EditorHideFlags: 0
  m_Script: {fileID: 11500000, guid: f780aa281814f9842a7c076d436932e7, type: 3}
  m_Name: 
  m_EditorClassIdentifier: 
  m_Parent: {fileID: 8926484042661614575}
  m_Children: []
  m_UIPosition: {x: 0, y: 0}
  m_UICollapsed: 1
  m_UISuperCollapsed: 0
  m_MasterSlot: {fileID: 8926484042661614575}
  m_MasterData:
    m_Owner: {fileID: 0}
    m_Value:
      m_Type:
        m_SerializableType: 
      m_SerializableObject: 
    m_Space: 2147483647
  m_Property:
    name: y
    m_serializedType:
      m_SerializableType: System.Single, mscorlib, Version=4.0.0.0, Culture=neutral,
        PublicKeyToken=b77a5c561934e089
    attributes: []
  m_Direction: 0
  m_LinkedSlots: []
--- !u!114 &8926484042661614578
MonoBehaviour:
  m_ObjectHideFlags: 0
  m_CorrespondingSourceObject: {fileID: 0}
  m_PrefabInstance: {fileID: 0}
  m_PrefabAsset: {fileID: 0}
  m_GameObject: {fileID: 0}
  m_Enabled: 1
  m_EditorHideFlags: 0
  m_Script: {fileID: 11500000, guid: f780aa281814f9842a7c076d436932e7, type: 3}
  m_Name: 
  m_EditorClassIdentifier: 
  m_Parent: {fileID: 8926484042661614575}
  m_Children: []
  m_UIPosition: {x: 0, y: 0}
  m_UICollapsed: 1
  m_UISuperCollapsed: 0
  m_MasterSlot: {fileID: 8926484042661614575}
  m_MasterData:
    m_Owner: {fileID: 0}
    m_Value:
      m_Type:
        m_SerializableType: 
      m_SerializableObject: 
    m_Space: 2147483647
  m_Property:
    name: z
    m_serializedType:
      m_SerializableType: System.Single, mscorlib, Version=4.0.0.0, Culture=neutral,
        PublicKeyToken=b77a5c561934e089
    attributes: []
  m_Direction: 0
  m_LinkedSlots: []
--- !u!114 &8926484042661614579
MonoBehaviour:
  m_ObjectHideFlags: 0
  m_CorrespondingSourceObject: {fileID: 0}
  m_PrefabInstance: {fileID: 0}
  m_PrefabAsset: {fileID: 0}
  m_GameObject: {fileID: 0}
  m_Enabled: 1
  m_EditorHideFlags: 0
  m_Script: {fileID: 11500000, guid: f780aa281814f9842a7c076d436932e7, type: 3}
  m_Name: 
  m_EditorClassIdentifier: 
  m_Parent: {fileID: 0}
  m_Children: []
  m_UIPosition: {x: 0, y: 0}
  m_UICollapsed: 1
  m_UISuperCollapsed: 0
  m_MasterSlot: {fileID: 8926484042661614579}
  m_MasterData:
    m_Owner: {fileID: 8926484042661614574}
    m_Value:
      m_Type:
        m_SerializableType: System.Single, mscorlib, Version=4.0.0.0, Culture=neutral,
          PublicKeyToken=b77a5c561934e089
      m_SerializableObject: -1
    m_Space: 2147483647
  m_Property:
    name: b
    m_serializedType:
      m_SerializableType: System.Single, mscorlib, Version=4.0.0.0, Culture=neutral,
        PublicKeyToken=b77a5c561934e089
    attributes: []
  m_Direction: 0
  m_LinkedSlots: []
--- !u!114 &8926484042661614580
MonoBehaviour:
  m_ObjectHideFlags: 0
  m_CorrespondingSourceObject: {fileID: 0}
  m_PrefabInstance: {fileID: 0}
  m_PrefabAsset: {fileID: 0}
  m_GameObject: {fileID: 0}
  m_Enabled: 1
  m_EditorHideFlags: 0
  m_Script: {fileID: 11500000, guid: ac39bd03fca81b849929b9c966f1836a, type: 3}
  m_Name: 
  m_EditorClassIdentifier: 
  m_Parent: {fileID: 0}
  m_Children:
  - {fileID: 8926484042661614581}
  - {fileID: 8926484042661614582}
  - {fileID: 8926484042661614583}
  m_UIPosition: {x: 0, y: 0}
  m_UICollapsed: 1
  m_UISuperCollapsed: 0
  m_MasterSlot: {fileID: 8926484042661614580}
  m_MasterData:
    m_Owner: {fileID: 8926484042661614574}
    m_Value:
      m_Type:
        m_SerializableType: UnityEngine.Vector3, UnityEngine.CoreModule, Version=0.0.0.0,
          Culture=neutral, PublicKeyToken=null
      m_SerializableObject: 
    m_Space: 2147483647
  m_Property:
    name: 
    m_serializedType:
      m_SerializableType: UnityEngine.Vector3, UnityEngine.CoreModule, Version=0.0.0.0,
        Culture=neutral, PublicKeyToken=null
    attributes: []
  m_Direction: 1
  m_LinkedSlots:
  - {fileID: 8926484042661614627}
--- !u!114 &8926484042661614581
MonoBehaviour:
  m_ObjectHideFlags: 0
  m_CorrespondingSourceObject: {fileID: 0}
  m_PrefabInstance: {fileID: 0}
  m_PrefabAsset: {fileID: 0}
  m_GameObject: {fileID: 0}
  m_Enabled: 1
  m_EditorHideFlags: 0
  m_Script: {fileID: 11500000, guid: f780aa281814f9842a7c076d436932e7, type: 3}
  m_Name: 
  m_EditorClassIdentifier: 
  m_Parent: {fileID: 8926484042661614580}
  m_Children: []
  m_UIPosition: {x: 0, y: 0}
  m_UICollapsed: 1
  m_UISuperCollapsed: 0
  m_MasterSlot: {fileID: 8926484042661614580}
  m_MasterData:
    m_Owner: {fileID: 0}
    m_Value:
      m_Type:
        m_SerializableType: 
      m_SerializableObject: 
    m_Space: 2147483647
  m_Property:
    name: x
    m_serializedType:
      m_SerializableType: System.Single, mscorlib, Version=4.0.0.0, Culture=neutral,
        PublicKeyToken=b77a5c561934e089
    attributes: []
  m_Direction: 1
  m_LinkedSlots: []
--- !u!114 &8926484042661614582
MonoBehaviour:
  m_ObjectHideFlags: 0
  m_CorrespondingSourceObject: {fileID: 0}
  m_PrefabInstance: {fileID: 0}
  m_PrefabAsset: {fileID: 0}
  m_GameObject: {fileID: 0}
  m_Enabled: 1
  m_EditorHideFlags: 0
  m_Script: {fileID: 11500000, guid: f780aa281814f9842a7c076d436932e7, type: 3}
  m_Name: 
  m_EditorClassIdentifier: 
  m_Parent: {fileID: 8926484042661614580}
  m_Children: []
  m_UIPosition: {x: 0, y: 0}
  m_UICollapsed: 1
  m_UISuperCollapsed: 0
  m_MasterSlot: {fileID: 8926484042661614580}
  m_MasterData:
    m_Owner: {fileID: 0}
    m_Value:
      m_Type:
        m_SerializableType: 
      m_SerializableObject: 
    m_Space: 2147483647
  m_Property:
    name: y
    m_serializedType:
      m_SerializableType: System.Single, mscorlib, Version=4.0.0.0, Culture=neutral,
        PublicKeyToken=b77a5c561934e089
    attributes: []
  m_Direction: 1
  m_LinkedSlots: []
--- !u!114 &8926484042661614583
MonoBehaviour:
  m_ObjectHideFlags: 0
  m_CorrespondingSourceObject: {fileID: 0}
  m_PrefabInstance: {fileID: 0}
  m_PrefabAsset: {fileID: 0}
  m_GameObject: {fileID: 0}
  m_Enabled: 1
  m_EditorHideFlags: 0
  m_Script: {fileID: 11500000, guid: f780aa281814f9842a7c076d436932e7, type: 3}
  m_Name: 
  m_EditorClassIdentifier: 
  m_Parent: {fileID: 8926484042661614580}
  m_Children: []
  m_UIPosition: {x: 0, y: 0}
  m_UICollapsed: 1
  m_UISuperCollapsed: 0
  m_MasterSlot: {fileID: 8926484042661614580}
  m_MasterData:
    m_Owner: {fileID: 0}
    m_Value:
      m_Type:
        m_SerializableType: 
      m_SerializableObject: 
    m_Space: 2147483647
  m_Property:
    name: z
    m_serializedType:
      m_SerializableType: System.Single, mscorlib, Version=4.0.0.0, Culture=neutral,
        PublicKeyToken=b77a5c561934e089
    attributes: []
  m_Direction: 1
  m_LinkedSlots: []
--- !u!114 &8926484042661614584
MonoBehaviour:
  m_ObjectHideFlags: 0
  m_CorrespondingSourceObject: {fileID: 0}
  m_PrefabInstance: {fileID: 0}
  m_PrefabAsset: {fileID: 0}
  m_GameObject: {fileID: 0}
  m_Enabled: 1
  m_EditorHideFlags: 0
  m_Script: {fileID: 11500000, guid: 3022e18cf9c74cc49be91d7f5cb63567, type: 3}
  m_Name: 
  m_EditorClassIdentifier: 
  m_Parent: {fileID: 114713359854958158}
  m_Children: []
  m_UIPosition: {x: 202, y: 1482}
  m_UICollapsed: 0
  m_UISuperCollapsed: 0
  m_InputSlots:
  - {fileID: 8926484042661614585}
  m_OutputSlots:
  - {fileID: 8926484042661614589}
  m_Type:
    m_SerializableType: UnityEngine.Vector3, UnityEngine.CoreModule, Version=0.0.0.0,
      Culture=neutral, PublicKeyToken=null
--- !u!114 &8926484042661614585
MonoBehaviour:
  m_ObjectHideFlags: 0
  m_CorrespondingSourceObject: {fileID: 0}
  m_PrefabInstance: {fileID: 0}
  m_PrefabAsset: {fileID: 0}
  m_GameObject: {fileID: 0}
  m_Enabled: 1
  m_EditorHideFlags: 0
  m_Script: {fileID: 11500000, guid: ac39bd03fca81b849929b9c966f1836a, type: 3}
  m_Name: 
  m_EditorClassIdentifier: 
  m_Parent: {fileID: 0}
  m_Children:
  - {fileID: 8926484042661614586}
  - {fileID: 8926484042661614587}
  - {fileID: 8926484042661614588}
  m_UIPosition: {x: 0, y: 0}
  m_UICollapsed: 1
  m_UISuperCollapsed: 0
  m_MasterSlot: {fileID: 8926484042661614585}
  m_MasterData:
    m_Owner: {fileID: 8926484042661614584}
    m_Value:
      m_Type:
        m_SerializableType: UnityEngine.Vector3, UnityEngine.CoreModule, Version=0.0.0.0,
          Culture=neutral, PublicKeyToken=null
      m_SerializableObject: '{"x":1.0,"y":1.0,"z":1.0}'
    m_Space: 2147483647
  m_Property:
    name: x
    m_serializedType:
      m_SerializableType: UnityEngine.Vector3, UnityEngine.CoreModule, Version=0.0.0.0,
        Culture=neutral, PublicKeyToken=null
    attributes: []
  m_Direction: 0
  m_LinkedSlots:
  - {fileID: 114506661868693762}
--- !u!114 &8926484042661614586
MonoBehaviour:
  m_ObjectHideFlags: 0
  m_CorrespondingSourceObject: {fileID: 0}
  m_PrefabInstance: {fileID: 0}
  m_PrefabAsset: {fileID: 0}
  m_GameObject: {fileID: 0}
  m_Enabled: 1
  m_EditorHideFlags: 0
  m_Script: {fileID: 11500000, guid: f780aa281814f9842a7c076d436932e7, type: 3}
  m_Name: 
  m_EditorClassIdentifier: 
  m_Parent: {fileID: 8926484042661614585}
  m_Children: []
  m_UIPosition: {x: 0, y: 0}
  m_UICollapsed: 1
  m_UISuperCollapsed: 0
  m_MasterSlot: {fileID: 8926484042661614585}
  m_MasterData:
    m_Owner: {fileID: 0}
    m_Value:
      m_Type:
        m_SerializableType: 
      m_SerializableObject: 
    m_Space: 2147483647
  m_Property:
    name: x
    m_serializedType:
      m_SerializableType: System.Single, mscorlib, Version=4.0.0.0, Culture=neutral,
        PublicKeyToken=b77a5c561934e089
    attributes: []
  m_Direction: 0
  m_LinkedSlots: []
--- !u!114 &8926484042661614587
MonoBehaviour:
  m_ObjectHideFlags: 0
  m_CorrespondingSourceObject: {fileID: 0}
  m_PrefabInstance: {fileID: 0}
  m_PrefabAsset: {fileID: 0}
  m_GameObject: {fileID: 0}
  m_Enabled: 1
  m_EditorHideFlags: 0
  m_Script: {fileID: 11500000, guid: f780aa281814f9842a7c076d436932e7, type: 3}
  m_Name: 
  m_EditorClassIdentifier: 
  m_Parent: {fileID: 8926484042661614585}
  m_Children: []
  m_UIPosition: {x: 0, y: 0}
  m_UICollapsed: 1
  m_UISuperCollapsed: 0
  m_MasterSlot: {fileID: 8926484042661614585}
  m_MasterData:
    m_Owner: {fileID: 0}
    m_Value:
      m_Type:
        m_SerializableType: 
      m_SerializableObject: 
    m_Space: 2147483647
  m_Property:
    name: y
    m_serializedType:
      m_SerializableType: System.Single, mscorlib, Version=4.0.0.0, Culture=neutral,
        PublicKeyToken=b77a5c561934e089
    attributes: []
  m_Direction: 0
  m_LinkedSlots: []
--- !u!114 &8926484042661614588
MonoBehaviour:
  m_ObjectHideFlags: 0
  m_CorrespondingSourceObject: {fileID: 0}
  m_PrefabInstance: {fileID: 0}
  m_PrefabAsset: {fileID: 0}
  m_GameObject: {fileID: 0}
  m_Enabled: 1
  m_EditorHideFlags: 0
  m_Script: {fileID: 11500000, guid: f780aa281814f9842a7c076d436932e7, type: 3}
  m_Name: 
  m_EditorClassIdentifier: 
  m_Parent: {fileID: 8926484042661614585}
  m_Children: []
  m_UIPosition: {x: 0, y: 0}
  m_UICollapsed: 1
  m_UISuperCollapsed: 0
  m_MasterSlot: {fileID: 8926484042661614585}
  m_MasterData:
    m_Owner: {fileID: 0}
    m_Value:
      m_Type:
        m_SerializableType: 
      m_SerializableObject: 
    m_Space: 2147483647
  m_Property:
    name: z
    m_serializedType:
      m_SerializableType: System.Single, mscorlib, Version=4.0.0.0, Culture=neutral,
        PublicKeyToken=b77a5c561934e089
    attributes: []
  m_Direction: 0
  m_LinkedSlots: []
--- !u!114 &8926484042661614589
MonoBehaviour:
  m_ObjectHideFlags: 0
  m_CorrespondingSourceObject: {fileID: 0}
  m_PrefabInstance: {fileID: 0}
  m_PrefabAsset: {fileID: 0}
  m_GameObject: {fileID: 0}
  m_Enabled: 1
  m_EditorHideFlags: 0
  m_Script: {fileID: 11500000, guid: ac39bd03fca81b849929b9c966f1836a, type: 3}
  m_Name: 
  m_EditorClassIdentifier: 
  m_Parent: {fileID: 0}
  m_Children:
  - {fileID: 8926484042661614590}
  - {fileID: 8926484042661614591}
  - {fileID: 8926484042661614592}
  m_UIPosition: {x: 0, y: 0}
  m_UICollapsed: 1
  m_UISuperCollapsed: 0
  m_MasterSlot: {fileID: 8926484042661614589}
  m_MasterData:
    m_Owner: {fileID: 8926484042661614584}
    m_Value:
      m_Type:
        m_SerializableType: UnityEngine.Vector3, UnityEngine.CoreModule, Version=0.0.0.0,
          Culture=neutral, PublicKeyToken=null
      m_SerializableObject: 
    m_Space: 2147483647
  m_Property:
    name: 
    m_serializedType:
      m_SerializableType: UnityEngine.Vector3, UnityEngine.CoreModule, Version=0.0.0.0,
        Culture=neutral, PublicKeyToken=null
    attributes: []
  m_Direction: 1
  m_LinkedSlots:
  - {fileID: 8926484042661614575}
--- !u!114 &8926484042661614590
MonoBehaviour:
  m_ObjectHideFlags: 0
  m_CorrespondingSourceObject: {fileID: 0}
  m_PrefabInstance: {fileID: 0}
  m_PrefabAsset: {fileID: 0}
  m_GameObject: {fileID: 0}
  m_Enabled: 1
  m_EditorHideFlags: 0
  m_Script: {fileID: 11500000, guid: f780aa281814f9842a7c076d436932e7, type: 3}
  m_Name: 
  m_EditorClassIdentifier: 
  m_Parent: {fileID: 8926484042661614589}
  m_Children: []
  m_UIPosition: {x: 0, y: 0}
  m_UICollapsed: 1
  m_UISuperCollapsed: 0
  m_MasterSlot: {fileID: 8926484042661614589}
  m_MasterData:
    m_Owner: {fileID: 0}
    m_Value:
      m_Type:
        m_SerializableType: 
      m_SerializableObject: 
    m_Space: 2147483647
  m_Property:
    name: x
    m_serializedType:
      m_SerializableType: System.Single, mscorlib, Version=4.0.0.0, Culture=neutral,
        PublicKeyToken=b77a5c561934e089
    attributes: []
  m_Direction: 1
  m_LinkedSlots: []
--- !u!114 &8926484042661614591
MonoBehaviour:
  m_ObjectHideFlags: 0
  m_CorrespondingSourceObject: {fileID: 0}
  m_PrefabInstance: {fileID: 0}
  m_PrefabAsset: {fileID: 0}
  m_GameObject: {fileID: 0}
  m_Enabled: 1
  m_EditorHideFlags: 0
  m_Script: {fileID: 11500000, guid: f780aa281814f9842a7c076d436932e7, type: 3}
  m_Name: 
  m_EditorClassIdentifier: 
  m_Parent: {fileID: 8926484042661614589}
  m_Children: []
  m_UIPosition: {x: 0, y: 0}
  m_UICollapsed: 1
  m_UISuperCollapsed: 0
  m_MasterSlot: {fileID: 8926484042661614589}
  m_MasterData:
    m_Owner: {fileID: 0}
    m_Value:
      m_Type:
        m_SerializableType: 
      m_SerializableObject: 
    m_Space: 2147483647
  m_Property:
    name: y
    m_serializedType:
      m_SerializableType: System.Single, mscorlib, Version=4.0.0.0, Culture=neutral,
        PublicKeyToken=b77a5c561934e089
    attributes: []
  m_Direction: 1
  m_LinkedSlots: []
--- !u!114 &8926484042661614592
MonoBehaviour:
  m_ObjectHideFlags: 0
  m_CorrespondingSourceObject: {fileID: 0}
  m_PrefabInstance: {fileID: 0}
  m_PrefabAsset: {fileID: 0}
  m_GameObject: {fileID: 0}
  m_Enabled: 1
  m_EditorHideFlags: 0
  m_Script: {fileID: 11500000, guid: f780aa281814f9842a7c076d436932e7, type: 3}
  m_Name: 
  m_EditorClassIdentifier: 
  m_Parent: {fileID: 8926484042661614589}
  m_Children: []
  m_UIPosition: {x: 0, y: 0}
  m_UICollapsed: 1
  m_UISuperCollapsed: 0
  m_MasterSlot: {fileID: 8926484042661614589}
  m_MasterData:
    m_Owner: {fileID: 0}
    m_Value:
      m_Type:
        m_SerializableType: 
      m_SerializableObject: 
    m_Space: 2147483647
  m_Property:
    name: z
    m_serializedType:
      m_SerializableType: System.Single, mscorlib, Version=4.0.0.0, Culture=neutral,
        PublicKeyToken=b77a5c561934e089
    attributes: []
  m_Direction: 1
  m_LinkedSlots: []
--- !u!114 &8926484042661614593
MonoBehaviour:
  m_ObjectHideFlags: 0
  m_CorrespondingSourceObject: {fileID: 0}
  m_PrefabInstance: {fileID: 0}
  m_PrefabAsset: {fileID: 0}
  m_GameObject: {fileID: 0}
  m_Enabled: 1
  m_EditorHideFlags: 0
  m_Script: {fileID: 11500000, guid: a971fa2e110a0ac42ac1d8dae408704b, type: 3}
  m_Name: 
  m_EditorClassIdentifier: 
  m_Parent: {fileID: 114391928864180414}
  m_Children: []
  m_UIPosition: {x: 3360, y: -976}
  m_UICollapsed: 0
  m_UISuperCollapsed: 0
  m_InputSlots:
  - {fileID: 8926484042661614831}
  - {fileID: 8926484042661614832}
  m_OutputSlots: []
  m_Disabled: 0
  attribute: lifetime
  Composition: 0
  Source: 0
  Random: 2
  channels: 6
--- !u!114 &8926484042661614596
MonoBehaviour:
  m_ObjectHideFlags: 0
  m_CorrespondingSourceObject: {fileID: 0}
  m_PrefabInstance: {fileID: 0}
  m_PrefabAsset: {fileID: 0}
  m_GameObject: {fileID: 0}
  m_Enabled: 1
  m_EditorHideFlags: 0
  m_Script: {fileID: 11500000, guid: 01ec2c1930009b04ea08905b47262415, type: 3}
  m_Name: 
  m_EditorClassIdentifier: 
  m_Parent: {fileID: 114303831766578312}
  m_Children: []
  m_UIPosition: {x: 0, y: 648}
  m_UICollapsed: 0
  m_UISuperCollapsed: 0
  m_InputSlots:
  - {fileID: 8926484042661614597}
  m_OutputSlots: []
  m_Disabled: 0
  attribute: texIndex
  Composition: 0
  AlphaComposition: 0
  SampleMode: 0
  Mode: 1
  ColorMode: 3
  channels: 6
--- !u!114 &8926484042661614597
MonoBehaviour:
  m_ObjectHideFlags: 0
  m_CorrespondingSourceObject: {fileID: 0}
  m_PrefabInstance: {fileID: 0}
  m_PrefabAsset: {fileID: 0}
  m_GameObject: {fileID: 0}
  m_Enabled: 1
  m_EditorHideFlags: 0
  m_Script: {fileID: 11500000, guid: c117b74c5c58db542bffe25c78fe92db, type: 3}
  m_Name: 
  m_EditorClassIdentifier: 
  m_Parent: {fileID: 0}
  m_Children: []
  m_UIPosition: {x: 0, y: 0}
  m_UICollapsed: 1
  m_UISuperCollapsed: 0
  m_MasterSlot: {fileID: 8926484042661614597}
  m_MasterData:
    m_Owner: {fileID: 8926484042661614596}
    m_Value:
      m_Type:
        m_SerializableType: UnityEngine.AnimationCurve, UnityEngine.CoreModule, Version=0.0.0.0,
          Culture=neutral, PublicKeyToken=null
      m_SerializableObject: '{"frames":[{"time":0.0,"value":0.0,"inTangent":0.0,"outTangent":0.0,"tangentMode":0},{"time":1.0,"value":15.0,"inTangent":0.0,"outTangent":0.0,"tangentMode":0}],"preWrapMode":8,"postWrapMode":8}'
    m_Space: 2147483647
  m_Property:
    name: TexIndex
    m_serializedType:
      m_SerializableType: UnityEngine.AnimationCurve, UnityEngine.CoreModule, Version=0.0.0.0,
        Culture=neutral, PublicKeyToken=null
    attributes: []
  m_Direction: 0
  m_LinkedSlots: []
--- !u!114 &8926484042661614598
MonoBehaviour:
  m_ObjectHideFlags: 0
  m_CorrespondingSourceObject: {fileID: 0}
  m_PrefabInstance: {fileID: 0}
  m_PrefabAsset: {fileID: 0}
  m_GameObject: {fileID: 0}
  m_Enabled: 1
  m_EditorHideFlags: 0
  m_Script: {fileID: 11500000, guid: a4dabe497818b98468b0ebebf7de6583, type: 3}
  m_Name: 
  m_EditorClassIdentifier: 
  m_Parent: {fileID: 0}
  m_Children:
  - {fileID: 8926484042661614599}
  - {fileID: 8926484042661614603}
  - {fileID: 8926484042661614607}
  m_UIPosition: {x: 0, y: 0}
  m_UICollapsed: 1
  m_UISuperCollapsed: 0
  m_MasterSlot: {fileID: 8926484042661614598}
  m_MasterData:
    m_Owner: {fileID: 114617143880116886}
    m_Value:
      m_Type:
        m_SerializableType: UnityEditor.VFX.OrientedBox, Unity.VisualEffectGraph.Editor,
          Version=0.0.0.0, Culture=neutral, PublicKeyToken=null
      m_SerializableObject: '{"center":{"x":0.0,"y":0.0,"z":0.0},"angles":{"x":0.0,"y":0.0,"z":0.0},"size":{"x":2.0,"y":2.0,"z":2.0}}'
    m_Space: 0
  m_Property:
    name: FieldTransform
    m_serializedType:
      m_SerializableType: UnityEditor.VFX.OrientedBox, Unity.VisualEffectGraph.Editor,
        Version=0.0.0.0, Culture=neutral, PublicKeyToken=null
    attributes:
    - m_Type: 3
      m_Min: -Infinity
      m_Max: Infinity
      m_Tooltip: The position, rotation and scale of the field
      m_Regex: 
      m_RegexMaxLength: 0
  m_Direction: 0
  m_LinkedSlots: []
--- !u!114 &8926484042661614599
MonoBehaviour:
  m_ObjectHideFlags: 0
  m_CorrespondingSourceObject: {fileID: 0}
  m_PrefabInstance: {fileID: 0}
  m_PrefabAsset: {fileID: 0}
  m_GameObject: {fileID: 0}
  m_Enabled: 1
  m_EditorHideFlags: 0
  m_Script: {fileID: 11500000, guid: ac39bd03fca81b849929b9c966f1836a, type: 3}
  m_Name: 
  m_EditorClassIdentifier: 
  m_Parent: {fileID: 8926484042661614598}
  m_Children:
  - {fileID: 8926484042661614600}
  - {fileID: 8926484042661614601}
  - {fileID: 8926484042661614602}
  m_UIPosition: {x: 0, y: 0}
  m_UICollapsed: 1
  m_UISuperCollapsed: 0
  m_MasterSlot: {fileID: 8926484042661614598}
  m_MasterData:
    m_Owner: {fileID: 0}
    m_Value:
      m_Type:
        m_SerializableType: 
      m_SerializableObject: 
    m_Space: 2147483647
  m_Property:
    name: center
    m_serializedType:
      m_SerializableType: UnityEngine.Vector3, UnityEngine.CoreModule, Version=0.0.0.0,
        Culture=neutral, PublicKeyToken=null
    attributes:
    - m_Type: 3
      m_Min: -Infinity
      m_Max: Infinity
      m_Tooltip: The centre of the box.
      m_Regex: 
      m_RegexMaxLength: 0
  m_Direction: 0
  m_LinkedSlots: []
--- !u!114 &8926484042661614600
MonoBehaviour:
  m_ObjectHideFlags: 0
  m_CorrespondingSourceObject: {fileID: 0}
  m_PrefabInstance: {fileID: 0}
  m_PrefabAsset: {fileID: 0}
  m_GameObject: {fileID: 0}
  m_Enabled: 1
  m_EditorHideFlags: 0
  m_Script: {fileID: 11500000, guid: f780aa281814f9842a7c076d436932e7, type: 3}
  m_Name: 
  m_EditorClassIdentifier: 
  m_Parent: {fileID: 8926484042661614599}
  m_Children: []
  m_UIPosition: {x: 0, y: 0}
  m_UICollapsed: 1
  m_UISuperCollapsed: 0
  m_MasterSlot: {fileID: 8926484042661614598}
  m_MasterData:
    m_Owner: {fileID: 0}
    m_Value:
      m_Type:
        m_SerializableType: 
      m_SerializableObject: 
    m_Space: 2147483647
  m_Property:
    name: x
    m_serializedType:
      m_SerializableType: System.Single, mscorlib, Version=4.0.0.0, Culture=neutral,
        PublicKeyToken=b77a5c561934e089
    attributes: []
  m_Direction: 0
  m_LinkedSlots: []
--- !u!114 &8926484042661614601
MonoBehaviour:
  m_ObjectHideFlags: 0
  m_CorrespondingSourceObject: {fileID: 0}
  m_PrefabInstance: {fileID: 0}
  m_PrefabAsset: {fileID: 0}
  m_GameObject: {fileID: 0}
  m_Enabled: 1
  m_EditorHideFlags: 0
  m_Script: {fileID: 11500000, guid: f780aa281814f9842a7c076d436932e7, type: 3}
  m_Name: 
  m_EditorClassIdentifier: 
  m_Parent: {fileID: 8926484042661614599}
  m_Children: []
  m_UIPosition: {x: 0, y: 0}
  m_UICollapsed: 1
  m_UISuperCollapsed: 0
  m_MasterSlot: {fileID: 8926484042661614598}
  m_MasterData:
    m_Owner: {fileID: 0}
    m_Value:
      m_Type:
        m_SerializableType: 
      m_SerializableObject: 
    m_Space: 2147483647
  m_Property:
    name: y
    m_serializedType:
      m_SerializableType: System.Single, mscorlib, Version=4.0.0.0, Culture=neutral,
        PublicKeyToken=b77a5c561934e089
    attributes: []
  m_Direction: 0
  m_LinkedSlots: []
--- !u!114 &8926484042661614602
MonoBehaviour:
  m_ObjectHideFlags: 0
  m_CorrespondingSourceObject: {fileID: 0}
  m_PrefabInstance: {fileID: 0}
  m_PrefabAsset: {fileID: 0}
  m_GameObject: {fileID: 0}
  m_Enabled: 1
  m_EditorHideFlags: 0
  m_Script: {fileID: 11500000, guid: f780aa281814f9842a7c076d436932e7, type: 3}
  m_Name: 
  m_EditorClassIdentifier: 
  m_Parent: {fileID: 8926484042661614599}
  m_Children: []
  m_UIPosition: {x: 0, y: 0}
  m_UICollapsed: 1
  m_UISuperCollapsed: 0
  m_MasterSlot: {fileID: 8926484042661614598}
  m_MasterData:
    m_Owner: {fileID: 0}
    m_Value:
      m_Type:
        m_SerializableType: 
      m_SerializableObject: 
    m_Space: 2147483647
  m_Property:
    name: z
    m_serializedType:
      m_SerializableType: System.Single, mscorlib, Version=4.0.0.0, Culture=neutral,
        PublicKeyToken=b77a5c561934e089
    attributes: []
  m_Direction: 0
  m_LinkedSlots: []
--- !u!114 &8926484042661614603
MonoBehaviour:
  m_ObjectHideFlags: 0
  m_CorrespondingSourceObject: {fileID: 0}
  m_PrefabInstance: {fileID: 0}
  m_PrefabAsset: {fileID: 0}
  m_GameObject: {fileID: 0}
  m_Enabled: 1
  m_EditorHideFlags: 0
  m_Script: {fileID: 11500000, guid: ac39bd03fca81b849929b9c966f1836a, type: 3}
  m_Name: 
  m_EditorClassIdentifier: 
  m_Parent: {fileID: 8926484042661614598}
  m_Children:
  - {fileID: 8926484042661614604}
  - {fileID: 8926484042661614605}
  - {fileID: 8926484042661614606}
  m_UIPosition: {x: 0, y: 0}
  m_UICollapsed: 1
  m_UISuperCollapsed: 0
  m_MasterSlot: {fileID: 8926484042661614598}
  m_MasterData:
    m_Owner: {fileID: 0}
    m_Value:
      m_Type:
        m_SerializableType: 
      m_SerializableObject: 
    m_Space: 2147483647
  m_Property:
    name: angles
    m_serializedType:
      m_SerializableType: UnityEngine.Vector3, UnityEngine.CoreModule, Version=0.0.0.0,
        Culture=neutral, PublicKeyToken=null
    attributes:
    - m_Type: 4
      m_Min: -Infinity
      m_Max: Infinity
      m_Tooltip: 
      m_Regex: 
      m_RegexMaxLength: 0
    - m_Type: 3
      m_Min: -Infinity
      m_Max: Infinity
      m_Tooltip: The orientation of the box.
      m_Regex: 
      m_RegexMaxLength: 0
  m_Direction: 0
  m_LinkedSlots: []
--- !u!114 &8926484042661614604
MonoBehaviour:
  m_ObjectHideFlags: 0
  m_CorrespondingSourceObject: {fileID: 0}
  m_PrefabInstance: {fileID: 0}
  m_PrefabAsset: {fileID: 0}
  m_GameObject: {fileID: 0}
  m_Enabled: 1
  m_EditorHideFlags: 0
  m_Script: {fileID: 11500000, guid: f780aa281814f9842a7c076d436932e7, type: 3}
  m_Name: 
  m_EditorClassIdentifier: 
  m_Parent: {fileID: 8926484042661614603}
  m_Children: []
  m_UIPosition: {x: 0, y: 0}
  m_UICollapsed: 1
  m_UISuperCollapsed: 0
  m_MasterSlot: {fileID: 8926484042661614598}
  m_MasterData:
    m_Owner: {fileID: 0}
    m_Value:
      m_Type:
        m_SerializableType: 
      m_SerializableObject: 
    m_Space: 2147483647
  m_Property:
    name: x
    m_serializedType:
      m_SerializableType: System.Single, mscorlib, Version=4.0.0.0, Culture=neutral,
        PublicKeyToken=b77a5c561934e089
    attributes: []
  m_Direction: 0
  m_LinkedSlots: []
--- !u!114 &8926484042661614605
MonoBehaviour:
  m_ObjectHideFlags: 0
  m_CorrespondingSourceObject: {fileID: 0}
  m_PrefabInstance: {fileID: 0}
  m_PrefabAsset: {fileID: 0}
  m_GameObject: {fileID: 0}
  m_Enabled: 1
  m_EditorHideFlags: 0
  m_Script: {fileID: 11500000, guid: f780aa281814f9842a7c076d436932e7, type: 3}
  m_Name: 
  m_EditorClassIdentifier: 
  m_Parent: {fileID: 8926484042661614603}
  m_Children: []
  m_UIPosition: {x: 0, y: 0}
  m_UICollapsed: 1
  m_UISuperCollapsed: 0
  m_MasterSlot: {fileID: 8926484042661614598}
  m_MasterData:
    m_Owner: {fileID: 0}
    m_Value:
      m_Type:
        m_SerializableType: 
      m_SerializableObject: 
    m_Space: 2147483647
  m_Property:
    name: y
    m_serializedType:
      m_SerializableType: System.Single, mscorlib, Version=4.0.0.0, Culture=neutral,
        PublicKeyToken=b77a5c561934e089
    attributes: []
  m_Direction: 0
  m_LinkedSlots:
  - {fileID: 8926484042661614531}
--- !u!114 &8926484042661614606
MonoBehaviour:
  m_ObjectHideFlags: 0
  m_CorrespondingSourceObject: {fileID: 0}
  m_PrefabInstance: {fileID: 0}
  m_PrefabAsset: {fileID: 0}
  m_GameObject: {fileID: 0}
  m_Enabled: 1
  m_EditorHideFlags: 0
  m_Script: {fileID: 11500000, guid: f780aa281814f9842a7c076d436932e7, type: 3}
  m_Name: 
  m_EditorClassIdentifier: 
  m_Parent: {fileID: 8926484042661614603}
  m_Children: []
  m_UIPosition: {x: 0, y: 0}
  m_UICollapsed: 1
  m_UISuperCollapsed: 0
  m_MasterSlot: {fileID: 8926484042661614598}
  m_MasterData:
    m_Owner: {fileID: 0}
    m_Value:
      m_Type:
        m_SerializableType: 
      m_SerializableObject: 
    m_Space: 2147483647
  m_Property:
    name: z
    m_serializedType:
      m_SerializableType: System.Single, mscorlib, Version=4.0.0.0, Culture=neutral,
        PublicKeyToken=b77a5c561934e089
    attributes: []
  m_Direction: 0
  m_LinkedSlots: []
--- !u!114 &8926484042661614607
MonoBehaviour:
  m_ObjectHideFlags: 0
  m_CorrespondingSourceObject: {fileID: 0}
  m_PrefabInstance: {fileID: 0}
  m_PrefabAsset: {fileID: 0}
  m_GameObject: {fileID: 0}
  m_Enabled: 1
  m_EditorHideFlags: 0
  m_Script: {fileID: 11500000, guid: ac39bd03fca81b849929b9c966f1836a, type: 3}
  m_Name: 
  m_EditorClassIdentifier: 
  m_Parent: {fileID: 8926484042661614598}
  m_Children:
  - {fileID: 8926484042661614608}
  - {fileID: 8926484042661614609}
  - {fileID: 8926484042661614610}
  m_UIPosition: {x: 0, y: 0}
  m_UICollapsed: 1
  m_UISuperCollapsed: 0
  m_MasterSlot: {fileID: 8926484042661614598}
  m_MasterData:
    m_Owner: {fileID: 0}
    m_Value:
      m_Type:
        m_SerializableType: 
      m_SerializableObject: 
    m_Space: 2147483647
  m_Property:
    name: size
    m_serializedType:
      m_SerializableType: UnityEngine.Vector3, UnityEngine.CoreModule, Version=0.0.0.0,
        Culture=neutral, PublicKeyToken=null
    attributes:
    - m_Type: 3
      m_Min: -Infinity
      m_Max: Infinity
      m_Tooltip: The size of the box along each axis.
      m_Regex: 
      m_RegexMaxLength: 0
  m_Direction: 0
  m_LinkedSlots: []
--- !u!114 &8926484042661614608
MonoBehaviour:
  m_ObjectHideFlags: 0
  m_CorrespondingSourceObject: {fileID: 0}
  m_PrefabInstance: {fileID: 0}
  m_PrefabAsset: {fileID: 0}
  m_GameObject: {fileID: 0}
  m_Enabled: 1
  m_EditorHideFlags: 0
  m_Script: {fileID: 11500000, guid: f780aa281814f9842a7c076d436932e7, type: 3}
  m_Name: 
  m_EditorClassIdentifier: 
  m_Parent: {fileID: 8926484042661614607}
  m_Children: []
  m_UIPosition: {x: 0, y: 0}
  m_UICollapsed: 1
  m_UISuperCollapsed: 0
  m_MasterSlot: {fileID: 8926484042661614598}
  m_MasterData:
    m_Owner: {fileID: 0}
    m_Value:
      m_Type:
        m_SerializableType: 
      m_SerializableObject: 
    m_Space: 2147483647
  m_Property:
    name: x
    m_serializedType:
      m_SerializableType: System.Single, mscorlib, Version=4.0.0.0, Culture=neutral,
        PublicKeyToken=b77a5c561934e089
    attributes: []
  m_Direction: 0
  m_LinkedSlots: []
--- !u!114 &8926484042661614609
MonoBehaviour:
  m_ObjectHideFlags: 0
  m_CorrespondingSourceObject: {fileID: 0}
  m_PrefabInstance: {fileID: 0}
  m_PrefabAsset: {fileID: 0}
  m_GameObject: {fileID: 0}
  m_Enabled: 1
  m_EditorHideFlags: 0
  m_Script: {fileID: 11500000, guid: f780aa281814f9842a7c076d436932e7, type: 3}
  m_Name: 
  m_EditorClassIdentifier: 
  m_Parent: {fileID: 8926484042661614607}
  m_Children: []
  m_UIPosition: {x: 0, y: 0}
  m_UICollapsed: 1
  m_UISuperCollapsed: 0
  m_MasterSlot: {fileID: 8926484042661614598}
  m_MasterData:
    m_Owner: {fileID: 0}
    m_Value:
      m_Type:
        m_SerializableType: 
      m_SerializableObject: 
    m_Space: 2147483647
  m_Property:
    name: y
    m_serializedType:
      m_SerializableType: System.Single, mscorlib, Version=4.0.0.0, Culture=neutral,
        PublicKeyToken=b77a5c561934e089
    attributes: []
  m_Direction: 0
  m_LinkedSlots: []
--- !u!114 &8926484042661614610
MonoBehaviour:
  m_ObjectHideFlags: 0
  m_CorrespondingSourceObject: {fileID: 0}
  m_PrefabInstance: {fileID: 0}
  m_PrefabAsset: {fileID: 0}
  m_GameObject: {fileID: 0}
  m_Enabled: 1
  m_EditorHideFlags: 0
  m_Script: {fileID: 11500000, guid: f780aa281814f9842a7c076d436932e7, type: 3}
  m_Name: 
  m_EditorClassIdentifier: 
  m_Parent: {fileID: 8926484042661614607}
  m_Children: []
  m_UIPosition: {x: 0, y: 0}
  m_UICollapsed: 1
  m_UISuperCollapsed: 0
  m_MasterSlot: {fileID: 8926484042661614598}
  m_MasterData:
    m_Owner: {fileID: 0}
    m_Value:
      m_Type:
        m_SerializableType: 
      m_SerializableObject: 
    m_Space: 2147483647
  m_Property:
    name: z
    m_serializedType:
      m_SerializableType: System.Single, mscorlib, Version=4.0.0.0, Culture=neutral,
        PublicKeyToken=b77a5c561934e089
    attributes: []
  m_Direction: 0
  m_LinkedSlots: []
--- !u!114 &8926484042661614612
MonoBehaviour:
  m_ObjectHideFlags: 0
  m_CorrespondingSourceObject: {fileID: 0}
  m_PrefabInstance: {fileID: 0}
  m_PrefabAsset: {fileID: 0}
  m_GameObject: {fileID: 0}
  m_Enabled: 1
  m_EditorHideFlags: 0
  m_Script: {fileID: 11500000, guid: f780aa281814f9842a7c076d436932e7, type: 3}
  m_Name: 
  m_EditorClassIdentifier: 
  m_Parent: {fileID: 0}
  m_Children: []
  m_UIPosition: {x: 0, y: 0}
  m_UICollapsed: 1
  m_UISuperCollapsed: 0
  m_MasterSlot: {fileID: 8926484042661614612}
  m_MasterData:
    m_Owner: {fileID: 114617143880116886}
    m_Value:
      m_Type:
        m_SerializableType: System.Single, mscorlib, Version=4.0.0.0, Culture=neutral,
          PublicKeyToken=b77a5c561934e089
      m_SerializableObject: 2
    m_Space: 2147483647
  m_Property:
    name: Drag
    m_serializedType:
      m_SerializableType: System.Single, mscorlib, Version=4.0.0.0, Culture=neutral,
        PublicKeyToken=b77a5c561934e089
    attributes:
    - m_Type: 1
      m_Min: 0
      m_Max: Infinity
      m_Tooltip: 
      m_Regex: 
      m_RegexMaxLength: 0
    - m_Type: 3
      m_Min: -Infinity
      m_Max: Infinity
      m_Tooltip: Drag coefficient. The higher the drag, the more the force will have
        influence over the particle velocity
      m_Regex: 
      m_RegexMaxLength: 0
  m_Direction: 0
  m_LinkedSlots: []
--- !u!114 &8926484042661614613
MonoBehaviour:
  m_ObjectHideFlags: 0
  m_CorrespondingSourceObject: {fileID: 0}
  m_PrefabInstance: {fileID: 0}
  m_PrefabAsset: {fileID: 0}
  m_GameObject: {fileID: 0}
  m_Enabled: 1
  m_EditorHideFlags: 0
  m_Script: {fileID: 11500000, guid: 14b33987e048dc648922a474c517abee, type: 3}
  m_Name: 
  m_EditorClassIdentifier: 
  m_Parent: {fileID: 114713359854958158}
  m_Children: []
  m_UIPosition: {x: 1820, y: 1697}
  m_UICollapsed: 0
  m_UISuperCollapsed: 0
  m_InputSlots:
  - {fileID: 8926484042661614614}
  - {fileID: 8926484042661614618}
  m_OutputSlots:
  - {fileID: 8926484042661614622}
  m_Type:
    m_SerializableType: UnityEngine.Vector3, UnityEngine.CoreModule, Version=0.0.0.0,
      Culture=neutral, PublicKeyToken=null
--- !u!114 &8926484042661614614
MonoBehaviour:
  m_ObjectHideFlags: 0
  m_CorrespondingSourceObject: {fileID: 0}
  m_PrefabInstance: {fileID: 0}
  m_PrefabAsset: {fileID: 0}
  m_GameObject: {fileID: 0}
  m_Enabled: 1
  m_EditorHideFlags: 0
  m_Script: {fileID: 11500000, guid: ac39bd03fca81b849929b9c966f1836a, type: 3}
  m_Name: 
  m_EditorClassIdentifier: 
  m_Parent: {fileID: 0}
  m_Children:
  - {fileID: 8926484042661614615}
  - {fileID: 8926484042661614616}
  - {fileID: 8926484042661614617}
  m_UIPosition: {x: 0, y: 0}
  m_UICollapsed: 1
  m_UISuperCollapsed: 0
  m_MasterSlot: {fileID: 8926484042661614614}
  m_MasterData:
    m_Owner: {fileID: 8926484042661614613}
    m_Value:
      m_Type:
        m_SerializableType: UnityEngine.Vector3, UnityEngine.CoreModule, Version=0.0.0.0,
          Culture=neutral, PublicKeyToken=null
      m_SerializableObject: '{"x":1.0,"y":0.0,"z":0.0}'
    m_Space: 2147483647
  m_Property:
    name: a
    m_serializedType:
      m_SerializableType: UnityEngine.Vector3, UnityEngine.CoreModule, Version=0.0.0.0,
        Culture=neutral, PublicKeyToken=null
    attributes:
    - m_Type: 3
      m_Min: -Infinity
      m_Max: Infinity
      m_Tooltip: The first operand.
      m_Regex: 
      m_RegexMaxLength: 0
  m_Direction: 0
  m_LinkedSlots:
  - {fileID: 114013250917601680}
--- !u!114 &8926484042661614615
MonoBehaviour:
  m_ObjectHideFlags: 0
  m_CorrespondingSourceObject: {fileID: 0}
  m_PrefabInstance: {fileID: 0}
  m_PrefabAsset: {fileID: 0}
  m_GameObject: {fileID: 0}
  m_Enabled: 1
  m_EditorHideFlags: 0
  m_Script: {fileID: 11500000, guid: f780aa281814f9842a7c076d436932e7, type: 3}
  m_Name: 
  m_EditorClassIdentifier: 
  m_Parent: {fileID: 8926484042661614614}
  m_Children: []
  m_UIPosition: {x: 0, y: 0}
  m_UICollapsed: 1
  m_UISuperCollapsed: 0
  m_MasterSlot: {fileID: 8926484042661614614}
  m_MasterData:
    m_Owner: {fileID: 0}
    m_Value:
      m_Type:
        m_SerializableType: 
      m_SerializableObject: 
    m_Space: 2147483647
  m_Property:
    name: x
    m_serializedType:
      m_SerializableType: System.Single, mscorlib, Version=4.0.0.0, Culture=neutral,
        PublicKeyToken=b77a5c561934e089
    attributes: []
  m_Direction: 0
  m_LinkedSlots: []
--- !u!114 &8926484042661614616
MonoBehaviour:
  m_ObjectHideFlags: 0
  m_CorrespondingSourceObject: {fileID: 0}
  m_PrefabInstance: {fileID: 0}
  m_PrefabAsset: {fileID: 0}
  m_GameObject: {fileID: 0}
  m_Enabled: 1
  m_EditorHideFlags: 0
  m_Script: {fileID: 11500000, guid: f780aa281814f9842a7c076d436932e7, type: 3}
  m_Name: 
  m_EditorClassIdentifier: 
  m_Parent: {fileID: 8926484042661614614}
  m_Children: []
  m_UIPosition: {x: 0, y: 0}
  m_UICollapsed: 1
  m_UISuperCollapsed: 0
  m_MasterSlot: {fileID: 8926484042661614614}
  m_MasterData:
    m_Owner: {fileID: 0}
    m_Value:
      m_Type:
        m_SerializableType: 
      m_SerializableObject: 
    m_Space: 2147483647
  m_Property:
    name: y
    m_serializedType:
      m_SerializableType: System.Single, mscorlib, Version=4.0.0.0, Culture=neutral,
        PublicKeyToken=b77a5c561934e089
    attributes: []
  m_Direction: 0
  m_LinkedSlots: []
--- !u!114 &8926484042661614617
MonoBehaviour:
  m_ObjectHideFlags: 0
  m_CorrespondingSourceObject: {fileID: 0}
  m_PrefabInstance: {fileID: 0}
  m_PrefabAsset: {fileID: 0}
  m_GameObject: {fileID: 0}
  m_Enabled: 1
  m_EditorHideFlags: 0
  m_Script: {fileID: 11500000, guid: f780aa281814f9842a7c076d436932e7, type: 3}
  m_Name: 
  m_EditorClassIdentifier: 
  m_Parent: {fileID: 8926484042661614614}
  m_Children: []
  m_UIPosition: {x: 0, y: 0}
  m_UICollapsed: 1
  m_UISuperCollapsed: 0
  m_MasterSlot: {fileID: 8926484042661614614}
  m_MasterData:
    m_Owner: {fileID: 0}
    m_Value:
      m_Type:
        m_SerializableType: 
      m_SerializableObject: 
    m_Space: 2147483647
  m_Property:
    name: z
    m_serializedType:
      m_SerializableType: System.Single, mscorlib, Version=4.0.0.0, Culture=neutral,
        PublicKeyToken=b77a5c561934e089
    attributes: []
  m_Direction: 0
  m_LinkedSlots: []
--- !u!114 &8926484042661614618
MonoBehaviour:
  m_ObjectHideFlags: 0
  m_CorrespondingSourceObject: {fileID: 0}
  m_PrefabInstance: {fileID: 0}
  m_PrefabAsset: {fileID: 0}
  m_GameObject: {fileID: 0}
  m_Enabled: 1
  m_EditorHideFlags: 0
  m_Script: {fileID: 11500000, guid: ac39bd03fca81b849929b9c966f1836a, type: 3}
  m_Name: 
  m_EditorClassIdentifier: 
  m_Parent: {fileID: 0}
  m_Children:
  - {fileID: 8926484042661614619}
  - {fileID: 8926484042661614620}
  - {fileID: 8926484042661614621}
  m_UIPosition: {x: 0, y: 0}
  m_UICollapsed: 1
  m_UISuperCollapsed: 0
  m_MasterSlot: {fileID: 8926484042661614618}
  m_MasterData:
    m_Owner: {fileID: 8926484042661614613}
    m_Value:
      m_Type:
        m_SerializableType: UnityEngine.Vector3, UnityEngine.CoreModule, Version=0.0.0.0,
          Culture=neutral, PublicKeyToken=null
      m_SerializableObject: '{"x":0.0,"y":1.0,"z":0.0}'
    m_Space: 2147483647
  m_Property:
    name: b
    m_serializedType:
      m_SerializableType: UnityEngine.Vector3, UnityEngine.CoreModule, Version=0.0.0.0,
        Culture=neutral, PublicKeyToken=null
    attributes:
    - m_Type: 3
      m_Min: -Infinity
      m_Max: Infinity
      m_Tooltip: The second operand.
      m_Regex: 
      m_RegexMaxLength: 0
  m_Direction: 0
  m_LinkedSlots:
  - {fileID: 8926484042661614555}
--- !u!114 &8926484042661614619
MonoBehaviour:
  m_ObjectHideFlags: 0
  m_CorrespondingSourceObject: {fileID: 0}
  m_PrefabInstance: {fileID: 0}
  m_PrefabAsset: {fileID: 0}
  m_GameObject: {fileID: 0}
  m_Enabled: 1
  m_EditorHideFlags: 0
  m_Script: {fileID: 11500000, guid: f780aa281814f9842a7c076d436932e7, type: 3}
  m_Name: 
  m_EditorClassIdentifier: 
  m_Parent: {fileID: 8926484042661614618}
  m_Children: []
  m_UIPosition: {x: 0, y: 0}
  m_UICollapsed: 1
  m_UISuperCollapsed: 0
  m_MasterSlot: {fileID: 8926484042661614618}
  m_MasterData:
    m_Owner: {fileID: 0}
    m_Value:
      m_Type:
        m_SerializableType: 
      m_SerializableObject: 
    m_Space: 2147483647
  m_Property:
    name: x
    m_serializedType:
      m_SerializableType: System.Single, mscorlib, Version=4.0.0.0, Culture=neutral,
        PublicKeyToken=b77a5c561934e089
    attributes: []
  m_Direction: 0
  m_LinkedSlots: []
--- !u!114 &8926484042661614620
MonoBehaviour:
  m_ObjectHideFlags: 0
  m_CorrespondingSourceObject: {fileID: 0}
  m_PrefabInstance: {fileID: 0}
  m_PrefabAsset: {fileID: 0}
  m_GameObject: {fileID: 0}
  m_Enabled: 1
  m_EditorHideFlags: 0
  m_Script: {fileID: 11500000, guid: f780aa281814f9842a7c076d436932e7, type: 3}
  m_Name: 
  m_EditorClassIdentifier: 
  m_Parent: {fileID: 8926484042661614618}
  m_Children: []
  m_UIPosition: {x: 0, y: 0}
  m_UICollapsed: 1
  m_UISuperCollapsed: 0
  m_MasterSlot: {fileID: 8926484042661614618}
  m_MasterData:
    m_Owner: {fileID: 0}
    m_Value:
      m_Type:
        m_SerializableType: 
      m_SerializableObject: 
    m_Space: 2147483647
  m_Property:
    name: y
    m_serializedType:
      m_SerializableType: System.Single, mscorlib, Version=4.0.0.0, Culture=neutral,
        PublicKeyToken=b77a5c561934e089
    attributes: []
  m_Direction: 0
  m_LinkedSlots: []
--- !u!114 &8926484042661614621
MonoBehaviour:
  m_ObjectHideFlags: 0
  m_CorrespondingSourceObject: {fileID: 0}
  m_PrefabInstance: {fileID: 0}
  m_PrefabAsset: {fileID: 0}
  m_GameObject: {fileID: 0}
  m_Enabled: 1
  m_EditorHideFlags: 0
  m_Script: {fileID: 11500000, guid: f780aa281814f9842a7c076d436932e7, type: 3}
  m_Name: 
  m_EditorClassIdentifier: 
  m_Parent: {fileID: 8926484042661614618}
  m_Children: []
  m_UIPosition: {x: 0, y: 0}
  m_UICollapsed: 1
  m_UISuperCollapsed: 0
  m_MasterSlot: {fileID: 8926484042661614618}
  m_MasterData:
    m_Owner: {fileID: 0}
    m_Value:
      m_Type:
        m_SerializableType: 
      m_SerializableObject: 
    m_Space: 2147483647
  m_Property:
    name: z
    m_serializedType:
      m_SerializableType: System.Single, mscorlib, Version=4.0.0.0, Culture=neutral,
        PublicKeyToken=b77a5c561934e089
    attributes: []
  m_Direction: 0
  m_LinkedSlots: []
--- !u!114 &8926484042661614622
MonoBehaviour:
  m_ObjectHideFlags: 0
  m_CorrespondingSourceObject: {fileID: 0}
  m_PrefabInstance: {fileID: 0}
  m_PrefabAsset: {fileID: 0}
  m_GameObject: {fileID: 0}
  m_Enabled: 1
  m_EditorHideFlags: 0
  m_Script: {fileID: 11500000, guid: ac39bd03fca81b849929b9c966f1836a, type: 3}
  m_Name: 
  m_EditorClassIdentifier: 
  m_Parent: {fileID: 0}
  m_Children:
  - {fileID: 8926484042661614623}
  - {fileID: 8926484042661614624}
  - {fileID: 8926484042661614625}
  m_UIPosition: {x: 0, y: 0}
  m_UICollapsed: 1
  m_UISuperCollapsed: 0
  m_MasterSlot: {fileID: 8926484042661614622}
  m_MasterData:
    m_Owner: {fileID: 8926484042661614613}
    m_Value:
      m_Type:
        m_SerializableType: UnityEngine.Vector3, UnityEngine.CoreModule, Version=0.0.0.0,
          Culture=neutral, PublicKeyToken=null
      m_SerializableObject: 
    m_Space: 2147483647
  m_Property:
    name: 
    m_serializedType:
      m_SerializableType: UnityEngine.Vector3, UnityEngine.CoreModule, Version=0.0.0.0,
        Culture=neutral, PublicKeyToken=null
    attributes: []
  m_Direction: 1
  m_LinkedSlots:
  - {fileID: 8926484042661614655}
--- !u!114 &8926484042661614623
MonoBehaviour:
  m_ObjectHideFlags: 0
  m_CorrespondingSourceObject: {fileID: 0}
  m_PrefabInstance: {fileID: 0}
  m_PrefabAsset: {fileID: 0}
  m_GameObject: {fileID: 0}
  m_Enabled: 1
  m_EditorHideFlags: 0
  m_Script: {fileID: 11500000, guid: f780aa281814f9842a7c076d436932e7, type: 3}
  m_Name: 
  m_EditorClassIdentifier: 
  m_Parent: {fileID: 8926484042661614622}
  m_Children: []
  m_UIPosition: {x: 0, y: 0}
  m_UICollapsed: 1
  m_UISuperCollapsed: 0
  m_MasterSlot: {fileID: 8926484042661614622}
  m_MasterData:
    m_Owner: {fileID: 0}
    m_Value:
      m_Type:
        m_SerializableType: 
      m_SerializableObject: 
    m_Space: 2147483647
  m_Property:
    name: x
    m_serializedType:
      m_SerializableType: System.Single, mscorlib, Version=4.0.0.0, Culture=neutral,
        PublicKeyToken=b77a5c561934e089
    attributes: []
  m_Direction: 1
  m_LinkedSlots: []
--- !u!114 &8926484042661614624
MonoBehaviour:
  m_ObjectHideFlags: 0
  m_CorrespondingSourceObject: {fileID: 0}
  m_PrefabInstance: {fileID: 0}
  m_PrefabAsset: {fileID: 0}
  m_GameObject: {fileID: 0}
  m_Enabled: 1
  m_EditorHideFlags: 0
  m_Script: {fileID: 11500000, guid: f780aa281814f9842a7c076d436932e7, type: 3}
  m_Name: 
  m_EditorClassIdentifier: 
  m_Parent: {fileID: 8926484042661614622}
  m_Children: []
  m_UIPosition: {x: 0, y: 0}
  m_UICollapsed: 1
  m_UISuperCollapsed: 0
  m_MasterSlot: {fileID: 8926484042661614622}
  m_MasterData:
    m_Owner: {fileID: 0}
    m_Value:
      m_Type:
        m_SerializableType: 
      m_SerializableObject: 
    m_Space: 2147483647
  m_Property:
    name: y
    m_serializedType:
      m_SerializableType: System.Single, mscorlib, Version=4.0.0.0, Culture=neutral,
        PublicKeyToken=b77a5c561934e089
    attributes: []
  m_Direction: 1
  m_LinkedSlots: []
--- !u!114 &8926484042661614625
MonoBehaviour:
  m_ObjectHideFlags: 0
  m_CorrespondingSourceObject: {fileID: 0}
  m_PrefabInstance: {fileID: 0}
  m_PrefabAsset: {fileID: 0}
  m_GameObject: {fileID: 0}
  m_Enabled: 1
  m_EditorHideFlags: 0
  m_Script: {fileID: 11500000, guid: f780aa281814f9842a7c076d436932e7, type: 3}
  m_Name: 
  m_EditorClassIdentifier: 
  m_Parent: {fileID: 8926484042661614622}
  m_Children: []
  m_UIPosition: {x: 0, y: 0}
  m_UICollapsed: 1
  m_UISuperCollapsed: 0
  m_MasterSlot: {fileID: 8926484042661614622}
  m_MasterData:
    m_Owner: {fileID: 0}
    m_Value:
      m_Type:
        m_SerializableType: 
      m_SerializableObject: 
    m_Space: 2147483647
  m_Property:
    name: z
    m_serializedType:
      m_SerializableType: System.Single, mscorlib, Version=4.0.0.0, Culture=neutral,
        PublicKeyToken=b77a5c561934e089
    attributes: []
  m_Direction: 1
  m_LinkedSlots: []
--- !u!114 &8926484042661614626
MonoBehaviour:
  m_ObjectHideFlags: 0
  m_CorrespondingSourceObject: {fileID: 0}
  m_PrefabInstance: {fileID: 0}
  m_PrefabAsset: {fileID: 0}
  m_GameObject: {fileID: 0}
  m_Enabled: 1
  m_EditorHideFlags: 0
  m_Script: {fileID: 11500000, guid: 14b33987e048dc648922a474c517abee, type: 3}
  m_Name: 
  m_EditorClassIdentifier: 
  m_Parent: {fileID: 114713359854958158}
  m_Children: []
  m_UIPosition: {x: 981, y: 1679}
  m_UICollapsed: 0
  m_UISuperCollapsed: 0
  m_InputSlots:
  - {fileID: 8926484042661614627}
  - {fileID: 8926484042661614631}
  m_OutputSlots:
  - {fileID: 8926484042661614635}
  m_Type:
    m_SerializableType: UnityEngine.Vector3, UnityEngine.CoreModule, Version=0.0.0.0,
      Culture=neutral, PublicKeyToken=null
--- !u!114 &8926484042661614627
MonoBehaviour:
  m_ObjectHideFlags: 0
  m_CorrespondingSourceObject: {fileID: 0}
  m_PrefabInstance: {fileID: 0}
  m_PrefabAsset: {fileID: 0}
  m_GameObject: {fileID: 0}
  m_Enabled: 1
  m_EditorHideFlags: 0
  m_Script: {fileID: 11500000, guid: ac39bd03fca81b849929b9c966f1836a, type: 3}
  m_Name: 
  m_EditorClassIdentifier: 
  m_Parent: {fileID: 0}
  m_Children:
  - {fileID: 8926484042661614628}
  - {fileID: 8926484042661614629}
  - {fileID: 8926484042661614630}
  m_UIPosition: {x: 0, y: 0}
  m_UICollapsed: 1
  m_UISuperCollapsed: 0
  m_MasterSlot: {fileID: 8926484042661614627}
  m_MasterData:
    m_Owner: {fileID: 8926484042661614626}
    m_Value:
      m_Type:
        m_SerializableType: UnityEngine.Vector3, UnityEngine.CoreModule, Version=0.0.0.0,
          Culture=neutral, PublicKeyToken=null
      m_SerializableObject: '{"x":1.0,"y":0.0,"z":0.0}'
    m_Space: 2147483647
  m_Property:
    name: a
    m_serializedType:
      m_SerializableType: UnityEngine.Vector3, UnityEngine.CoreModule, Version=0.0.0.0,
        Culture=neutral, PublicKeyToken=null
    attributes:
    - m_Type: 3
      m_Min: -Infinity
      m_Max: Infinity
      m_Tooltip: The first operand.
      m_Regex: 
      m_RegexMaxLength: 0
  m_Direction: 0
  m_LinkedSlots:
  - {fileID: 8926484042661614580}
--- !u!114 &8926484042661614628
MonoBehaviour:
  m_ObjectHideFlags: 0
  m_CorrespondingSourceObject: {fileID: 0}
  m_PrefabInstance: {fileID: 0}
  m_PrefabAsset: {fileID: 0}
  m_GameObject: {fileID: 0}
  m_Enabled: 1
  m_EditorHideFlags: 0
  m_Script: {fileID: 11500000, guid: f780aa281814f9842a7c076d436932e7, type: 3}
  m_Name: 
  m_EditorClassIdentifier: 
  m_Parent: {fileID: 8926484042661614627}
  m_Children: []
  m_UIPosition: {x: 0, y: 0}
  m_UICollapsed: 1
  m_UISuperCollapsed: 0
  m_MasterSlot: {fileID: 8926484042661614627}
  m_MasterData:
    m_Owner: {fileID: 0}
    m_Value:
      m_Type:
        m_SerializableType: 
      m_SerializableObject: 
    m_Space: 2147483647
  m_Property:
    name: x
    m_serializedType:
      m_SerializableType: System.Single, mscorlib, Version=4.0.0.0, Culture=neutral,
        PublicKeyToken=b77a5c561934e089
    attributes: []
  m_Direction: 0
  m_LinkedSlots: []
--- !u!114 &8926484042661614629
MonoBehaviour:
  m_ObjectHideFlags: 0
  m_CorrespondingSourceObject: {fileID: 0}
  m_PrefabInstance: {fileID: 0}
  m_PrefabAsset: {fileID: 0}
  m_GameObject: {fileID: 0}
  m_Enabled: 1
  m_EditorHideFlags: 0
  m_Script: {fileID: 11500000, guid: f780aa281814f9842a7c076d436932e7, type: 3}
  m_Name: 
  m_EditorClassIdentifier: 
  m_Parent: {fileID: 8926484042661614627}
  m_Children: []
  m_UIPosition: {x: 0, y: 0}
  m_UICollapsed: 1
  m_UISuperCollapsed: 0
  m_MasterSlot: {fileID: 8926484042661614627}
  m_MasterData:
    m_Owner: {fileID: 0}
    m_Value:
      m_Type:
        m_SerializableType: 
      m_SerializableObject: 
    m_Space: 2147483647
  m_Property:
    name: y
    m_serializedType:
      m_SerializableType: System.Single, mscorlib, Version=4.0.0.0, Culture=neutral,
        PublicKeyToken=b77a5c561934e089
    attributes: []
  m_Direction: 0
  m_LinkedSlots: []
--- !u!114 &8926484042661614630
MonoBehaviour:
  m_ObjectHideFlags: 0
  m_CorrespondingSourceObject: {fileID: 0}
  m_PrefabInstance: {fileID: 0}
  m_PrefabAsset: {fileID: 0}
  m_GameObject: {fileID: 0}
  m_Enabled: 1
  m_EditorHideFlags: 0
  m_Script: {fileID: 11500000, guid: f780aa281814f9842a7c076d436932e7, type: 3}
  m_Name: 
  m_EditorClassIdentifier: 
  m_Parent: {fileID: 8926484042661614627}
  m_Children: []
  m_UIPosition: {x: 0, y: 0}
  m_UICollapsed: 1
  m_UISuperCollapsed: 0
  m_MasterSlot: {fileID: 8926484042661614627}
  m_MasterData:
    m_Owner: {fileID: 0}
    m_Value:
      m_Type:
        m_SerializableType: 
      m_SerializableObject: 
    m_Space: 2147483647
  m_Property:
    name: z
    m_serializedType:
      m_SerializableType: System.Single, mscorlib, Version=4.0.0.0, Culture=neutral,
        PublicKeyToken=b77a5c561934e089
    attributes: []
  m_Direction: 0
  m_LinkedSlots: []
--- !u!114 &8926484042661614631
MonoBehaviour:
  m_ObjectHideFlags: 0
  m_CorrespondingSourceObject: {fileID: 0}
  m_PrefabInstance: {fileID: 0}
  m_PrefabAsset: {fileID: 0}
  m_GameObject: {fileID: 0}
  m_Enabled: 1
  m_EditorHideFlags: 0
  m_Script: {fileID: 11500000, guid: ac39bd03fca81b849929b9c966f1836a, type: 3}
  m_Name: 
  m_EditorClassIdentifier: 
  m_Parent: {fileID: 0}
  m_Children:
  - {fileID: 8926484042661614632}
  - {fileID: 8926484042661614633}
  - {fileID: 8926484042661614634}
  m_UIPosition: {x: 0, y: 0}
  m_UICollapsed: 1
  m_UISuperCollapsed: 0
  m_MasterSlot: {fileID: 8926484042661614631}
  m_MasterData:
    m_Owner: {fileID: 8926484042661614626}
    m_Value:
      m_Type:
        m_SerializableType: UnityEngine.Vector3, UnityEngine.CoreModule, Version=0.0.0.0,
          Culture=neutral, PublicKeyToken=null
      m_SerializableObject: '{"x":0.0,"y":1.0,"z":0.0}'
    m_Space: 2147483647
  m_Property:
    name: b
    m_serializedType:
      m_SerializableType: UnityEngine.Vector3, UnityEngine.CoreModule, Version=0.0.0.0,
        Culture=neutral, PublicKeyToken=null
    attributes:
    - m_Type: 3
      m_Min: -Infinity
      m_Max: Infinity
      m_Tooltip: The second operand.
      m_Regex: 
      m_RegexMaxLength: 0
  m_Direction: 0
  m_LinkedSlots:
  - {fileID: 114013250917601680}
--- !u!114 &8926484042661614632
MonoBehaviour:
  m_ObjectHideFlags: 0
  m_CorrespondingSourceObject: {fileID: 0}
  m_PrefabInstance: {fileID: 0}
  m_PrefabAsset: {fileID: 0}
  m_GameObject: {fileID: 0}
  m_Enabled: 1
  m_EditorHideFlags: 0
  m_Script: {fileID: 11500000, guid: f780aa281814f9842a7c076d436932e7, type: 3}
  m_Name: 
  m_EditorClassIdentifier: 
  m_Parent: {fileID: 8926484042661614631}
  m_Children: []
  m_UIPosition: {x: 0, y: 0}
  m_UICollapsed: 1
  m_UISuperCollapsed: 0
  m_MasterSlot: {fileID: 8926484042661614631}
  m_MasterData:
    m_Owner: {fileID: 0}
    m_Value:
      m_Type:
        m_SerializableType: 
      m_SerializableObject: 
    m_Space: 2147483647
  m_Property:
    name: x
    m_serializedType:
      m_SerializableType: System.Single, mscorlib, Version=4.0.0.0, Culture=neutral,
        PublicKeyToken=b77a5c561934e089
    attributes: []
  m_Direction: 0
  m_LinkedSlots: []
--- !u!114 &8926484042661614633
MonoBehaviour:
  m_ObjectHideFlags: 0
  m_CorrespondingSourceObject: {fileID: 0}
  m_PrefabInstance: {fileID: 0}
  m_PrefabAsset: {fileID: 0}
  m_GameObject: {fileID: 0}
  m_Enabled: 1
  m_EditorHideFlags: 0
  m_Script: {fileID: 11500000, guid: f780aa281814f9842a7c076d436932e7, type: 3}
  m_Name: 
  m_EditorClassIdentifier: 
  m_Parent: {fileID: 8926484042661614631}
  m_Children: []
  m_UIPosition: {x: 0, y: 0}
  m_UICollapsed: 1
  m_UISuperCollapsed: 0
  m_MasterSlot: {fileID: 8926484042661614631}
  m_MasterData:
    m_Owner: {fileID: 0}
    m_Value:
      m_Type:
        m_SerializableType: 
      m_SerializableObject: 
    m_Space: 2147483647
  m_Property:
    name: y
    m_serializedType:
      m_SerializableType: System.Single, mscorlib, Version=4.0.0.0, Culture=neutral,
        PublicKeyToken=b77a5c561934e089
    attributes: []
  m_Direction: 0
  m_LinkedSlots: []
--- !u!114 &8926484042661614634
MonoBehaviour:
  m_ObjectHideFlags: 0
  m_CorrespondingSourceObject: {fileID: 0}
  m_PrefabInstance: {fileID: 0}
  m_PrefabAsset: {fileID: 0}
  m_GameObject: {fileID: 0}
  m_Enabled: 1
  m_EditorHideFlags: 0
  m_Script: {fileID: 11500000, guid: f780aa281814f9842a7c076d436932e7, type: 3}
  m_Name: 
  m_EditorClassIdentifier: 
  m_Parent: {fileID: 8926484042661614631}
  m_Children: []
  m_UIPosition: {x: 0, y: 0}
  m_UICollapsed: 1
  m_UISuperCollapsed: 0
  m_MasterSlot: {fileID: 8926484042661614631}
  m_MasterData:
    m_Owner: {fileID: 0}
    m_Value:
      m_Type:
        m_SerializableType: 
      m_SerializableObject: 
    m_Space: 2147483647
  m_Property:
    name: z
    m_serializedType:
      m_SerializableType: System.Single, mscorlib, Version=4.0.0.0, Culture=neutral,
        PublicKeyToken=b77a5c561934e089
    attributes: []
  m_Direction: 0
  m_LinkedSlots: []
--- !u!114 &8926484042661614635
MonoBehaviour:
  m_ObjectHideFlags: 0
  m_CorrespondingSourceObject: {fileID: 0}
  m_PrefabInstance: {fileID: 0}
  m_PrefabAsset: {fileID: 0}
  m_GameObject: {fileID: 0}
  m_Enabled: 1
  m_EditorHideFlags: 0
  m_Script: {fileID: 11500000, guid: ac39bd03fca81b849929b9c966f1836a, type: 3}
  m_Name: 
  m_EditorClassIdentifier: 
  m_Parent: {fileID: 0}
  m_Children:
  - {fileID: 8926484042661614636}
  - {fileID: 8926484042661614637}
  - {fileID: 8926484042661614638}
  m_UIPosition: {x: 0, y: 0}
  m_UICollapsed: 1
  m_UISuperCollapsed: 0
  m_MasterSlot: {fileID: 8926484042661614635}
  m_MasterData:
    m_Owner: {fileID: 8926484042661614626}
    m_Value:
      m_Type:
        m_SerializableType: UnityEngine.Vector3, UnityEngine.CoreModule, Version=0.0.0.0,
          Culture=neutral, PublicKeyToken=null
      m_SerializableObject: 
    m_Space: 2147483647
  m_Property:
    name: 
    m_serializedType:
      m_SerializableType: UnityEngine.Vector3, UnityEngine.CoreModule, Version=0.0.0.0,
        Culture=neutral, PublicKeyToken=null
    attributes: []
  m_Direction: 1
  m_LinkedSlots:
  - {fileID: 8926484042661614551}
--- !u!114 &8926484042661614636
MonoBehaviour:
  m_ObjectHideFlags: 0
  m_CorrespondingSourceObject: {fileID: 0}
  m_PrefabInstance: {fileID: 0}
  m_PrefabAsset: {fileID: 0}
  m_GameObject: {fileID: 0}
  m_Enabled: 1
  m_EditorHideFlags: 0
  m_Script: {fileID: 11500000, guid: f780aa281814f9842a7c076d436932e7, type: 3}
  m_Name: 
  m_EditorClassIdentifier: 
  m_Parent: {fileID: 8926484042661614635}
  m_Children: []
  m_UIPosition: {x: 0, y: 0}
  m_UICollapsed: 1
  m_UISuperCollapsed: 0
  m_MasterSlot: {fileID: 8926484042661614635}
  m_MasterData:
    m_Owner: {fileID: 0}
    m_Value:
      m_Type:
        m_SerializableType: 
      m_SerializableObject: 
    m_Space: 2147483647
  m_Property:
    name: x
    m_serializedType:
      m_SerializableType: System.Single, mscorlib, Version=4.0.0.0, Culture=neutral,
        PublicKeyToken=b77a5c561934e089
    attributes: []
  m_Direction: 1
  m_LinkedSlots: []
--- !u!114 &8926484042661614637
MonoBehaviour:
  m_ObjectHideFlags: 0
  m_CorrespondingSourceObject: {fileID: 0}
  m_PrefabInstance: {fileID: 0}
  m_PrefabAsset: {fileID: 0}
  m_GameObject: {fileID: 0}
  m_Enabled: 1
  m_EditorHideFlags: 0
  m_Script: {fileID: 11500000, guid: f780aa281814f9842a7c076d436932e7, type: 3}
  m_Name: 
  m_EditorClassIdentifier: 
  m_Parent: {fileID: 8926484042661614635}
  m_Children: []
  m_UIPosition: {x: 0, y: 0}
  m_UICollapsed: 1
  m_UISuperCollapsed: 0
  m_MasterSlot: {fileID: 8926484042661614635}
  m_MasterData:
    m_Owner: {fileID: 0}
    m_Value:
      m_Type:
        m_SerializableType: 
      m_SerializableObject: 
    m_Space: 2147483647
  m_Property:
    name: y
    m_serializedType:
      m_SerializableType: System.Single, mscorlib, Version=4.0.0.0, Culture=neutral,
        PublicKeyToken=b77a5c561934e089
    attributes: []
  m_Direction: 1
  m_LinkedSlots: []
--- !u!114 &8926484042661614638
MonoBehaviour:
  m_ObjectHideFlags: 0
  m_CorrespondingSourceObject: {fileID: 0}
  m_PrefabInstance: {fileID: 0}
  m_PrefabAsset: {fileID: 0}
  m_GameObject: {fileID: 0}
  m_Enabled: 1
  m_EditorHideFlags: 0
  m_Script: {fileID: 11500000, guid: f780aa281814f9842a7c076d436932e7, type: 3}
  m_Name: 
  m_EditorClassIdentifier: 
  m_Parent: {fileID: 8926484042661614635}
  m_Children: []
  m_UIPosition: {x: 0, y: 0}
  m_UICollapsed: 1
  m_UISuperCollapsed: 0
  m_MasterSlot: {fileID: 8926484042661614635}
  m_MasterData:
    m_Owner: {fileID: 0}
    m_Value:
      m_Type:
        m_SerializableType: 
      m_SerializableObject: 
    m_Space: 2147483647
  m_Property:
    name: z
    m_serializedType:
      m_SerializableType: System.Single, mscorlib, Version=4.0.0.0, Culture=neutral,
        PublicKeyToken=b77a5c561934e089
    attributes: []
  m_Direction: 1
  m_LinkedSlots: []
--- !u!114 &8926484042661614639
MonoBehaviour:
  m_ObjectHideFlags: 0
  m_CorrespondingSourceObject: {fileID: 0}
  m_PrefabInstance: {fileID: 0}
  m_PrefabAsset: {fileID: 0}
  m_GameObject: {fileID: 0}
  m_Enabled: 1
  m_EditorHideFlags: 0
  m_Script: {fileID: 11500000, guid: f780aa281814f9842a7c076d436932e7, type: 3}
  m_Name: 
  m_EditorClassIdentifier: 
  m_Parent: {fileID: 0}
  m_Children: []
  m_UIPosition: {x: 0, y: 0}
  m_UICollapsed: 1
  m_UISuperCollapsed: 0
  m_MasterSlot: {fileID: 8926484042661614639}
  m_MasterData:
    m_Owner: {fileID: 114689927502496910}
    m_Value:
      m_Type:
        m_SerializableType: System.Single, mscorlib, Version=4.0.0.0, Culture=neutral,
          PublicKeyToken=b77a5c561934e089
      m_SerializableObject: 2
    m_Space: 2147483647
  m_Property:
    name: Scale
    m_serializedType:
      m_SerializableType: System.Single, mscorlib, Version=4.0.0.0, Culture=neutral,
        PublicKeyToken=b77a5c561934e089
    attributes: []
  m_Direction: 0
  m_LinkedSlots: []
--- !u!114 &8926484042661614640
MonoBehaviour:
  m_ObjectHideFlags: 0
  m_CorrespondingSourceObject: {fileID: 0}
  m_PrefabInstance: {fileID: 0}
  m_PrefabAsset: {fileID: 0}
  m_GameObject: {fileID: 0}
  m_Enabled: 1
  m_EditorHideFlags: 0
  m_Script: {fileID: 11500000, guid: a9f9544b71b7dab44a4644b6807e8bf6, type: 3}
  m_Name: 
  m_EditorClassIdentifier: 
  m_Parent: {fileID: 0}
  m_Children:
  - {fileID: 8926484042661614641}
  m_UIPosition: {x: 0, y: 0}
  m_UICollapsed: 1
  m_UISuperCollapsed: 0
  m_MasterSlot: {fileID: 8926484042661614640}
  m_MasterData:
    m_Owner: {fileID: 114792038957180786}
    m_Value:
      m_Type:
        m_SerializableType: UnityEditor.VFX.Vector, Unity.VisualEffectGraph.Editor,
          Version=0.0.0.0, Culture=neutral, PublicKeyToken=null
      m_SerializableObject: '{"vector":{"x":0.0,"y":0.7000000476837158,"z":0.0}}'
    m_Space: 0
  m_Property:
    name: Velocity
    m_serializedType:
      m_SerializableType: UnityEditor.VFX.Vector, Unity.VisualEffectGraph.Editor,
        Version=0.0.0.0, Culture=neutral, PublicKeyToken=null
    attributes: []
  m_Direction: 0
  m_LinkedSlots: []
--- !u!114 &8926484042661614641
MonoBehaviour:
  m_ObjectHideFlags: 0
  m_CorrespondingSourceObject: {fileID: 0}
  m_PrefabInstance: {fileID: 0}
  m_PrefabAsset: {fileID: 0}
  m_GameObject: {fileID: 0}
  m_Enabled: 1
  m_EditorHideFlags: 0
  m_Script: {fileID: 11500000, guid: ac39bd03fca81b849929b9c966f1836a, type: 3}
  m_Name: 
  m_EditorClassIdentifier: 
  m_Parent: {fileID: 8926484042661614640}
  m_Children:
  - {fileID: 8926484042661614642}
  - {fileID: 8926484042661614643}
  - {fileID: 8926484042661614644}
  m_UIPosition: {x: 0, y: 0}
  m_UICollapsed: 1
  m_UISuperCollapsed: 0
  m_MasterSlot: {fileID: 8926484042661614640}
  m_MasterData:
    m_Owner: {fileID: 0}
    m_Value:
      m_Type:
        m_SerializableType: 
      m_SerializableObject: 
    m_Space: 2147483647
  m_Property:
    name: vector
    m_serializedType:
      m_SerializableType: UnityEngine.Vector3, UnityEngine.CoreModule, Version=0.0.0.0,
        Culture=neutral, PublicKeyToken=null
    attributes:
    - m_Type: 3
      m_Min: -Infinity
      m_Max: Infinity
      m_Tooltip: The vector.
      m_Regex: 
      m_RegexMaxLength: 0
  m_Direction: 0
  m_LinkedSlots: []
--- !u!114 &8926484042661614642
MonoBehaviour:
  m_ObjectHideFlags: 0
  m_CorrespondingSourceObject: {fileID: 0}
  m_PrefabInstance: {fileID: 0}
  m_PrefabAsset: {fileID: 0}
  m_GameObject: {fileID: 0}
  m_Enabled: 1
  m_EditorHideFlags: 0
  m_Script: {fileID: 11500000, guid: f780aa281814f9842a7c076d436932e7, type: 3}
  m_Name: 
  m_EditorClassIdentifier: 
  m_Parent: {fileID: 8926484042661614641}
  m_Children: []
  m_UIPosition: {x: 0, y: 0}
  m_UICollapsed: 1
  m_UISuperCollapsed: 0
  m_MasterSlot: {fileID: 8926484042661614640}
  m_MasterData:
    m_Owner: {fileID: 0}
    m_Value:
      m_Type:
        m_SerializableType: 
      m_SerializableObject: 
    m_Space: 2147483647
  m_Property:
    name: x
    m_serializedType:
      m_SerializableType: System.Single, mscorlib, Version=4.0.0.0, Culture=neutral,
        PublicKeyToken=b77a5c561934e089
    attributes: []
  m_Direction: 0
  m_LinkedSlots: []
--- !u!114 &8926484042661614643
MonoBehaviour:
  m_ObjectHideFlags: 0
  m_CorrespondingSourceObject: {fileID: 0}
  m_PrefabInstance: {fileID: 0}
  m_PrefabAsset: {fileID: 0}
  m_GameObject: {fileID: 0}
  m_Enabled: 1
  m_EditorHideFlags: 0
  m_Script: {fileID: 11500000, guid: f780aa281814f9842a7c076d436932e7, type: 3}
  m_Name: 
  m_EditorClassIdentifier: 
  m_Parent: {fileID: 8926484042661614641}
  m_Children: []
  m_UIPosition: {x: 0, y: 0}
  m_UICollapsed: 1
  m_UISuperCollapsed: 0
  m_MasterSlot: {fileID: 8926484042661614640}
  m_MasterData:
    m_Owner: {fileID: 0}
    m_Value:
      m_Type:
        m_SerializableType: 
      m_SerializableObject: 
    m_Space: 2147483647
  m_Property:
    name: y
    m_serializedType:
      m_SerializableType: System.Single, mscorlib, Version=4.0.0.0, Culture=neutral,
        PublicKeyToken=b77a5c561934e089
    attributes: []
  m_Direction: 0
  m_LinkedSlots: []
--- !u!114 &8926484042661614644
MonoBehaviour:
  m_ObjectHideFlags: 0
  m_CorrespondingSourceObject: {fileID: 0}
  m_PrefabInstance: {fileID: 0}
  m_PrefabAsset: {fileID: 0}
  m_GameObject: {fileID: 0}
  m_Enabled: 1
  m_EditorHideFlags: 0
  m_Script: {fileID: 11500000, guid: f780aa281814f9842a7c076d436932e7, type: 3}
  m_Name: 
  m_EditorClassIdentifier: 
  m_Parent: {fileID: 8926484042661614641}
  m_Children: []
  m_UIPosition: {x: 0, y: 0}
  m_UICollapsed: 1
  m_UISuperCollapsed: 0
  m_MasterSlot: {fileID: 8926484042661614640}
  m_MasterData:
    m_Owner: {fileID: 0}
    m_Value:
      m_Type:
        m_SerializableType: 
      m_SerializableObject: 
    m_Space: 2147483647
  m_Property:
    name: z
    m_serializedType:
      m_SerializableType: System.Single, mscorlib, Version=4.0.0.0, Culture=neutral,
        PublicKeyToken=b77a5c561934e089
    attributes: []
  m_Direction: 0
  m_LinkedSlots: []
--- !u!114 &8926484042661614650
MonoBehaviour:
  m_ObjectHideFlags: 0
  m_CorrespondingSourceObject: {fileID: 0}
  m_PrefabInstance: {fileID: 0}
  m_PrefabAsset: {fileID: 0}
  m_GameObject: {fileID: 0}
  m_Enabled: 1
  m_EditorHideFlags: 0
  m_Script: {fileID: 11500000, guid: a9f9544b71b7dab44a4644b6807e8bf6, type: 3}
  m_Name: 
  m_EditorClassIdentifier: 
  m_Parent: {fileID: 0}
  m_Children:
  - {fileID: 8926484042661614651}
  m_UIPosition: {x: 0, y: 0}
  m_UICollapsed: 1
  m_UISuperCollapsed: 0
  m_MasterSlot: {fileID: 8926484042661614650}
  m_MasterData:
    m_Owner: {fileID: 114590474257172222}
    m_Value:
      m_Type:
        m_SerializableType: UnityEditor.VFX.Vector, Unity.VisualEffectGraph.Editor,
          Version=0.0.0.0, Culture=neutral, PublicKeyToken=null
      m_SerializableObject: '{"vector":{"x":1.0,"y":0.0,"z":0.0}}'
    m_Space: 0
  m_Property:
    name: AxisX
    m_serializedType:
      m_SerializableType: UnityEditor.VFX.Vector, Unity.VisualEffectGraph.Editor,
        Version=0.0.0.0, Culture=neutral, PublicKeyToken=null
    attributes: []
  m_Direction: 0
  m_LinkedSlots:
  - {fileID: 8926484042661614555}
--- !u!114 &8926484042661614651
MonoBehaviour:
  m_ObjectHideFlags: 0
  m_CorrespondingSourceObject: {fileID: 0}
  m_PrefabInstance: {fileID: 0}
  m_PrefabAsset: {fileID: 0}
  m_GameObject: {fileID: 0}
  m_Enabled: 1
  m_EditorHideFlags: 0
  m_Script: {fileID: 11500000, guid: ac39bd03fca81b849929b9c966f1836a, type: 3}
  m_Name: 
  m_EditorClassIdentifier: 
  m_Parent: {fileID: 8926484042661614650}
  m_Children:
  - {fileID: 8926484042661614652}
  - {fileID: 8926484042661614653}
  - {fileID: 8926484042661614654}
  m_UIPosition: {x: 0, y: 0}
  m_UICollapsed: 1
  m_UISuperCollapsed: 0
  m_MasterSlot: {fileID: 8926484042661614650}
  m_MasterData:
    m_Owner: {fileID: 0}
    m_Value:
      m_Type:
        m_SerializableType: 
      m_SerializableObject: 
    m_Space: 2147483647
  m_Property:
    name: vector
    m_serializedType:
      m_SerializableType: UnityEngine.Vector3, UnityEngine.CoreModule, Version=0.0.0.0,
        Culture=neutral, PublicKeyToken=null
    attributes:
    - m_Type: 3
      m_Min: -Infinity
      m_Max: Infinity
      m_Tooltip: The vector.
      m_Regex: 
      m_RegexMaxLength: 0
  m_Direction: 0
  m_LinkedSlots: []
--- !u!114 &8926484042661614652
MonoBehaviour:
  m_ObjectHideFlags: 0
  m_CorrespondingSourceObject: {fileID: 0}
  m_PrefabInstance: {fileID: 0}
  m_PrefabAsset: {fileID: 0}
  m_GameObject: {fileID: 0}
  m_Enabled: 1
  m_EditorHideFlags: 0
  m_Script: {fileID: 11500000, guid: f780aa281814f9842a7c076d436932e7, type: 3}
  m_Name: 
  m_EditorClassIdentifier: 
  m_Parent: {fileID: 8926484042661614651}
  m_Children: []
  m_UIPosition: {x: 0, y: 0}
  m_UICollapsed: 1
  m_UISuperCollapsed: 0
  m_MasterSlot: {fileID: 8926484042661614650}
  m_MasterData:
    m_Owner: {fileID: 0}
    m_Value:
      m_Type:
        m_SerializableType: 
      m_SerializableObject: 
    m_Space: 2147483647
  m_Property:
    name: x
    m_serializedType:
      m_SerializableType: System.Single, mscorlib, Version=4.0.0.0, Culture=neutral,
        PublicKeyToken=b77a5c561934e089
    attributes: []
  m_Direction: 0
  m_LinkedSlots: []
--- !u!114 &8926484042661614653
MonoBehaviour:
  m_ObjectHideFlags: 0
  m_CorrespondingSourceObject: {fileID: 0}
  m_PrefabInstance: {fileID: 0}
  m_PrefabAsset: {fileID: 0}
  m_GameObject: {fileID: 0}
  m_Enabled: 1
  m_EditorHideFlags: 0
  m_Script: {fileID: 11500000, guid: f780aa281814f9842a7c076d436932e7, type: 3}
  m_Name: 
  m_EditorClassIdentifier: 
  m_Parent: {fileID: 8926484042661614651}
  m_Children: []
  m_UIPosition: {x: 0, y: 0}
  m_UICollapsed: 1
  m_UISuperCollapsed: 0
  m_MasterSlot: {fileID: 8926484042661614650}
  m_MasterData:
    m_Owner: {fileID: 0}
    m_Value:
      m_Type:
        m_SerializableType: 
      m_SerializableObject: 
    m_Space: 2147483647
  m_Property:
    name: y
    m_serializedType:
      m_SerializableType: System.Single, mscorlib, Version=4.0.0.0, Culture=neutral,
        PublicKeyToken=b77a5c561934e089
    attributes: []
  m_Direction: 0
  m_LinkedSlots: []
--- !u!114 &8926484042661614654
MonoBehaviour:
  m_ObjectHideFlags: 0
  m_CorrespondingSourceObject: {fileID: 0}
  m_PrefabInstance: {fileID: 0}
  m_PrefabAsset: {fileID: 0}
  m_GameObject: {fileID: 0}
  m_Enabled: 1
  m_EditorHideFlags: 0
  m_Script: {fileID: 11500000, guid: f780aa281814f9842a7c076d436932e7, type: 3}
  m_Name: 
  m_EditorClassIdentifier: 
  m_Parent: {fileID: 8926484042661614651}
  m_Children: []
  m_UIPosition: {x: 0, y: 0}
  m_UICollapsed: 1
  m_UISuperCollapsed: 0
  m_MasterSlot: {fileID: 8926484042661614650}
  m_MasterData:
    m_Owner: {fileID: 0}
    m_Value:
      m_Type:
        m_SerializableType: 
      m_SerializableObject: 
    m_Space: 2147483647
  m_Property:
    name: z
    m_serializedType:
      m_SerializableType: System.Single, mscorlib, Version=4.0.0.0, Culture=neutral,
        PublicKeyToken=b77a5c561934e089
    attributes: []
  m_Direction: 0
  m_LinkedSlots: []
--- !u!114 &8926484042661614655
MonoBehaviour:
  m_ObjectHideFlags: 0
  m_CorrespondingSourceObject: {fileID: 0}
  m_PrefabInstance: {fileID: 0}
  m_PrefabAsset: {fileID: 0}
  m_GameObject: {fileID: 0}
  m_Enabled: 1
  m_EditorHideFlags: 0
  m_Script: {fileID: 11500000, guid: a9f9544b71b7dab44a4644b6807e8bf6, type: 3}
  m_Name: 
  m_EditorClassIdentifier: 
  m_Parent: {fileID: 0}
  m_Children:
  - {fileID: 8926484042661614656}
  m_UIPosition: {x: 0, y: 0}
  m_UICollapsed: 1
  m_UISuperCollapsed: 0
  m_MasterSlot: {fileID: 8926484042661614655}
  m_MasterData:
    m_Owner: {fileID: 114940519995334824}
    m_Value:
      m_Type:
        m_SerializableType: UnityEditor.VFX.Vector, Unity.VisualEffectGraph.Editor,
          Version=0.0.0.0, Culture=neutral, PublicKeyToken=null
      m_SerializableObject: '{"vector":{"x":0.0,"y":1.0,"z":0.0}}'
    m_Space: 0
  m_Property:
    name: AxisY
    m_serializedType:
      m_SerializableType: UnityEditor.VFX.Vector, Unity.VisualEffectGraph.Editor,
        Version=0.0.0.0, Culture=neutral, PublicKeyToken=null
    attributes: []
  m_Direction: 0
  m_LinkedSlots:
  - {fileID: 8926484042661614622}
--- !u!114 &8926484042661614656
MonoBehaviour:
  m_ObjectHideFlags: 0
  m_CorrespondingSourceObject: {fileID: 0}
  m_PrefabInstance: {fileID: 0}
  m_PrefabAsset: {fileID: 0}
  m_GameObject: {fileID: 0}
  m_Enabled: 1
  m_EditorHideFlags: 0
  m_Script: {fileID: 11500000, guid: ac39bd03fca81b849929b9c966f1836a, type: 3}
  m_Name: 
  m_EditorClassIdentifier: 
  m_Parent: {fileID: 8926484042661614655}
  m_Children:
  - {fileID: 8926484042661614657}
  - {fileID: 8926484042661614658}
  - {fileID: 8926484042661614659}
  m_UIPosition: {x: 0, y: 0}
  m_UICollapsed: 1
  m_UISuperCollapsed: 0
  m_MasterSlot: {fileID: 8926484042661614655}
  m_MasterData:
    m_Owner: {fileID: 0}
    m_Value:
      m_Type:
        m_SerializableType: 
      m_SerializableObject: 
    m_Space: 2147483647
  m_Property:
    name: vector
    m_serializedType:
      m_SerializableType: UnityEngine.Vector3, UnityEngine.CoreModule, Version=0.0.0.0,
        Culture=neutral, PublicKeyToken=null
    attributes:
    - m_Type: 3
      m_Min: -Infinity
      m_Max: Infinity
      m_Tooltip: The vector.
      m_Regex: 
      m_RegexMaxLength: 0
  m_Direction: 0
  m_LinkedSlots: []
--- !u!114 &8926484042661614657
MonoBehaviour:
  m_ObjectHideFlags: 0
  m_CorrespondingSourceObject: {fileID: 0}
  m_PrefabInstance: {fileID: 0}
  m_PrefabAsset: {fileID: 0}
  m_GameObject: {fileID: 0}
  m_Enabled: 1
  m_EditorHideFlags: 0
  m_Script: {fileID: 11500000, guid: f780aa281814f9842a7c076d436932e7, type: 3}
  m_Name: 
  m_EditorClassIdentifier: 
  m_Parent: {fileID: 8926484042661614656}
  m_Children: []
  m_UIPosition: {x: 0, y: 0}
  m_UICollapsed: 1
  m_UISuperCollapsed: 0
  m_MasterSlot: {fileID: 8926484042661614655}
  m_MasterData:
    m_Owner: {fileID: 0}
    m_Value:
      m_Type:
        m_SerializableType: 
      m_SerializableObject: 
    m_Space: 2147483647
  m_Property:
    name: x
    m_serializedType:
      m_SerializableType: System.Single, mscorlib, Version=4.0.0.0, Culture=neutral,
        PublicKeyToken=b77a5c561934e089
    attributes: []
  m_Direction: 0
  m_LinkedSlots: []
--- !u!114 &8926484042661614658
MonoBehaviour:
  m_ObjectHideFlags: 0
  m_CorrespondingSourceObject: {fileID: 0}
  m_PrefabInstance: {fileID: 0}
  m_PrefabAsset: {fileID: 0}
  m_GameObject: {fileID: 0}
  m_Enabled: 1
  m_EditorHideFlags: 0
  m_Script: {fileID: 11500000, guid: f780aa281814f9842a7c076d436932e7, type: 3}
  m_Name: 
  m_EditorClassIdentifier: 
  m_Parent: {fileID: 8926484042661614656}
  m_Children: []
  m_UIPosition: {x: 0, y: 0}
  m_UICollapsed: 1
  m_UISuperCollapsed: 0
  m_MasterSlot: {fileID: 8926484042661614655}
  m_MasterData:
    m_Owner: {fileID: 0}
    m_Value:
      m_Type:
        m_SerializableType: 
      m_SerializableObject: 
    m_Space: 2147483647
  m_Property:
    name: y
    m_serializedType:
      m_SerializableType: System.Single, mscorlib, Version=4.0.0.0, Culture=neutral,
        PublicKeyToken=b77a5c561934e089
    attributes: []
  m_Direction: 0
  m_LinkedSlots: []
--- !u!114 &8926484042661614659
MonoBehaviour:
  m_ObjectHideFlags: 0
  m_CorrespondingSourceObject: {fileID: 0}
  m_PrefabInstance: {fileID: 0}
  m_PrefabAsset: {fileID: 0}
  m_GameObject: {fileID: 0}
  m_Enabled: 1
  m_EditorHideFlags: 0
  m_Script: {fileID: 11500000, guid: f780aa281814f9842a7c076d436932e7, type: 3}
  m_Name: 
  m_EditorClassIdentifier: 
  m_Parent: {fileID: 8926484042661614656}
  m_Children: []
  m_UIPosition: {x: 0, y: 0}
  m_UICollapsed: 1
  m_UISuperCollapsed: 0
  m_MasterSlot: {fileID: 8926484042661614655}
  m_MasterData:
    m_Owner: {fileID: 0}
    m_Value:
      m_Type:
        m_SerializableType: 
      m_SerializableObject: 
    m_Space: 2147483647
  m_Property:
    name: z
    m_serializedType:
      m_SerializableType: System.Single, mscorlib, Version=4.0.0.0, Culture=neutral,
        PublicKeyToken=b77a5c561934e089
    attributes: []
  m_Direction: 0
  m_LinkedSlots: []
--- !u!114 &8926484042661614660
MonoBehaviour:
  m_ObjectHideFlags: 0
  m_CorrespondingSourceObject: {fileID: 0}
  m_PrefabInstance: {fileID: 0}
  m_PrefabAsset: {fileID: 0}
  m_GameObject: {fileID: 0}
  m_Enabled: 1
  m_EditorHideFlags: 0
  m_Script: {fileID: 11500000, guid: 081ffb0090424ba4cb05370a42ead6b9, type: 3}
  m_Name: 
  m_EditorClassIdentifier: 
  m_Parent: {fileID: 0}
  m_Children: []
  m_UIPosition: {x: 0, y: 0}
  m_UICollapsed: 1
  m_UISuperCollapsed: 0
  opaqueRenderQueue: 0
  transparentRenderQueue: 1
--- !u!114 &8926484042661614661
MonoBehaviour:
  m_ObjectHideFlags: 0
  m_CorrespondingSourceObject: {fileID: 0}
  m_PrefabInstance: {fileID: 0}
  m_PrefabAsset: {fileID: 0}
  m_GameObject: {fileID: 0}
  m_Enabled: 1
  m_EditorHideFlags: 0
  m_Script: {fileID: 11500000, guid: 78dcade7e4ed2004cbca61ed3acbc95d, type: 3}
  m_Name: 
  m_EditorClassIdentifier: 
  m_Parent: {fileID: 114713359854958158}
  m_Children:
  - {fileID: 8926484042661614668}
  - {fileID: 8926484042661614675}
  - {fileID: 8926484042661614677}
  - {fileID: 8926484042661614708}
  - {fileID: 8926484042661614670}
  - {fileID: 8926484042661614706}
  m_UIPosition: {x: 4444, y: 1065}
  m_UICollapsed: 0
<<<<<<< HEAD
  m_UISuperCollapsed: 0
  m_InputSlots:
  - {fileID: 8926484042661614662}
  - {fileID: 8926484042661614663}
  m_OutputSlots: []
  m_Label: 
  m_Data: {fileID: 114986566243396028}
  m_InputFlowSlot:
  - link:
    - context: {fileID: 114690240354730352}
      slotIndex: 0
  m_OutputFlowSlot:
  - link: []
  blendMode: 0
  m_SubOutputs:
  - {fileID: 8926484042661614667}
  cullMode: 2
  zWriteMode: 1
  zTestMode: 3
  colorMappingMode: 0
  uvMode: 2
  useSoftParticle: 0
  sortPriority: 0
  sort: 0
  indirectDraw: 0
  castShadows: 0
  preRefraction: 0
  useExposureWeight: 0
--- !u!114 &8926484042661614662
MonoBehaviour:
  m_ObjectHideFlags: 0
  m_CorrespondingSourceObject: {fileID: 0}
  m_PrefabInstance: {fileID: 0}
  m_PrefabAsset: {fileID: 0}
  m_GameObject: {fileID: 0}
  m_Enabled: 1
  m_EditorHideFlags: 0
  m_Script: {fileID: 11500000, guid: 70a331b1d86cc8d4aa106ccbe0da5852, type: 3}
  m_Name: 
  m_EditorClassIdentifier: 
  m_Parent: {fileID: 0}
  m_Children: []
  m_UIPosition: {x: 0, y: 0}
  m_UICollapsed: 1
  m_UISuperCollapsed: 0
  m_MasterSlot: {fileID: 8926484042661614662}
  m_MasterData:
    m_Owner: {fileID: 8926484042661614661}
    m_Value:
      m_Type:
        m_SerializableType: UnityEngine.Texture2D, UnityEngine.CoreModule, Version=0.0.0.0,
          Culture=neutral, PublicKeyToken=null
      m_SerializableObject: '{"obj":{"fileID":2800000,"guid":"250edeaa31325cb47ba60407f6c16b85","type":3}}'
    m_Space: 2147483647
  m_Property:
    name: mainTexture
    m_serializedType:
      m_SerializableType: UnityEngine.Texture2D, UnityEngine.CoreModule, Version=0.0.0.0,
        Culture=neutral, PublicKeyToken=null
    attributes: []
  m_Direction: 0
  m_LinkedSlots: []
--- !u!114 &8926484042661614663
=======
  m_UISuperCollapsed: 0
  m_InputSlots:
  - {fileID: 8926484042661614662}
  - {fileID: 8926484042661614663}
  m_OutputSlots: []
  m_Label: 
  m_Data: {fileID: 114986566243396028}
  m_InputFlowSlot:
  - link:
    - context: {fileID: 114690240354730352}
      slotIndex: 0
  m_OutputFlowSlot:
  - link: []
  blendMode: 0
  generateMotionVector: 0
  m_SubOutputs:
  - {fileID: 8926484042661614667}
  cullMode: 2
  zWriteMode: 1
  zTestMode: 3
  colorMappingMode: 0
  uvMode: 2
  useSoftParticle: 0
  sortPriority: 0
  sort: 0
  indirectDraw: 0
  castShadows: 0
  useExposureWeight: 0
--- !u!114 &8926484042661614662
>>>>>>> 5fb0448c
MonoBehaviour:
  m_ObjectHideFlags: 0
  m_CorrespondingSourceObject: {fileID: 0}
  m_PrefabInstance: {fileID: 0}
  m_PrefabAsset: {fileID: 0}
  m_GameObject: {fileID: 0}
  m_Enabled: 1
  m_EditorHideFlags: 0
<<<<<<< HEAD
  m_Script: {fileID: 11500000, guid: 1b2b751071c7fc14f9fa503163991826, type: 3}
  m_Name: 
  m_EditorClassIdentifier: 
  m_Parent: {fileID: 0}
  m_Children:
  - {fileID: 8926484042661614664}
  - {fileID: 8926484042661614665}
  m_UIPosition: {x: 0, y: 0}
  m_UICollapsed: 1
  m_UISuperCollapsed: 0
=======
  m_Script: {fileID: 11500000, guid: 70a331b1d86cc8d4aa106ccbe0da5852, type: 3}
  m_Name: 
  m_EditorClassIdentifier: 
  m_Parent: {fileID: 0}
  m_Children: []
  m_UIPosition: {x: 0, y: 0}
  m_UICollapsed: 1
  m_UISuperCollapsed: 0
  m_MasterSlot: {fileID: 8926484042661614662}
  m_MasterData:
    m_Owner: {fileID: 8926484042661614661}
    m_Value:
      m_Type:
        m_SerializableType: UnityEngine.Texture2D, UnityEngine.CoreModule, Version=0.0.0.0,
          Culture=neutral, PublicKeyToken=null
      m_SerializableObject: '{"obj":{"fileID":2800000,"guid":"250edeaa31325cb47ba60407f6c16b85","type":3}}'
    m_Space: 2147483647
  m_Property:
    name: mainTexture
    m_serializedType:
      m_SerializableType: UnityEngine.Texture2D, UnityEngine.CoreModule, Version=0.0.0.0,
        Culture=neutral, PublicKeyToken=null
    attributes: []
  m_Direction: 0
  m_LinkedSlots: []
--- !u!114 &8926484042661614663
MonoBehaviour:
  m_ObjectHideFlags: 0
  m_CorrespondingSourceObject: {fileID: 0}
  m_PrefabInstance: {fileID: 0}
  m_PrefabAsset: {fileID: 0}
  m_GameObject: {fileID: 0}
  m_Enabled: 1
  m_EditorHideFlags: 0
  m_Script: {fileID: 11500000, guid: 1b2b751071c7fc14f9fa503163991826, type: 3}
  m_Name: 
  m_EditorClassIdentifier: 
  m_Parent: {fileID: 0}
  m_Children:
  - {fileID: 8926484042661614664}
  - {fileID: 8926484042661614665}
  m_UIPosition: {x: 0, y: 0}
  m_UICollapsed: 1
  m_UISuperCollapsed: 0
  m_MasterSlot: {fileID: 8926484042661614663}
  m_MasterData:
    m_Owner: {fileID: 8926484042661614661}
    m_Value:
      m_Type:
        m_SerializableType: UnityEngine.Vector2, UnityEngine.CoreModule, Version=0.0.0.0,
          Culture=neutral, PublicKeyToken=null
      m_SerializableObject: '{"x":4.0,"y":4.0}'
    m_Space: 2147483647
  m_Property:
    name: flipBookSize
    m_serializedType:
      m_SerializableType: UnityEngine.Vector2, UnityEngine.CoreModule, Version=0.0.0.0,
        Culture=neutral, PublicKeyToken=null
    attributes: []
  m_Direction: 0
  m_LinkedSlots: []
--- !u!114 &8926484042661614664
MonoBehaviour:
  m_ObjectHideFlags: 0
  m_CorrespondingSourceObject: {fileID: 0}
  m_PrefabInstance: {fileID: 0}
  m_PrefabAsset: {fileID: 0}
  m_GameObject: {fileID: 0}
  m_Enabled: 1
  m_EditorHideFlags: 0
  m_Script: {fileID: 11500000, guid: f780aa281814f9842a7c076d436932e7, type: 3}
  m_Name: 
  m_EditorClassIdentifier: 
  m_Parent: {fileID: 8926484042661614663}
  m_Children: []
  m_UIPosition: {x: 0, y: 0}
  m_UICollapsed: 1
  m_UISuperCollapsed: 0
>>>>>>> 5fb0448c
  m_MasterSlot: {fileID: 8926484042661614663}
  m_MasterData:
    m_Owner: {fileID: 8926484042661614661}
    m_Value:
      m_Type:
        m_SerializableType: UnityEngine.Vector2, UnityEngine.CoreModule, Version=0.0.0.0,
          Culture=neutral, PublicKeyToken=null
      m_SerializableObject: '{"x":4.0,"y":4.0}'
    m_Space: 2147483647
  m_Property:
    name: flipBookSize
    m_serializedType:
      m_SerializableType: UnityEngine.Vector2, UnityEngine.CoreModule, Version=0.0.0.0,
        Culture=neutral, PublicKeyToken=null
    attributes: []
  m_Direction: 0
  m_LinkedSlots: []
<<<<<<< HEAD
--- !u!114 &8926484042661614664
=======
--- !u!114 &8926484042661614665
>>>>>>> 5fb0448c
MonoBehaviour:
  m_ObjectHideFlags: 0
  m_CorrespondingSourceObject: {fileID: 0}
  m_PrefabInstance: {fileID: 0}
  m_PrefabAsset: {fileID: 0}
  m_GameObject: {fileID: 0}
  m_Enabled: 1
  m_EditorHideFlags: 0
  m_Script: {fileID: 11500000, guid: f780aa281814f9842a7c076d436932e7, type: 3}
  m_Name: 
  m_EditorClassIdentifier: 
  m_Parent: {fileID: 8926484042661614663}
  m_Children: []
  m_UIPosition: {x: 0, y: 0}
  m_UICollapsed: 1
  m_UISuperCollapsed: 0
  m_MasterSlot: {fileID: 8926484042661614663}
  m_MasterData:
    m_Owner: {fileID: 0}
    m_Value:
      m_Type:
        m_SerializableType: 
      m_SerializableObject: 
    m_Space: 2147483647
  m_Property:
    name: x
    m_serializedType:
      m_SerializableType: System.Single, mscorlib, Version=4.0.0.0, Culture=neutral,
        PublicKeyToken=b77a5c561934e089
    attributes: []
  m_Direction: 0
  m_LinkedSlots: []
<<<<<<< HEAD
--- !u!114 &8926484042661614665
=======
--- !u!114 &8926484042661614667
MonoBehaviour:
  m_ObjectHideFlags: 0
  m_CorrespondingSourceObject: {fileID: 0}
  m_PrefabInstance: {fileID: 0}
  m_PrefabAsset: {fileID: 0}
  m_GameObject: {fileID: 0}
  m_Enabled: 1
  m_EditorHideFlags: 0
  m_Script: {fileID: 11500000, guid: 081ffb0090424ba4cb05370a42ead6b9, type: 3}
  m_Name: 
  m_EditorClassIdentifier: 
  m_Parent: {fileID: 0}
  m_Children: []
  m_UIPosition: {x: 0, y: 0}
  m_UICollapsed: 1
  m_UISuperCollapsed: 0
  opaqueRenderQueue: 0
  transparentRenderQueue: 1
--- !u!114 &8926484042661614668
MonoBehaviour:
  m_ObjectHideFlags: 0
  m_CorrespondingSourceObject: {fileID: 0}
  m_PrefabInstance: {fileID: 0}
  m_PrefabAsset: {fileID: 0}
  m_GameObject: {fileID: 0}
  m_Enabled: 1
  m_EditorHideFlags: 0
  m_Script: {fileID: 11500000, guid: a971fa2e110a0ac42ac1d8dae408704b, type: 3}
  m_Name: 
  m_EditorClassIdentifier: 
  m_Parent: {fileID: 8926484042661614661}
  m_Children: []
  m_UIPosition: {x: -532.48145, y: -169.38184}
  m_UICollapsed: 0
  m_UISuperCollapsed: 0
  m_InputSlots:
  - {fileID: 8926484042661614669}
  m_OutputSlots: []
  m_Disabled: 0
  attribute: alpha
  Composition: 0
  Source: 0
  Random: 0
  channels: 6
--- !u!114 &8926484042661614669
>>>>>>> 5fb0448c
MonoBehaviour:
  m_ObjectHideFlags: 0
  m_CorrespondingSourceObject: {fileID: 0}
  m_PrefabInstance: {fileID: 0}
  m_PrefabAsset: {fileID: 0}
  m_GameObject: {fileID: 0}
  m_Enabled: 1
  m_EditorHideFlags: 0
  m_Script: {fileID: 11500000, guid: f780aa281814f9842a7c076d436932e7, type: 3}
  m_Name: 
  m_EditorClassIdentifier: 
<<<<<<< HEAD
  m_Parent: {fileID: 8926484042661614663}
=======
  m_Parent: {fileID: 0}
>>>>>>> 5fb0448c
  m_Children: []
  m_UIPosition: {x: 0, y: 0}
  m_UICollapsed: 1
  m_UISuperCollapsed: 0
<<<<<<< HEAD
  m_MasterSlot: {fileID: 8926484042661614663}
=======
  m_MasterSlot: {fileID: 8926484042661614669}
  m_MasterData:
    m_Owner: {fileID: 8926484042661614668}
    m_Value:
      m_Type:
        m_SerializableType: System.Single, mscorlib, Version=4.0.0.0, Culture=neutral,
          PublicKeyToken=b77a5c561934e089
      m_SerializableObject: 0.1
    m_Space: 2147483647
  m_Property:
    name: Alpha
    m_serializedType:
      m_SerializableType: System.Single, mscorlib, Version=4.0.0.0, Culture=neutral,
        PublicKeyToken=b77a5c561934e089
    attributes: []
  m_Direction: 0
  m_LinkedSlots: []
--- !u!114 &8926484042661614670
MonoBehaviour:
  m_ObjectHideFlags: 0
  m_CorrespondingSourceObject: {fileID: 0}
  m_PrefabInstance: {fileID: 0}
  m_PrefabAsset: {fileID: 0}
  m_GameObject: {fileID: 0}
  m_Enabled: 1
  m_EditorHideFlags: 0
  m_Script: {fileID: 11500000, guid: a971fa2e110a0ac42ac1d8dae408704b, type: 3}
  m_Name: 
  m_EditorClassIdentifier: 
  m_Parent: {fileID: 8926484042661614661}
  m_Children: []
  m_UIPosition: {x: -532.48145, y: -169.38184}
  m_UICollapsed: 0
  m_UISuperCollapsed: 0
  m_InputSlots:
  - {fileID: 8926484042661614671}
  m_OutputSlots: []
  m_Disabled: 0
  attribute: color
  Composition: 0
  Source: 0
  Random: 0
  channels: 6
--- !u!114 &8926484042661614671
MonoBehaviour:
  m_ObjectHideFlags: 0
  m_CorrespondingSourceObject: {fileID: 0}
  m_PrefabInstance: {fileID: 0}
  m_PrefabAsset: {fileID: 0}
  m_GameObject: {fileID: 0}
  m_Enabled: 1
  m_EditorHideFlags: 0
  m_Script: {fileID: 11500000, guid: ac39bd03fca81b849929b9c966f1836a, type: 3}
  m_Name: 
  m_EditorClassIdentifier: 
  m_Parent: {fileID: 0}
  m_Children:
  - {fileID: 8926484042661614672}
  - {fileID: 8926484042661614673}
  - {fileID: 8926484042661614674}
  m_UIPosition: {x: 0, y: 0}
  m_UICollapsed: 0
  m_UISuperCollapsed: 0
  m_MasterSlot: {fileID: 8926484042661614671}
  m_MasterData:
    m_Owner: {fileID: 8926484042661614670}
    m_Value:
      m_Type:
        m_SerializableType: UnityEngine.Vector3, UnityEngine.CoreModule, Version=0.0.0.0,
          Culture=neutral, PublicKeyToken=null
      m_SerializableObject: '{"x":0.0,"y":0.0,"z":0.0}'
    m_Space: 2147483647
  m_Property:
    name: Color
    m_serializedType:
      m_SerializableType: UnityEngine.Vector3, UnityEngine.CoreModule, Version=0.0.0.0,
        Culture=neutral, PublicKeyToken=null
    attributes:
    - m_Type: 5
      m_Min: -Infinity
      m_Max: Infinity
      m_Tooltip: 
      m_Regex: 
      m_RegexMaxLength: 0
  m_Direction: 0
  m_LinkedSlots: []
--- !u!114 &8926484042661614672
MonoBehaviour:
  m_ObjectHideFlags: 0
  m_CorrespondingSourceObject: {fileID: 0}
  m_PrefabInstance: {fileID: 0}
  m_PrefabAsset: {fileID: 0}
  m_GameObject: {fileID: 0}
  m_Enabled: 1
  m_EditorHideFlags: 0
  m_Script: {fileID: 11500000, guid: f780aa281814f9842a7c076d436932e7, type: 3}
  m_Name: 
  m_EditorClassIdentifier: 
  m_Parent: {fileID: 8926484042661614671}
  m_Children: []
  m_UIPosition: {x: 0, y: 0}
  m_UICollapsed: 1
  m_UISuperCollapsed: 0
  m_MasterSlot: {fileID: 8926484042661614671}
>>>>>>> 5fb0448c
  m_MasterData:
    m_Owner: {fileID: 0}
    m_Value:
      m_Type:
        m_SerializableType: 
      m_SerializableObject: 
    m_Space: 2147483647
  m_Property:
<<<<<<< HEAD
    name: y
=======
    name: x
>>>>>>> 5fb0448c
    m_serializedType:
      m_SerializableType: System.Single, mscorlib, Version=4.0.0.0, Culture=neutral,
        PublicKeyToken=b77a5c561934e089
    attributes: []
  m_Direction: 0
<<<<<<< HEAD
  m_LinkedSlots: []
--- !u!114 &8926484042661614667
=======
  m_LinkedSlots:
  - {fileID: 8926484042661614799}
--- !u!114 &8926484042661614673
>>>>>>> 5fb0448c
MonoBehaviour:
  m_ObjectHideFlags: 0
  m_CorrespondingSourceObject: {fileID: 0}
  m_PrefabInstance: {fileID: 0}
  m_PrefabAsset: {fileID: 0}
  m_GameObject: {fileID: 0}
  m_Enabled: 1
  m_EditorHideFlags: 0
  m_Script: {fileID: 11500000, guid: f780aa281814f9842a7c076d436932e7, type: 3}
  m_Name: 
  m_EditorClassIdentifier: 
  m_Parent: {fileID: 8926484042661614671}
  m_Children: []
  m_UIPosition: {x: 0, y: 0}
  m_UICollapsed: 1
  m_UISuperCollapsed: 0
<<<<<<< HEAD
  opaqueRenderQueue: 0
  transparentRenderQueue: 1
--- !u!114 &8926484042661614668
MonoBehaviour:
  m_ObjectHideFlags: 0
  m_CorrespondingSourceObject: {fileID: 0}
  m_PrefabInstance: {fileID: 0}
  m_PrefabAsset: {fileID: 0}
  m_GameObject: {fileID: 0}
  m_Enabled: 1
  m_EditorHideFlags: 0
  m_Script: {fileID: 11500000, guid: a971fa2e110a0ac42ac1d8dae408704b, type: 3}
  m_Name: 
  m_EditorClassIdentifier: 
  m_Parent: {fileID: 8926484042661614661}
  m_Children: []
  m_UIPosition: {x: -532.48145, y: -169.38184}
  m_UICollapsed: 0
  m_UISuperCollapsed: 0
  m_InputSlots:
  - {fileID: 8926484042661614669}
  m_OutputSlots: []
  m_Disabled: 0
  attribute: alpha
  Composition: 0
  Source: 0
  Random: 0
  channels: 6
--- !u!114 &8926484042661614669
MonoBehaviour:
  m_ObjectHideFlags: 0
  m_CorrespondingSourceObject: {fileID: 0}
  m_PrefabInstance: {fileID: 0}
  m_PrefabAsset: {fileID: 0}
  m_GameObject: {fileID: 0}
  m_Enabled: 1
  m_EditorHideFlags: 0
  m_Script: {fileID: 11500000, guid: f780aa281814f9842a7c076d436932e7, type: 3}
  m_Name: 
  m_EditorClassIdentifier: 
  m_Parent: {fileID: 0}
  m_Children: []
  m_UIPosition: {x: 0, y: 0}
  m_UICollapsed: 1
  m_UISuperCollapsed: 0
  m_MasterSlot: {fileID: 8926484042661614669}
  m_MasterData:
    m_Owner: {fileID: 8926484042661614668}
    m_Value:
      m_Type:
        m_SerializableType: System.Single, mscorlib, Version=4.0.0.0, Culture=neutral,
          PublicKeyToken=b77a5c561934e089
      m_SerializableObject: 0.1
    m_Space: 2147483647
  m_Property:
    name: Alpha
    m_serializedType:
      m_SerializableType: System.Single, mscorlib, Version=4.0.0.0, Culture=neutral,
        PublicKeyToken=b77a5c561934e089
    attributes: []
  m_Direction: 0
  m_LinkedSlots: []
--- !u!114 &8926484042661614670
MonoBehaviour:
  m_ObjectHideFlags: 0
  m_CorrespondingSourceObject: {fileID: 0}
  m_PrefabInstance: {fileID: 0}
  m_PrefabAsset: {fileID: 0}
  m_GameObject: {fileID: 0}
  m_Enabled: 1
  m_EditorHideFlags: 0
  m_Script: {fileID: 11500000, guid: a971fa2e110a0ac42ac1d8dae408704b, type: 3}
  m_Name: 
  m_EditorClassIdentifier: 
  m_Parent: {fileID: 8926484042661614661}
  m_Children: []
  m_UIPosition: {x: -532.48145, y: -169.38184}
  m_UICollapsed: 0
  m_UISuperCollapsed: 0
  m_InputSlots:
  - {fileID: 8926484042661614671}
  m_OutputSlots: []
  m_Disabled: 0
  attribute: color
  Composition: 0
  Source: 0
  Random: 0
  channels: 6
--- !u!114 &8926484042661614671
MonoBehaviour:
  m_ObjectHideFlags: 0
  m_CorrespondingSourceObject: {fileID: 0}
  m_PrefabInstance: {fileID: 0}
  m_PrefabAsset: {fileID: 0}
  m_GameObject: {fileID: 0}
  m_Enabled: 1
  m_EditorHideFlags: 0
  m_Script: {fileID: 11500000, guid: ac39bd03fca81b849929b9c966f1836a, type: 3}
  m_Name: 
  m_EditorClassIdentifier: 
  m_Parent: {fileID: 0}
  m_Children:
  - {fileID: 8926484042661614672}
  - {fileID: 8926484042661614673}
  - {fileID: 8926484042661614674}
  m_UIPosition: {x: 0, y: 0}
  m_UICollapsed: 0
  m_UISuperCollapsed: 0
  m_MasterSlot: {fileID: 8926484042661614671}
  m_MasterData:
    m_Owner: {fileID: 8926484042661614670}
    m_Value:
      m_Type:
        m_SerializableType: UnityEngine.Vector3, UnityEngine.CoreModule, Version=0.0.0.0,
          Culture=neutral, PublicKeyToken=null
      m_SerializableObject: '{"x":0.0,"y":0.0,"z":0.0}'
    m_Space: 2147483647
  m_Property:
    name: Color
    m_serializedType:
      m_SerializableType: UnityEngine.Vector3, UnityEngine.CoreModule, Version=0.0.0.0,
        Culture=neutral, PublicKeyToken=null
    attributes:
    - m_Type: 5
      m_Min: -Infinity
      m_Max: Infinity
      m_Tooltip: 
      m_Regex: 
      m_RegexMaxLength: 0
  m_Direction: 0
  m_LinkedSlots: []
--- !u!114 &8926484042661614672
MonoBehaviour:
  m_ObjectHideFlags: 0
  m_CorrespondingSourceObject: {fileID: 0}
  m_PrefabInstance: {fileID: 0}
  m_PrefabAsset: {fileID: 0}
  m_GameObject: {fileID: 0}
  m_Enabled: 1
  m_EditorHideFlags: 0
  m_Script: {fileID: 11500000, guid: f780aa281814f9842a7c076d436932e7, type: 3}
  m_Name: 
  m_EditorClassIdentifier: 
  m_Parent: {fileID: 8926484042661614671}
  m_Children: []
  m_UIPosition: {x: 0, y: 0}
  m_UICollapsed: 1
  m_UISuperCollapsed: 0
  m_MasterSlot: {fileID: 8926484042661614671}
  m_MasterData:
    m_Owner: {fileID: 0}
    m_Value:
      m_Type:
        m_SerializableType: 
      m_SerializableObject: 
    m_Space: 2147483647
  m_Property:
    name: x
    m_serializedType:
      m_SerializableType: System.Single, mscorlib, Version=4.0.0.0, Culture=neutral,
        PublicKeyToken=b77a5c561934e089
    attributes: []
  m_Direction: 0
  m_LinkedSlots:
  - {fileID: 8926484042661614799}
--- !u!114 &8926484042661614673
MonoBehaviour:
  m_ObjectHideFlags: 0
  m_CorrespondingSourceObject: {fileID: 0}
  m_PrefabInstance: {fileID: 0}
  m_PrefabAsset: {fileID: 0}
  m_GameObject: {fileID: 0}
  m_Enabled: 1
  m_EditorHideFlags: 0
  m_Script: {fileID: 11500000, guid: f780aa281814f9842a7c076d436932e7, type: 3}
  m_Name: 
  m_EditorClassIdentifier: 
  m_Parent: {fileID: 8926484042661614671}
  m_Children: []
  m_UIPosition: {x: 0, y: 0}
  m_UICollapsed: 1
  m_UISuperCollapsed: 0
=======
>>>>>>> 5fb0448c
  m_MasterSlot: {fileID: 8926484042661614671}
  m_MasterData:
    m_Owner: {fileID: 0}
    m_Value:
      m_Type:
        m_SerializableType: 
      m_SerializableObject: 
    m_Space: 2147483647
  m_Property:
    name: y
    m_serializedType:
      m_SerializableType: System.Single, mscorlib, Version=4.0.0.0, Culture=neutral,
        PublicKeyToken=b77a5c561934e089
    attributes: []
  m_Direction: 0
  m_LinkedSlots:
  - {fileID: 8926484042661614817}
--- !u!114 &8926484042661614674
MonoBehaviour:
  m_ObjectHideFlags: 0
  m_CorrespondingSourceObject: {fileID: 0}
  m_PrefabInstance: {fileID: 0}
  m_PrefabAsset: {fileID: 0}
  m_GameObject: {fileID: 0}
  m_Enabled: 1
  m_EditorHideFlags: 0
  m_Script: {fileID: 11500000, guid: f780aa281814f9842a7c076d436932e7, type: 3}
  m_Name: 
  m_EditorClassIdentifier: 
  m_Parent: {fileID: 8926484042661614671}
  m_Children: []
  m_UIPosition: {x: 0, y: 0}
  m_UICollapsed: 1
  m_UISuperCollapsed: 0
  m_MasterSlot: {fileID: 8926484042661614671}
  m_MasterData:
    m_Owner: {fileID: 0}
    m_Value:
      m_Type:
        m_SerializableType: 
      m_SerializableObject: 
    m_Space: 2147483647
  m_Property:
    name: z
    m_serializedType:
      m_SerializableType: System.Single, mscorlib, Version=4.0.0.0, Culture=neutral,
        PublicKeyToken=b77a5c561934e089
    attributes: []
  m_Direction: 0
  m_LinkedSlots:
  - {fileID: 8926484042661614827}
--- !u!114 &8926484042661614675
MonoBehaviour:
  m_ObjectHideFlags: 0
  m_CorrespondingSourceObject: {fileID: 0}
  m_PrefabInstance: {fileID: 0}
  m_PrefabAsset: {fileID: 0}
  m_GameObject: {fileID: 0}
  m_Enabled: 1
  m_EditorHideFlags: 0
  m_Script: {fileID: 11500000, guid: a971fa2e110a0ac42ac1d8dae408704b, type: 3}
  m_Name: 
  m_EditorClassIdentifier: 
  m_Parent: {fileID: 8926484042661614661}
  m_Children: []
  m_UIPosition: {x: -532.48145, y: -169.38184}
  m_UICollapsed: 0
  m_UISuperCollapsed: 0
  m_InputSlots:
  - {fileID: 8926484042661614676}
  m_OutputSlots: []
  m_Disabled: 0
  attribute: scale
  Composition: 0
  Source: 0
  Random: 0
  channels: 2
--- !u!114 &8926484042661614676
MonoBehaviour:
  m_ObjectHideFlags: 0
  m_CorrespondingSourceObject: {fileID: 0}
  m_PrefabInstance: {fileID: 0}
  m_PrefabAsset: {fileID: 0}
  m_GameObject: {fileID: 0}
  m_Enabled: 1
  m_EditorHideFlags: 0
  m_Script: {fileID: 11500000, guid: f780aa281814f9842a7c076d436932e7, type: 3}
  m_Name: 
  m_EditorClassIdentifier: 
  m_Parent: {fileID: 0}
  m_Children: []
  m_UIPosition: {x: 0, y: 0}
  m_UICollapsed: 1
  m_UISuperCollapsed: 0
  m_MasterSlot: {fileID: 8926484042661614676}
  m_MasterData:
    m_Owner: {fileID: 8926484042661614675}
    m_Value:
      m_Type:
        m_SerializableType: System.Single, mscorlib, Version=4.0.0.0, Culture=neutral,
          PublicKeyToken=b77a5c561934e089
      m_SerializableObject: 2
    m_Space: 2147483647
  m_Property:
    name: Scale
    m_serializedType:
      m_SerializableType: System.Single, mscorlib, Version=4.0.0.0, Culture=neutral,
        PublicKeyToken=b77a5c561934e089
    attributes: []
  m_Direction: 0
  m_LinkedSlots: []
--- !u!114 &8926484042661614677
MonoBehaviour:
  m_ObjectHideFlags: 0
  m_CorrespondingSourceObject: {fileID: 0}
  m_PrefabInstance: {fileID: 0}
  m_PrefabAsset: {fileID: 0}
  m_GameObject: {fileID: 0}
  m_Enabled: 1
  m_EditorHideFlags: 0
  m_Script: {fileID: 11500000, guid: a971fa2e110a0ac42ac1d8dae408704b, type: 3}
  m_Name: 
  m_EditorClassIdentifier: 
  m_Parent: {fileID: 8926484042661614661}
  m_Children: []
  m_UIPosition: {x: -532.48145, y: -169.38184}
  m_UICollapsed: 0
  m_UISuperCollapsed: 0
  m_InputSlots:
  - {fileID: 8926484042661614678}
  m_OutputSlots: []
  m_Disabled: 0
  attribute: pivot
  Composition: 0
  Source: 0
  Random: 0
  channels: 6
--- !u!114 &8926484042661614678
MonoBehaviour:
  m_ObjectHideFlags: 0
  m_CorrespondingSourceObject: {fileID: 0}
  m_PrefabInstance: {fileID: 0}
  m_PrefabAsset: {fileID: 0}
  m_GameObject: {fileID: 0}
  m_Enabled: 1
  m_EditorHideFlags: 0
  m_Script: {fileID: 11500000, guid: ac39bd03fca81b849929b9c966f1836a, type: 3}
  m_Name: 
  m_EditorClassIdentifier: 
  m_Parent: {fileID: 0}
  m_Children:
  - {fileID: 8926484042661614679}
  - {fileID: 8926484042661614680}
  - {fileID: 8926484042661614681}
  m_UIPosition: {x: 0, y: 0}
  m_UICollapsed: 1
  m_UISuperCollapsed: 0
  m_MasterSlot: {fileID: 8926484042661614678}
  m_MasterData:
    m_Owner: {fileID: 8926484042661614677}
    m_Value:
      m_Type:
        m_SerializableType: UnityEngine.Vector3, UnityEngine.CoreModule, Version=0.0.0.0,
          Culture=neutral, PublicKeyToken=null
      m_SerializableObject: '{"x":0.0,"y":-0.5,"z":-0.25}'
    m_Space: 2147483647
  m_Property:
    name: Pivot
    m_serializedType:
      m_SerializableType: UnityEngine.Vector3, UnityEngine.CoreModule, Version=0.0.0.0,
        Culture=neutral, PublicKeyToken=null
    attributes: []
  m_Direction: 0
  m_LinkedSlots: []
--- !u!114 &8926484042661614679
MonoBehaviour:
  m_ObjectHideFlags: 0
  m_CorrespondingSourceObject: {fileID: 0}
  m_PrefabInstance: {fileID: 0}
  m_PrefabAsset: {fileID: 0}
  m_GameObject: {fileID: 0}
  m_Enabled: 1
  m_EditorHideFlags: 0
  m_Script: {fileID: 11500000, guid: f780aa281814f9842a7c076d436932e7, type: 3}
  m_Name: 
  m_EditorClassIdentifier: 
  m_Parent: {fileID: 8926484042661614678}
  m_Children: []
  m_UIPosition: {x: 0, y: 0}
  m_UICollapsed: 1
  m_UISuperCollapsed: 0
  m_MasterSlot: {fileID: 8926484042661614678}
  m_MasterData:
    m_Owner: {fileID: 0}
    m_Value:
      m_Type:
        m_SerializableType: 
      m_SerializableObject: 
    m_Space: 2147483647
  m_Property:
    name: x
    m_serializedType:
      m_SerializableType: System.Single, mscorlib, Version=4.0.0.0, Culture=neutral,
        PublicKeyToken=b77a5c561934e089
    attributes: []
  m_Direction: 0
  m_LinkedSlots: []
--- !u!114 &8926484042661614680
MonoBehaviour:
  m_ObjectHideFlags: 0
  m_CorrespondingSourceObject: {fileID: 0}
  m_PrefabInstance: {fileID: 0}
  m_PrefabAsset: {fileID: 0}
  m_GameObject: {fileID: 0}
  m_Enabled: 1
  m_EditorHideFlags: 0
  m_Script: {fileID: 11500000, guid: f780aa281814f9842a7c076d436932e7, type: 3}
  m_Name: 
  m_EditorClassIdentifier: 
  m_Parent: {fileID: 8926484042661614678}
  m_Children: []
  m_UIPosition: {x: 0, y: 0}
  m_UICollapsed: 1
  m_UISuperCollapsed: 0
  m_MasterSlot: {fileID: 8926484042661614678}
  m_MasterData:
    m_Owner: {fileID: 0}
    m_Value:
      m_Type:
        m_SerializableType: 
      m_SerializableObject: 
    m_Space: 2147483647
  m_Property:
    name: y
    m_serializedType:
      m_SerializableType: System.Single, mscorlib, Version=4.0.0.0, Culture=neutral,
        PublicKeyToken=b77a5c561934e089
    attributes: []
  m_Direction: 0
  m_LinkedSlots: []
--- !u!114 &8926484042661614681
MonoBehaviour:
  m_ObjectHideFlags: 0
  m_CorrespondingSourceObject: {fileID: 0}
  m_PrefabInstance: {fileID: 0}
  m_PrefabAsset: {fileID: 0}
  m_GameObject: {fileID: 0}
  m_Enabled: 1
  m_EditorHideFlags: 0
  m_Script: {fileID: 11500000, guid: f780aa281814f9842a7c076d436932e7, type: 3}
  m_Name: 
  m_EditorClassIdentifier: 
  m_Parent: {fileID: 8926484042661614678}
  m_Children: []
  m_UIPosition: {x: 0, y: 0}
  m_UICollapsed: 1
  m_UISuperCollapsed: 0
  m_MasterSlot: {fileID: 8926484042661614678}
  m_MasterData:
    m_Owner: {fileID: 0}
    m_Value:
      m_Type:
        m_SerializableType: 
      m_SerializableObject: 
    m_Space: 2147483647
  m_Property:
    name: z
    m_serializedType:
      m_SerializableType: System.Single, mscorlib, Version=4.0.0.0, Culture=neutral,
        PublicKeyToken=b77a5c561934e089
    attributes: []
  m_Direction: 0
  m_LinkedSlots: []
--- !u!114 &8926484042661614706
MonoBehaviour:
  m_ObjectHideFlags: 0
  m_CorrespondingSourceObject: {fileID: 0}
  m_PrefabInstance: {fileID: 0}
  m_PrefabAsset: {fileID: 0}
  m_GameObject: {fileID: 0}
  m_Enabled: 1
  m_EditorHideFlags: 0
  m_Script: {fileID: 11500000, guid: 01ec2c1930009b04ea08905b47262415, type: 3}
  m_Name: 
  m_EditorClassIdentifier: 
  m_Parent: {fileID: 8926484042661614661}
  m_Children: []
  m_UIPosition: {x: -532.48145, y: -169.38184}
  m_UICollapsed: 0
  m_UISuperCollapsed: 0
  m_InputSlots:
  - {fileID: 8926484042661614707}
  m_OutputSlots: []
  m_Disabled: 0
  attribute: texIndex
  Composition: 0
  AlphaComposition: 0
  SampleMode: 0
  Mode: 1
  ColorMode: 3
  channels: 6
--- !u!114 &8926484042661614707
MonoBehaviour:
  m_ObjectHideFlags: 0
  m_CorrespondingSourceObject: {fileID: 0}
  m_PrefabInstance: {fileID: 0}
  m_PrefabAsset: {fileID: 0}
  m_GameObject: {fileID: 0}
  m_Enabled: 1
  m_EditorHideFlags: 0
  m_Script: {fileID: 11500000, guid: c117b74c5c58db542bffe25c78fe92db, type: 3}
  m_Name: 
  m_EditorClassIdentifier: 
  m_Parent: {fileID: 0}
  m_Children: []
  m_UIPosition: {x: 0, y: 0}
  m_UICollapsed: 1
  m_UISuperCollapsed: 0
  m_MasterSlot: {fileID: 8926484042661614707}
  m_MasterData:
    m_Owner: {fileID: 8926484042661614706}
    m_Value:
      m_Type:
        m_SerializableType: UnityEngine.AnimationCurve, UnityEngine.CoreModule, Version=0.0.0.0,
          Culture=neutral, PublicKeyToken=null
      m_SerializableObject: '{"frames":[{"time":0.0,"value":0.0,"inTangent":0.0,"outTangent":0.0,"tangentMode":0,"leftTangentMode":0,"rightTangentMode":0,"broken":false},{"time":1.0,"value":15.0,"inTangent":0.0,"outTangent":0.0,"tangentMode":0,"leftTangentMode":0,"rightTangentMode":0,"broken":false}],"preWrapMode":8,"postWrapMode":8,"version":1}'
    m_Space: 2147483647
  m_Property:
    name: TexIndex
    m_serializedType:
      m_SerializableType: UnityEngine.AnimationCurve, UnityEngine.CoreModule, Version=0.0.0.0,
        Culture=neutral, PublicKeyToken=null
    attributes: []
  m_Direction: 0
  m_LinkedSlots: []
--- !u!114 &8926484042661614708
MonoBehaviour:
  m_ObjectHideFlags: 0
  m_CorrespondingSourceObject: {fileID: 0}
  m_PrefabInstance: {fileID: 0}
  m_PrefabAsset: {fileID: 0}
  m_GameObject: {fileID: 0}
  m_Enabled: 1
  m_EditorHideFlags: 0
  m_Script: {fileID: 11500000, guid: d16c6aeaef944094b9a1633041804207, type: 3}
  m_Name: 
  m_EditorClassIdentifier: 
  m_Parent: {fileID: 8926484042661614661}
  m_Children: []
  m_UIPosition: {x: 0, y: 0}
  m_UICollapsed: 0
  m_UISuperCollapsed: 0
  m_InputSlots:
  - {fileID: 8926484042661614714}
  - {fileID: 8926484042661614709}
  m_OutputSlots: []
  m_Disabled: 0
  mode: 4
  axes: 1
--- !u!114 &8926484042661614709
MonoBehaviour:
  m_ObjectHideFlags: 0
  m_CorrespondingSourceObject: {fileID: 0}
  m_PrefabInstance: {fileID: 0}
  m_PrefabAsset: {fileID: 0}
  m_GameObject: {fileID: 0}
  m_Enabled: 1
  m_EditorHideFlags: 0
  m_Script: {fileID: 11500000, guid: e8f2b4a846fd4c14a893cde576ad172b, type: 3}
  m_Name: 
  m_EditorClassIdentifier: 
  m_Parent: {fileID: 0}
  m_Children:
  - {fileID: 8926484042661614710}
  m_UIPosition: {x: 0, y: 0}
  m_UICollapsed: 1
  m_UISuperCollapsed: 0
  m_MasterSlot: {fileID: 8926484042661614709}
  m_MasterData:
    m_Owner: {fileID: 8926484042661614708}
    m_Value:
      m_Type:
        m_SerializableType: UnityEditor.VFX.DirectionType, Unity.VisualEffectGraph.Editor,
          Version=0.0.0.0, Culture=neutral, PublicKeyToken=null
      m_SerializableObject: '{"direction":{"x":0.0,"y":0.0,"z":1.0}}'
    m_Space: 0
  m_Property:
    name: AxisZ
    m_serializedType:
      m_SerializableType: UnityEditor.VFX.DirectionType, Unity.VisualEffectGraph.Editor,
        Version=0.0.0.0, Culture=neutral, PublicKeyToken=null
    attributes: []
  m_Direction: 0
  m_LinkedSlots:
  - {fileID: 8926484042661614737}
--- !u!114 &8926484042661614710
MonoBehaviour:
  m_ObjectHideFlags: 0
  m_CorrespondingSourceObject: {fileID: 0}
  m_PrefabInstance: {fileID: 0}
  m_PrefabAsset: {fileID: 0}
  m_GameObject: {fileID: 0}
  m_Enabled: 1
  m_EditorHideFlags: 0
  m_Script: {fileID: 11500000, guid: ac39bd03fca81b849929b9c966f1836a, type: 3}
  m_Name: 
  m_EditorClassIdentifier: 
  m_Parent: {fileID: 8926484042661614709}
  m_Children:
  - {fileID: 8926484042661614711}
  - {fileID: 8926484042661614712}
  - {fileID: 8926484042661614713}
  m_UIPosition: {x: 0, y: 0}
  m_UICollapsed: 1
  m_UISuperCollapsed: 0
  m_MasterSlot: {fileID: 8926484042661614709}
  m_MasterData:
    m_Owner: {fileID: 0}
    m_Value:
      m_Type:
        m_SerializableType: 
      m_SerializableObject: 
    m_Space: 2147483647
  m_Property:
    name: direction
    m_serializedType:
      m_SerializableType: UnityEngine.Vector3, UnityEngine.CoreModule, Version=0.0.0.0,
        Culture=neutral, PublicKeyToken=null
    attributes:
    - m_Type: 3
      m_Min: -Infinity
      m_Max: Infinity
      m_Tooltip: The normalized direction.
      m_Regex: 
      m_RegexMaxLength: 0
  m_Direction: 0
  m_LinkedSlots: []
--- !u!114 &8926484042661614711
MonoBehaviour:
  m_ObjectHideFlags: 0
  m_CorrespondingSourceObject: {fileID: 0}
  m_PrefabInstance: {fileID: 0}
  m_PrefabAsset: {fileID: 0}
  m_GameObject: {fileID: 0}
  m_Enabled: 1
  m_EditorHideFlags: 0
  m_Script: {fileID: 11500000, guid: f780aa281814f9842a7c076d436932e7, type: 3}
  m_Name: 
  m_EditorClassIdentifier: 
  m_Parent: {fileID: 8926484042661614710}
  m_Children: []
  m_UIPosition: {x: 0, y: 0}
  m_UICollapsed: 1
  m_UISuperCollapsed: 0
  m_MasterSlot: {fileID: 8926484042661614709}
  m_MasterData:
    m_Owner: {fileID: 0}
    m_Value:
      m_Type:
        m_SerializableType: 
      m_SerializableObject: 
    m_Space: 2147483647
  m_Property:
    name: x
    m_serializedType:
      m_SerializableType: System.Single, mscorlib, Version=4.0.0.0, Culture=neutral,
        PublicKeyToken=b77a5c561934e089
    attributes: []
  m_Direction: 0
  m_LinkedSlots: []
--- !u!114 &8926484042661614712
MonoBehaviour:
  m_ObjectHideFlags: 0
  m_CorrespondingSourceObject: {fileID: 0}
  m_PrefabInstance: {fileID: 0}
  m_PrefabAsset: {fileID: 0}
  m_GameObject: {fileID: 0}
  m_Enabled: 1
  m_EditorHideFlags: 0
  m_Script: {fileID: 11500000, guid: f780aa281814f9842a7c076d436932e7, type: 3}
  m_Name: 
  m_EditorClassIdentifier: 
  m_Parent: {fileID: 8926484042661614710}
  m_Children: []
  m_UIPosition: {x: 0, y: 0}
  m_UICollapsed: 1
  m_UISuperCollapsed: 0
  m_MasterSlot: {fileID: 8926484042661614709}
  m_MasterData:
    m_Owner: {fileID: 0}
    m_Value:
      m_Type:
        m_SerializableType: 
      m_SerializableObject: 
    m_Space: 2147483647
  m_Property:
    name: y
    m_serializedType:
      m_SerializableType: System.Single, mscorlib, Version=4.0.0.0, Culture=neutral,
        PublicKeyToken=b77a5c561934e089
    attributes: []
  m_Direction: 0
  m_LinkedSlots: []
--- !u!114 &8926484042661614713
MonoBehaviour:
  m_ObjectHideFlags: 0
  m_CorrespondingSourceObject: {fileID: 0}
  m_PrefabInstance: {fileID: 0}
  m_PrefabAsset: {fileID: 0}
  m_GameObject: {fileID: 0}
  m_Enabled: 1
  m_EditorHideFlags: 0
  m_Script: {fileID: 11500000, guid: f780aa281814f9842a7c076d436932e7, type: 3}
  m_Name: 
  m_EditorClassIdentifier: 
  m_Parent: {fileID: 8926484042661614710}
  m_Children: []
  m_UIPosition: {x: 0, y: 0}
  m_UICollapsed: 1
  m_UISuperCollapsed: 0
  m_MasterSlot: {fileID: 8926484042661614709}
  m_MasterData:
    m_Owner: {fileID: 0}
    m_Value:
      m_Type:
        m_SerializableType: 
      m_SerializableObject: 
    m_Space: 2147483647
  m_Property:
    name: z
    m_serializedType:
      m_SerializableType: System.Single, mscorlib, Version=4.0.0.0, Culture=neutral,
        PublicKeyToken=b77a5c561934e089
    attributes: []
  m_Direction: 0
  m_LinkedSlots: []
--- !u!114 &8926484042661614714
MonoBehaviour:
  m_ObjectHideFlags: 0
  m_CorrespondingSourceObject: {fileID: 0}
  m_PrefabInstance: {fileID: 0}
  m_PrefabAsset: {fileID: 0}
  m_GameObject: {fileID: 0}
  m_Enabled: 1
  m_EditorHideFlags: 0
  m_Script: {fileID: 11500000, guid: e8f2b4a846fd4c14a893cde576ad172b, type: 3}
  m_Name: 
  m_EditorClassIdentifier: 
  m_Parent: {fileID: 0}
  m_Children:
  - {fileID: 8926484042661614715}
  m_UIPosition: {x: 0, y: 0}
  m_UICollapsed: 1
  m_UISuperCollapsed: 0
  m_MasterSlot: {fileID: 8926484042661614714}
  m_MasterData:
    m_Owner: {fileID: 8926484042661614708}
    m_Value:
      m_Type:
        m_SerializableType: UnityEditor.VFX.DirectionType, Unity.VisualEffectGraph.Editor,
          Version=0.0.0.0, Culture=neutral, PublicKeyToken=null
      m_SerializableObject: '{"direction":{"x":0.0,"y":1.0,"z":0.0}}'
    m_Space: 0
  m_Property:
    name: AxisY
    m_serializedType:
      m_SerializableType: UnityEditor.VFX.DirectionType, Unity.VisualEffectGraph.Editor,
        Version=0.0.0.0, Culture=neutral, PublicKeyToken=null
    attributes: []
  m_Direction: 0
  m_LinkedSlots:
  - {fileID: 8926484042661614732}
--- !u!114 &8926484042661614715
MonoBehaviour:
  m_ObjectHideFlags: 0
  m_CorrespondingSourceObject: {fileID: 0}
  m_PrefabInstance: {fileID: 0}
  m_PrefabAsset: {fileID: 0}
  m_GameObject: {fileID: 0}
  m_Enabled: 1
  m_EditorHideFlags: 0
  m_Script: {fileID: 11500000, guid: ac39bd03fca81b849929b9c966f1836a, type: 3}
  m_Name: 
  m_EditorClassIdentifier: 
  m_Parent: {fileID: 8926484042661614714}
  m_Children:
  - {fileID: 8926484042661614716}
  - {fileID: 8926484042661614717}
  - {fileID: 8926484042661614718}
  m_UIPosition: {x: 0, y: 0}
  m_UICollapsed: 1
  m_UISuperCollapsed: 0
  m_MasterSlot: {fileID: 8926484042661614714}
  m_MasterData:
    m_Owner: {fileID: 0}
    m_Value:
      m_Type:
        m_SerializableType: 
      m_SerializableObject: 
    m_Space: 2147483647
  m_Property:
    name: direction
    m_serializedType:
      m_SerializableType: UnityEngine.Vector3, UnityEngine.CoreModule, Version=0.0.0.0,
        Culture=neutral, PublicKeyToken=null
    attributes:
    - m_Type: 3
      m_Min: -Infinity
      m_Max: Infinity
      m_Tooltip: The normalized direction.
      m_Regex: 
      m_RegexMaxLength: 0
  m_Direction: 0
  m_LinkedSlots: []
--- !u!114 &8926484042661614716
MonoBehaviour:
  m_ObjectHideFlags: 0
  m_CorrespondingSourceObject: {fileID: 0}
  m_PrefabInstance: {fileID: 0}
  m_PrefabAsset: {fileID: 0}
  m_GameObject: {fileID: 0}
  m_Enabled: 1
  m_EditorHideFlags: 0
  m_Script: {fileID: 11500000, guid: f780aa281814f9842a7c076d436932e7, type: 3}
  m_Name: 
  m_EditorClassIdentifier: 
  m_Parent: {fileID: 8926484042661614715}
  m_Children: []
  m_UIPosition: {x: 0, y: 0}
  m_UICollapsed: 1
  m_UISuperCollapsed: 0
  m_MasterSlot: {fileID: 8926484042661614714}
  m_MasterData:
    m_Owner: {fileID: 0}
    m_Value:
      m_Type:
        m_SerializableType: 
      m_SerializableObject: 
    m_Space: 2147483647
  m_Property:
    name: x
    m_serializedType:
      m_SerializableType: System.Single, mscorlib, Version=4.0.0.0, Culture=neutral,
        PublicKeyToken=b77a5c561934e089
    attributes: []
  m_Direction: 0
  m_LinkedSlots: []
--- !u!114 &8926484042661614717
MonoBehaviour:
  m_ObjectHideFlags: 0
  m_CorrespondingSourceObject: {fileID: 0}
  m_PrefabInstance: {fileID: 0}
  m_PrefabAsset: {fileID: 0}
  m_GameObject: {fileID: 0}
  m_Enabled: 1
  m_EditorHideFlags: 0
  m_Script: {fileID: 11500000, guid: f780aa281814f9842a7c076d436932e7, type: 3}
  m_Name: 
  m_EditorClassIdentifier: 
  m_Parent: {fileID: 8926484042661614715}
  m_Children: []
  m_UIPosition: {x: 0, y: 0}
  m_UICollapsed: 1
  m_UISuperCollapsed: 0
  m_MasterSlot: {fileID: 8926484042661614714}
  m_MasterData:
    m_Owner: {fileID: 0}
    m_Value:
      m_Type:
        m_SerializableType: 
      m_SerializableObject: 
    m_Space: 2147483647
  m_Property:
    name: y
    m_serializedType:
      m_SerializableType: System.Single, mscorlib, Version=4.0.0.0, Culture=neutral,
        PublicKeyToken=b77a5c561934e089
    attributes: []
  m_Direction: 0
  m_LinkedSlots: []
--- !u!114 &8926484042661614718
MonoBehaviour:
  m_ObjectHideFlags: 0
  m_CorrespondingSourceObject: {fileID: 0}
  m_PrefabInstance: {fileID: 0}
  m_PrefabAsset: {fileID: 0}
  m_GameObject: {fileID: 0}
  m_Enabled: 1
  m_EditorHideFlags: 0
  m_Script: {fileID: 11500000, guid: f780aa281814f9842a7c076d436932e7, type: 3}
  m_Name: 
  m_EditorClassIdentifier: 
  m_Parent: {fileID: 8926484042661614715}
  m_Children: []
  m_UIPosition: {x: 0, y: 0}
  m_UICollapsed: 1
  m_UISuperCollapsed: 0
  m_MasterSlot: {fileID: 8926484042661614714}
  m_MasterData:
    m_Owner: {fileID: 0}
    m_Value:
      m_Type:
        m_SerializableType: 
      m_SerializableObject: 
    m_Space: 2147483647
  m_Property:
    name: z
    m_serializedType:
      m_SerializableType: System.Single, mscorlib, Version=4.0.0.0, Culture=neutral,
        PublicKeyToken=b77a5c561934e089
    attributes: []
  m_Direction: 0
  m_LinkedSlots: []
--- !u!114 &8926484042661614719
MonoBehaviour:
  m_ObjectHideFlags: 0
  m_CorrespondingSourceObject: {fileID: 0}
  m_PrefabInstance: {fileID: 0}
  m_PrefabAsset: {fileID: 0}
  m_GameObject: {fileID: 0}
  m_Enabled: 1
  m_EditorHideFlags: 0
  m_Script: {fileID: 11500000, guid: 486e063e1ed58c843942ea4122829ab1, type: 3}
  m_Name: 
  m_EditorClassIdentifier: 
  m_Parent: {fileID: 114713359854958158}
  m_Children: []
  m_UIPosition: {x: 3580, y: 1008}
  m_UICollapsed: 0
  m_UISuperCollapsed: 0
  m_InputSlots: []
  m_OutputSlots:
  - {fileID: 8926484042661614720}
  attribute: velocity
  location: 0
  mask: xyz
--- !u!114 &8926484042661614720
MonoBehaviour:
  m_ObjectHideFlags: 0
  m_CorrespondingSourceObject: {fileID: 0}
  m_PrefabInstance: {fileID: 0}
  m_PrefabAsset: {fileID: 0}
  m_GameObject: {fileID: 0}
  m_Enabled: 1
  m_EditorHideFlags: 0
  m_Script: {fileID: 11500000, guid: ac39bd03fca81b849929b9c966f1836a, type: 3}
  m_Name: 
  m_EditorClassIdentifier: 
  m_Parent: {fileID: 0}
  m_Children:
  - {fileID: 8926484042661614721}
  - {fileID: 8926484042661614722}
  - {fileID: 8926484042661614723}
  m_UIPosition: {x: 0, y: 0}
  m_UICollapsed: 1
  m_UISuperCollapsed: 0
  m_MasterSlot: {fileID: 8926484042661614720}
  m_MasterData:
    m_Owner: {fileID: 8926484042661614719}
    m_Value:
      m_Type:
        m_SerializableType: UnityEngine.Vector3, UnityEngine.CoreModule, Version=0.0.0.0,
          Culture=neutral, PublicKeyToken=null
      m_SerializableObject: 
    m_Space: 2147483647
  m_Property:
    name: velocity
    m_serializedType:
      m_SerializableType: UnityEngine.Vector3, UnityEngine.CoreModule, Version=0.0.0.0,
        Culture=neutral, PublicKeyToken=null
    attributes: []
  m_Direction: 1
  m_LinkedSlots:
  - {fileID: 8926484042661614765}
--- !u!114 &8926484042661614721
MonoBehaviour:
  m_ObjectHideFlags: 0
  m_CorrespondingSourceObject: {fileID: 0}
  m_PrefabInstance: {fileID: 0}
  m_PrefabAsset: {fileID: 0}
  m_GameObject: {fileID: 0}
  m_Enabled: 1
  m_EditorHideFlags: 0
  m_Script: {fileID: 11500000, guid: f780aa281814f9842a7c076d436932e7, type: 3}
  m_Name: 
  m_EditorClassIdentifier: 
  m_Parent: {fileID: 8926484042661614720}
  m_Children: []
  m_UIPosition: {x: 0, y: 0}
  m_UICollapsed: 1
  m_UISuperCollapsed: 0
  m_MasterSlot: {fileID: 8926484042661614720}
  m_MasterData:
    m_Owner: {fileID: 0}
    m_Value:
      m_Type:
        m_SerializableType: 
      m_SerializableObject: 
    m_Space: 2147483647
  m_Property:
    name: x
    m_serializedType:
      m_SerializableType: System.Single, mscorlib, Version=4.0.0.0, Culture=neutral,
        PublicKeyToken=b77a5c561934e089
    attributes: []
  m_Direction: 1
  m_LinkedSlots: []
--- !u!114 &8926484042661614722
MonoBehaviour:
  m_ObjectHideFlags: 0
  m_CorrespondingSourceObject: {fileID: 0}
  m_PrefabInstance: {fileID: 0}
  m_PrefabAsset: {fileID: 0}
  m_GameObject: {fileID: 0}
  m_Enabled: 1
  m_EditorHideFlags: 0
  m_Script: {fileID: 11500000, guid: f780aa281814f9842a7c076d436932e7, type: 3}
  m_Name: 
  m_EditorClassIdentifier: 
  m_Parent: {fileID: 8926484042661614720}
  m_Children: []
  m_UIPosition: {x: 0, y: 0}
  m_UICollapsed: 1
  m_UISuperCollapsed: 0
  m_MasterSlot: {fileID: 8926484042661614720}
  m_MasterData:
    m_Owner: {fileID: 0}
    m_Value:
      m_Type:
        m_SerializableType: 
      m_SerializableObject: 
    m_Space: 2147483647
  m_Property:
    name: y
    m_serializedType:
      m_SerializableType: System.Single, mscorlib, Version=4.0.0.0, Culture=neutral,
        PublicKeyToken=b77a5c561934e089
    attributes: []
  m_Direction: 1
  m_LinkedSlots: []
--- !u!114 &8926484042661614723
MonoBehaviour:
  m_ObjectHideFlags: 0
  m_CorrespondingSourceObject: {fileID: 0}
  m_PrefabInstance: {fileID: 0}
  m_PrefabAsset: {fileID: 0}
  m_GameObject: {fileID: 0}
  m_Enabled: 1
  m_EditorHideFlags: 0
  m_Script: {fileID: 11500000, guid: f780aa281814f9842a7c076d436932e7, type: 3}
  m_Name: 
  m_EditorClassIdentifier: 
  m_Parent: {fileID: 8926484042661614720}
  m_Children: []
  m_UIPosition: {x: 0, y: 0}
  m_UICollapsed: 1
  m_UISuperCollapsed: 0
  m_MasterSlot: {fileID: 8926484042661614720}
  m_MasterData:
    m_Owner: {fileID: 0}
    m_Value:
      m_Type:
        m_SerializableType: 
      m_SerializableObject: 
    m_Space: 2147483647
  m_Property:
    name: z
    m_serializedType:
      m_SerializableType: System.Single, mscorlib, Version=4.0.0.0, Culture=neutral,
        PublicKeyToken=b77a5c561934e089
    attributes: []
  m_Direction: 1
  m_LinkedSlots: []
--- !u!114 &8926484042661614724
MonoBehaviour:
  m_ObjectHideFlags: 0
  m_CorrespondingSourceObject: {fileID: 0}
  m_PrefabInstance: {fileID: 0}
  m_PrefabAsset: {fileID: 0}
  m_GameObject: {fileID: 0}
  m_Enabled: 1
  m_EditorHideFlags: 0
  m_Script: {fileID: 11500000, guid: b8ee8a7543fa09e42a7c8616f60d2ad7, type: 3}
  m_Name: 
  m_EditorClassIdentifier: 
  m_Parent: {fileID: 114713359854958158}
  m_Children: []
  m_UIPosition: {x: 4005, y: 1152}
  m_UICollapsed: 0
  m_UISuperCollapsed: 0
  m_InputSlots:
  - {fileID: 8926484042661614728}
  - {fileID: 8926484042661614726}
  m_OutputSlots:
  - {fileID: 8926484042661614732}
  m_Operands:
  - name: a
    type:
      m_SerializableType: UnityEngine.Vector3, UnityEngine.CoreModule, Version=0.0.0.0,
        Culture=neutral, PublicKeyToken=null
  - name: b
    type:
      m_SerializableType: System.Single, mscorlib, Version=4.0.0.0, Culture=neutral,
        PublicKeyToken=b77a5c561934e089
--- !u!114 &8926484042661614726
MonoBehaviour:
  m_ObjectHideFlags: 0
  m_CorrespondingSourceObject: {fileID: 0}
  m_PrefabInstance: {fileID: 0}
  m_PrefabAsset: {fileID: 0}
  m_GameObject: {fileID: 0}
  m_Enabled: 1
  m_EditorHideFlags: 0
  m_Script: {fileID: 11500000, guid: f780aa281814f9842a7c076d436932e7, type: 3}
  m_Name: 
  m_EditorClassIdentifier: 
  m_Parent: {fileID: 0}
  m_Children: []
  m_UIPosition: {x: 0, y: 0}
  m_UICollapsed: 1
  m_UISuperCollapsed: 0
  m_MasterSlot: {fileID: 8926484042661614726}
  m_MasterData:
    m_Owner: {fileID: 8926484042661614724}
    m_Value:
      m_Type:
        m_SerializableType: System.Single, mscorlib, Version=4.0.0.0, Culture=neutral,
          PublicKeyToken=b77a5c561934e089
      m_SerializableObject: -1
    m_Space: 2147483647
  m_Property:
    name: b
    m_serializedType:
      m_SerializableType: System.Single, mscorlib, Version=4.0.0.0, Culture=neutral,
        PublicKeyToken=b77a5c561934e089
    attributes: []
  m_Direction: 0
  m_LinkedSlots: []
--- !u!114 &8926484042661614728
MonoBehaviour:
  m_ObjectHideFlags: 0
  m_CorrespondingSourceObject: {fileID: 0}
  m_PrefabInstance: {fileID: 0}
  m_PrefabAsset: {fileID: 0}
  m_GameObject: {fileID: 0}
  m_Enabled: 1
  m_EditorHideFlags: 0
  m_Script: {fileID: 11500000, guid: ac39bd03fca81b849929b9c966f1836a, type: 3}
  m_Name: 
  m_EditorClassIdentifier: 
  m_Parent: {fileID: 0}
  m_Children:
  - {fileID: 8926484042661614729}
  - {fileID: 8926484042661614730}
  - {fileID: 8926484042661614731}
  m_UIPosition: {x: 0, y: 0}
  m_UICollapsed: 1
  m_UISuperCollapsed: 0
  m_MasterSlot: {fileID: 8926484042661614728}
  m_MasterData:
    m_Owner: {fileID: 8926484042661614724}
    m_Value:
      m_Type:
        m_SerializableType: UnityEngine.Vector3, UnityEngine.CoreModule, Version=0.0.0.0,
          Culture=neutral, PublicKeyToken=null
      m_SerializableObject: '{"x":1.0,"y":1.0,"z":1.0}'
    m_Space: 2147483647
  m_Property:
    name: a
    m_serializedType:
      m_SerializableType: UnityEngine.Vector3, UnityEngine.CoreModule, Version=0.0.0.0,
        Culture=neutral, PublicKeyToken=null
    attributes: []
  m_Direction: 0
  m_LinkedSlots:
  - {fileID: 8926484042661614769}
--- !u!114 &8926484042661614729
MonoBehaviour:
  m_ObjectHideFlags: 0
  m_CorrespondingSourceObject: {fileID: 0}
  m_PrefabInstance: {fileID: 0}
  m_PrefabAsset: {fileID: 0}
  m_GameObject: {fileID: 0}
  m_Enabled: 1
  m_EditorHideFlags: 0
  m_Script: {fileID: 11500000, guid: f780aa281814f9842a7c076d436932e7, type: 3}
  m_Name: 
  m_EditorClassIdentifier: 
  m_Parent: {fileID: 8926484042661614728}
  m_Children: []
  m_UIPosition: {x: 0, y: 0}
  m_UICollapsed: 1
  m_UISuperCollapsed: 0
  m_MasterSlot: {fileID: 8926484042661614728}
  m_MasterData:
    m_Owner: {fileID: 0}
    m_Value:
      m_Type:
        m_SerializableType: 
      m_SerializableObject: 
    m_Space: 2147483647
  m_Property:
    name: x
    m_serializedType:
      m_SerializableType: System.Single, mscorlib, Version=4.0.0.0, Culture=neutral,
        PublicKeyToken=b77a5c561934e089
    attributes: []
  m_Direction: 0
  m_LinkedSlots: []
--- !u!114 &8926484042661614730
MonoBehaviour:
  m_ObjectHideFlags: 0
  m_CorrespondingSourceObject: {fileID: 0}
  m_PrefabInstance: {fileID: 0}
  m_PrefabAsset: {fileID: 0}
  m_GameObject: {fileID: 0}
  m_Enabled: 1
  m_EditorHideFlags: 0
  m_Script: {fileID: 11500000, guid: f780aa281814f9842a7c076d436932e7, type: 3}
  m_Name: 
  m_EditorClassIdentifier: 
  m_Parent: {fileID: 8926484042661614728}
  m_Children: []
  m_UIPosition: {x: 0, y: 0}
  m_UICollapsed: 1
  m_UISuperCollapsed: 0
  m_MasterSlot: {fileID: 8926484042661614728}
  m_MasterData:
    m_Owner: {fileID: 0}
    m_Value:
      m_Type:
        m_SerializableType: 
      m_SerializableObject: 
    m_Space: 2147483647
  m_Property:
    name: y
    m_serializedType:
      m_SerializableType: System.Single, mscorlib, Version=4.0.0.0, Culture=neutral,
        PublicKeyToken=b77a5c561934e089
    attributes: []
  m_Direction: 0
  m_LinkedSlots: []
--- !u!114 &8926484042661614731
MonoBehaviour:
  m_ObjectHideFlags: 0
  m_CorrespondingSourceObject: {fileID: 0}
  m_PrefabInstance: {fileID: 0}
  m_PrefabAsset: {fileID: 0}
  m_GameObject: {fileID: 0}
  m_Enabled: 1
  m_EditorHideFlags: 0
  m_Script: {fileID: 11500000, guid: f780aa281814f9842a7c076d436932e7, type: 3}
  m_Name: 
  m_EditorClassIdentifier: 
  m_Parent: {fileID: 8926484042661614728}
  m_Children: []
  m_UIPosition: {x: 0, y: 0}
  m_UICollapsed: 1
  m_UISuperCollapsed: 0
  m_MasterSlot: {fileID: 8926484042661614728}
  m_MasterData:
    m_Owner: {fileID: 0}
    m_Value:
      m_Type:
        m_SerializableType: 
      m_SerializableObject: 
    m_Space: 2147483647
  m_Property:
    name: z
    m_serializedType:
      m_SerializableType: System.Single, mscorlib, Version=4.0.0.0, Culture=neutral,
        PublicKeyToken=b77a5c561934e089
    attributes: []
  m_Direction: 0
  m_LinkedSlots: []
--- !u!114 &8926484042661614732
MonoBehaviour:
  m_ObjectHideFlags: 0
  m_CorrespondingSourceObject: {fileID: 0}
  m_PrefabInstance: {fileID: 0}
  m_PrefabAsset: {fileID: 0}
  m_GameObject: {fileID: 0}
  m_Enabled: 1
  m_EditorHideFlags: 0
  m_Script: {fileID: 11500000, guid: ac39bd03fca81b849929b9c966f1836a, type: 3}
  m_Name: 
  m_EditorClassIdentifier: 
  m_Parent: {fileID: 0}
  m_Children:
  - {fileID: 8926484042661614733}
  - {fileID: 8926484042661614734}
  - {fileID: 8926484042661614735}
  m_UIPosition: {x: 0, y: 0}
  m_UICollapsed: 1
  m_UISuperCollapsed: 0
  m_MasterSlot: {fileID: 8926484042661614732}
  m_MasterData:
    m_Owner: {fileID: 8926484042661614724}
    m_Value:
      m_Type:
        m_SerializableType: UnityEngine.Vector3, UnityEngine.CoreModule, Version=0.0.0.0,
          Culture=neutral, PublicKeyToken=null
      m_SerializableObject: 
    m_Space: 2147483647
  m_Property:
    name: 
    m_serializedType:
      m_SerializableType: UnityEngine.Vector3, UnityEngine.CoreModule, Version=0.0.0.0,
        Culture=neutral, PublicKeyToken=null
    attributes: []
  m_Direction: 1
  m_LinkedSlots:
  - {fileID: 8926484042661614714}
--- !u!114 &8926484042661614733
MonoBehaviour:
  m_ObjectHideFlags: 0
  m_CorrespondingSourceObject: {fileID: 0}
  m_PrefabInstance: {fileID: 0}
  m_PrefabAsset: {fileID: 0}
  m_GameObject: {fileID: 0}
  m_Enabled: 1
  m_EditorHideFlags: 0
  m_Script: {fileID: 11500000, guid: f780aa281814f9842a7c076d436932e7, type: 3}
  m_Name: 
  m_EditorClassIdentifier: 
  m_Parent: {fileID: 8926484042661614732}
  m_Children: []
  m_UIPosition: {x: 0, y: 0}
  m_UICollapsed: 1
  m_UISuperCollapsed: 0
  m_MasterSlot: {fileID: 8926484042661614732}
  m_MasterData:
    m_Owner: {fileID: 0}
    m_Value:
      m_Type:
        m_SerializableType: 
      m_SerializableObject: 
    m_Space: 2147483647
  m_Property:
    name: x
    m_serializedType:
      m_SerializableType: System.Single, mscorlib, Version=4.0.0.0, Culture=neutral,
        PublicKeyToken=b77a5c561934e089
    attributes: []
  m_Direction: 1
  m_LinkedSlots: []
--- !u!114 &8926484042661614734
MonoBehaviour:
  m_ObjectHideFlags: 0
  m_CorrespondingSourceObject: {fileID: 0}
  m_PrefabInstance: {fileID: 0}
  m_PrefabAsset: {fileID: 0}
  m_GameObject: {fileID: 0}
  m_Enabled: 1
  m_EditorHideFlags: 0
  m_Script: {fileID: 11500000, guid: f780aa281814f9842a7c076d436932e7, type: 3}
  m_Name: 
  m_EditorClassIdentifier: 
  m_Parent: {fileID: 8926484042661614732}
  m_Children: []
  m_UIPosition: {x: 0, y: 0}
  m_UICollapsed: 1
  m_UISuperCollapsed: 0
  m_MasterSlot: {fileID: 8926484042661614732}
  m_MasterData:
    m_Owner: {fileID: 0}
    m_Value:
      m_Type:
        m_SerializableType: 
      m_SerializableObject: 
    m_Space: 2147483647
  m_Property:
    name: y
    m_serializedType:
      m_SerializableType: System.Single, mscorlib, Version=4.0.0.0, Culture=neutral,
        PublicKeyToken=b77a5c561934e089
    attributes: []
  m_Direction: 1
  m_LinkedSlots: []
--- !u!114 &8926484042661614735
MonoBehaviour:
  m_ObjectHideFlags: 0
  m_CorrespondingSourceObject: {fileID: 0}
  m_PrefabInstance: {fileID: 0}
  m_PrefabAsset: {fileID: 0}
  m_GameObject: {fileID: 0}
  m_Enabled: 1
  m_EditorHideFlags: 0
  m_Script: {fileID: 11500000, guid: f780aa281814f9842a7c076d436932e7, type: 3}
  m_Name: 
  m_EditorClassIdentifier: 
  m_Parent: {fileID: 8926484042661614732}
  m_Children: []
  m_UIPosition: {x: 0, y: 0}
  m_UICollapsed: 1
  m_UISuperCollapsed: 0
  m_MasterSlot: {fileID: 8926484042661614732}
  m_MasterData:
    m_Owner: {fileID: 0}
    m_Value:
      m_Type:
        m_SerializableType: 
      m_SerializableObject: 
    m_Space: 2147483647
  m_Property:
    name: z
    m_serializedType:
      m_SerializableType: System.Single, mscorlib, Version=4.0.0.0, Culture=neutral,
        PublicKeyToken=b77a5c561934e089
    attributes: []
  m_Direction: 1
  m_LinkedSlots: []
--- !u!114 &8926484042661614736
MonoBehaviour:
  m_ObjectHideFlags: 0
  m_CorrespondingSourceObject: {fileID: 0}
  m_PrefabInstance: {fileID: 0}
  m_PrefabAsset: {fileID: 0}
  m_GameObject: {fileID: 0}
  m_Enabled: 1
  m_EditorHideFlags: 0
  m_Script: {fileID: 11500000, guid: 486e063e1ed58c843942ea4122829ab1, type: 3}
  m_Name: 
  m_EditorClassIdentifier: 
  m_Parent: {fileID: 114713359854958158}
  m_Children: []
  m_UIPosition: {x: 2649, y: 1123}
  m_UICollapsed: 0
  m_UISuperCollapsed: 0
  m_InputSlots: []
  m_OutputSlots:
  - {fileID: 8926484042661614737}
  attribute: position
  location: 0
  mask: xyz
--- !u!114 &8926484042661614737
MonoBehaviour:
  m_ObjectHideFlags: 0
  m_CorrespondingSourceObject: {fileID: 0}
  m_PrefabInstance: {fileID: 0}
  m_PrefabAsset: {fileID: 0}
  m_GameObject: {fileID: 0}
  m_Enabled: 1
  m_EditorHideFlags: 0
  m_Script: {fileID: 11500000, guid: ac39bd03fca81b849929b9c966f1836a, type: 3}
  m_Name: 
  m_EditorClassIdentifier: 
  m_Parent: {fileID: 0}
  m_Children:
  - {fileID: 8926484042661614738}
  - {fileID: 8926484042661614739}
  - {fileID: 8926484042661614740}
  m_UIPosition: {x: 0, y: 0}
  m_UICollapsed: 0
  m_UISuperCollapsed: 0
  m_MasterSlot: {fileID: 8926484042661614737}
  m_MasterData:
    m_Owner: {fileID: 8926484042661614736}
    m_Value:
      m_Type:
        m_SerializableType: UnityEngine.Vector3, UnityEngine.CoreModule, Version=0.0.0.0,
          Culture=neutral, PublicKeyToken=null
      m_SerializableObject: 
    m_Space: 2147483647
  m_Property:
    name: position
    m_serializedType:
      m_SerializableType: UnityEngine.Vector3, UnityEngine.CoreModule, Version=0.0.0.0,
        Culture=neutral, PublicKeyToken=null
    attributes: []
  m_Direction: 1
  m_LinkedSlots:
  - {fileID: 8926484042661614709}
--- !u!114 &8926484042661614738
MonoBehaviour:
  m_ObjectHideFlags: 0
  m_CorrespondingSourceObject: {fileID: 0}
  m_PrefabInstance: {fileID: 0}
  m_PrefabAsset: {fileID: 0}
  m_GameObject: {fileID: 0}
  m_Enabled: 1
  m_EditorHideFlags: 0
  m_Script: {fileID: 11500000, guid: f780aa281814f9842a7c076d436932e7, type: 3}
  m_Name: 
  m_EditorClassIdentifier: 
  m_Parent: {fileID: 8926484042661614737}
  m_Children: []
  m_UIPosition: {x: 0, y: 0}
  m_UICollapsed: 1
  m_UISuperCollapsed: 0
  m_MasterSlot: {fileID: 8926484042661614737}
  m_MasterData:
    m_Owner: {fileID: 0}
    m_Value:
      m_Type:
        m_SerializableType: 
      m_SerializableObject: 
    m_Space: 2147483647
  m_Property:
    name: x
    m_serializedType:
      m_SerializableType: System.Single, mscorlib, Version=4.0.0.0, Culture=neutral,
        PublicKeyToken=b77a5c561934e089
    attributes: []
  m_Direction: 1
  m_LinkedSlots:
  - {fileID: 8926484042661614774}
  - {fileID: 8926484042661614809}
--- !u!114 &8926484042661614739
MonoBehaviour:
  m_ObjectHideFlags: 0
  m_CorrespondingSourceObject: {fileID: 0}
  m_PrefabInstance: {fileID: 0}
  m_PrefabAsset: {fileID: 0}
  m_GameObject: {fileID: 0}
  m_Enabled: 1
  m_EditorHideFlags: 0
  m_Script: {fileID: 11500000, guid: f780aa281814f9842a7c076d436932e7, type: 3}
  m_Name: 
  m_EditorClassIdentifier: 
  m_Parent: {fileID: 8926484042661614737}
  m_Children: []
  m_UIPosition: {x: 0, y: 0}
  m_UICollapsed: 1
  m_UISuperCollapsed: 0
  m_MasterSlot: {fileID: 8926484042661614737}
  m_MasterData:
    m_Owner: {fileID: 0}
    m_Value:
      m_Type:
        m_SerializableType: 
      m_SerializableObject: 
    m_Space: 2147483647
  m_Property:
    name: y
    m_serializedType:
      m_SerializableType: System.Single, mscorlib, Version=4.0.0.0, Culture=neutral,
        PublicKeyToken=b77a5c561934e089
    attributes: []
  m_Direction: 1
  m_LinkedSlots:
  - {fileID: 8926484042661614775}
--- !u!114 &8926484042661614740
MonoBehaviour:
  m_ObjectHideFlags: 0
  m_CorrespondingSourceObject: {fileID: 0}
  m_PrefabInstance: {fileID: 0}
  m_PrefabAsset: {fileID: 0}
  m_GameObject: {fileID: 0}
  m_Enabled: 1
  m_EditorHideFlags: 0
  m_Script: {fileID: 11500000, guid: f780aa281814f9842a7c076d436932e7, type: 3}
  m_Name: 
  m_EditorClassIdentifier: 
  m_Parent: {fileID: 8926484042661614737}
  m_Children: []
  m_UIPosition: {x: 0, y: 0}
  m_UICollapsed: 1
  m_UISuperCollapsed: 0
  m_MasterSlot: {fileID: 8926484042661614737}
  m_MasterData:
    m_Owner: {fileID: 0}
    m_Value:
      m_Type:
        m_SerializableType: 
      m_SerializableObject: 
    m_Space: 2147483647
  m_Property:
    name: z
    m_serializedType:
      m_SerializableType: System.Single, mscorlib, Version=4.0.0.0, Culture=neutral,
        PublicKeyToken=b77a5c561934e089
    attributes: []
  m_Direction: 1
  m_LinkedSlots:
  - {fileID: 8926484042661614819}
--- !u!114 &8926484042661614751
MonoBehaviour:
  m_ObjectHideFlags: 0
  m_CorrespondingSourceObject: {fileID: 0}
  m_PrefabInstance: {fileID: 0}
  m_PrefabAsset: {fileID: 0}
  m_GameObject: {fileID: 0}
  m_Enabled: 1
  m_EditorHideFlags: 0
  m_Script: {fileID: 11500000, guid: d78581a96eae8bf4398c282eb0b098bd, type: 3}
  m_Name: 
  m_EditorClassIdentifier: 
  m_Parent: {fileID: 114713359854958158}
  m_Children: []
  m_UIPosition: {x: 0, y: 0}
  m_UICollapsed: 1
  m_UISuperCollapsed: 0
  title: 
  m_Owners:
  - {fileID: 114303831766578312}
<<<<<<< HEAD
  m_Capacity: 65536
=======
  dataType: 0
  capacity: 65536
  stripCapacity: 16
  particlePerStripCount: 16
>>>>>>> 5fb0448c
  m_Space: 0
--- !u!114 &8926484042661614764
MonoBehaviour:
  m_ObjectHideFlags: 0
  m_CorrespondingSourceObject: {fileID: 0}
  m_PrefabInstance: {fileID: 0}
  m_PrefabAsset: {fileID: 0}
  m_GameObject: {fileID: 0}
  m_Enabled: 1
  m_EditorHideFlags: 0
  m_Script: {fileID: 11500000, guid: 3022e18cf9c74cc49be91d7f5cb63567, type: 3}
  m_Name: 
  m_EditorClassIdentifier: 
  m_Parent: {fileID: 114713359854958158}
  m_Children: []
  m_UIPosition: {x: 3837, y: 1075}
  m_UICollapsed: 0
  m_UISuperCollapsed: 0
  m_InputSlots:
  - {fileID: 8926484042661614765}
  m_OutputSlots:
  - {fileID: 8926484042661614769}
  m_Type:
    m_SerializableType: UnityEngine.Vector3, UnityEngine.CoreModule, Version=0.0.0.0,
      Culture=neutral, PublicKeyToken=null
--- !u!114 &8926484042661614765
MonoBehaviour:
  m_ObjectHideFlags: 0
  m_CorrespondingSourceObject: {fileID: 0}
  m_PrefabInstance: {fileID: 0}
  m_PrefabAsset: {fileID: 0}
  m_GameObject: {fileID: 0}
  m_Enabled: 1
  m_EditorHideFlags: 0
  m_Script: {fileID: 11500000, guid: ac39bd03fca81b849929b9c966f1836a, type: 3}
  m_Name: 
  m_EditorClassIdentifier: 
  m_Parent: {fileID: 0}
  m_Children:
  - {fileID: 8926484042661614766}
  - {fileID: 8926484042661614767}
  - {fileID: 8926484042661614768}
  m_UIPosition: {x: 0, y: 0}
  m_UICollapsed: 1
  m_UISuperCollapsed: 0
  m_MasterSlot: {fileID: 8926484042661614765}
  m_MasterData:
    m_Owner: {fileID: 8926484042661614764}
    m_Value:
      m_Type:
        m_SerializableType: UnityEngine.Vector3, UnityEngine.CoreModule, Version=0.0.0.0,
          Culture=neutral, PublicKeyToken=null
      m_SerializableObject: '{"x":1.0,"y":1.0,"z":1.0}'
    m_Space: 2147483647
  m_Property:
    name: x
    m_serializedType:
      m_SerializableType: UnityEngine.Vector3, UnityEngine.CoreModule, Version=0.0.0.0,
        Culture=neutral, PublicKeyToken=null
    attributes: []
  m_Direction: 0
  m_LinkedSlots:
  - {fileID: 8926484042661614720}
--- !u!114 &8926484042661614766
MonoBehaviour:
  m_ObjectHideFlags: 0
  m_CorrespondingSourceObject: {fileID: 0}
  m_PrefabInstance: {fileID: 0}
  m_PrefabAsset: {fileID: 0}
  m_GameObject: {fileID: 0}
  m_Enabled: 1
  m_EditorHideFlags: 0
  m_Script: {fileID: 11500000, guid: f780aa281814f9842a7c076d436932e7, type: 3}
  m_Name: 
  m_EditorClassIdentifier: 
  m_Parent: {fileID: 8926484042661614765}
  m_Children: []
  m_UIPosition: {x: 0, y: 0}
  m_UICollapsed: 1
  m_UISuperCollapsed: 0
  m_MasterSlot: {fileID: 8926484042661614765}
  m_MasterData:
    m_Owner: {fileID: 0}
    m_Value:
      m_Type:
        m_SerializableType: 
      m_SerializableObject: 
    m_Space: 2147483647
  m_Property:
    name: x
    m_serializedType:
      m_SerializableType: System.Single, mscorlib, Version=4.0.0.0, Culture=neutral,
        PublicKeyToken=b77a5c561934e089
    attributes: []
  m_Direction: 0
  m_LinkedSlots: []
--- !u!114 &8926484042661614767
MonoBehaviour:
  m_ObjectHideFlags: 0
  m_CorrespondingSourceObject: {fileID: 0}
  m_PrefabInstance: {fileID: 0}
  m_PrefabAsset: {fileID: 0}
  m_GameObject: {fileID: 0}
  m_Enabled: 1
  m_EditorHideFlags: 0
  m_Script: {fileID: 11500000, guid: f780aa281814f9842a7c076d436932e7, type: 3}
  m_Name: 
  m_EditorClassIdentifier: 
  m_Parent: {fileID: 8926484042661614765}
  m_Children: []
  m_UIPosition: {x: 0, y: 0}
  m_UICollapsed: 1
  m_UISuperCollapsed: 0
  m_MasterSlot: {fileID: 8926484042661614765}
  m_MasterData:
    m_Owner: {fileID: 0}
    m_Value:
      m_Type:
        m_SerializableType: 
      m_SerializableObject: 
    m_Space: 2147483647
  m_Property:
    name: y
    m_serializedType:
      m_SerializableType: System.Single, mscorlib, Version=4.0.0.0, Culture=neutral,
        PublicKeyToken=b77a5c561934e089
    attributes: []
  m_Direction: 0
  m_LinkedSlots: []
--- !u!114 &8926484042661614768
MonoBehaviour:
  m_ObjectHideFlags: 0
  m_CorrespondingSourceObject: {fileID: 0}
  m_PrefabInstance: {fileID: 0}
  m_PrefabAsset: {fileID: 0}
  m_GameObject: {fileID: 0}
  m_Enabled: 1
  m_EditorHideFlags: 0
  m_Script: {fileID: 11500000, guid: f780aa281814f9842a7c076d436932e7, type: 3}
  m_Name: 
  m_EditorClassIdentifier: 
  m_Parent: {fileID: 8926484042661614765}
  m_Children: []
  m_UIPosition: {x: 0, y: 0}
  m_UICollapsed: 1
  m_UISuperCollapsed: 0
  m_MasterSlot: {fileID: 8926484042661614765}
  m_MasterData:
    m_Owner: {fileID: 0}
    m_Value:
      m_Type:
        m_SerializableType: 
      m_SerializableObject: 
    m_Space: 2147483647
  m_Property:
    name: z
    m_serializedType:
      m_SerializableType: System.Single, mscorlib, Version=4.0.0.0, Culture=neutral,
        PublicKeyToken=b77a5c561934e089
    attributes: []
  m_Direction: 0
  m_LinkedSlots: []
--- !u!114 &8926484042661614769
MonoBehaviour:
  m_ObjectHideFlags: 0
  m_CorrespondingSourceObject: {fileID: 0}
  m_PrefabInstance: {fileID: 0}
  m_PrefabAsset: {fileID: 0}
  m_GameObject: {fileID: 0}
  m_Enabled: 1
  m_EditorHideFlags: 0
  m_Script: {fileID: 11500000, guid: ac39bd03fca81b849929b9c966f1836a, type: 3}
  m_Name: 
  m_EditorClassIdentifier: 
  m_Parent: {fileID: 0}
  m_Children:
  - {fileID: 8926484042661614770}
  - {fileID: 8926484042661614771}
  - {fileID: 8926484042661614772}
  m_UIPosition: {x: 0, y: 0}
  m_UICollapsed: 1
  m_UISuperCollapsed: 0
  m_MasterSlot: {fileID: 8926484042661614769}
  m_MasterData:
    m_Owner: {fileID: 8926484042661614764}
    m_Value:
      m_Type:
        m_SerializableType: UnityEngine.Vector3, UnityEngine.CoreModule, Version=0.0.0.0,
          Culture=neutral, PublicKeyToken=null
      m_SerializableObject: 
    m_Space: 2147483647
  m_Property:
    name: 
    m_serializedType:
      m_SerializableType: UnityEngine.Vector3, UnityEngine.CoreModule, Version=0.0.0.0,
        Culture=neutral, PublicKeyToken=null
    attributes: []
  m_Direction: 1
  m_LinkedSlots:
  - {fileID: 8926484042661614728}
--- !u!114 &8926484042661614770
MonoBehaviour:
  m_ObjectHideFlags: 0
  m_CorrespondingSourceObject: {fileID: 0}
  m_PrefabInstance: {fileID: 0}
  m_PrefabAsset: {fileID: 0}
  m_GameObject: {fileID: 0}
  m_Enabled: 1
  m_EditorHideFlags: 0
  m_Script: {fileID: 11500000, guid: f780aa281814f9842a7c076d436932e7, type: 3}
  m_Name: 
  m_EditorClassIdentifier: 
  m_Parent: {fileID: 8926484042661614769}
  m_Children: []
  m_UIPosition: {x: 0, y: 0}
  m_UICollapsed: 1
  m_UISuperCollapsed: 0
  m_MasterSlot: {fileID: 8926484042661614769}
  m_MasterData:
    m_Owner: {fileID: 0}
    m_Value:
      m_Type:
        m_SerializableType: 
      m_SerializableObject: 
    m_Space: 2147483647
  m_Property:
    name: x
    m_serializedType:
      m_SerializableType: System.Single, mscorlib, Version=4.0.0.0, Culture=neutral,
        PublicKeyToken=b77a5c561934e089
    attributes: []
  m_Direction: 1
  m_LinkedSlots: []
--- !u!114 &8926484042661614771
MonoBehaviour:
  m_ObjectHideFlags: 0
  m_CorrespondingSourceObject: {fileID: 0}
  m_PrefabInstance: {fileID: 0}
  m_PrefabAsset: {fileID: 0}
  m_GameObject: {fileID: 0}
  m_Enabled: 1
  m_EditorHideFlags: 0
  m_Script: {fileID: 11500000, guid: f780aa281814f9842a7c076d436932e7, type: 3}
  m_Name: 
  m_EditorClassIdentifier: 
  m_Parent: {fileID: 8926484042661614769}
  m_Children: []
  m_UIPosition: {x: 0, y: 0}
  m_UICollapsed: 1
  m_UISuperCollapsed: 0
  m_MasterSlot: {fileID: 8926484042661614769}
  m_MasterData:
    m_Owner: {fileID: 0}
    m_Value:
      m_Type:
        m_SerializableType: 
      m_SerializableObject: 
    m_Space: 2147483647
  m_Property:
    name: y
    m_serializedType:
      m_SerializableType: System.Single, mscorlib, Version=4.0.0.0, Culture=neutral,
        PublicKeyToken=b77a5c561934e089
    attributes: []
  m_Direction: 1
  m_LinkedSlots: []
--- !u!114 &8926484042661614772
MonoBehaviour:
  m_ObjectHideFlags: 0
  m_CorrespondingSourceObject: {fileID: 0}
  m_PrefabInstance: {fileID: 0}
  m_PrefabAsset: {fileID: 0}
  m_GameObject: {fileID: 0}
  m_Enabled: 1
  m_EditorHideFlags: 0
  m_Script: {fileID: 11500000, guid: f780aa281814f9842a7c076d436932e7, type: 3}
  m_Name: 
  m_EditorClassIdentifier: 
  m_Parent: {fileID: 8926484042661614769}
  m_Children: []
  m_UIPosition: {x: 0, y: 0}
  m_UICollapsed: 1
  m_UISuperCollapsed: 0
  m_MasterSlot: {fileID: 8926484042661614769}
  m_MasterData:
    m_Owner: {fileID: 0}
    m_Value:
      m_Type:
        m_SerializableType: 
      m_SerializableObject: 
    m_Space: 2147483647
  m_Property:
    name: z
    m_serializedType:
      m_SerializableType: System.Single, mscorlib, Version=4.0.0.0, Culture=neutral,
        PublicKeyToken=b77a5c561934e089
    attributes: []
  m_Direction: 1
  m_LinkedSlots: []
--- !u!114 &8926484042661614773
MonoBehaviour:
  m_ObjectHideFlags: 0
  m_CorrespondingSourceObject: {fileID: 0}
  m_PrefabInstance: {fileID: 0}
  m_PrefabAsset: {fileID: 0}
  m_GameObject: {fileID: 0}
  m_Enabled: 1
  m_EditorHideFlags: 0
  m_Script: {fileID: 11500000, guid: fbe3f629267a2ed4abd45be880823daf, type: 3}
  m_Name: 
  m_EditorClassIdentifier: 
  m_Parent: {fileID: 114713359854958158}
  m_Children: []
  m_UIPosition: {x: 3558, y: 1241}
  m_UICollapsed: 0
  m_UISuperCollapsed: 0
  m_InputSlots:
  - {fileID: 8926484042661614774}
  - {fileID: 8926484042661614775}
  m_OutputSlots:
  - {fileID: 8926484042661614776}
  m_Type:
    m_SerializableType: System.Single, mscorlib, Version=4.0.0.0, Culture=neutral,
      PublicKeyToken=b77a5c561934e089
--- !u!114 &8926484042661614774
MonoBehaviour:
  m_ObjectHideFlags: 0
  m_CorrespondingSourceObject: {fileID: 0}
  m_PrefabInstance: {fileID: 0}
  m_PrefabAsset: {fileID: 0}
  m_GameObject: {fileID: 0}
  m_Enabled: 1
  m_EditorHideFlags: 0
  m_Script: {fileID: 11500000, guid: f780aa281814f9842a7c076d436932e7, type: 3}
  m_Name: 
  m_EditorClassIdentifier: 
  m_Parent: {fileID: 0}
  m_Children: []
  m_UIPosition: {x: 0, y: 0}
  m_UICollapsed: 1
  m_UISuperCollapsed: 0
  m_MasterSlot: {fileID: 8926484042661614774}
  m_MasterData:
    m_Owner: {fileID: 8926484042661614773}
    m_Value:
      m_Type:
        m_SerializableType: System.Single, mscorlib, Version=4.0.0.0, Culture=neutral,
          PublicKeyToken=b77a5c561934e089
      m_SerializableObject: 1
    m_Space: 2147483647
  m_Property:
    name: x
    m_serializedType:
      m_SerializableType: System.Single, mscorlib, Version=4.0.0.0, Culture=neutral,
        PublicKeyToken=b77a5c561934e089
    attributes: []
  m_Direction: 0
  m_LinkedSlots:
  - {fileID: 8926484042661614738}
--- !u!114 &8926484042661614775
MonoBehaviour:
  m_ObjectHideFlags: 0
  m_CorrespondingSourceObject: {fileID: 0}
  m_PrefabInstance: {fileID: 0}
  m_PrefabAsset: {fileID: 0}
  m_GameObject: {fileID: 0}
  m_Enabled: 1
  m_EditorHideFlags: 0
  m_Script: {fileID: 11500000, guid: f780aa281814f9842a7c076d436932e7, type: 3}
  m_Name: 
  m_EditorClassIdentifier: 
  m_Parent: {fileID: 0}
  m_Children: []
  m_UIPosition: {x: 0, y: 0}
  m_UICollapsed: 1
  m_UISuperCollapsed: 0
  m_MasterSlot: {fileID: 8926484042661614775}
  m_MasterData:
    m_Owner: {fileID: 8926484042661614773}
    m_Value:
      m_Type:
        m_SerializableType: System.Single, mscorlib, Version=4.0.0.0, Culture=neutral,
          PublicKeyToken=b77a5c561934e089
      m_SerializableObject: 0
    m_Space: 2147483647
  m_Property:
    name: y
    m_serializedType:
      m_SerializableType: System.Single, mscorlib, Version=4.0.0.0, Culture=neutral,
        PublicKeyToken=b77a5c561934e089
    attributes: []
  m_Direction: 0
  m_LinkedSlots:
  - {fileID: 8926484042661614739}
--- !u!114 &8926484042661614776
MonoBehaviour:
  m_ObjectHideFlags: 0
  m_CorrespondingSourceObject: {fileID: 0}
  m_PrefabInstance: {fileID: 0}
  m_PrefabAsset: {fileID: 0}
  m_GameObject: {fileID: 0}
  m_Enabled: 1
  m_EditorHideFlags: 0
  m_Script: {fileID: 11500000, guid: f780aa281814f9842a7c076d436932e7, type: 3}
  m_Name: 
  m_EditorClassIdentifier: 
  m_Parent: {fileID: 0}
  m_Children: []
  m_UIPosition: {x: 0, y: 0}
  m_UICollapsed: 1
  m_UISuperCollapsed: 0
  m_MasterSlot: {fileID: 8926484042661614776}
  m_MasterData:
    m_Owner: {fileID: 8926484042661614773}
    m_Value:
      m_Type:
        m_SerializableType: System.Single, mscorlib, Version=4.0.0.0, Culture=neutral,
          PublicKeyToken=b77a5c561934e089
      m_SerializableObject: 
    m_Space: 2147483647
  m_Property:
    name: 
    m_serializedType:
      m_SerializableType: System.Single, mscorlib, Version=4.0.0.0, Culture=neutral,
        PublicKeyToken=b77a5c561934e089
    attributes: []
  m_Direction: 1
  m_LinkedSlots:
  - {fileID: 8926484042661614794}
--- !u!114 &8926484042661614793
MonoBehaviour:
  m_ObjectHideFlags: 0
  m_CorrespondingSourceObject: {fileID: 0}
  m_PrefabInstance: {fileID: 0}
  m_PrefabAsset: {fileID: 0}
  m_GameObject: {fileID: 0}
  m_Enabled: 1
  m_EditorHideFlags: 0
  m_Script: {fileID: 11500000, guid: 0a02ebe9815b1084495277ae39c6c270, type: 3}
  m_Name: 
  m_EditorClassIdentifier: 
  m_Parent: {fileID: 114713359854958158}
  m_Children: []
  m_UIPosition: {x: 3888, y: 1312}
  m_UICollapsed: 0
  m_UISuperCollapsed: 0
  m_InputSlots:
  - {fileID: 8926484042661614794}
  - {fileID: 8926484042661614795}
  - {fileID: 8926484042661614796}
  - {fileID: 8926484042661614797}
  - {fileID: 8926484042661614798}
  m_OutputSlots:
  - {fileID: 8926484042661614799}
  m_Type:
  - m_SerializableType: System.Single, mscorlib, Version=4.0.0.0, Culture=neutral,
      PublicKeyToken=b77a5c561934e089
  - m_SerializableType: System.Single, mscorlib, Version=4.0.0.0, Culture=neutral,
      PublicKeyToken=b77a5c561934e089
  - m_SerializableType: System.Single, mscorlib, Version=4.0.0.0, Culture=neutral,
      PublicKeyToken=b77a5c561934e089
  - m_SerializableType: System.Single, mscorlib, Version=4.0.0.0, Culture=neutral,
      PublicKeyToken=b77a5c561934e089
  - m_SerializableType: System.Single, mscorlib, Version=4.0.0.0, Culture=neutral,
      PublicKeyToken=b77a5c561934e089
  m_Clamp: 0
--- !u!114 &8926484042661614794
MonoBehaviour:
  m_ObjectHideFlags: 0
  m_CorrespondingSourceObject: {fileID: 0}
  m_PrefabInstance: {fileID: 0}
  m_PrefabAsset: {fileID: 0}
  m_GameObject: {fileID: 0}
  m_Enabled: 1
  m_EditorHideFlags: 0
  m_Script: {fileID: 11500000, guid: f780aa281814f9842a7c076d436932e7, type: 3}
  m_Name: 
  m_EditorClassIdentifier: 
  m_Parent: {fileID: 0}
  m_Children: []
  m_UIPosition: {x: 0, y: 0}
  m_UICollapsed: 1
  m_UISuperCollapsed: 0
  m_MasterSlot: {fileID: 8926484042661614794}
  m_MasterData:
    m_Owner: {fileID: 8926484042661614793}
    m_Value:
      m_Type:
        m_SerializableType: System.Single, mscorlib, Version=4.0.0.0, Culture=neutral,
          PublicKeyToken=b77a5c561934e089
      m_SerializableObject: 0.5
    m_Space: 2147483647
  m_Property:
    name: input
    m_serializedType:
      m_SerializableType: System.Single, mscorlib, Version=4.0.0.0, Culture=neutral,
        PublicKeyToken=b77a5c561934e089
    attributes:
    - m_Type: 3
      m_Min: -Infinity
      m_Max: Infinity
      m_Tooltip: The value to be remapped into the new range.
      m_Regex: 
      m_RegexMaxLength: 0
  m_Direction: 0
  m_LinkedSlots:
  - {fileID: 8926484042661614776}
--- !u!114 &8926484042661614795
MonoBehaviour:
  m_ObjectHideFlags: 0
  m_CorrespondingSourceObject: {fileID: 0}
  m_PrefabInstance: {fileID: 0}
  m_PrefabAsset: {fileID: 0}
  m_GameObject: {fileID: 0}
  m_Enabled: 1
  m_EditorHideFlags: 0
  m_Script: {fileID: 11500000, guid: f780aa281814f9842a7c076d436932e7, type: 3}
  m_Name: 
  m_EditorClassIdentifier: 
  m_Parent: {fileID: 0}
  m_Children: []
  m_UIPosition: {x: 0, y: 0}
  m_UICollapsed: 1
  m_UISuperCollapsed: 0
  m_MasterSlot: {fileID: 8926484042661614795}
  m_MasterData:
    m_Owner: {fileID: 8926484042661614793}
    m_Value:
      m_Type:
        m_SerializableType: System.Single, mscorlib, Version=4.0.0.0, Culture=neutral,
          PublicKeyToken=b77a5c561934e089
      m_SerializableObject: 0
    m_Space: 2147483647
  m_Property:
    name: oldRangeMin
    m_serializedType:
      m_SerializableType: System.Single, mscorlib, Version=4.0.0.0, Culture=neutral,
        PublicKeyToken=b77a5c561934e089
    attributes:
    - m_Type: 3
      m_Min: -Infinity
      m_Max: Infinity
      m_Tooltip: The start of the old range.
      m_Regex: 
      m_RegexMaxLength: 0
  m_Direction: 0
  m_LinkedSlots:
  - {fileID: 8926484042661614807}
--- !u!114 &8926484042661614796
MonoBehaviour:
  m_ObjectHideFlags: 0
  m_CorrespondingSourceObject: {fileID: 0}
  m_PrefabInstance: {fileID: 0}
  m_PrefabAsset: {fileID: 0}
  m_GameObject: {fileID: 0}
  m_Enabled: 1
  m_EditorHideFlags: 0
  m_Script: {fileID: 11500000, guid: f780aa281814f9842a7c076d436932e7, type: 3}
  m_Name: 
  m_EditorClassIdentifier: 
  m_Parent: {fileID: 0}
  m_Children: []
  m_UIPosition: {x: 0, y: 0}
  m_UICollapsed: 1
  m_UISuperCollapsed: 0
  m_MasterSlot: {fileID: 8926484042661614796}
  m_MasterData:
    m_Owner: {fileID: 8926484042661614793}
    m_Value:
      m_Type:
        m_SerializableType: System.Single, mscorlib, Version=4.0.0.0, Culture=neutral,
          PublicKeyToken=b77a5c561934e089
      m_SerializableObject: 1
    m_Space: 2147483647
  m_Property:
    name: oldRangeMax
    m_serializedType:
      m_SerializableType: System.Single, mscorlib, Version=4.0.0.0, Culture=neutral,
        PublicKeyToken=b77a5c561934e089
    attributes:
    - m_Type: 3
      m_Min: -Infinity
      m_Max: Infinity
      m_Tooltip: The end of the old range.
      m_Regex: 
      m_RegexMaxLength: 0
  m_Direction: 0
  m_LinkedSlots:
  - {fileID: 8926484042661614801}
--- !u!114 &8926484042661614797
MonoBehaviour:
  m_ObjectHideFlags: 0
  m_CorrespondingSourceObject: {fileID: 0}
  m_PrefabInstance: {fileID: 0}
  m_PrefabAsset: {fileID: 0}
  m_GameObject: {fileID: 0}
  m_Enabled: 1
  m_EditorHideFlags: 0
  m_Script: {fileID: 11500000, guid: f780aa281814f9842a7c076d436932e7, type: 3}
  m_Name: 
  m_EditorClassIdentifier: 
  m_Parent: {fileID: 0}
  m_Children: []
  m_UIPosition: {x: 0, y: 0}
  m_UICollapsed: 1
  m_UISuperCollapsed: 0
  m_MasterSlot: {fileID: 8926484042661614797}
  m_MasterData:
    m_Owner: {fileID: 8926484042661614793}
    m_Value:
      m_Type:
        m_SerializableType: System.Single, mscorlib, Version=4.0.0.0, Culture=neutral,
          PublicKeyToken=b77a5c561934e089
      m_SerializableObject: 0
    m_Space: 2147483647
  m_Property:
    name: newRangeMin
    m_serializedType:
      m_SerializableType: System.Single, mscorlib, Version=4.0.0.0, Culture=neutral,
        PublicKeyToken=b77a5c561934e089
    attributes:
    - m_Type: 3
      m_Min: -Infinity
      m_Max: Infinity
      m_Tooltip: The start of the new range.
      m_Regex: 
      m_RegexMaxLength: 0
  m_Direction: 0
  m_LinkedSlots: []
--- !u!114 &8926484042661614798
MonoBehaviour:
  m_ObjectHideFlags: 0
  m_CorrespondingSourceObject: {fileID: 0}
  m_PrefabInstance: {fileID: 0}
  m_PrefabAsset: {fileID: 0}
  m_GameObject: {fileID: 0}
  m_Enabled: 1
  m_EditorHideFlags: 0
  m_Script: {fileID: 11500000, guid: f780aa281814f9842a7c076d436932e7, type: 3}
  m_Name: 
  m_EditorClassIdentifier: 
  m_Parent: {fileID: 0}
  m_Children: []
  m_UIPosition: {x: 0, y: 0}
  m_UICollapsed: 1
  m_UISuperCollapsed: 0
  m_MasterSlot: {fileID: 8926484042661614798}
  m_MasterData:
    m_Owner: {fileID: 8926484042661614793}
    m_Value:
      m_Type:
        m_SerializableType: System.Single, mscorlib, Version=4.0.0.0, Culture=neutral,
          PublicKeyToken=b77a5c561934e089
      m_SerializableObject: 1
    m_Space: 2147483647
  m_Property:
    name: newRangeMax
    m_serializedType:
      m_SerializableType: System.Single, mscorlib, Version=4.0.0.0, Culture=neutral,
        PublicKeyToken=b77a5c561934e089
    attributes:
    - m_Type: 3
      m_Min: -Infinity
      m_Max: Infinity
      m_Tooltip: The end of the new range.
      m_Regex: 
      m_RegexMaxLength: 0
  m_Direction: 0
  m_LinkedSlots: []
--- !u!114 &8926484042661614799
MonoBehaviour:
  m_ObjectHideFlags: 0
  m_CorrespondingSourceObject: {fileID: 0}
  m_PrefabInstance: {fileID: 0}
  m_PrefabAsset: {fileID: 0}
  m_GameObject: {fileID: 0}
  m_Enabled: 1
  m_EditorHideFlags: 0
  m_Script: {fileID: 11500000, guid: f780aa281814f9842a7c076d436932e7, type: 3}
  m_Name: 
  m_EditorClassIdentifier: 
  m_Parent: {fileID: 0}
  m_Children: []
  m_UIPosition: {x: 0, y: 0}
  m_UICollapsed: 1
  m_UISuperCollapsed: 0
  m_MasterSlot: {fileID: 8926484042661614799}
  m_MasterData:
    m_Owner: {fileID: 8926484042661614793}
    m_Value:
      m_Type:
        m_SerializableType: System.Single, mscorlib, Version=4.0.0.0, Culture=neutral,
          PublicKeyToken=b77a5c561934e089
      m_SerializableObject: 
    m_Space: 2147483647
  m_Property:
    name: 
    m_serializedType:
      m_SerializableType: System.Single, mscorlib, Version=4.0.0.0, Culture=neutral,
        PublicKeyToken=b77a5c561934e089
    attributes: []
  m_Direction: 1
  m_LinkedSlots:
  - {fileID: 8926484042661614672}
--- !u!114 &8926484042661614800
MonoBehaviour:
  m_ObjectHideFlags: 0
  m_CorrespondingSourceObject: {fileID: 0}
  m_PrefabInstance: {fileID: 0}
  m_PrefabAsset: {fileID: 0}
  m_GameObject: {fileID: 0}
  m_Enabled: 1
  m_EditorHideFlags: 0
  m_Script: {fileID: 11500000, guid: 4f0824e4ad3823847ab7bc6c960e1a39, type: 3}
  m_Name: 
  m_EditorClassIdentifier: 
  m_Parent: {fileID: 114713359854958158}
  m_Children: []
  m_UIPosition: {x: 2658, y: 1735}
  m_UICollapsed: 0
  m_UISuperCollapsed: 0
  m_InputSlots: []
  m_OutputSlots:
  - {fileID: 8926484042661614801}
  - {fileID: 8926484042661614802}
  - {fileID: 8926484042661614803}
  - {fileID: 8926484042661614804}
--- !u!114 &8926484042661614801
MonoBehaviour:
  m_ObjectHideFlags: 0
  m_CorrespondingSourceObject: {fileID: 0}
  m_PrefabInstance: {fileID: 0}
  m_PrefabAsset: {fileID: 0}
  m_GameObject: {fileID: 0}
  m_Enabled: 1
  m_EditorHideFlags: 0
  m_Script: {fileID: 11500000, guid: f780aa281814f9842a7c076d436932e7, type: 3}
  m_Name: 
  m_EditorClassIdentifier: 
  m_Parent: {fileID: 0}
  m_Children: []
  m_UIPosition: {x: 0, y: 0}
  m_UICollapsed: 1
  m_UISuperCollapsed: 0
  m_MasterSlot: {fileID: 8926484042661614801}
  m_MasterData:
    m_Owner: {fileID: 8926484042661614800}
    m_Value:
      m_Type:
        m_SerializableType: System.Single, mscorlib, Version=4.0.0.0, Culture=neutral,
          PublicKeyToken=b77a5c561934e089
      m_SerializableObject: 
    m_Space: 2147483647
  m_Property:
    name: "\u03C0"
    m_serializedType:
      m_SerializableType: System.Single, mscorlib, Version=4.0.0.0, Culture=neutral,
        PublicKeyToken=b77a5c561934e089
    attributes: []
  m_Direction: 1
  m_LinkedSlots:
  - {fileID: 8926484042661614796}
  - {fileID: 8926484042661614806}
  - {fileID: 8926484042661614814}
--- !u!114 &8926484042661614802
MonoBehaviour:
  m_ObjectHideFlags: 0
  m_CorrespondingSourceObject: {fileID: 0}
  m_PrefabInstance: {fileID: 0}
  m_PrefabAsset: {fileID: 0}
  m_GameObject: {fileID: 0}
  m_Enabled: 1
  m_EditorHideFlags: 0
  m_Script: {fileID: 11500000, guid: f780aa281814f9842a7c076d436932e7, type: 3}
  m_Name: 
  m_EditorClassIdentifier: 
  m_Parent: {fileID: 0}
  m_Children: []
  m_UIPosition: {x: 0, y: 0}
  m_UICollapsed: 1
  m_UISuperCollapsed: 0
  m_MasterSlot: {fileID: 8926484042661614802}
  m_MasterData:
    m_Owner: {fileID: 8926484042661614800}
    m_Value:
      m_Type:
        m_SerializableType: System.Single, mscorlib, Version=4.0.0.0, Culture=neutral,
          PublicKeyToken=b77a5c561934e089
      m_SerializableObject: 
    m_Space: 2147483647
  m_Property:
    name: "2\u03C0"
    m_serializedType:
      m_SerializableType: System.Single, mscorlib, Version=4.0.0.0, Culture=neutral,
        PublicKeyToken=b77a5c561934e089
    attributes: []
  m_Direction: 1
  m_LinkedSlots: []
--- !u!114 &8926484042661614803
MonoBehaviour:
  m_ObjectHideFlags: 0
  m_CorrespondingSourceObject: {fileID: 0}
  m_PrefabInstance: {fileID: 0}
  m_PrefabAsset: {fileID: 0}
  m_GameObject: {fileID: 0}
  m_Enabled: 1
  m_EditorHideFlags: 0
  m_Script: {fileID: 11500000, guid: f780aa281814f9842a7c076d436932e7, type: 3}
  m_Name: 
  m_EditorClassIdentifier: 
  m_Parent: {fileID: 0}
  m_Children: []
  m_UIPosition: {x: 0, y: 0}
  m_UICollapsed: 1
  m_UISuperCollapsed: 0
  m_MasterSlot: {fileID: 8926484042661614803}
  m_MasterData:
    m_Owner: {fileID: 8926484042661614800}
    m_Value:
      m_Type:
        m_SerializableType: System.Single, mscorlib, Version=4.0.0.0, Culture=neutral,
          PublicKeyToken=b77a5c561934e089
      m_SerializableObject: 
    m_Space: 2147483647
  m_Property:
    name: "\u03C0/2"
    m_serializedType:
      m_SerializableType: System.Single, mscorlib, Version=4.0.0.0, Culture=neutral,
        PublicKeyToken=b77a5c561934e089
    attributes: []
  m_Direction: 1
  m_LinkedSlots:
  - {fileID: 8926484042661614829}
  - {fileID: 8926484042661614824}
--- !u!114 &8926484042661614804
MonoBehaviour:
  m_ObjectHideFlags: 0
  m_CorrespondingSourceObject: {fileID: 0}
  m_PrefabInstance: {fileID: 0}
  m_PrefabAsset: {fileID: 0}
  m_GameObject: {fileID: 0}
  m_Enabled: 1
  m_EditorHideFlags: 0
  m_Script: {fileID: 11500000, guid: f780aa281814f9842a7c076d436932e7, type: 3}
  m_Name: 
  m_EditorClassIdentifier: 
  m_Parent: {fileID: 0}
  m_Children: []
  m_UIPosition: {x: 0, y: 0}
  m_UICollapsed: 1
  m_UISuperCollapsed: 0
  m_MasterSlot: {fileID: 8926484042661614804}
  m_MasterData:
    m_Owner: {fileID: 8926484042661614800}
    m_Value:
      m_Type:
        m_SerializableType: System.Single, mscorlib, Version=4.0.0.0, Culture=neutral,
          PublicKeyToken=b77a5c561934e089
      m_SerializableObject: 
    m_Space: 2147483647
  m_Property:
    name: "\u03C0/3"
    m_serializedType:
      m_SerializableType: System.Single, mscorlib, Version=4.0.0.0, Culture=neutral,
        PublicKeyToken=b77a5c561934e089
    attributes: []
  m_Direction: 1
  m_LinkedSlots: []
--- !u!114 &8926484042661614805
MonoBehaviour:
  m_ObjectHideFlags: 0
  m_CorrespondingSourceObject: {fileID: 0}
  m_PrefabInstance: {fileID: 0}
  m_PrefabAsset: {fileID: 0}
  m_GameObject: {fileID: 0}
  m_Enabled: 1
  m_EditorHideFlags: 0
  m_Script: {fileID: 11500000, guid: ed61682dd0ce22343910fec4ca3f8e9b, type: 3}
  m_Name: 
  m_EditorClassIdentifier: 
  m_Parent: {fileID: 114713359854958158}
  m_Children: []
  m_UIPosition: {x: 3205, y: 1472}
  m_UICollapsed: 0
  m_UISuperCollapsed: 0
  m_InputSlots:
  - {fileID: 8926484042661614806}
  m_OutputSlots:
  - {fileID: 8926484042661614807}
  m_Type:
    m_SerializableType: System.Single, mscorlib, Version=4.0.0.0, Culture=neutral,
      PublicKeyToken=b77a5c561934e089
--- !u!114 &8926484042661614806
MonoBehaviour:
  m_ObjectHideFlags: 0
  m_CorrespondingSourceObject: {fileID: 0}
  m_PrefabInstance: {fileID: 0}
  m_PrefabAsset: {fileID: 0}
  m_GameObject: {fileID: 0}
  m_Enabled: 1
  m_EditorHideFlags: 0
  m_Script: {fileID: 11500000, guid: f780aa281814f9842a7c076d436932e7, type: 3}
  m_Name: 
  m_EditorClassIdentifier: 
  m_Parent: {fileID: 0}
  m_Children: []
  m_UIPosition: {x: 0, y: 0}
  m_UICollapsed: 1
  m_UISuperCollapsed: 0
  m_MasterSlot: {fileID: 8926484042661614806}
  m_MasterData:
    m_Owner: {fileID: 8926484042661614805}
    m_Value:
      m_Type:
        m_SerializableType: System.Single, mscorlib, Version=4.0.0.0, Culture=neutral,
          PublicKeyToken=b77a5c561934e089
      m_SerializableObject: 0
    m_Space: 2147483647
  m_Property:
    name: x
    m_serializedType:
      m_SerializableType: System.Single, mscorlib, Version=4.0.0.0, Culture=neutral,
        PublicKeyToken=b77a5c561934e089
    attributes: []
  m_Direction: 0
  m_LinkedSlots:
  - {fileID: 8926484042661614801}
--- !u!114 &8926484042661614807
MonoBehaviour:
  m_ObjectHideFlags: 0
  m_CorrespondingSourceObject: {fileID: 0}
  m_PrefabInstance: {fileID: 0}
  m_PrefabAsset: {fileID: 0}
  m_GameObject: {fileID: 0}
  m_Enabled: 1
  m_EditorHideFlags: 0
  m_Script: {fileID: 11500000, guid: f780aa281814f9842a7c076d436932e7, type: 3}
  m_Name: 
  m_EditorClassIdentifier: 
  m_Parent: {fileID: 0}
  m_Children: []
  m_UIPosition: {x: 0, y: 0}
  m_UICollapsed: 1
  m_UISuperCollapsed: 0
  m_MasterSlot: {fileID: 8926484042661614807}
  m_MasterData:
    m_Owner: {fileID: 8926484042661614805}
    m_Value:
      m_Type:
        m_SerializableType: System.Single, mscorlib, Version=4.0.0.0, Culture=neutral,
          PublicKeyToken=b77a5c561934e089
      m_SerializableObject: 
    m_Space: 2147483647
  m_Property:
    name: 
    m_serializedType:
      m_SerializableType: System.Single, mscorlib, Version=4.0.0.0, Culture=neutral,
        PublicKeyToken=b77a5c561934e089
    attributes: []
  m_Direction: 1
  m_LinkedSlots:
  - {fileID: 8926484042661614795}
--- !u!114 &8926484042661614808
MonoBehaviour:
  m_ObjectHideFlags: 0
  m_CorrespondingSourceObject: {fileID: 0}
  m_PrefabInstance: {fileID: 0}
  m_PrefabAsset: {fileID: 0}
  m_GameObject: {fileID: 0}
  m_Enabled: 1
  m_EditorHideFlags: 0
  m_Script: {fileID: 11500000, guid: 6f92db3e99206024b81f5cb0c43c28ec, type: 3}
  m_Name: 
  m_EditorClassIdentifier: 
  m_Parent: {fileID: 114713359854958158}
  m_Children: []
  m_UIPosition: {x: 3534, y: 1684}
  m_UICollapsed: 0
  m_UISuperCollapsed: 0
  m_InputSlots:
  - {fileID: 8926484042661614809}
  m_OutputSlots:
  - {fileID: 8926484042661614810}
  m_Type:
    m_SerializableType: System.Single, mscorlib, Version=4.0.0.0, Culture=neutral,
      PublicKeyToken=b77a5c561934e089
--- !u!114 &8926484042661614809
MonoBehaviour:
  m_ObjectHideFlags: 0
  m_CorrespondingSourceObject: {fileID: 0}
  m_PrefabInstance: {fileID: 0}
  m_PrefabAsset: {fileID: 0}
  m_GameObject: {fileID: 0}
  m_Enabled: 1
  m_EditorHideFlags: 0
  m_Script: {fileID: 11500000, guid: f780aa281814f9842a7c076d436932e7, type: 3}
  m_Name: 
  m_EditorClassIdentifier: 
  m_Parent: {fileID: 0}
  m_Children: []
  m_UIPosition: {x: 0, y: 0}
  m_UICollapsed: 1
  m_UISuperCollapsed: 0
  m_MasterSlot: {fileID: 8926484042661614809}
  m_MasterData:
    m_Owner: {fileID: 8926484042661614808}
    m_Value:
      m_Type:
        m_SerializableType: System.Single, mscorlib, Version=4.0.0.0, Culture=neutral,
          PublicKeyToken=b77a5c561934e089
      m_SerializableObject: 0
    m_Space: 2147483647
  m_Property:
    name: x
    m_serializedType:
      m_SerializableType: System.Single, mscorlib, Version=4.0.0.0, Culture=neutral,
        PublicKeyToken=b77a5c561934e089
    attributes:
    - m_Type: 0
      m_Min: -1
      m_Max: 1
      m_Tooltip: 
      m_Regex: 
      m_RegexMaxLength: 0
  m_Direction: 0
  m_LinkedSlots:
  - {fileID: 8926484042661614738}
--- !u!114 &8926484042661614810
MonoBehaviour:
  m_ObjectHideFlags: 0
  m_CorrespondingSourceObject: {fileID: 0}
  m_PrefabInstance: {fileID: 0}
  m_PrefabAsset: {fileID: 0}
  m_GameObject: {fileID: 0}
  m_Enabled: 1
  m_EditorHideFlags: 0
  m_Script: {fileID: 11500000, guid: f780aa281814f9842a7c076d436932e7, type: 3}
  m_Name: 
  m_EditorClassIdentifier: 
  m_Parent: {fileID: 0}
  m_Children: []
  m_UIPosition: {x: 0, y: 0}
  m_UICollapsed: 1
  m_UISuperCollapsed: 0
  m_MasterSlot: {fileID: 8926484042661614810}
  m_MasterData:
    m_Owner: {fileID: 8926484042661614808}
    m_Value:
      m_Type:
        m_SerializableType: System.Single, mscorlib, Version=4.0.0.0, Culture=neutral,
          PublicKeyToken=b77a5c561934e089
      m_SerializableObject: 
    m_Space: 2147483647
  m_Property:
    name: 
    m_serializedType:
      m_SerializableType: System.Single, mscorlib, Version=4.0.0.0, Culture=neutral,
        PublicKeyToken=b77a5c561934e089
    attributes: []
  m_Direction: 1
  m_LinkedSlots:
  - {fileID: 8926484042661614812}
--- !u!114 &8926484042661614811
MonoBehaviour:
  m_ObjectHideFlags: 0
  m_CorrespondingSourceObject: {fileID: 0}
  m_PrefabInstance: {fileID: 0}
  m_PrefabAsset: {fileID: 0}
  m_GameObject: {fileID: 0}
  m_Enabled: 1
  m_EditorHideFlags: 0
  m_Script: {fileID: 11500000, guid: 0a02ebe9815b1084495277ae39c6c270, type: 3}
  m_Name: 
  m_EditorClassIdentifier: 
  m_Parent: {fileID: 114713359854958158}
  m_Children: []
  m_UIPosition: {x: 3900, y: 1703}
  m_UICollapsed: 0
  m_UISuperCollapsed: 0
  m_InputSlots:
  - {fileID: 8926484042661614812}
  - {fileID: 8926484042661614813}
  - {fileID: 8926484042661614814}
  - {fileID: 8926484042661614815}
  - {fileID: 8926484042661614816}
  m_OutputSlots:
  - {fileID: 8926484042661614817}
  m_Type:
  - m_SerializableType: System.Single, mscorlib, Version=4.0.0.0, Culture=neutral,
      PublicKeyToken=b77a5c561934e089
  - m_SerializableType: System.Single, mscorlib, Version=4.0.0.0, Culture=neutral,
      PublicKeyToken=b77a5c561934e089
  - m_SerializableType: System.Single, mscorlib, Version=4.0.0.0, Culture=neutral,
      PublicKeyToken=b77a5c561934e089
  - m_SerializableType: System.Single, mscorlib, Version=4.0.0.0, Culture=neutral,
      PublicKeyToken=b77a5c561934e089
  - m_SerializableType: System.Single, mscorlib, Version=4.0.0.0, Culture=neutral,
      PublicKeyToken=b77a5c561934e089
  m_Clamp: 0
--- !u!114 &8926484042661614812
MonoBehaviour:
  m_ObjectHideFlags: 0
  m_CorrespondingSourceObject: {fileID: 0}
  m_PrefabInstance: {fileID: 0}
  m_PrefabAsset: {fileID: 0}
  m_GameObject: {fileID: 0}
  m_Enabled: 1
  m_EditorHideFlags: 0
  m_Script: {fileID: 11500000, guid: f780aa281814f9842a7c076d436932e7, type: 3}
  m_Name: 
  m_EditorClassIdentifier: 
  m_Parent: {fileID: 0}
  m_Children: []
  m_UIPosition: {x: 0, y: 0}
  m_UICollapsed: 1
  m_UISuperCollapsed: 0
  m_MasterSlot: {fileID: 8926484042661614812}
  m_MasterData:
    m_Owner: {fileID: 8926484042661614811}
    m_Value:
      m_Type:
        m_SerializableType: System.Single, mscorlib, Version=4.0.0.0, Culture=neutral,
          PublicKeyToken=b77a5c561934e089
      m_SerializableObject: 0.5
    m_Space: 2147483647
  m_Property:
    name: input
    m_serializedType:
      m_SerializableType: System.Single, mscorlib, Version=4.0.0.0, Culture=neutral,
        PublicKeyToken=b77a5c561934e089
    attributes:
    - m_Type: 3
      m_Min: -Infinity
      m_Max: Infinity
      m_Tooltip: The value to be remapped into the new range.
      m_Regex: 
      m_RegexMaxLength: 0
  m_Direction: 0
  m_LinkedSlots:
  - {fileID: 8926484042661614810}
--- !u!114 &8926484042661614813
MonoBehaviour:
  m_ObjectHideFlags: 0
  m_CorrespondingSourceObject: {fileID: 0}
  m_PrefabInstance: {fileID: 0}
  m_PrefabAsset: {fileID: 0}
  m_GameObject: {fileID: 0}
  m_Enabled: 1
  m_EditorHideFlags: 0
  m_Script: {fileID: 11500000, guid: f780aa281814f9842a7c076d436932e7, type: 3}
  m_Name: 
  m_EditorClassIdentifier: 
  m_Parent: {fileID: 0}
  m_Children: []
  m_UIPosition: {x: 0, y: 0}
  m_UICollapsed: 1
  m_UISuperCollapsed: 0
  m_MasterSlot: {fileID: 8926484042661614813}
  m_MasterData:
    m_Owner: {fileID: 8926484042661614811}
    m_Value:
      m_Type:
        m_SerializableType: System.Single, mscorlib, Version=4.0.0.0, Culture=neutral,
          PublicKeyToken=b77a5c561934e089
      m_SerializableObject: 0
    m_Space: 2147483647
  m_Property:
    name: oldRangeMin
    m_serializedType:
      m_SerializableType: System.Single, mscorlib, Version=4.0.0.0, Culture=neutral,
        PublicKeyToken=b77a5c561934e089
    attributes:
    - m_Type: 3
      m_Min: -Infinity
      m_Max: Infinity
      m_Tooltip: The start of the old range.
      m_Regex: 
      m_RegexMaxLength: 0
  m_Direction: 0
  m_LinkedSlots: []
--- !u!114 &8926484042661614814
MonoBehaviour:
  m_ObjectHideFlags: 0
  m_CorrespondingSourceObject: {fileID: 0}
  m_PrefabInstance: {fileID: 0}
  m_PrefabAsset: {fileID: 0}
  m_GameObject: {fileID: 0}
  m_Enabled: 1
  m_EditorHideFlags: 0
  m_Script: {fileID: 11500000, guid: f780aa281814f9842a7c076d436932e7, type: 3}
  m_Name: 
  m_EditorClassIdentifier: 
  m_Parent: {fileID: 0}
  m_Children: []
  m_UIPosition: {x: 0, y: 0}
  m_UICollapsed: 1
  m_UISuperCollapsed: 0
  m_MasterSlot: {fileID: 8926484042661614814}
  m_MasterData:
    m_Owner: {fileID: 8926484042661614811}
    m_Value:
      m_Type:
        m_SerializableType: System.Single, mscorlib, Version=4.0.0.0, Culture=neutral,
          PublicKeyToken=b77a5c561934e089
      m_SerializableObject: 1
    m_Space: 2147483647
  m_Property:
    name: oldRangeMax
    m_serializedType:
      m_SerializableType: System.Single, mscorlib, Version=4.0.0.0, Culture=neutral,
        PublicKeyToken=b77a5c561934e089
    attributes:
    - m_Type: 3
      m_Min: -Infinity
      m_Max: Infinity
      m_Tooltip: The end of the old range.
      m_Regex: 
      m_RegexMaxLength: 0
  m_Direction: 0
  m_LinkedSlots:
  - {fileID: 8926484042661614801}
--- !u!114 &8926484042661614815
MonoBehaviour:
  m_ObjectHideFlags: 0
  m_CorrespondingSourceObject: {fileID: 0}
  m_PrefabInstance: {fileID: 0}
  m_PrefabAsset: {fileID: 0}
  m_GameObject: {fileID: 0}
  m_Enabled: 1
  m_EditorHideFlags: 0
  m_Script: {fileID: 11500000, guid: f780aa281814f9842a7c076d436932e7, type: 3}
  m_Name: 
  m_EditorClassIdentifier: 
  m_Parent: {fileID: 0}
  m_Children: []
  m_UIPosition: {x: 0, y: 0}
  m_UICollapsed: 1
  m_UISuperCollapsed: 0
  m_MasterSlot: {fileID: 8926484042661614815}
  m_MasterData:
    m_Owner: {fileID: 8926484042661614811}
    m_Value:
      m_Type:
        m_SerializableType: System.Single, mscorlib, Version=4.0.0.0, Culture=neutral,
          PublicKeyToken=b77a5c561934e089
      m_SerializableObject: 0
    m_Space: 2147483647
  m_Property:
    name: newRangeMin
    m_serializedType:
      m_SerializableType: System.Single, mscorlib, Version=4.0.0.0, Culture=neutral,
        PublicKeyToken=b77a5c561934e089
    attributes:
    - m_Type: 3
      m_Min: -Infinity
      m_Max: Infinity
      m_Tooltip: The start of the new range.
      m_Regex: 
      m_RegexMaxLength: 0
  m_Direction: 0
  m_LinkedSlots: []
--- !u!114 &8926484042661614816
MonoBehaviour:
  m_ObjectHideFlags: 0
  m_CorrespondingSourceObject: {fileID: 0}
  m_PrefabInstance: {fileID: 0}
  m_PrefabAsset: {fileID: 0}
  m_GameObject: {fileID: 0}
  m_Enabled: 1
  m_EditorHideFlags: 0
  m_Script: {fileID: 11500000, guid: f780aa281814f9842a7c076d436932e7, type: 3}
  m_Name: 
  m_EditorClassIdentifier: 
  m_Parent: {fileID: 0}
  m_Children: []
  m_UIPosition: {x: 0, y: 0}
  m_UICollapsed: 1
  m_UISuperCollapsed: 0
  m_MasterSlot: {fileID: 8926484042661614816}
  m_MasterData:
    m_Owner: {fileID: 8926484042661614811}
    m_Value:
      m_Type:
        m_SerializableType: System.Single, mscorlib, Version=4.0.0.0, Culture=neutral,
          PublicKeyToken=b77a5c561934e089
      m_SerializableObject: 1
    m_Space: 2147483647
  m_Property:
    name: newRangeMax
    m_serializedType:
      m_SerializableType: System.Single, mscorlib, Version=4.0.0.0, Culture=neutral,
        PublicKeyToken=b77a5c561934e089
    attributes:
    - m_Type: 3
      m_Min: -Infinity
      m_Max: Infinity
      m_Tooltip: The end of the new range.
      m_Regex: 
      m_RegexMaxLength: 0
  m_Direction: 0
  m_LinkedSlots: []
--- !u!114 &8926484042661614817
MonoBehaviour:
  m_ObjectHideFlags: 0
  m_CorrespondingSourceObject: {fileID: 0}
  m_PrefabInstance: {fileID: 0}
  m_PrefabAsset: {fileID: 0}
  m_GameObject: {fileID: 0}
  m_Enabled: 1
  m_EditorHideFlags: 0
  m_Script: {fileID: 11500000, guid: f780aa281814f9842a7c076d436932e7, type: 3}
  m_Name: 
  m_EditorClassIdentifier: 
  m_Parent: {fileID: 0}
  m_Children: []
  m_UIPosition: {x: 0, y: 0}
  m_UICollapsed: 1
  m_UISuperCollapsed: 0
  m_MasterSlot: {fileID: 8926484042661614817}
  m_MasterData:
    m_Owner: {fileID: 8926484042661614811}
    m_Value:
      m_Type:
        m_SerializableType: System.Single, mscorlib, Version=4.0.0.0, Culture=neutral,
          PublicKeyToken=b77a5c561934e089
      m_SerializableObject: 
    m_Space: 2147483647
  m_Property:
    name: 
    m_serializedType:
      m_SerializableType: System.Single, mscorlib, Version=4.0.0.0, Culture=neutral,
        PublicKeyToken=b77a5c561934e089
    attributes: []
  m_Direction: 1
  m_LinkedSlots:
  - {fileID: 8926484042661614673}
--- !u!114 &8926484042661614818
MonoBehaviour:
  m_ObjectHideFlags: 0
  m_CorrespondingSourceObject: {fileID: 0}
  m_PrefabInstance: {fileID: 0}
  m_PrefabAsset: {fileID: 0}
  m_GameObject: {fileID: 0}
  m_Enabled: 1
  m_EditorHideFlags: 0
  m_Script: {fileID: 11500000, guid: 060d51ae1d438db4eac30eace40ff5e0, type: 3}
  m_Name: 
  m_EditorClassIdentifier: 
  m_Parent: {fileID: 114713359854958158}
  m_Children: []
  m_UIPosition: {x: 3512, y: 1855}
  m_UICollapsed: 0
  m_UISuperCollapsed: 0
  m_InputSlots:
  - {fileID: 8926484042661614819}
  m_OutputSlots:
  - {fileID: 8926484042661614820}
  m_Type:
    m_SerializableType: System.Single, mscorlib, Version=4.0.0.0, Culture=neutral,
      PublicKeyToken=b77a5c561934e089
--- !u!114 &8926484042661614819
MonoBehaviour:
  m_ObjectHideFlags: 0
  m_CorrespondingSourceObject: {fileID: 0}
  m_PrefabInstance: {fileID: 0}
  m_PrefabAsset: {fileID: 0}
  m_GameObject: {fileID: 0}
  m_Enabled: 1
  m_EditorHideFlags: 0
  m_Script: {fileID: 11500000, guid: f780aa281814f9842a7c076d436932e7, type: 3}
  m_Name: 
  m_EditorClassIdentifier: 
  m_Parent: {fileID: 0}
  m_Children: []
  m_UIPosition: {x: 0, y: 0}
  m_UICollapsed: 1
  m_UISuperCollapsed: 0
  m_MasterSlot: {fileID: 8926484042661614819}
  m_MasterData:
    m_Owner: {fileID: 8926484042661614818}
    m_Value:
      m_Type:
        m_SerializableType: System.Single, mscorlib, Version=4.0.0.0, Culture=neutral,
          PublicKeyToken=b77a5c561934e089
      m_SerializableObject: 0
    m_Space: 2147483647
  m_Property:
    name: x
    m_serializedType:
      m_SerializableType: System.Single, mscorlib, Version=4.0.0.0, Culture=neutral,
        PublicKeyToken=b77a5c561934e089
    attributes:
    - m_Type: 0
      m_Min: -1
      m_Max: 1
      m_Tooltip: 
      m_Regex: 
      m_RegexMaxLength: 0
  m_Direction: 0
  m_LinkedSlots:
  - {fileID: 8926484042661614740}
--- !u!114 &8926484042661614820
MonoBehaviour:
  m_ObjectHideFlags: 0
  m_CorrespondingSourceObject: {fileID: 0}
  m_PrefabInstance: {fileID: 0}
  m_PrefabAsset: {fileID: 0}
  m_GameObject: {fileID: 0}
  m_Enabled: 1
  m_EditorHideFlags: 0
  m_Script: {fileID: 11500000, guid: f780aa281814f9842a7c076d436932e7, type: 3}
  m_Name: 
  m_EditorClassIdentifier: 
  m_Parent: {fileID: 0}
  m_Children: []
  m_UIPosition: {x: 0, y: 0}
  m_UICollapsed: 1
  m_UISuperCollapsed: 0
  m_MasterSlot: {fileID: 8926484042661614820}
  m_MasterData:
    m_Owner: {fileID: 8926484042661614818}
    m_Value:
      m_Type:
        m_SerializableType: System.Single, mscorlib, Version=4.0.0.0, Culture=neutral,
          PublicKeyToken=b77a5c561934e089
      m_SerializableObject: 
    m_Space: 2147483647
  m_Property:
    name: 
    m_serializedType:
      m_SerializableType: System.Single, mscorlib, Version=4.0.0.0, Culture=neutral,
        PublicKeyToken=b77a5c561934e089
    attributes: []
  m_Direction: 1
  m_LinkedSlots:
  - {fileID: 8926484042661614822}
--- !u!114 &8926484042661614821
MonoBehaviour:
  m_ObjectHideFlags: 0
  m_CorrespondingSourceObject: {fileID: 0}
  m_PrefabInstance: {fileID: 0}
  m_PrefabAsset: {fileID: 0}
  m_GameObject: {fileID: 0}
  m_Enabled: 1
  m_EditorHideFlags: 0
  m_Script: {fileID: 11500000, guid: 0a02ebe9815b1084495277ae39c6c270, type: 3}
  m_Name: 
  m_EditorClassIdentifier: 
  m_Parent: {fileID: 114713359854958158}
  m_Children: []
  m_UIPosition: {x: 3892, y: 1918}
  m_UICollapsed: 0
  m_UISuperCollapsed: 0
  m_InputSlots:
  - {fileID: 8926484042661614822}
  - {fileID: 8926484042661614823}
  - {fileID: 8926484042661614824}
  - {fileID: 8926484042661614825}
  - {fileID: 8926484042661614826}
  m_OutputSlots:
  - {fileID: 8926484042661614827}
  m_Type:
  - m_SerializableType: System.Single, mscorlib, Version=4.0.0.0, Culture=neutral,
      PublicKeyToken=b77a5c561934e089
  - m_SerializableType: System.Single, mscorlib, Version=4.0.0.0, Culture=neutral,
      PublicKeyToken=b77a5c561934e089
  - m_SerializableType: System.Single, mscorlib, Version=4.0.0.0, Culture=neutral,
      PublicKeyToken=b77a5c561934e089
  - m_SerializableType: System.Single, mscorlib, Version=4.0.0.0, Culture=neutral,
      PublicKeyToken=b77a5c561934e089
  - m_SerializableType: System.Single, mscorlib, Version=4.0.0.0, Culture=neutral,
      PublicKeyToken=b77a5c561934e089
  m_Clamp: 0
--- !u!114 &8926484042661614822
MonoBehaviour:
  m_ObjectHideFlags: 0
  m_CorrespondingSourceObject: {fileID: 0}
  m_PrefabInstance: {fileID: 0}
  m_PrefabAsset: {fileID: 0}
  m_GameObject: {fileID: 0}
  m_Enabled: 1
  m_EditorHideFlags: 0
  m_Script: {fileID: 11500000, guid: f780aa281814f9842a7c076d436932e7, type: 3}
  m_Name: 
  m_EditorClassIdentifier: 
  m_Parent: {fileID: 0}
  m_Children: []
  m_UIPosition: {x: 0, y: 0}
  m_UICollapsed: 1
  m_UISuperCollapsed: 0
  m_MasterSlot: {fileID: 8926484042661614822}
  m_MasterData:
    m_Owner: {fileID: 8926484042661614821}
    m_Value:
      m_Type:
        m_SerializableType: System.Single, mscorlib, Version=4.0.0.0, Culture=neutral,
          PublicKeyToken=b77a5c561934e089
      m_SerializableObject: 0.5
    m_Space: 2147483647
  m_Property:
    name: input
    m_serializedType:
      m_SerializableType: System.Single, mscorlib, Version=4.0.0.0, Culture=neutral,
        PublicKeyToken=b77a5c561934e089
    attributes:
    - m_Type: 3
      m_Min: -Infinity
      m_Max: Infinity
      m_Tooltip: The value to be remapped into the new range.
      m_Regex: 
      m_RegexMaxLength: 0
  m_Direction: 0
  m_LinkedSlots:
  - {fileID: 8926484042661614820}
--- !u!114 &8926484042661614823
MonoBehaviour:
  m_ObjectHideFlags: 0
  m_CorrespondingSourceObject: {fileID: 0}
  m_PrefabInstance: {fileID: 0}
  m_PrefabAsset: {fileID: 0}
  m_GameObject: {fileID: 0}
  m_Enabled: 1
  m_EditorHideFlags: 0
  m_Script: {fileID: 11500000, guid: f780aa281814f9842a7c076d436932e7, type: 3}
  m_Name: 
  m_EditorClassIdentifier: 
  m_Parent: {fileID: 0}
  m_Children: []
  m_UIPosition: {x: 0, y: 0}
  m_UICollapsed: 1
  m_UISuperCollapsed: 0
  m_MasterSlot: {fileID: 8926484042661614823}
  m_MasterData:
    m_Owner: {fileID: 8926484042661614821}
    m_Value:
      m_Type:
        m_SerializableType: System.Single, mscorlib, Version=4.0.0.0, Culture=neutral,
          PublicKeyToken=b77a5c561934e089
      m_SerializableObject: -1
    m_Space: 2147483647
  m_Property:
    name: oldRangeMin
    m_serializedType:
      m_SerializableType: System.Single, mscorlib, Version=4.0.0.0, Culture=neutral,
        PublicKeyToken=b77a5c561934e089
    attributes:
    - m_Type: 3
      m_Min: -Infinity
      m_Max: Infinity
      m_Tooltip: The start of the old range.
      m_Regex: 
      m_RegexMaxLength: 0
  m_Direction: 0
  m_LinkedSlots:
  - {fileID: 8926484042661614830}
--- !u!114 &8926484042661614824
MonoBehaviour:
  m_ObjectHideFlags: 0
  m_CorrespondingSourceObject: {fileID: 0}
  m_PrefabInstance: {fileID: 0}
  m_PrefabAsset: {fileID: 0}
  m_GameObject: {fileID: 0}
  m_Enabled: 1
  m_EditorHideFlags: 0
  m_Script: {fileID: 11500000, guid: f780aa281814f9842a7c076d436932e7, type: 3}
  m_Name: 
  m_EditorClassIdentifier: 
  m_Parent: {fileID: 0}
  m_Children: []
  m_UIPosition: {x: 0, y: 0}
  m_UICollapsed: 1
  m_UISuperCollapsed: 0
  m_MasterSlot: {fileID: 8926484042661614824}
  m_MasterData:
    m_Owner: {fileID: 8926484042661614821}
    m_Value:
      m_Type:
        m_SerializableType: System.Single, mscorlib, Version=4.0.0.0, Culture=neutral,
          PublicKeyToken=b77a5c561934e089
      m_SerializableObject: 1
    m_Space: 2147483647
  m_Property:
    name: oldRangeMax
    m_serializedType:
      m_SerializableType: System.Single, mscorlib, Version=4.0.0.0, Culture=neutral,
        PublicKeyToken=b77a5c561934e089
    attributes:
    - m_Type: 3
      m_Min: -Infinity
      m_Max: Infinity
      m_Tooltip: The end of the old range.
      m_Regex: 
      m_RegexMaxLength: 0
  m_Direction: 0
  m_LinkedSlots:
  - {fileID: 8926484042661614803}
--- !u!114 &8926484042661614825
MonoBehaviour:
  m_ObjectHideFlags: 0
  m_CorrespondingSourceObject: {fileID: 0}
  m_PrefabInstance: {fileID: 0}
  m_PrefabAsset: {fileID: 0}
  m_GameObject: {fileID: 0}
  m_Enabled: 1
  m_EditorHideFlags: 0
  m_Script: {fileID: 11500000, guid: f780aa281814f9842a7c076d436932e7, type: 3}
  m_Name: 
  m_EditorClassIdentifier: 
  m_Parent: {fileID: 0}
  m_Children: []
  m_UIPosition: {x: 0, y: 0}
  m_UICollapsed: 1
  m_UISuperCollapsed: 0
  m_MasterSlot: {fileID: 8926484042661614825}
  m_MasterData:
    m_Owner: {fileID: 8926484042661614821}
    m_Value:
      m_Type:
        m_SerializableType: System.Single, mscorlib, Version=4.0.0.0, Culture=neutral,
          PublicKeyToken=b77a5c561934e089
      m_SerializableObject: 0
    m_Space: 2147483647
  m_Property:
    name: newRangeMin
    m_serializedType:
      m_SerializableType: System.Single, mscorlib, Version=4.0.0.0, Culture=neutral,
        PublicKeyToken=b77a5c561934e089
    attributes:
    - m_Type: 3
      m_Min: -Infinity
      m_Max: Infinity
      m_Tooltip: The start of the new range.
      m_Regex: 
      m_RegexMaxLength: 0
  m_Direction: 0
  m_LinkedSlots: []
--- !u!114 &8926484042661614826
MonoBehaviour:
  m_ObjectHideFlags: 0
  m_CorrespondingSourceObject: {fileID: 0}
  m_PrefabInstance: {fileID: 0}
  m_PrefabAsset: {fileID: 0}
  m_GameObject: {fileID: 0}
  m_Enabled: 1
  m_EditorHideFlags: 0
  m_Script: {fileID: 11500000, guid: f780aa281814f9842a7c076d436932e7, type: 3}
  m_Name: 
  m_EditorClassIdentifier: 
  m_Parent: {fileID: 0}
  m_Children: []
  m_UIPosition: {x: 0, y: 0}
  m_UICollapsed: 1
  m_UISuperCollapsed: 0
  m_MasterSlot: {fileID: 8926484042661614826}
  m_MasterData:
    m_Owner: {fileID: 8926484042661614821}
    m_Value:
      m_Type:
        m_SerializableType: System.Single, mscorlib, Version=4.0.0.0, Culture=neutral,
          PublicKeyToken=b77a5c561934e089
      m_SerializableObject: 1
    m_Space: 2147483647
  m_Property:
    name: newRangeMax
    m_serializedType:
      m_SerializableType: System.Single, mscorlib, Version=4.0.0.0, Culture=neutral,
        PublicKeyToken=b77a5c561934e089
    attributes:
    - m_Type: 3
      m_Min: -Infinity
      m_Max: Infinity
      m_Tooltip: The end of the new range.
      m_Regex: 
      m_RegexMaxLength: 0
  m_Direction: 0
  m_LinkedSlots: []
--- !u!114 &8926484042661614827
MonoBehaviour:
  m_ObjectHideFlags: 0
  m_CorrespondingSourceObject: {fileID: 0}
  m_PrefabInstance: {fileID: 0}
  m_PrefabAsset: {fileID: 0}
  m_GameObject: {fileID: 0}
  m_Enabled: 1
  m_EditorHideFlags: 0
  m_Script: {fileID: 11500000, guid: f780aa281814f9842a7c076d436932e7, type: 3}
  m_Name: 
  m_EditorClassIdentifier: 
  m_Parent: {fileID: 0}
  m_Children: []
  m_UIPosition: {x: 0, y: 0}
  m_UICollapsed: 1
  m_UISuperCollapsed: 0
  m_MasterSlot: {fileID: 8926484042661614827}
  m_MasterData:
    m_Owner: {fileID: 8926484042661614821}
    m_Value:
      m_Type:
        m_SerializableType: System.Single, mscorlib, Version=4.0.0.0, Culture=neutral,
          PublicKeyToken=b77a5c561934e089
      m_SerializableObject: 
    m_Space: 2147483647
  m_Property:
    name: 
    m_serializedType:
      m_SerializableType: System.Single, mscorlib, Version=4.0.0.0, Culture=neutral,
        PublicKeyToken=b77a5c561934e089
    attributes: []
  m_Direction: 1
  m_LinkedSlots:
  - {fileID: 8926484042661614674}
--- !u!114 &8926484042661614828
MonoBehaviour:
  m_ObjectHideFlags: 0
  m_CorrespondingSourceObject: {fileID: 0}
  m_PrefabInstance: {fileID: 0}
  m_PrefabAsset: {fileID: 0}
  m_GameObject: {fileID: 0}
  m_Enabled: 1
  m_EditorHideFlags: 0
  m_Script: {fileID: 11500000, guid: ed61682dd0ce22343910fec4ca3f8e9b, type: 3}
  m_Name: 
  m_EditorClassIdentifier: 
  m_Parent: {fileID: 114713359854958158}
  m_Children: []
  m_UIPosition: {x: 3242, y: 1998}
  m_UICollapsed: 0
  m_UISuperCollapsed: 0
  m_InputSlots:
  - {fileID: 8926484042661614829}
  m_OutputSlots:
  - {fileID: 8926484042661614830}
  m_Type:
    m_SerializableType: System.Single, mscorlib, Version=4.0.0.0, Culture=neutral,
      PublicKeyToken=b77a5c561934e089
--- !u!114 &8926484042661614829
MonoBehaviour:
  m_ObjectHideFlags: 0
  m_CorrespondingSourceObject: {fileID: 0}
  m_PrefabInstance: {fileID: 0}
  m_PrefabAsset: {fileID: 0}
  m_GameObject: {fileID: 0}
  m_Enabled: 1
  m_EditorHideFlags: 0
  m_Script: {fileID: 11500000, guid: f780aa281814f9842a7c076d436932e7, type: 3}
  m_Name: 
  m_EditorClassIdentifier: 
  m_Parent: {fileID: 0}
  m_Children: []
  m_UIPosition: {x: 0, y: 0}
  m_UICollapsed: 1
  m_UISuperCollapsed: 0
  m_MasterSlot: {fileID: 8926484042661614829}
  m_MasterData:
    m_Owner: {fileID: 8926484042661614828}
    m_Value:
      m_Type:
        m_SerializableType: System.Single, mscorlib, Version=4.0.0.0, Culture=neutral,
          PublicKeyToken=b77a5c561934e089
      m_SerializableObject: 0
    m_Space: 2147483647
  m_Property:
    name: x
    m_serializedType:
      m_SerializableType: System.Single, mscorlib, Version=4.0.0.0, Culture=neutral,
        PublicKeyToken=b77a5c561934e089
    attributes: []
  m_Direction: 0
  m_LinkedSlots:
  - {fileID: 8926484042661614803}
--- !u!114 &8926484042661614830
MonoBehaviour:
  m_ObjectHideFlags: 0
  m_CorrespondingSourceObject: {fileID: 0}
  m_PrefabInstance: {fileID: 0}
  m_PrefabAsset: {fileID: 0}
  m_GameObject: {fileID: 0}
  m_Enabled: 1
  m_EditorHideFlags: 0
  m_Script: {fileID: 11500000, guid: f780aa281814f9842a7c076d436932e7, type: 3}
  m_Name: 
  m_EditorClassIdentifier: 
  m_Parent: {fileID: 0}
  m_Children: []
  m_UIPosition: {x: 0, y: 0}
  m_UICollapsed: 1
  m_UISuperCollapsed: 0
  m_MasterSlot: {fileID: 8926484042661614830}
  m_MasterData:
    m_Owner: {fileID: 8926484042661614828}
    m_Value:
      m_Type:
        m_SerializableType: System.Single, mscorlib, Version=4.0.0.0, Culture=neutral,
          PublicKeyToken=b77a5c561934e089
      m_SerializableObject: 
    m_Space: 2147483647
  m_Property:
    name: 
    m_serializedType:
      m_SerializableType: System.Single, mscorlib, Version=4.0.0.0, Culture=neutral,
        PublicKeyToken=b77a5c561934e089
    attributes: []
  m_Direction: 1
  m_LinkedSlots:
<<<<<<< HEAD
  - {fileID: 8926484042661614823}
=======
  - {fileID: 8926484042661614823}
--- !u!114 &8926484042661614831
MonoBehaviour:
  m_ObjectHideFlags: 0
  m_CorrespondingSourceObject: {fileID: 0}
  m_PrefabInstance: {fileID: 0}
  m_PrefabAsset: {fileID: 0}
  m_GameObject: {fileID: 0}
  m_Enabled: 1
  m_EditorHideFlags: 0
  m_Script: {fileID: 11500000, guid: f780aa281814f9842a7c076d436932e7, type: 3}
  m_Name: 
  m_EditorClassIdentifier: 
  m_Parent: {fileID: 0}
  m_Children: []
  m_UIPosition: {x: 0, y: 0}
  m_UICollapsed: 1
  m_UISuperCollapsed: 0
  m_MasterSlot: {fileID: 8926484042661614831}
  m_MasterData:
    m_Owner: {fileID: 8926484042661614593}
    m_Value:
      m_Type:
        m_SerializableType: System.Single, mscorlib, Version=4.0.0.0, Culture=neutral,
          PublicKeyToken=b77a5c561934e089
      m_SerializableObject: 0.5
    m_Space: 2147483647
  m_Property:
    name: A
    m_serializedType:
      m_SerializableType: System.Single, mscorlib, Version=4.0.0.0, Culture=neutral,
        PublicKeyToken=b77a5c561934e089
    attributes: []
  m_Direction: 0
  m_LinkedSlots: []
--- !u!114 &8926484042661614832
MonoBehaviour:
  m_ObjectHideFlags: 0
  m_CorrespondingSourceObject: {fileID: 0}
  m_PrefabInstance: {fileID: 0}
  m_PrefabAsset: {fileID: 0}
  m_GameObject: {fileID: 0}
  m_Enabled: 1
  m_EditorHideFlags: 0
  m_Script: {fileID: 11500000, guid: f780aa281814f9842a7c076d436932e7, type: 3}
  m_Name: 
  m_EditorClassIdentifier: 
  m_Parent: {fileID: 0}
  m_Children: []
  m_UIPosition: {x: 0, y: 0}
  m_UICollapsed: 1
  m_UISuperCollapsed: 0
  m_MasterSlot: {fileID: 8926484042661614832}
  m_MasterData:
    m_Owner: {fileID: 8926484042661614593}
    m_Value:
      m_Type:
        m_SerializableType: System.Single, mscorlib, Version=4.0.0.0, Culture=neutral,
          PublicKeyToken=b77a5c561934e089
      m_SerializableObject: 1
    m_Space: 2147483647
  m_Property:
    name: B
    m_serializedType:
      m_SerializableType: System.Single, mscorlib, Version=4.0.0.0, Culture=neutral,
        PublicKeyToken=b77a5c561934e089
    attributes: []
  m_Direction: 0
  m_LinkedSlots: []
>>>>>>> 5fb0448c
<|MERGE_RESOLUTION|>--- conflicted
+++ resolved
@@ -4137,14 +4137,10 @@
   - {fileID: 114391928864180414}
   - {fileID: 114690240354730352}
   - {fileID: 8926484042661614661}
-<<<<<<< HEAD
-  m_Capacity: 4032
-=======
   dataType: 0
   capacity: 4032
   stripCapacity: 16
   particlePerStripCount: 16
->>>>>>> 5fb0448c
   m_Space: 0
 --- !u!114 &114989825995295206
 MonoBehaviour:
@@ -8507,71 +8503,6 @@
   - {fileID: 8926484042661614706}
   m_UIPosition: {x: 4444, y: 1065}
   m_UICollapsed: 0
-<<<<<<< HEAD
-  m_UISuperCollapsed: 0
-  m_InputSlots:
-  - {fileID: 8926484042661614662}
-  - {fileID: 8926484042661614663}
-  m_OutputSlots: []
-  m_Label: 
-  m_Data: {fileID: 114986566243396028}
-  m_InputFlowSlot:
-  - link:
-    - context: {fileID: 114690240354730352}
-      slotIndex: 0
-  m_OutputFlowSlot:
-  - link: []
-  blendMode: 0
-  m_SubOutputs:
-  - {fileID: 8926484042661614667}
-  cullMode: 2
-  zWriteMode: 1
-  zTestMode: 3
-  colorMappingMode: 0
-  uvMode: 2
-  useSoftParticle: 0
-  sortPriority: 0
-  sort: 0
-  indirectDraw: 0
-  castShadows: 0
-  preRefraction: 0
-  useExposureWeight: 0
---- !u!114 &8926484042661614662
-MonoBehaviour:
-  m_ObjectHideFlags: 0
-  m_CorrespondingSourceObject: {fileID: 0}
-  m_PrefabInstance: {fileID: 0}
-  m_PrefabAsset: {fileID: 0}
-  m_GameObject: {fileID: 0}
-  m_Enabled: 1
-  m_EditorHideFlags: 0
-  m_Script: {fileID: 11500000, guid: 70a331b1d86cc8d4aa106ccbe0da5852, type: 3}
-  m_Name: 
-  m_EditorClassIdentifier: 
-  m_Parent: {fileID: 0}
-  m_Children: []
-  m_UIPosition: {x: 0, y: 0}
-  m_UICollapsed: 1
-  m_UISuperCollapsed: 0
-  m_MasterSlot: {fileID: 8926484042661614662}
-  m_MasterData:
-    m_Owner: {fileID: 8926484042661614661}
-    m_Value:
-      m_Type:
-        m_SerializableType: UnityEngine.Texture2D, UnityEngine.CoreModule, Version=0.0.0.0,
-          Culture=neutral, PublicKeyToken=null
-      m_SerializableObject: '{"obj":{"fileID":2800000,"guid":"250edeaa31325cb47ba60407f6c16b85","type":3}}'
-    m_Space: 2147483647
-  m_Property:
-    name: mainTexture
-    m_serializedType:
-      m_SerializableType: UnityEngine.Texture2D, UnityEngine.CoreModule, Version=0.0.0.0,
-        Culture=neutral, PublicKeyToken=null
-    attributes: []
-  m_Direction: 0
-  m_LinkedSlots: []
---- !u!114 &8926484042661614663
-=======
   m_UISuperCollapsed: 0
   m_InputSlots:
   - {fileID: 8926484042661614662}
@@ -8601,16 +8532,48 @@
   castShadows: 0
   useExposureWeight: 0
 --- !u!114 &8926484042661614662
->>>>>>> 5fb0448c
-MonoBehaviour:
-  m_ObjectHideFlags: 0
-  m_CorrespondingSourceObject: {fileID: 0}
-  m_PrefabInstance: {fileID: 0}
-  m_PrefabAsset: {fileID: 0}
-  m_GameObject: {fileID: 0}
-  m_Enabled: 1
-  m_EditorHideFlags: 0
-<<<<<<< HEAD
+MonoBehaviour:
+  m_ObjectHideFlags: 0
+  m_CorrespondingSourceObject: {fileID: 0}
+  m_PrefabInstance: {fileID: 0}
+  m_PrefabAsset: {fileID: 0}
+  m_GameObject: {fileID: 0}
+  m_Enabled: 1
+  m_EditorHideFlags: 0
+  m_Script: {fileID: 11500000, guid: 70a331b1d86cc8d4aa106ccbe0da5852, type: 3}
+  m_Name: 
+  m_EditorClassIdentifier: 
+  m_Parent: {fileID: 0}
+  m_Children: []
+  m_UIPosition: {x: 0, y: 0}
+  m_UICollapsed: 1
+  m_UISuperCollapsed: 0
+  m_MasterSlot: {fileID: 8926484042661614662}
+  m_MasterData:
+    m_Owner: {fileID: 8926484042661614661}
+    m_Value:
+      m_Type:
+        m_SerializableType: UnityEngine.Texture2D, UnityEngine.CoreModule, Version=0.0.0.0,
+          Culture=neutral, PublicKeyToken=null
+      m_SerializableObject: '{"obj":{"fileID":2800000,"guid":"250edeaa31325cb47ba60407f6c16b85","type":3}}'
+    m_Space: 2147483647
+  m_Property:
+    name: mainTexture
+    m_serializedType:
+      m_SerializableType: UnityEngine.Texture2D, UnityEngine.CoreModule, Version=0.0.0.0,
+        Culture=neutral, PublicKeyToken=null
+    attributes: []
+  m_Direction: 0
+  m_LinkedSlots: []
+--- !u!114 &8926484042661614663
+MonoBehaviour:
+  m_ObjectHideFlags: 0
+  m_CorrespondingSourceObject: {fileID: 0}
+  m_PrefabInstance: {fileID: 0}
+  m_PrefabAsset: {fileID: 0}
+  m_GameObject: {fileID: 0}
+  m_Enabled: 1
+  m_EditorHideFlags: 0
   m_Script: {fileID: 11500000, guid: 1b2b751071c7fc14f9fa503163991826, type: 3}
   m_Name: 
   m_EditorClassIdentifier: 
@@ -8621,51 +8584,6 @@
   m_UIPosition: {x: 0, y: 0}
   m_UICollapsed: 1
   m_UISuperCollapsed: 0
-=======
-  m_Script: {fileID: 11500000, guid: 70a331b1d86cc8d4aa106ccbe0da5852, type: 3}
-  m_Name: 
-  m_EditorClassIdentifier: 
-  m_Parent: {fileID: 0}
-  m_Children: []
-  m_UIPosition: {x: 0, y: 0}
-  m_UICollapsed: 1
-  m_UISuperCollapsed: 0
-  m_MasterSlot: {fileID: 8926484042661614662}
-  m_MasterData:
-    m_Owner: {fileID: 8926484042661614661}
-    m_Value:
-      m_Type:
-        m_SerializableType: UnityEngine.Texture2D, UnityEngine.CoreModule, Version=0.0.0.0,
-          Culture=neutral, PublicKeyToken=null
-      m_SerializableObject: '{"obj":{"fileID":2800000,"guid":"250edeaa31325cb47ba60407f6c16b85","type":3}}'
-    m_Space: 2147483647
-  m_Property:
-    name: mainTexture
-    m_serializedType:
-      m_SerializableType: UnityEngine.Texture2D, UnityEngine.CoreModule, Version=0.0.0.0,
-        Culture=neutral, PublicKeyToken=null
-    attributes: []
-  m_Direction: 0
-  m_LinkedSlots: []
---- !u!114 &8926484042661614663
-MonoBehaviour:
-  m_ObjectHideFlags: 0
-  m_CorrespondingSourceObject: {fileID: 0}
-  m_PrefabInstance: {fileID: 0}
-  m_PrefabAsset: {fileID: 0}
-  m_GameObject: {fileID: 0}
-  m_Enabled: 1
-  m_EditorHideFlags: 0
-  m_Script: {fileID: 11500000, guid: 1b2b751071c7fc14f9fa503163991826, type: 3}
-  m_Name: 
-  m_EditorClassIdentifier: 
-  m_Parent: {fileID: 0}
-  m_Children:
-  - {fileID: 8926484042661614664}
-  - {fileID: 8926484042661614665}
-  m_UIPosition: {x: 0, y: 0}
-  m_UICollapsed: 1
-  m_UISuperCollapsed: 0
   m_MasterSlot: {fileID: 8926484042661614663}
   m_MasterData:
     m_Owner: {fileID: 8926484042661614661}
@@ -8700,29 +8618,23 @@
   m_UIPosition: {x: 0, y: 0}
   m_UICollapsed: 1
   m_UISuperCollapsed: 0
->>>>>>> 5fb0448c
   m_MasterSlot: {fileID: 8926484042661614663}
   m_MasterData:
-    m_Owner: {fileID: 8926484042661614661}
-    m_Value:
-      m_Type:
-        m_SerializableType: UnityEngine.Vector2, UnityEngine.CoreModule, Version=0.0.0.0,
-          Culture=neutral, PublicKeyToken=null
-      m_SerializableObject: '{"x":4.0,"y":4.0}'
-    m_Space: 2147483647
-  m_Property:
-    name: flipBookSize
-    m_serializedType:
-      m_SerializableType: UnityEngine.Vector2, UnityEngine.CoreModule, Version=0.0.0.0,
-        Culture=neutral, PublicKeyToken=null
-    attributes: []
-  m_Direction: 0
-  m_LinkedSlots: []
-<<<<<<< HEAD
---- !u!114 &8926484042661614664
-=======
+    m_Owner: {fileID: 0}
+    m_Value:
+      m_Type:
+        m_SerializableType: 
+      m_SerializableObject: 
+    m_Space: 2147483647
+  m_Property:
+    name: x
+    m_serializedType:
+      m_SerializableType: System.Single, mscorlib, Version=4.0.0.0, Culture=neutral,
+        PublicKeyToken=b77a5c561934e089
+    attributes: []
+  m_Direction: 0
+  m_LinkedSlots: []
 --- !u!114 &8926484042661614665
->>>>>>> 5fb0448c
 MonoBehaviour:
   m_ObjectHideFlags: 0
   m_CorrespondingSourceObject: {fileID: 0}
@@ -8748,16 +8660,13 @@
       m_SerializableObject: 
     m_Space: 2147483647
   m_Property:
-    name: x
-    m_serializedType:
-      m_SerializableType: System.Single, mscorlib, Version=4.0.0.0, Culture=neutral,
-        PublicKeyToken=b77a5c561934e089
-    attributes: []
-  m_Direction: 0
-  m_LinkedSlots: []
-<<<<<<< HEAD
---- !u!114 &8926484042661614665
-=======
+    name: y
+    m_serializedType:
+      m_SerializableType: System.Single, mscorlib, Version=4.0.0.0, Culture=neutral,
+        PublicKeyToken=b77a5c561934e089
+    attributes: []
+  m_Direction: 0
+  m_LinkedSlots: []
 --- !u!114 &8926484042661614667
 MonoBehaviour:
   m_ObjectHideFlags: 0
@@ -8804,30 +8713,22 @@
   Random: 0
   channels: 6
 --- !u!114 &8926484042661614669
->>>>>>> 5fb0448c
-MonoBehaviour:
-  m_ObjectHideFlags: 0
-  m_CorrespondingSourceObject: {fileID: 0}
-  m_PrefabInstance: {fileID: 0}
-  m_PrefabAsset: {fileID: 0}
-  m_GameObject: {fileID: 0}
-  m_Enabled: 1
-  m_EditorHideFlags: 0
-  m_Script: {fileID: 11500000, guid: f780aa281814f9842a7c076d436932e7, type: 3}
-  m_Name: 
-  m_EditorClassIdentifier: 
-<<<<<<< HEAD
-  m_Parent: {fileID: 8926484042661614663}
-=======
-  m_Parent: {fileID: 0}
->>>>>>> 5fb0448c
-  m_Children: []
-  m_UIPosition: {x: 0, y: 0}
-  m_UICollapsed: 1
-  m_UISuperCollapsed: 0
-<<<<<<< HEAD
-  m_MasterSlot: {fileID: 8926484042661614663}
-=======
+MonoBehaviour:
+  m_ObjectHideFlags: 0
+  m_CorrespondingSourceObject: {fileID: 0}
+  m_PrefabInstance: {fileID: 0}
+  m_PrefabAsset: {fileID: 0}
+  m_GameObject: {fileID: 0}
+  m_Enabled: 1
+  m_EditorHideFlags: 0
+  m_Script: {fileID: 11500000, guid: f780aa281814f9842a7c076d436932e7, type: 3}
+  m_Name: 
+  m_EditorClassIdentifier: 
+  m_Parent: {fileID: 0}
+  m_Children: []
+  m_UIPosition: {x: 0, y: 0}
+  m_UICollapsed: 1
+  m_UISuperCollapsed: 0
   m_MasterSlot: {fileID: 8926484042661614669}
   m_MasterData:
     m_Owner: {fileID: 8926484042661614668}
@@ -8932,33 +8833,23 @@
   m_UICollapsed: 1
   m_UISuperCollapsed: 0
   m_MasterSlot: {fileID: 8926484042661614671}
->>>>>>> 5fb0448c
-  m_MasterData:
-    m_Owner: {fileID: 0}
-    m_Value:
-      m_Type:
-        m_SerializableType: 
-      m_SerializableObject: 
-    m_Space: 2147483647
-  m_Property:
-<<<<<<< HEAD
-    name: y
-=======
+  m_MasterData:
+    m_Owner: {fileID: 0}
+    m_Value:
+      m_Type:
+        m_SerializableType: 
+      m_SerializableObject: 
+    m_Space: 2147483647
+  m_Property:
     name: x
->>>>>>> 5fb0448c
-    m_serializedType:
-      m_SerializableType: System.Single, mscorlib, Version=4.0.0.0, Culture=neutral,
-        PublicKeyToken=b77a5c561934e089
-    attributes: []
-  m_Direction: 0
-<<<<<<< HEAD
-  m_LinkedSlots: []
---- !u!114 &8926484042661614667
-=======
+    m_serializedType:
+      m_SerializableType: System.Single, mscorlib, Version=4.0.0.0, Culture=neutral,
+        PublicKeyToken=b77a5c561934e089
+    attributes: []
+  m_Direction: 0
   m_LinkedSlots:
   - {fileID: 8926484042661614799}
 --- !u!114 &8926484042661614673
->>>>>>> 5fb0448c
 MonoBehaviour:
   m_ObjectHideFlags: 0
   m_CorrespondingSourceObject: {fileID: 0}
@@ -8975,191 +8866,6 @@
   m_UIPosition: {x: 0, y: 0}
   m_UICollapsed: 1
   m_UISuperCollapsed: 0
-<<<<<<< HEAD
-  opaqueRenderQueue: 0
-  transparentRenderQueue: 1
---- !u!114 &8926484042661614668
-MonoBehaviour:
-  m_ObjectHideFlags: 0
-  m_CorrespondingSourceObject: {fileID: 0}
-  m_PrefabInstance: {fileID: 0}
-  m_PrefabAsset: {fileID: 0}
-  m_GameObject: {fileID: 0}
-  m_Enabled: 1
-  m_EditorHideFlags: 0
-  m_Script: {fileID: 11500000, guid: a971fa2e110a0ac42ac1d8dae408704b, type: 3}
-  m_Name: 
-  m_EditorClassIdentifier: 
-  m_Parent: {fileID: 8926484042661614661}
-  m_Children: []
-  m_UIPosition: {x: -532.48145, y: -169.38184}
-  m_UICollapsed: 0
-  m_UISuperCollapsed: 0
-  m_InputSlots:
-  - {fileID: 8926484042661614669}
-  m_OutputSlots: []
-  m_Disabled: 0
-  attribute: alpha
-  Composition: 0
-  Source: 0
-  Random: 0
-  channels: 6
---- !u!114 &8926484042661614669
-MonoBehaviour:
-  m_ObjectHideFlags: 0
-  m_CorrespondingSourceObject: {fileID: 0}
-  m_PrefabInstance: {fileID: 0}
-  m_PrefabAsset: {fileID: 0}
-  m_GameObject: {fileID: 0}
-  m_Enabled: 1
-  m_EditorHideFlags: 0
-  m_Script: {fileID: 11500000, guid: f780aa281814f9842a7c076d436932e7, type: 3}
-  m_Name: 
-  m_EditorClassIdentifier: 
-  m_Parent: {fileID: 0}
-  m_Children: []
-  m_UIPosition: {x: 0, y: 0}
-  m_UICollapsed: 1
-  m_UISuperCollapsed: 0
-  m_MasterSlot: {fileID: 8926484042661614669}
-  m_MasterData:
-    m_Owner: {fileID: 8926484042661614668}
-    m_Value:
-      m_Type:
-        m_SerializableType: System.Single, mscorlib, Version=4.0.0.0, Culture=neutral,
-          PublicKeyToken=b77a5c561934e089
-      m_SerializableObject: 0.1
-    m_Space: 2147483647
-  m_Property:
-    name: Alpha
-    m_serializedType:
-      m_SerializableType: System.Single, mscorlib, Version=4.0.0.0, Culture=neutral,
-        PublicKeyToken=b77a5c561934e089
-    attributes: []
-  m_Direction: 0
-  m_LinkedSlots: []
---- !u!114 &8926484042661614670
-MonoBehaviour:
-  m_ObjectHideFlags: 0
-  m_CorrespondingSourceObject: {fileID: 0}
-  m_PrefabInstance: {fileID: 0}
-  m_PrefabAsset: {fileID: 0}
-  m_GameObject: {fileID: 0}
-  m_Enabled: 1
-  m_EditorHideFlags: 0
-  m_Script: {fileID: 11500000, guid: a971fa2e110a0ac42ac1d8dae408704b, type: 3}
-  m_Name: 
-  m_EditorClassIdentifier: 
-  m_Parent: {fileID: 8926484042661614661}
-  m_Children: []
-  m_UIPosition: {x: -532.48145, y: -169.38184}
-  m_UICollapsed: 0
-  m_UISuperCollapsed: 0
-  m_InputSlots:
-  - {fileID: 8926484042661614671}
-  m_OutputSlots: []
-  m_Disabled: 0
-  attribute: color
-  Composition: 0
-  Source: 0
-  Random: 0
-  channels: 6
---- !u!114 &8926484042661614671
-MonoBehaviour:
-  m_ObjectHideFlags: 0
-  m_CorrespondingSourceObject: {fileID: 0}
-  m_PrefabInstance: {fileID: 0}
-  m_PrefabAsset: {fileID: 0}
-  m_GameObject: {fileID: 0}
-  m_Enabled: 1
-  m_EditorHideFlags: 0
-  m_Script: {fileID: 11500000, guid: ac39bd03fca81b849929b9c966f1836a, type: 3}
-  m_Name: 
-  m_EditorClassIdentifier: 
-  m_Parent: {fileID: 0}
-  m_Children:
-  - {fileID: 8926484042661614672}
-  - {fileID: 8926484042661614673}
-  - {fileID: 8926484042661614674}
-  m_UIPosition: {x: 0, y: 0}
-  m_UICollapsed: 0
-  m_UISuperCollapsed: 0
-  m_MasterSlot: {fileID: 8926484042661614671}
-  m_MasterData:
-    m_Owner: {fileID: 8926484042661614670}
-    m_Value:
-      m_Type:
-        m_SerializableType: UnityEngine.Vector3, UnityEngine.CoreModule, Version=0.0.0.0,
-          Culture=neutral, PublicKeyToken=null
-      m_SerializableObject: '{"x":0.0,"y":0.0,"z":0.0}'
-    m_Space: 2147483647
-  m_Property:
-    name: Color
-    m_serializedType:
-      m_SerializableType: UnityEngine.Vector3, UnityEngine.CoreModule, Version=0.0.0.0,
-        Culture=neutral, PublicKeyToken=null
-    attributes:
-    - m_Type: 5
-      m_Min: -Infinity
-      m_Max: Infinity
-      m_Tooltip: 
-      m_Regex: 
-      m_RegexMaxLength: 0
-  m_Direction: 0
-  m_LinkedSlots: []
---- !u!114 &8926484042661614672
-MonoBehaviour:
-  m_ObjectHideFlags: 0
-  m_CorrespondingSourceObject: {fileID: 0}
-  m_PrefabInstance: {fileID: 0}
-  m_PrefabAsset: {fileID: 0}
-  m_GameObject: {fileID: 0}
-  m_Enabled: 1
-  m_EditorHideFlags: 0
-  m_Script: {fileID: 11500000, guid: f780aa281814f9842a7c076d436932e7, type: 3}
-  m_Name: 
-  m_EditorClassIdentifier: 
-  m_Parent: {fileID: 8926484042661614671}
-  m_Children: []
-  m_UIPosition: {x: 0, y: 0}
-  m_UICollapsed: 1
-  m_UISuperCollapsed: 0
-  m_MasterSlot: {fileID: 8926484042661614671}
-  m_MasterData:
-    m_Owner: {fileID: 0}
-    m_Value:
-      m_Type:
-        m_SerializableType: 
-      m_SerializableObject: 
-    m_Space: 2147483647
-  m_Property:
-    name: x
-    m_serializedType:
-      m_SerializableType: System.Single, mscorlib, Version=4.0.0.0, Culture=neutral,
-        PublicKeyToken=b77a5c561934e089
-    attributes: []
-  m_Direction: 0
-  m_LinkedSlots:
-  - {fileID: 8926484042661614799}
---- !u!114 &8926484042661614673
-MonoBehaviour:
-  m_ObjectHideFlags: 0
-  m_CorrespondingSourceObject: {fileID: 0}
-  m_PrefabInstance: {fileID: 0}
-  m_PrefabAsset: {fileID: 0}
-  m_GameObject: {fileID: 0}
-  m_Enabled: 1
-  m_EditorHideFlags: 0
-  m_Script: {fileID: 11500000, guid: f780aa281814f9842a7c076d436932e7, type: 3}
-  m_Name: 
-  m_EditorClassIdentifier: 
-  m_Parent: {fileID: 8926484042661614671}
-  m_Children: []
-  m_UIPosition: {x: 0, y: 0}
-  m_UICollapsed: 1
-  m_UISuperCollapsed: 0
-=======
->>>>>>> 5fb0448c
   m_MasterSlot: {fileID: 8926484042661614671}
   m_MasterData:
     m_Owner: {fileID: 0}
@@ -10556,14 +10262,10 @@
   title: 
   m_Owners:
   - {fileID: 114303831766578312}
-<<<<<<< HEAD
-  m_Capacity: 65536
-=======
   dataType: 0
   capacity: 65536
   stripCapacity: 16
   particlePerStripCount: 16
->>>>>>> 5fb0448c
   m_Space: 0
 --- !u!114 &8926484042661614764
 MonoBehaviour:
@@ -12368,9 +12070,6 @@
     attributes: []
   m_Direction: 1
   m_LinkedSlots:
-<<<<<<< HEAD
-  - {fileID: 8926484042661614823}
-=======
   - {fileID: 8926484042661614823}
 --- !u!114 &8926484042661614831
 MonoBehaviour:
@@ -12439,5 +12138,4 @@
         PublicKeyToken=b77a5c561934e089
     attributes: []
   m_Direction: 0
-  m_LinkedSlots: []
->>>>>>> 5fb0448c
+  m_LinkedSlots: []