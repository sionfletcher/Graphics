--- conflicted
+++ resolved
@@ -38,7 +38,6 @@
   sortPriority: 0
   sort: 0
   indirectDraw: 0
-  castShadows: 0
   preRefraction: 0
   useGeometryShader: 0
 --- !u!114 &114004282584513614
@@ -247,13 +246,13 @@
     m_Owner: {fileID: 114860565901847902}
     m_Value:
       m_Type:
-        m_SerializableType: UnityEditor.VFX.DirectionType, Unity.VisualEffectGraph.Editor-testable, Version=0.0.0.0, Culture=neutral, PublicKeyToken=null
+        m_SerializableType: UnityEditor.VFX.DirectionType, Assembly-CSharp-Editor-testable, Version=0.0.0.0, Culture=neutral, PublicKeyToken=null
       m_SerializableObject: '{"space":0,"direction":{"x":1.0,"y":0.0,"z":1.0}}'
     m_Space: 0
   m_Property:
     name: Front
     m_serializedType:
-      m_SerializableType: UnityEditor.VFX.DirectionType, Unity.VisualEffectGraph.Editor-testable, Version=0.0.0.0, Culture=neutral, PublicKeyToken=null
+      m_SerializableType: UnityEditor.VFX.DirectionType, Assembly-CSharp-Editor-testable, Version=0.0.0.0, Culture=neutral, PublicKeyToken=null
     attributes: []
   m_Direction: 0
   m_LinkedSlots: []
@@ -309,7 +308,6 @@
   - link: []
   m_OutputFlowSlot:
   - link: []
-  castShadows: 0
 --- !u!114 &114087171882539502
 MonoBehaviour:
   m_ObjectHideFlags: 1
@@ -439,13 +437,13 @@
     m_Owner: {fileID: 114216688817213668}
     m_Value:
       m_Type:
-        m_SerializableType: UnityEditor.VFX.AABox, Unity.VisualEffectGraph.Editor-testable, Version=0.0.0.0, Culture=neutral, PublicKeyToken=null
+        m_SerializableType: UnityEditor.VFX.AABox, Assembly-CSharp-Editor-testable, Version=0.0.0.0, Culture=neutral, PublicKeyToken=null
       m_SerializableObject: '{"space":0,"center":{"x":0.5,"y":0.5,"z":0.5},"size":{"x":1.0,"y":1.0,"z":1.0}}'
     m_Space: 0
   m_Property:
     name: bounds
     m_serializedType:
-      m_SerializableType: UnityEditor.VFX.AABox, Unity.VisualEffectGraph.Editor-testable, Version=0.0.0.0, Culture=neutral, PublicKeyToken=null
+      m_SerializableType: UnityEditor.VFX.AABox, Assembly-CSharp-Editor-testable, Version=0.0.0.0, Culture=neutral, PublicKeyToken=null
     attributes: []
   m_Direction: 0
   m_LinkedSlots: []
@@ -1516,13 +1514,13 @@
     m_Owner: {fileID: 114860565901847902}
     m_Value:
       m_Type:
-        m_SerializableType: UnityEditor.VFX.DirectionType, Unity.VisualEffectGraph.Editor-testable, Version=0.0.0.0, Culture=neutral, PublicKeyToken=null
+        m_SerializableType: UnityEditor.VFX.DirectionType, Assembly-CSharp-Editor-testable, Version=0.0.0.0, Culture=neutral, PublicKeyToken=null
       m_SerializableObject: '{"space":0,"direction":{"x":0.0,"y":1.0,"z":0.0}}'
     m_Space: 0
   m_Property:
     name: Up
     m_serializedType:
-      m_SerializableType: UnityEditor.VFX.DirectionType, Unity.VisualEffectGraph.Editor-testable, Version=0.0.0.0, Culture=neutral, PublicKeyToken=null
+      m_SerializableType: UnityEditor.VFX.DirectionType, Assembly-CSharp-Editor-testable, Version=0.0.0.0, Culture=neutral, PublicKeyToken=null
     attributes: []
   m_Direction: 0
   m_LinkedSlots: []
@@ -2409,13 +2407,13 @@
     m_Owner: {fileID: 114086217117080280}
     m_Value:
       m_Type:
-        m_SerializableType: UnityEditor.VFX.Transform, Unity.VisualEffectGraph.Editor-testable, Version=0.0.0.0, Culture=neutral, PublicKeyToken=null
+        m_SerializableType: UnityEditor.VFX.Transform, Assembly-CSharp-Editor-testable, Version=0.0.0.0, Culture=neutral, PublicKeyToken=null
       m_SerializableObject: '{"space":0,"position":{"x":1.0,"y":0.0,"z":0.0},"angles":{"x":0.0,"y":0.0,"z":0.0},"scale":{"x":0.10000000149011612,"y":0.10000000149011612,"z":0.10000000149011612}}'
     m_Space: 0
   m_Property:
     name: transform
     m_serializedType:
-      m_SerializableType: UnityEditor.VFX.Transform, Unity.VisualEffectGraph.Editor-testable, Version=0.0.0.0, Culture=neutral, PublicKeyToken=null
+      m_SerializableType: UnityEditor.VFX.Transform, Assembly-CSharp-Editor-testable, Version=0.0.0.0, Culture=neutral, PublicKeyToken=null
     attributes: []
   m_Direction: 0
   m_LinkedSlots: []
@@ -2834,236 +2832,686 @@
   m_ShaderSources:
   - compute: 1
     name: Temp_compute_a_initialize_Runtime.compute
-    source: "#pragma kernel CSMain\r\n#include \"HLSLSupport.cginc\"\r\n#define NB_THREADS_PER_GROUP 64\r\n#define VFX_USE_LIFETIME_CURRENT 1\r\n#define VFX_USE_POSITION_CURRENT 1\r\n#define VFX_USE_SEED_CURRENT 1\r\n#define VFX_USE_PARTICLEID_CURRENT 1\r\n#define VFX_USE_ALIVE_CURRENT 1\r\n#define VFX_USE_AGE_CURRENT 1\r\n#define VFX_LOCAL_SPACE 1\r\n\r\n\r\nCBUFFER_START(parameters)\r\n    float uniform_b;\r\n    float uniform_c;\r\n    uint2 PADDING_0;\r\nCBUFFER_END\r\n\r\n\r\n#include \"VisualEffectGraph/Shaders/Common/VFXCommonCompute.cginc\"\r\n#include \"VisualEffectGraph/Shaders/VFXCommon.cginc\"\r\n\r\n\r\n\r\nRWByteAddressBuffer attributeBuffer;\r\nByteAddressBuffer sourceAttributeBuffer;\r\n\r\nCBUFFER_START(initParams)\r\n#if !VFX_USE_SPAWNER_FROM_GPU\r\n    uint nbSpawned;\t\t\t\t\t// Numbers of particle spawned\r\n    uint spawnIndex;\t\t\t\t// Index of the first particle spawned\r\n#else\r\n    uint offsetInAdditionalOutput;\r\n\tuint nbMax;\r\n#endif\r\n\tuint systemSeed;\r\nCBUFFER_END\r\n\r\n#if VFX_USE_ALIVE_CURRENT\r\nConsumeStructuredBuffer<uint> deadListIn;\r\nByteAddressBuffer deadListCount; // This is bad to use a SRV to fetch deadList count but Unity API currently prevent from copying to CB\r\n#endif\r\n\r\n#if VFX_USE_SPAWNER_FROM_GPU\r\nStructuredBuffer<uint> eventList;\r\nByteAddressBuffer inputAdditional;\r\n#endif\r\n\r\nvoid SetAttribute_2466D9DD(inout float lifetime, float Lifetime) /*attribute:lifetime Composition:Overwrite Source:Slot Random:Off channels:XYZ */\r\n{\r\n    lifetime = Lifetime;\r\n}\r\nvoid SetAttribute_A064353D(inout float3 position, float3 Position) /*attribute:position Composition:Overwrite Source:Slot Random:Off channels:XYZ */\r\n{\r\n    position = Position;\r\n}\r\n\r\n\r\n\r\n[numthreads(NB_THREADS_PER_GROUP,1,1)]\r\nvoid CSMain(uint3 id : SV_DispatchThreadID)\r\n{\r\n#if VFX_USE_SPAWNER_FROM_GPU\r\n    uint maxThreadId = inputAdditional.Load((offsetInAdditionalOutput * 2 + 0) << 2);\r\n    uint currentSpawnIndex = inputAdditional.Load((offsetInAdditionalOutput * 2 + 1) << 2) - maxThreadId;\r\n#else\r\n    uint maxThreadId = nbSpawned;\r\n    uint currentSpawnIndex = spawnIndex;\r\n#endif\r\n\r\n#if VFX_USE_ALIVE_CURRENT\r\n    maxThreadId = min(maxThreadId, deadListCount.Load(0x0));\r\n#elif VFX_USE_SPAWNER_FROM_GPU\r\n    maxThreadId = min(maxThreadId, nbMax); //otherwise, nbSpawned already clamped on CPU\r\n#endif\r\n\r\n    if (id.x < maxThreadId)\r\n    {\r\n#if VFX_USE_SPAWNER_FROM_GPU\r\n        int sourceIndex = eventList[id.x];\r\n#endif\r\n        uint particleIndex = id.x + currentSpawnIndex;\r\n\t\t\r\n#if !VFX_USE_SPAWNER_FROM_GPU\r\n        int sourceIndex = 0;\r\n        /*//Loop with 1 iteration generate a wrong IL Assembly (and actually, useless code)\r\n        uint currentSumSpawnCount = 0u;\r\n        for (sourceIndex=0; sourceIndex<1; sourceIndex++)\r\n        {\r\n            currentSumSpawnCount += uint(asfloat(sourceAttributeBuffer.Load((sourceIndex * 0x1 + 0x0) << 2)));\r\n            if (id.x < currentSumSpawnCount)\r\n            {\r\n                break;\r\n            }\r\n        }\r\n        */\r\n        \r\n\r\n#endif\r\n        float lifetime = (float)0;\r\n        float3 position = float3(0,0,0);\r\n        uint seed = (uint)0;\r\n        uint particleId = (uint)0;\r\n        bool alive = (bool)true;\r\n        float age = (float)0;\r\n        \r\n\r\n#if VFX_USE_PARTICLEID_CURRENT\r\n         particleId = particleIndex;\r\n#endif\r\n#if VFX_USE_SEED_CURRENT\r\n        seed = WangHash(particleIndex ^ systemSeed);\r\n#endif\r\n        \r\n        {\r\n            SetAttribute_2466D9DD( /*inout */lifetime, (float)1);\r\n        }\r\n        {\r\n            float tmp_s = RAND;\r\n            float tmp_t = FixedRand(particleId ^ asuint(uniform_b));\r\n            float tmp_u = FixedRand(particleId ^ asuint(uniform_c));\r\n            float3 tmp_v = float3(tmp_s, tmp_t, tmp_u);\r\n            SetAttribute_A064353D( /*inout */position, tmp_v);\r\n        }\r\n        \r\n\r\n\r\n#if VFX_USE_ALIVE_CURRENT\r\n        if (alive)\r\n        {\r\n            uint index = deadListIn.Consume();\r\n            attributeBuffer.Store((index * 0x1 + 0x0) << 2,asuint(lifetime));\r\n            attributeBuffer.Store3((index * 0x4 + 0x4E40) << 2,asuint(position));\r\n            attributeBuffer.Store((index * 0x4 + 0x4E43) << 2,asuint(particleId));\r\n            attributeBuffer.Store((index * 0x1 + 0x18740) << 2,uint(alive));\r\n            attributeBuffer.Store((index * 0x1 + 0x1D580) << 2,asuint(age));\r\n            \r\n\r\n        }\r\n#else\r\n        uint index = particleIndex;\r\n        attributeBuffer.Store((index * 0x1 + 0x0) << 2,asuint(lifetime));\r\n        attributeBuffer.Store3((index * 0x4 + 0x4E40) << 2,asuint(position));\r\n        attributeBuffer.Store((index * 0x4 + 0x4E43) << 2,asuint(particleId));\r\n        attributeBuffer.Store((index * 0x1 + 0x18740) << 2,uint(alive));\r\n        attributeBuffer.Store((index * 0x1 + 0x1D580) << 2,asuint(age));\r\n        \r\n\r\n#endif\r\n    }\r\n}"
+    source: "#pragma kernel CSMain\r\n#include \"HLSLSupport.cginc\"\r\n#define NB_THREADS_PER_GROUP 64\r\n#define VFX_USE_LIFETIME_CURRENT 1\r\n#define VFX_USE_POSITION_CURRENT 1\r\n#define VFX_USE_SEED_CURRENT 1\r\n#define VFX_USE_PARTICLEID_CURRENT 1\r\n#define VFX_USE_ALIVE_CURRENT 1\r\n#define VFX_USE_AGE_CURRENT 1\r\n#define VFX_LOCAL_SPACE 1\r\n\r\n\r\nCBUFFER_START(parameters)\r\n    float Lifetime_a;\r\n    float uniform_b;\r\n    float uniform_c;\r\n    float uniform_d;\r\n    float uniform_e;\r\n    float uniform_f;\r\n    float uniform_g;\r\n    float uniform_h;\r\n    float uniform_i;\r\n    uint3 PADDING_0;\r\nCBUFFER_END\r\n\r\n\r\n#include \"Assets/VFXEditor/Shaders/Common/VFXCommonCompute.cginc\"\r\n#include \"Assets/VFXEditor/Shaders/VFXCommon.cginc\"\r\n\r\n\r\n\r\nRWByteAddressBuffer attributeBuffer;\r\nByteAddressBuffer sourceAttributeBuffer;\r\n\r\nCBUFFER_START(initParams)\r\n#if !VFX_USE_SPAWNER_FROM_GPU\r\n    uint nbSpawned;\t\t\t\t\t// Numbers of particle spawned\r\n    uint spawnIndex;\t\t\t\t// Index of the first particle spawned\r\n#else\r\n    uint offsetInAdditionalOutput;\r\n\tuint nbMax;\r\n#endif\r\n\tuint systemSeed;\r\nCBUFFER_END\r\n\r\n#if VFX_USE_ALIVE_CURRENT\r\nConsumeStructuredBuffer<uint> deadListIn;\r\nByteAddressBuffer deadListCount; // This is bad to use a SRV to fetch deadList count but Unity API currently prevent from copying to CB\r\n#endif\r\n\r\n#if VFX_USE_SPAWNER_FROM_GPU\r\nStructuredBuffer<uint> eventList;\r\nByteAddressBuffer inputAdditional;\r\n#endif\r\n\r\nvoid SetAttribute_2466D9DD(inout float lifetime, float Lifetime) /*attribute:lifetime Composition:Overwrite Source:Slot Random:Off channels:XYZ */\r\n{\r\n    lifetime = Lifetime;\r\n}\r\nvoid SetAttribute_A064353D(inout float3 position, float3 Position) /*attribute:position Composition:Overwrite Source:Slot Random:Off channels:XYZ */\r\n{\r\n    position = Position;\r\n}\r\n\r\n\r\n\r\n[numthreads(NB_THREADS_PER_GROUP,1,1)]\r\nvoid CSMain(uint3 id : SV_DispatchThreadID)\r\n{\r\n#if VFX_USE_SPAWNER_FROM_GPU\r\n    uint maxThreadId = inputAdditional.Load((offsetInAdditionalOutput * 2 + 0) << 2);\r\n    uint currentSpawnIndex = inputAdditional.Load((offsetInAdditionalOutput * 2 + 1) << 2) - maxThreadId;\r\n#else\r\n    uint maxThreadId = nbSpawned;\r\n    uint currentSpawnIndex = spawnIndex;\r\n#endif\r\n\r\n#if VFX_USE_ALIVE_CURRENT\r\n    maxThreadId = min(maxThreadId, deadListCount.Load(0x0));\r\n#elif VFX_USE_SPAWNER_FROM_GPU\r\n    maxThreadId = min(maxThreadId, nbMax); //otherwise, nbSpawned already clamped on CPU\r\n#endif\r\n\r\n    if (id.x < maxThreadId)\r\n    {\r\n#if VFX_USE_SPAWNER_FROM_GPU\r\n        int sourceIndex = eventList[id.x];\r\n#endif\r\n        uint particleIndex = id.x + currentSpawnIndex;\r\n\t\t\r\n#if !VFX_USE_SPAWNER_FROM_GPU\r\n        int sourceIndex = 0;\r\n        /*//Loop with 1 iteration generate a wrong IL Assembly (and actually, useless code)\r\n        uint currentSumSpawnCount = 0u;\r\n        for (sourceIndex=0; sourceIndex<1; sourceIndex++)\r\n        {\r\n            currentSumSpawnCount += uint(asfloat(sourceAttributeBuffer.Load((sourceIndex * 0x1 + 0x0) << 2)));\r\n            if (id.x < currentSumSpawnCount)\r\n            {\r\n                break;\r\n            }\r\n        }\r\n        */\r\n        \r\n\r\n#endif\r\n        float lifetime = (float)0;\r\n        float3 position = float3(0,0,0);\r\n        uint seed = (uint)0;\r\n        uint particleId = (uint)0;\r\n        bool alive = (bool)true;\r\n        float age = (float)0;\r\n        \r\n\r\n#if VFX_USE_PARTICLEID_CURRENT\r\n         particleId = particleIndex;\r\n#endif\r\n#if VFX_USE_SEED_CURRENT\r\n        seed = WangHash(particleIndex ^ systemSeed);\r\n#endif\r\n        \r\n        SetAttribute_2466D9DD( /*inout */lifetime, Lifetime_a);\r\n        {\r\n            float tmp_z = RAND;\r\n            float tmp_ba = tmp_z * uniform_c;\r\n            float tmp_bb = uniform_b + tmp_ba;\r\n            float tmp_bc = FixedRand(particleId ^ asuint(uniform_e));\r\n            float tmp_bd = tmp_bc * uniform_f;\r\n            float tmp_be = uniform_d + tmp_bd;\r\n            float tmp_bf = FixedRand(particleId ^ asuint(uniform_h));\r\n            float tmp_bg = tmp_bf * uniform_i;\r\n            float tmp_bh = uniform_g + tmp_bg;\r\n            float3 tmp_bi = float3(tmp_bb, tmp_be, tmp_bh);\r\n            SetAttribute_A064353D( /*inout */position, tmp_bi);\r\n        }\r\n        \r\n\r\n\r\n#if VFX_USE_ALIVE_CURRENT\r\n        if (alive)\r\n        {\r\n            uint index = deadListIn.Consume();\r\n            attributeBuffer.Store((index * 0x1 + 0x0) << 2,asuint(lifetime));\r\n            attributeBuffer.Store3((index * 0x4 + 0x4E40) << 2,asuint(position));\r\n            attributeBuffer.Store((index * 0x4 + 0x4E43) << 2,asuint(particleId));\r\n            attributeBuffer.Store((index * 0x1 + 0x18740) << 2,uint(alive));\r\n            attributeBuffer.Store((index * 0x1 + 0x1D580) << 2,asuint(age));\r\n            \r\n\r\n        }\r\n#else\r\n        uint index = particleIndex;\r\n        attributeBuffer.Store((index * 0x1 + 0x0) << 2,asuint(lifetime));\r\n        attributeBuffer.Store3((index * 0x4 + 0x4E40) << 2,asuint(position));\r\n        attributeBuffer.Store((index * 0x4 + 0x4E43) << 2,asuint(particleId));\r\n        attributeBuffer.Store((index * 0x1 + 0x18740) << 2,uint(alive));\r\n        attributeBuffer.Store((index * 0x1 + 0x1D580) << 2,asuint(age));\r\n        \r\n\r\n#endif\r\n    }\r\n}"
   - compute: 1
     name: Temp_compute_b_update_Runtime.compute
-    source: "#pragma kernel CSMain\r\n#include \"HLSLSupport.cginc\"\r\n#define NB_THREADS_PER_GROUP 64\r\n#define VFX_USE_LIFETIME_CURRENT 1\r\n#define VFX_USE_ALIVE_CURRENT 1\r\n#define VFX_USE_AGE_CURRENT 1\r\n#define VFX_LOCAL_SPACE 1\r\n\r\n\r\nCBUFFER_START(parameters)\r\n    float deltaTime_a;\r\n    uint3 PADDING_0;\r\nCBUFFER_END\r\n\r\n\r\n#include \"VisualEffectGraph/Shaders/Common/VFXCommonCompute.cginc\"\r\n#include \"VisualEffectGraph/Shaders/VFXCommon.cginc\"\r\n\r\n\r\n\r\nRWByteAddressBuffer attributeBuffer;\r\n\r\n#if VFX_USE_ALIVE_CURRENT\r\nAppendStructuredBuffer<uint> deadListOut;\r\n#endif\r\n\r\n#if VFX_HAS_INDIRECT_DRAW\r\nAppendStructuredBuffer<uint> indirectBuffer;\r\n#endif\r\n\r\nCBUFFER_START(updateParams)\r\n    uint nbMax;\r\n\tuint systemSeed;\r\nCBUFFER_END\r\n\r\nvoid Age(inout float age, float deltaTime)\r\n{\r\n    age += deltaTime;\r\n}\r\nvoid Reap(float age, float lifetime, inout bool alive)\r\n{\r\n    if(age > lifetime) { alive = false; }\r\n}\r\n\r\n\r\n\r\n[numthreads(NB_THREADS_PER_GROUP,1,1)]\r\nvoid CSMain(uint3 id : SV_DispatchThreadID, uint3 groupId : SV_GroupThreadID)\r\n{\r\n    uint index = id.x;\r\n\tif (id.x < nbMax)\r\n\t{\r\n#if VFX_USE_ALIVE_CURRENT\r\n\t\tbool alive = (attributeBuffer.Load((index * 0x1 + 0x18740) << 2));\r\n\t\t\r\n\r\n\t\tif (alive)\r\n\t\t{\r\n\t\t\tfloat lifetime = asfloat(attributeBuffer.Load((index * 0x1 + 0x0) << 2));\r\n\t\t\tfloat age = asfloat(attributeBuffer.Load((index * 0x1 + 0x1D580) << 2));\r\n\t\t\t\r\n\r\n\t\t\t\r\n#if VFX_USE_OLDPOSITION_CURRENT\r\n\t\t\toldPosition = position;\r\n#endif\r\n\t\t\t\r\n\t\t\tAge( /*inout */age, deltaTime_a);\r\n\t\t\tReap(age, lifetime,  /*inout */alive);\r\n\t\t\t\r\n\r\n\t\t\tif (alive)\r\n\t\t\t{\r\n\t\t\t\tattributeBuffer.Store((index * 0x1 + 0x1D580) << 2,asuint(age));\r\n\t\t\t\t\r\n\r\n#if VFX_HAS_INDIRECT_DRAW\r\n\t\t\t\tindirectBuffer.Append(index);\r\n#endif\r\n\t\t\t}\r\n\t\t\telse\r\n\t\t\t{\r\n\t\t\t\tattributeBuffer.Store((index * 0x1 + 0x18740) << 2,uint(alive));\r\n\t\t\t\t\r\n\r\n\t\t\t\tdeadListOut.Append(index);\r\n\t\t\t}\r\n\t\t}\r\n#else\r\n\t\tfloat lifetime = asfloat(attributeBuffer.Load((index * 0x1 + 0x0) << 2));\r\n\t\tbool alive = (attributeBuffer.Load((index * 0x1 + 0x18740) << 2));\r\n\t\tfloat age = asfloat(attributeBuffer.Load((index * 0x1 + 0x1D580) << 2));\r\n\t\t\r\n\r\n\t\t\r\n#if VFX_USE_OLDPOSITION_CURRENT\r\n\t\toldPosition = position;\r\n#endif\r\n\t\t\r\n\t\tAge( /*inout */age, deltaTime_a);\r\n\t\tReap(age, lifetime,  /*inout */alive);\r\n\t\t\r\n\r\n\t\tattributeBuffer.Store((index * 0x1 + 0x18740) << 2,uint(alive));\r\n\t\tattributeBuffer.Store((index * 0x1 + 0x1D580) << 2,asuint(age));\r\n\t\t\r\n\r\n#if VFX_HAS_INDIRECT_DRAW\r\n\t\tindirectBuffer.Append(index);\r\n#endif\r\n#endif\r\n\t}\r\n}"
+    source: "#pragma kernel CSMain\r\n#include \"HLSLSupport.cginc\"\r\n#define NB_THREADS_PER_GROUP 64\r\n#define VFX_USE_LIFETIME_CURRENT 1\r\n#define VFX_USE_ALIVE_CURRENT 1\r\n#define VFX_USE_AGE_CURRENT 1\r\n#define VFX_LOCAL_SPACE 1\r\n\r\n\r\nCBUFFER_START(parameters)\r\n    float deltaTime_a;\r\n    uint3 PADDING_0;\r\nCBUFFER_END\r\n\r\n\r\n#include \"Assets/VFXEditor/Shaders/Common/VFXCommonCompute.cginc\"\r\n#include \"Assets/VFXEditor/Shaders/VFXCommon.cginc\"\r\n\r\n\r\n\r\nRWByteAddressBuffer attributeBuffer;\r\n\r\n#if VFX_USE_ALIVE_CURRENT\r\nAppendStructuredBuffer<uint> deadListOut;\r\n#endif\r\n\r\n#if VFX_HAS_INDIRECT_DRAW\r\nAppendStructuredBuffer<uint> indirectBuffer;\r\n#endif\r\n\r\nCBUFFER_START(updateParams)\r\n    uint nbMax;\r\n\tuint systemSeed;\r\nCBUFFER_END\r\n\r\nvoid Age(inout float age, float deltaTime)\r\n{\r\n    age += deltaTime;\r\n}\r\nvoid Reap(float age, float lifetime, inout bool alive)\r\n{\r\n    if(age > lifetime) { alive = false; }\r\n}\r\n\r\n\r\n\r\n[numthreads(NB_THREADS_PER_GROUP,1,1)]\r\nvoid CSMain(uint3 id : SV_DispatchThreadID, uint3 groupId : SV_GroupThreadID)\r\n{\r\n    uint index = id.x;\r\n\tif (id.x < nbMax)\r\n\t{\r\n#if VFX_USE_ALIVE_CURRENT\r\n\t\tbool alive = (attributeBuffer.Load((index * 0x1 + 0x18740) << 2));\r\n\t\t\r\n\r\n\t\tif (alive)\r\n\t\t{\r\n\t\t\tfloat lifetime = asfloat(attributeBuffer.Load((index * 0x1 + 0x0) << 2));\r\n\t\t\tfloat age = asfloat(attributeBuffer.Load((index * 0x1 + 0x1D580) << 2));\r\n\t\t\t\r\n\r\n\t\t\t\r\n#if VFX_USE_OLDPOSITION_CURRENT\r\n\t\t\toldPosition = position;\r\n#endif\r\n\t\t\t\r\n\t\t\tAge( /*inout */age, deltaTime_a);\r\n\t\t\tReap(age, lifetime,  /*inout */alive);\r\n\t\t\t\r\n\r\n\t\t\tif (alive)\r\n\t\t\t{\r\n\t\t\t\tattributeBuffer.Store((index * 0x1 + 0x1D580) << 2,asuint(age));\r\n\t\t\t\t\r\n\r\n#if VFX_HAS_INDIRECT_DRAW\r\n\t\t\t\tindirectBuffer.Append(index);\r\n#endif\r\n\t\t\t}\r\n\t\t\telse\r\n\t\t\t{\r\n\t\t\t\tattributeBuffer.Store((index * 0x1 + 0x18740) << 2,uint(alive));\r\n\t\t\t\t\r\n\r\n\t\t\t\tdeadListOut.Append(index);\r\n\t\t\t}\r\n\t\t}\r\n#else\r\n\t\tfloat lifetime = asfloat(attributeBuffer.Load((index * 0x1 + 0x0) << 2));\r\n\t\tbool alive = (attributeBuffer.Load((index * 0x1 + 0x18740) << 2));\r\n\t\tfloat age = asfloat(attributeBuffer.Load((index * 0x1 + 0x1D580) << 2));\r\n\t\t\r\n\r\n\t\t\r\n#if VFX_USE_OLDPOSITION_CURRENT\r\n\t\toldPosition = position;\r\n#endif\r\n\t\t\r\n\t\tAge( /*inout */age, deltaTime_a);\r\n\t\tReap(age, lifetime,  /*inout */alive);\r\n\t\t\r\n\r\n\t\tattributeBuffer.Store((index * 0x1 + 0x18740) << 2,uint(alive));\r\n\t\tattributeBuffer.Store((index * 0x1 + 0x1D580) << 2,asuint(age));\r\n\t\t\r\n\r\n#if VFX_HAS_INDIRECT_DRAW\r\n\t\tindirectBuffer.Append(index);\r\n#endif\r\n#endif\r\n\t}\r\n}"
   - compute: 0
     name: Temp_shader_c_quad output_Runtime.shader
-<<<<<<< HEAD
-    source: "Shader \"Hidden/VFX/ParticleQuads\"\r\n{\r\n\tSubShader\r\n\t{\t\r\n\t\tCull Off\r\n\t\t\r\n\t\tTags { \"Queue\"=\"Geometry\" \"IgnoreProjector\"=\"False\" \"RenderType\"=\"Opaque\" }\r\n\t\t\r\n\t\t\r\n\t\t\r\n\t\t\r\n\t\t\r\n\t\t\r\n\t\t\r\n\t\t\r\n\t\t\r\n\t\t\r\n\t\t\r\n\t\t\r\n\t\tZTest LEqual\r\n\t\tZWrite On\r\n\t\tCull Off\r\n\t\t\r\n\t\r\n\t\t\t\r\n\t\tHLSLINCLUDE\r\n\t\t#if !defined(VFX_WORLD_SPACE) && !defined(VFX_LOCAL_SPACE)\r\n\t\t#define VFX_LOCAL_SPACE 1\r\n\t\t#endif\r\n\t\t\r\n\t\t#include \"HLSLSupport.cginc\"\r\n\t\t#define NB_THREADS_PER_GROUP 64\r\n\t\t#define VFX_USE_POSITION_CURRENT 1\r\n\t\t#define VFX_USE_PARTICLEID_CURRENT 1\r\n\t\t#define VFX_USE_COLOR_CURRENT 1\r\n\t\t#define VFX_USE_ALPHA_CURRENT 1\r\n\t\t#define VFX_USE_ALIVE_CURRENT 1\r\n\t\t#define VFX_USE_AXISX_CURRENT 1\r\n\t\t#define VFX_USE_AXISY_CURRENT 1\r\n\t\t#define VFX_USE_AXISZ_CURRENT 1\r\n\t\t#define VFX_USE_ANGLEX_CURRENT 1\r\n\t\t#define VFX_USE_ANGLEY_CURRENT 1\r\n\t\t#define VFX_USE_ANGLEZ_CURRENT 1\r\n\t\t#define VFX_USE_PIVOT_CURRENT 1\r\n\t\t#define VFX_USE_SIZEX_CURRENT 1\r\n\t\t#define IS_OPAQUE_PARTICLE 1\r\n\t\t\r\n\t\t\r\n\t\t#define VFX_LOCAL_SPACE 1\r\n\t\t\r\n\r\n\t\tCBUFFER_START(parameters)\r\n\t\t    float uniform_b;\r\n\t\t    uint3 PADDING_0;\r\n\t\tCBUFFER_END\r\n\t\tTexture2D mainTexture;\r\n\t\tSamplerState samplermainTexture;\r\n\t\t\r\n\r\n\t\t\r\n\t\t#define VFX_NEEDS_COLOR_INTERPOLATOR (VFX_USE_COLOR_CURRENT || VFX_USE_ALPHA_CURRENT)\r\n\t\t#define IS_TRANSPARENT_PARTICLE (!IS_OPAQUE_PARTICLE)\r\n\t\t\r\n\t\tByteAddressBuffer attributeBuffer;\t\r\n\t\t\r\n\t\t#if VFX_HAS_INDIRECT_DRAW\r\n\t\tStructuredBuffer<uint> indirectBuffer;\t\r\n\t\t#endif\t\r\n\t\t\r\n\t\t#if USE_DEAD_LIST_COUNT\r\n\t\tByteAddressBuffer deadListCount;\r\n\t\t#endif\r\n\t\t\r\n\t\tCBUFFER_START(outputParams)\r\n\t\t\tfloat nbMax;\r\n\t\t\tfloat systemSeed;\r\n\t\tCBUFFER_END\r\n\t\t\r\n\t\tENDHLSL\r\n\t\t\r\n\r\n\t\t// Forward pass\r\n\t\tPass\r\n\t\t{\t\t\r\n\t\t\tTags { \"LightMode\"=\"ForwardBase\" }\r\n\t\t\t\r\n\t\t\tHLSLPROGRAM\r\n\t\t\t#pragma target 4.5\r\n\t\t\t\r\n\t\t\tstruct ps_input\r\n\t\t\t{\r\n\t\t\t\tfloat4 pos : SV_POSITION;\r\n\t\t\t\t#if USE_FLIPBOOK_INTERPOLATION\r\n\t\t\t\tfloat4 uv : TEXCOORD0;\r\n\t\t\t\t#else\r\n\t\t\t\tfloat2 uv : TEXCOORD0;\t\r\n\t\t\t\t#endif\r\n\t\t\t\t#if VFX_NEEDS_COLOR_INTERPOLATOR\r\n\t\t\t\tnointerpolation float4 color : COLOR0;\r\n\t\t\t\t#endif\r\n\t\t\t\t#if USE_SOFT_PARTICLE || USE_ALPHA_TEST || USE_FLIPBOOK_INTERPOLATION\r\n\t\t\t\t// x: inverse soft particles fade distance\r\n\t\t\t\t// y: alpha threshold\r\n\t\t\t\t// z: frame blending factor\r\n\t\t\t\tnointerpolation float3 builtInInterpolants : TEXCOORD1;\r\n\t\t\t\t#endif\r\n\t\t\t\t#if USE_SOFT_PARTICLE\r\n\t\t\t\tfloat4 projPos : TEXCOORD2;\t\t\r\n\t\t\t\t#endif\r\n\t\t\t};\r\n\t\t\t\r\n\t\t\tstruct ps_output\r\n\t\t\t{\r\n\t\t\t\tfloat4 color : SV_Target0;\r\n\t\t\t};\r\n\t\t\r\n\t\t#define VFX_VARYING_PS_INPUTS ps_input\r\n\t\t#define VFX_VARYING_POSCS pos\r\n\t\t#define VFX_VARYING_POSSS projPos\r\n\t\t#define VFX_VARYING_COLOR color.rgb\r\n\t\t#define VFX_VARYING_ALPHA color.a\r\n\t\t#define VFX_VARYING_INVSOFTPARTICLEFADEDISTANCE builtInInterpolants.x\r\n\t\t#define VFX_VARYING_ALPHATHRESHOLD builtInInterpolants.y\r\n\t\t#define VFX_VARYING_FRAMEBLEND builtInInterpolants.z\r\n\t\t#define VFX_VARYING_UV uv\r\n\t\t\t\t\r\n\t\t\t#if !(defined(VFX_VARYING_PS_INPUTS) && defined(VFX_VARYING_POSCS))\r\n\t\t\t#error VFX_VARYING_PS_INPUTS, VFX_VARYING_POSCS and VFX_VARYING_UV must be defined.\r\n\t\t\t#endif\r\n\t\t\t\r\n\t\t\t#include \"/VisualEffectGraph/Shaders/RenderPipeline/Legacy/VFXCommon.cginc\"\r\n\t\t\t#include \"VisualEffectGraph/Shaders/VFXCommon.cginc\"\r\n\t\t\t\r\n\r\n\t\t\tvoid SetAttribute_CA95FE17(inout float3 color, float3 Color) /*attribute:color Composition:Overwrite Source:Slot Random:Off channels:XYZ */\r\n\t\t\t{\r\n\t\t\t    color = Color;\r\n\t\t\t}\r\n\t\t\tvoid SetAttribute_AEC60E63(inout float sizeX, float SizeX) /*attribute:sizeX Composition:Overwrite Source:Slot Random:Off channels:XYZ */\r\n\t\t\t{\r\n\t\t\t    sizeX = SizeX;\r\n\t\t\t}\r\n\t\t\tvoid Orient_4(inout float3 axisX, inout float3 axisY, inout float3 axisZ, float3 Front, float3 Up) /*mode:FixedOrientation */\r\n\t\t\t{\r\n\t\t\t    \r\n\t\t\t    axisZ = Front;\r\n\t\t\t    axisX = normalize(cross(Up,axisZ));\r\n\t\t\t    axisY = cross(axisZ,axisX);\r\n\t\t\t    \r\n\t\t\t}\r\n\t\t\t\r\n\r\n\t\t\t\r\n\t\t\t#pragma vertex vert\r\n\t\t\tVFX_VARYING_PS_INPUTS vert(uint id : SV_VertexID, uint instanceID : SV_InstanceID)\r\n\t\t\t{\r\n\t\t\t\tuint index = (id >> 2) + instanceID * 2048;\r\n\t\t\t\tVFX_VARYING_PS_INPUTS o = (VFX_VARYING_PS_INPUTS)0;\r\n\t\t\t\t\r\n\t\t\t\t\r\n\t\t\t\t\t\t#if VFX_HAS_INDIRECT_DRAW\r\n\t\t\t\t\t\t#if USE_DEAD_LIST_COUNT\r\n\t\t\t\t\t\t\tif (index >= asuint(nbMax) - deadListCount.Load(0))\r\n\t\t\t\t\t\t\t\treturn o;\r\n\t\t\t\t\t\t#endif\r\n\t\t\t\t\t\t\r\n\t\t\t\t\t\t\tindex = indirectBuffer[index];\r\n\t\t\t\t\t\t\tfloat3 position = asfloat(attributeBuffer.Load3((index * 0x4 + 0x4E40) << 2));\r\n\t\t\t\t\t\t\tuint particleId = (attributeBuffer.Load((index * 0x4 + 0x4E43) << 2));\r\n\t\t\t\t\t\t\tfloat3 color = float3(1,1,1);\r\n\t\t\t\t\t\t\tfloat alpha = (float)1;\r\n\t\t\t\t\t\t\tbool alive = (attributeBuffer.Load((index * 0x1 + 0x18740) << 2));\r\n\t\t\t\t\t\t\tfloat3 axisX = float3(1,0,0);\r\n\t\t\t\t\t\t\tfloat3 axisY = float3(0,1,0);\r\n\t\t\t\t\t\t\tfloat3 axisZ = float3(0,0,1);\r\n\t\t\t\t\t\t\tfloat angleX = (float)0;\r\n\t\t\t\t\t\t\tfloat angleY = (float)0;\r\n\t\t\t\t\t\t\tfloat angleZ = (float)0;\r\n\t\t\t\t\t\t\tfloat3 pivot = float3(0,0,0);\r\n\t\t\t\t\t\t\tfloat sizeX = (float)0.1;\r\n\t\t\t\t\t\t\t\r\n\t\t\t\t\r\n\t\t\t\t\t\t#else\r\n\t\t\t\t\t\t\tif (index >= asuint(nbMax))\r\n\t\t\t\t\t\t\t\treturn o;\r\n\t\t\t\t\t\t\t\r\n\t\t\t\t\t\t\tbool alive = (attributeBuffer.Load((index * 0x1 + 0x18740) << 2));\r\n\t\t\t\t\t\t\t\r\n\t\t\t\t\r\n\t\t\t\t\t\t\tif (!alive)\r\n\t\t\t\t\t\t\t\treturn o;\r\n\t\t\t\t\t\t\t\r\n\t\t\t\t\t\t\tfloat3 position = asfloat(attributeBuffer.Load3((index * 0x4 + 0x4E40) << 2));\r\n\t\t\t\t\t\t\tuint particleId = (attributeBuffer.Load((index * 0x4 + 0x4E43) << 2));\r\n\t\t\t\t\t\t\tfloat3 color = float3(1,1,1);\r\n\t\t\t\t\t\t\tfloat alpha = (float)1;\r\n\t\t\t\t\t\t\tfloat3 axisX = float3(1,0,0);\r\n\t\t\t\t\t\t\tfloat3 axisY = float3(0,1,0);\r\n\t\t\t\t\t\t\tfloat3 axisZ = float3(0,0,1);\r\n\t\t\t\t\t\t\tfloat angleX = (float)0;\r\n\t\t\t\t\t\t\tfloat angleY = (float)0;\r\n\t\t\t\t\t\t\tfloat angleZ = (float)0;\r\n\t\t\t\t\t\t\tfloat3 pivot = float3(0,0,0);\r\n\t\t\t\t\t\t\tfloat sizeX = (float)0.1;\r\n\t\t\t\t\t\t\t\r\n\t\t\t\t\r\n\t\t\t\t\t\t#endif\r\n\t\t\t\t\t\t\r\n\t\t\t\t{\r\n\t\t\t\t    float tmp_s = FixedRand(particleId ^ asuint(uniform_b));\r\n\t\t\t\t    float3 tmp_u = float3(tmp_s, (float)1, (float)1);\r\n\t\t\t\t    float3 tmp_v = HSVtoRGB(tmp_u);\r\n\t\t\t\t    float tmp_w = tmp_v[0];\r\n\t\t\t\t    float tmp_x = tmp_v[1];\r\n\t\t\t\t    float tmp_y = tmp_v[2];\r\n\t\t\t\t    float3 tmp_z = float3(tmp_w, tmp_x, tmp_y);\r\n\t\t\t\t    SetAttribute_CA95FE17( /*inout */color, tmp_z);\r\n\t\t\t\t}\r\n\t\t\t\t{\r\n\t\t\t\t    SetAttribute_AEC60E63( /*inout */sizeX, (float)0.01);\r\n\t\t\t\t}\r\n\t\t\t\t{\r\n\t\t\t\t    Orient_4( /*inout */axisX,  /*inout */axisY,  /*inout */axisZ, float3(0.7071068,0,0.7071068), float3(0,1,0));\r\n\t\t\t\t}\r\n\t\t\t\t\r\n\r\n\t\t\t\t\r\n\t\t\t\tif (!alive)\r\n\t\t\t\t\treturn o;\r\n\t\t\t\t\r\n\t\t\t\to.VFX_VARYING_UV.x = float(id & 1);\r\n\t\t\t\to.VFX_VARYING_UV.y = float((id & 2) >> 1);\r\n\t\t\t\t\r\n\t\t\t\t\r\n\t\t\t\t\t\tfloat3 size = float3(sizeX,sizeX,sizeX);\r\n\t\t\t\t\t\t#if VFX_USE_SIZEY_CURRENT\r\n\t\t\t\t\t\tsize.y = sizeY;\r\n\t\t\t\t\t\t#endif\r\n\t\t\t\t\t\t#if VFX_USE_SIZEZ_CURRENT\r\n\t\t\t\t\t\tsize.z = sizeZ;\r\n\t\t\t\t\t\t#else\r\n\t\t\t\t\t\tsize.z = min(size.x,size.y);\r\n\t\t\t\t\t\t#endif\r\n\t\t\t\t\t\t\r\n\t\t\t\t\r\n\t\t\t\tfloat4x4 elementToVFX = GetElementToVFXMatrix(axisX,axisY,axisZ,float3(angleX,angleY,angleZ),pivot,size,position);\r\n\t\t\t\tfloat3 vPos = mul(elementToVFX,float4(o.VFX_VARYING_UV.xy * 2.0f - 1.0f,0.0f,1.0f)).xyz;\r\n\t\t\t\r\n\t\t\t\to.VFX_VARYING_POSCS = TransformPositionVFXToClip(vPos);\r\n\t\t\t\r\n\t\t\t\t\r\n\t\t\t\t\t\t#if VFX_USE_COLOR_CURRENT && defined(VFX_VARYING_COLOR)\r\n\t\t\t\t\t\to.VFX_VARYING_COLOR = color;\r\n\t\t\t\t\t\t#endif\r\n\t\t\t\t\t\t#if VFX_USE_ALPHA_CURRENT && defined(VFX_VARYING_ALPHA) \r\n\t\t\t\t\t\to.VFX_VARYING_ALPHA = alpha;\r\n\t\t\t\t\t\t#endif\r\n\t\t\t\t\t\t\r\n\t\t\t\t\t\t\r\n\t\t\t\t\t\t#if USE_SOFT_PARTICLE && defined(VFX_VARYING_INVSOFTPARTICLEFADEDISTANCE)\r\n\t\t\t\t\t\t\r\n\t\t\t\t\t\to.VFX_VARYING_INVSOFTPARTICLEFADEDISTANCE = invSoftParticlesFadeDistance;\r\n\t\t\t\t\t\t#endif\r\n\t\t\t\t\t\t\r\n\t\t\t\t\t\t#if (VFX_NEEDS_POSSS || USE_SOFT_PARTICLE) && defined(VFX_VARYING_POSSS) && defined(VFX_VARYING_POSCS)\r\n\t\t\t\t\t\to.VFX_VARYING_POSSS = VFXGetPOSSS(o.VFX_VARYING_POSCS);\r\n\t\t\t\t\t\t#endif\r\n\t\t\t\t\t\t\r\n\t\t\t\t\t\t#if USE_ALPHA_TEST && defined(VFX_VARYING_ALPHATHRESHOLD)\r\n\t\t\t\t\t\t\r\n\t\t\t\t\t\to.VFX_VARYING_ALPHATHRESHOLD = alphaThreshold;\r\n\t\t\t\t\t\t#endif\r\n\t\t\t\t\t\t\r\n\t\t\t\t\t\t#if USE_UV_SCALE_BIAS\r\n\t\t\t\t\t\t\r\n\t\t\t\t\t\t\r\n\t\t\t\t\t\to.VFX_VARYING_UV.xy = o.VFX_VARYING_UV.xy * uvScale + uvBias;\r\n\t\t\t\t\t\t#endif\r\n\t\t\t\t\t\t\r\n\t\t\t\t\t\t\r\n\t\t\t\t\r\n\t\t\t\t\r\n\t\t\t\t\t\t#if USE_FLIPBOOK\r\n\t\t\t\t\t\t\r\n\t\t\t\t\t\t\r\n\t\t\t\t\t\tVFXUVData uvData = GetUVData(flipBookSize, invFlipBookSize, o.VFX_VARYING_UV.xy, texIndex);\r\n\t\t\t\t\t\to.VFX_VARYING_UV.xy = uvData.uvs.xy;\r\n\t\t\t\t\t\t#if USE_FLIPBOOK_INTERPOLATION\r\n\t\t\t\t\t\to.VFX_VARYING_UV.zw = uvData.uvs.zw;\r\n\t\t\t\t\t\to.VFX_VARYING_FRAMEBLEND = uvData.blend;\r\n\t\t\t\t\t\t#endif\r\n\t\t\t\t\t\t#endif\r\n\t\t\t\t\t\t\r\n\t\t\t\r\n\t\t\t\t\r\n\t\t\t\r\n\t\t\t\treturn o;\r\n\t\t\t}\r\n\t\t\t\r\n\t\t\t\r\n\t\t\t\r\n\t\t\t\r\n\t\t\t#include \"VisualEffectGraph/Shaders/VFXCommonOutput.cginc\"\r\n\t\t\t\r\n\t\t\t\t\r\n\t\t\t#pragma fragment frag\r\n\t\t\tps_output frag(ps_input i)\r\n\t\t\t{\r\n\t\t\t\tps_output o = (ps_output)0;\r\n\t\t\t\to.color = VFXGetFragmentColor(i);\r\n\t\t\t\to.color *= VFXGetTextureColor(VFX_SAMPLER(mainTexture),i);\t\t\r\n\t\t\t\tVFXClipFragmentColor(o.color.a,i);\r\n\t\t\t\treturn o;\r\n\t\t\t}\r\n\t\t\tENDHLSL\r\n\t\t}\r\n\t\t\r\n\r\n\t\t\r\n\t}\r\n}\r\n"
-=======
     source: "Shader \"Hidden/VFX/ParticleQuads\"\r\n{\r\n\tSubShader\r\n\t{\t\r\n\t\tCull Off\r\n\t\t\r\n\t\tTags { \"Queue\"=\"Geometry\" \"IgnoreProjector\"=\"False\" \"RenderType\"=\"Opaque\" }\r\n\t\t\r\n\t\t\r\n\t\t\r\n\t\t\r\n\t\t\r\n\t\t\r\n\t\t\r\n\t\t\r\n\t\t\r\n\t\t\r\n\t\t\r\n\t\t\r\n\t\tZTest LEqual\r\n\t\tZWrite On\r\n\t\tCull Off\r\n\t\t\r\n\t\r\n\t\t\t\r\n\t\tHLSLINCLUDE\r\n\t\t#if !defined(VFX_WORLD_SPACE) && !defined(VFX_LOCAL_SPACE)\r\n\t\t#define VFX_LOCAL_SPACE 1\r\n\t\t#endif\r\n\t\t\r\n\t\t#include \"HLSLSupport.cginc\"\r\n\t\t#define NB_THREADS_PER_GROUP 64\r\n\t\t#define VFX_USE_POSITION_CURRENT 1\r\n\t\t#define VFX_USE_PARTICLEID_CURRENT 1\r\n\t\t#define VFX_USE_COLOR_CURRENT 1\r\n\t\t#define VFX_USE_ALPHA_CURRENT 1\r\n\t\t#define VFX_USE_ALIVE_CURRENT 1\r\n\t\t#define VFX_USE_AXISX_CURRENT 1\r\n\t\t#define VFX_USE_AXISY_CURRENT 1\r\n\t\t#define VFX_USE_AXISZ_CURRENT 1\r\n\t\t#define VFX_USE_ANGLEX_CURRENT 1\r\n\t\t#define VFX_USE_ANGLEY_CURRENT 1\r\n\t\t#define VFX_USE_ANGLEZ_CURRENT 1\r\n\t\t#define VFX_USE_PIVOT_CURRENT 1\r\n\t\t#define VFX_USE_SIZEX_CURRENT 1\r\n\t\t#define IS_OPAQUE_PARTICLE 1\r\n\t\t\r\n\t\t\r\n\t\t\r\n\t\t#define VFX_LOCAL_SPACE 1\r\n\t\t\r\n\r\n\t\tCBUFFER_START(parameters)\r\n\t\t    float3 Front_c;\r\n\t\t    float uniform_a;\r\n\t\t    float3 Up_c;\r\n\t\t    float uniform_b;\r\n\t\t    float uniform_c;\r\n\t\t    float uniform_d;\r\n\t\t    float uniform_e;\r\n\t\t    float SizeX_b;\r\n\t\tCBUFFER_END\r\n\t\tTexture2D mainTexture;\r\n\t\tSamplerState samplermainTexture;\r\n\t\t\r\n\r\n\t\t\r\n\t\t#define VFX_NEEDS_COLOR_INTERPOLATOR (VFX_USE_COLOR_CURRENT || VFX_USE_ALPHA_CURRENT)\r\n\t\t#define IS_TRANSPARENT_PARTICLE (!IS_OPAQUE_PARTICLE)\r\n\t\t\r\n\t\tByteAddressBuffer attributeBuffer;\t\r\n\t\t\r\n\t\t#if VFX_HAS_INDIRECT_DRAW\r\n\t\tStructuredBuffer<uint> indirectBuffer;\t\r\n\t\t#endif\t\r\n\t\t\r\n\t\t#if USE_DEAD_LIST_COUNT\r\n\t\tByteAddressBuffer deadListCount;\r\n\t\t#endif\r\n\t\t\r\n\t\tCBUFFER_START(outputParams)\r\n\t\t\tfloat nbMax;\r\n\t\t\tfloat systemSeed;\r\n\t\tCBUFFER_END\r\n\t\t\r\n\t\tENDHLSL\r\n\t\t\r\n\r\n\t\t// Depth pass\r\n\t\tPass\r\n\t\t{\t\t\r\n\t\t\tTags { \"LightMode\"=\"DepthForwardOnly\" }\r\n\t\t\r\n\t\t\tZWrite On\r\n\t\t\tBlend Off\r\n\t\t\t\r\n\t\t\tHLSLPROGRAM\r\n\t\t\t#pragma target 4.5\r\n\t\t\t\r\n\t\t\tstruct ps_input\r\n\t\t\t{\r\n\t\t\t\tfloat4 pos : SV_POSITION;\r\n\t\t\t\t#if USE_FLIPBOOK_INTERPOLATION\r\n\t\t\t\tfloat4 uv : TEXCOORD0;\r\n\t\t\t\t#else\r\n\t\t\t\tfloat2 uv : TEXCOORD0;\t\r\n\t\t\t\t#endif\r\n\t\t\t\t#if USE_ALPHA_TEST || USE_FLIPBOOK_INTERPOLATION || VFX_USE_ALPHA_CURRENT\r\n\t\t\t\t// x: alpha threshold\r\n\t\t\t\t// y: frame blending factor\r\n\t\t\t\t// z: alpha\r\n\t\t\t\tnointerpolation float3 builtInInterpolants : TEXCOORD1;\r\n\t\t\t\t#endif\r\n\t\t\t};\r\n\t\t\r\n\t\t#define VFX_VARYING_PS_INPUTS ps_input\r\n\t\t#define VFX_VARYING_POSCS pos\r\n\t\t#define VFX_VARYING_ALPHA builtInInterpolants.z\r\n\t\t#define VFX_VARYING_ALPHATHRESHOLD builtInInterpolants.x\r\n\t\t#define VFX_VARYING_FRAMEBLEND builtInInterpolants.y\r\n\t\t#define VFX_VARYING_UV uv\r\n\t\t\t\t\t\t\r\n\t\t\t#if !(defined(VFX_VARYING_PS_INPUTS) && defined(VFX_VARYING_POSCS))\r\n\t\t\t#error VFX_VARYING_PS_INPUTS, VFX_VARYING_POSCS and VFX_VARYING_UV must be defined.\r\n\t\t\t#endif\r\n\t\t\t\r\n\t\t\t#include \"Assets/VFXEditor/Shaders/RenderPipeline/HDRP/VFXCommon.cginc\"\r\n\t\t\t#include \"Assets/VFXEditor/Shaders/VFXCommon.cginc\"\r\n\t\t\t\r\n\r\n\t\t\tvoid SetAttribute_CA95FE17(inout float3 color, float3 Color) /*attribute:color Composition:Overwrite Source:Slot Random:Off channels:XYZ */\r\n\t\t\t{\r\n\t\t\t    color = Color;\r\n\t\t\t}\r\n\t\t\tvoid SetAttribute_AEC60E63(inout float sizeX, float SizeX) /*attribute:sizeX Composition:Overwrite Source:Slot Random:Off channels:XYZ */\r\n\t\t\t{\r\n\t\t\t    sizeX = SizeX;\r\n\t\t\t}\r\n\t\t\tvoid Orient_4(inout float3 axisX, inout float3 axisY, inout float3 axisZ, float3 Front, float3 Up) /*mode:FixedOrientation */\r\n\t\t\t{\r\n\t\t\t    \r\n\t\t\t    axisZ = Front;\r\n\t\t\t    axisX = normalize(cross(Up,axisZ));\r\n\t\t\t    axisY = cross(axisZ,axisX);\r\n\t\t\t    \r\n\t\t\t}\r\n\t\t\t\r\n\r\n\t\t\t\r\n\t\t\t#pragma vertex vert\r\n\t\t\tVFX_VARYING_PS_INPUTS vert(uint id : SV_VertexID, uint instanceID : SV_InstanceID)\r\n\t\t\t{\r\n\t\t\t\tuint index = (id >> 2) + instanceID * 2048;\r\n\t\t\t\tVFX_VARYING_PS_INPUTS o = (VFX_VARYING_PS_INPUTS)0;\r\n\t\t\t\t\r\n\t\t\t\t\r\n\t\t\t\t\t\t#if VFX_HAS_INDIRECT_DRAW\r\n\t\t\t\t\t\t#if USE_DEAD_LIST_COUNT\r\n\t\t\t\t\t\t\tif (index >= asuint(nbMax) - deadListCount.Load(0))\r\n\t\t\t\t\t\t\t\treturn o;\r\n\t\t\t\t\t\t#endif\r\n\t\t\t\t\t\t\r\n\t\t\t\t\t\t\tindex = indirectBuffer[index];\r\n\t\t\t\t\t\t\tfloat3 position = asfloat(attributeBuffer.Load3((index * 0x4 + 0x4E40) << 2));\r\n\t\t\t\t\t\t\tuint particleId = (attributeBuffer.Load((index * 0x4 + 0x4E43) << 2));\r\n\t\t\t\t\t\t\tfloat3 color = float3(1,1,1);\r\n\t\t\t\t\t\t\tfloat alpha = (float)1;\r\n\t\t\t\t\t\t\tbool alive = (attributeBuffer.Load((index * 0x1 + 0x18740) << 2));\r\n\t\t\t\t\t\t\tfloat3 axisX = float3(1,0,0);\r\n\t\t\t\t\t\t\tfloat3 axisY = float3(0,1,0);\r\n\t\t\t\t\t\t\tfloat3 axisZ = float3(0,0,1);\r\n\t\t\t\t\t\t\tfloat angleX = (float)0;\r\n\t\t\t\t\t\t\tfloat angleY = (float)0;\r\n\t\t\t\t\t\t\tfloat angleZ = (float)0;\r\n\t\t\t\t\t\t\tfloat3 pivot = float3(0,0,0);\r\n\t\t\t\t\t\t\tfloat sizeX = (float)0.1;\r\n\t\t\t\t\t\t\t\r\n\t\t\t\t\r\n\t\t\t\t\t\t#else\r\n\t\t\t\t\t\t\tif (index >= asuint(nbMax))\r\n\t\t\t\t\t\t\t\treturn o;\r\n\t\t\t\t\t\t\t\r\n\t\t\t\t\t\t\tbool alive = (attributeBuffer.Load((index * 0x1 + 0x18740) << 2));\r\n\t\t\t\t\t\t\t\r\n\t\t\t\t\r\n\t\t\t\t\t\t\tif (!alive)\r\n\t\t\t\t\t\t\t\treturn o;\r\n\t\t\t\t\t\t\t\r\n\t\t\t\t\t\t\tfloat3 position = asfloat(attributeBuffer.Load3((index * 0x4 + 0x4E40) << 2));\r\n\t\t\t\t\t\t\tuint particleId = (attributeBuffer.Load((index * 0x4 + 0x4E43) << 2));\r\n\t\t\t\t\t\t\tfloat3 color = float3(1,1,1);\r\n\t\t\t\t\t\t\tfloat alpha = (float)1;\r\n\t\t\t\t\t\t\tfloat3 axisX = float3(1,0,0);\r\n\t\t\t\t\t\t\tfloat3 axisY = float3(0,1,0);\r\n\t\t\t\t\t\t\tfloat3 axisZ = float3(0,0,1);\r\n\t\t\t\t\t\t\tfloat angleX = (float)0;\r\n\t\t\t\t\t\t\tfloat angleY = (float)0;\r\n\t\t\t\t\t\t\tfloat angleZ = (float)0;\r\n\t\t\t\t\t\t\tfloat3 pivot = float3(0,0,0);\r\n\t\t\t\t\t\t\tfloat sizeX = (float)0.1;\r\n\t\t\t\t\t\t\t\r\n\t\t\t\t\r\n\t\t\t\t\t\t#endif\r\n\t\t\t\t\t\t\r\n\t\t\t\t{\r\n\t\t\t\t    float tmp_z = FixedRand(particleId ^ asuint(uniform_b));\r\n\t\t\t\t    float tmp_ba = tmp_z * uniform_c;\r\n\t\t\t\t    float tmp_bb = uniform_a + tmp_ba;\r\n\t\t\t\t    float3 tmp_bc = float3(tmp_bb, uniform_d, uniform_e);\r\n\t\t\t\t    float3 tmp_bd = HSVtoRGB(tmp_bc);\r\n\t\t\t\t    float tmp_be = tmp_bd[0];\r\n\t\t\t\t    float tmp_bf = tmp_bd[1];\r\n\t\t\t\t    float tmp_bg = tmp_bd[2];\r\n\t\t\t\t    float3 tmp_bh = float3(tmp_be, tmp_bf, tmp_bg);\r\n\t\t\t\t    SetAttribute_CA95FE17( /*inout */color, tmp_bh);\r\n\t\t\t\t}\r\n\t\t\t\tSetAttribute_AEC60E63( /*inout */sizeX, SizeX_b);\r\n\t\t\t\tOrient_4( /*inout */axisX,  /*inout */axisY,  /*inout */axisZ, Front_c, Up_c);\r\n\t\t\t\t\r\n\r\n\t\t\t\t\r\n\t\t\t\tif (!alive)\r\n\t\t\t\t\treturn o;\r\n\t\t\t\t\r\n\t\t\t\to.VFX_VARYING_UV.x = float(id & 1);\r\n\t\t\t\to.VFX_VARYING_UV.y = float((id & 2) >> 1);\r\n\t\t\t\t\r\n\t\t\t\t\r\n\t\t\t\t\t\tfloat3 size = float3(sizeX,sizeX,sizeX);\r\n\t\t\t\t\t\t#if VFX_USE_SIZEY_CURRENT\r\n\t\t\t\t\t\tsize.y = sizeY;\r\n\t\t\t\t\t\t#endif\r\n\t\t\t\t\t\t#if VFX_USE_SIZEZ_CURRENT\r\n\t\t\t\t\t\tsize.z = sizeZ;\r\n\t\t\t\t\t\t#else\r\n\t\t\t\t\t\tsize.z = min(size.x,size.y);\r\n\t\t\t\t\t\t#endif\r\n\t\t\t\t\t\t\r\n\t\t\t\t\r\n\t\t\t\tconst float2 vOffsets = o.VFX_VARYING_UV.xy * 2.0f - 1.0f;\r\n\t\t\t\tconst float4x4 elementToVFX = GetElementToVFXMatrix(axisX,axisY,axisZ,float3(angleX,angleY,angleZ),pivot,size,position);\r\n\t\t\t\tconst float3 vPos = mul(elementToVFX,float4(vOffsets,0.0f,1.0f)).xyz;\r\n\t\t\t\r\n\t\t\t\to.VFX_VARYING_POSCS = TransformPositionVFXToClip(vPos);\r\n\t\t\t\r\n\t\t\t\t\r\n\t\t\t\t\t\t#if VFX_USE_COLOR_CURRENT && defined(VFX_VARYING_COLOR)\r\n\t\t\t\t\t\to.VFX_VARYING_COLOR = color;\r\n\t\t\t\t\t\t#endif\r\n\t\t\t\t\t\t#if VFX_USE_ALPHA_CURRENT && defined(VFX_VARYING_ALPHA) \r\n\t\t\t\t\t\to.VFX_VARYING_ALPHA = alpha;\r\n\t\t\t\t\t\t#endif\r\n\t\t\t\t\t\t\r\n\t\t\t\t\t\t\r\n\t\t\t\t\t\t#if USE_SOFT_PARTICLE && defined(VFX_VARYING_INVSOFTPARTICLEFADEDISTANCE)\r\n\t\t\t\t\t\t\r\n\t\t\t\t\t\to.VFX_VARYING_INVSOFTPARTICLEFADEDISTANCE = invSoftParticlesFadeDistance;\r\n\t\t\t\t\t\t#endif\r\n\t\t\t\t\t\t\r\n\t\t\t\t\t\t#if (VFX_NEEDS_POSSS || USE_SOFT_PARTICLE) && defined(VFX_VARYING_POSSS) && defined(VFX_VARYING_POSCS)\r\n\t\t\t\t\t\to.VFX_VARYING_POSSS = VFXGetPOSSS(o.VFX_VARYING_POSCS);\r\n\t\t\t\t\t\t#endif\r\n\t\t\t\t\t\t\r\n\t\t\t\t\t\t#if USE_ALPHA_TEST && defined(VFX_VARYING_ALPHATHRESHOLD)\r\n\t\t\t\t\t\t\r\n\t\t\t\t\t\to.VFX_VARYING_ALPHATHRESHOLD = alphaThreshold;\r\n\t\t\t\t\t\t#endif\r\n\t\t\t\t\t\t\r\n\t\t\t\t\t\t#if USE_UV_SCALE_BIAS\r\n\t\t\t\t\t\t\r\n\t\t\t\t\t\t\r\n\t\t\t\t\t\to.VFX_VARYING_UV.xy = o.VFX_VARYING_UV.xy * uvScale + uvBias;\r\n\t\t\t\t\t\t#endif\r\n\t\t\t\t\t\t\r\n\t\t\t\t\t\t\r\n\t\t\t\t\r\n\t\t\t\t\r\n\t\t\t\t\t\t#if USE_FLIPBOOK\r\n\t\t\t\t\t\t\r\n\t\t\t\t\t\t\r\n\t\t\t\t\t\tVFXUVData uvData = GetUVData(flipBookSize, invFlipBookSize, o.VFX_VARYING_UV.xy, texIndex);\r\n\t\t\t\t\t\to.VFX_VARYING_UV.xy = uvData.uvs.xy;\r\n\t\t\t\t\t\t#if USE_FLIPBOOK_INTERPOLATION\r\n\t\t\t\t\t\to.VFX_VARYING_UV.zw = uvData.uvs.zw;\r\n\t\t\t\t\t\to.VFX_VARYING_FRAMEBLEND = uvData.blend;\r\n\t\t\t\t\t\t#endif\r\n\t\t\t\t\t\t#endif\r\n\t\t\t\t\t\t\r\n\t\t\t\r\n\t\t\t\t\r\n\t\t\t\r\n\t\t\t\treturn o;\r\n\t\t\t}\r\n\t\t\t\r\n\t\t\t\r\n\t\t\t\r\n\t\t\t\r\n\t\t\t#include \"Assets/VFXEditor/Shaders/VFXCommonOutput.cginc\"\r\n\t\t\t\r\n\t\t\t\t\r\n\t\t\t#pragma fragment frag\r\n\t\t\tfloat frag(ps_input i) : SV_TARGET\r\n\t\t\t{\r\n\t\t\t\tfloat alpha = VFXGetFragmentColor(i).a;\r\n\t\t\t\talpha *= VFXGetTextureColor(VFX_SAMPLER(mainTexture),i).a;\t\t\r\n\t\t\t\tVFXClipFragmentColor(alpha,i);\r\n\t\t\t\treturn 0;\r\n\t\t\t}\r\n\t\t\tENDHLSL\r\n\t\t}\r\n\t\t\r\n\r\n\t\t// Forward pass\r\n\t\tPass\r\n\t\t{\t\t\r\n\t\t\tTags { \"LightMode\"=\"ForwardOnly\" }\r\n\t\t\t\r\n\t\t\tHLSLPROGRAM\r\n\t\t\t#pragma target 4.5\r\n\t\t\t\r\n\t\t\tstruct ps_input\r\n\t\t\t{\r\n\t\t\t\tfloat4 pos : SV_POSITION;\r\n\t\t\t\t#if USE_FLIPBOOK_INTERPOLATION\r\n\t\t\t\tfloat4 uv : TEXCOORD0;\r\n\t\t\t\t#else\r\n\t\t\t\tfloat2 uv : TEXCOORD0;\t\r\n\t\t\t\t#endif\r\n\t\t\t\t#if VFX_NEEDS_COLOR_INTERPOLATOR\r\n\t\t\t\tnointerpolation float4 color : COLOR0;\r\n\t\t\t\t#endif\r\n\t\t\t\t#if USE_SOFT_PARTICLE || USE_ALPHA_TEST || USE_FLIPBOOK_INTERPOLATION\r\n\t\t\t\t// x: inverse soft particles fade distance\r\n\t\t\t\t// y: alpha threshold\r\n\t\t\t\t// z: frame blending factor\r\n\t\t\t\tnointerpolation float3 builtInInterpolants : TEXCOORD1;\r\n\t\t\t\t#endif\r\n\t\t\t\t#if USE_SOFT_PARTICLE\r\n\t\t\t\tfloat4 projPos : TEXCOORD2;\t\t\r\n\t\t\t\t#endif\r\n\t\t\t};\r\n\t\t\t\r\n\t\t\tstruct ps_output\r\n\t\t\t{\r\n\t\t\t\tfloat4 color : SV_Target0;\r\n\t\t\t};\r\n\t\t\r\n\t\t#define VFX_VARYING_PS_INPUTS ps_input\r\n\t\t#define VFX_VARYING_POSCS pos\r\n\t\t#define VFX_VARYING_POSSS projPos\r\n\t\t#define VFX_VARYING_COLOR color.rgb\r\n\t\t#define VFX_VARYING_ALPHA color.a\r\n\t\t#define VFX_VARYING_INVSOFTPARTICLEFADEDISTANCE builtInInterpolants.x\r\n\t\t#define VFX_VARYING_ALPHATHRESHOLD builtInInterpolants.y\r\n\t\t#define VFX_VARYING_FRAMEBLEND builtInInterpolants.z\r\n\t\t#define VFX_VARYING_UV uv\r\n\t\t\t\t\r\n\t\t\t#if !(defined(VFX_VARYING_PS_INPUTS) && defined(VFX_VARYING_POSCS))\r\n\t\t\t#error VFX_VARYING_PS_INPUTS, VFX_VARYING_POSCS and VFX_VARYING_UV must be defined.\r\n\t\t\t#endif\r\n\t\t\t\r\n\t\t\t#include \"Assets/VFXEditor/Shaders/RenderPipeline/HDRP/VFXCommon.cginc\"\r\n\t\t\t#include \"Assets/VFXEditor/Shaders/VFXCommon.cginc\"\r\n\t\t\t\r\n\r\n\t\t\tvoid SetAttribute_CA95FE17(inout float3 color, float3 Color) /*attribute:color Composition:Overwrite Source:Slot Random:Off channels:XYZ */\r\n\t\t\t{\r\n\t\t\t    color = Color;\r\n\t\t\t}\r\n\t\t\tvoid SetAttribute_AEC60E63(inout float sizeX, float SizeX) /*attribute:sizeX Composition:Overwrite Source:Slot Random:Off channels:XYZ */\r\n\t\t\t{\r\n\t\t\t    sizeX = SizeX;\r\n\t\t\t}\r\n\t\t\tvoid Orient_4(inout float3 axisX, inout float3 axisY, inout float3 axisZ, float3 Front, float3 Up) /*mode:FixedOrientation */\r\n\t\t\t{\r\n\t\t\t    \r\n\t\t\t    axisZ = Front;\r\n\t\t\t    axisX = normalize(cross(Up,axisZ));\r\n\t\t\t    axisY = cross(axisZ,axisX);\r\n\t\t\t    \r\n\t\t\t}\r\n\t\t\t\r\n\r\n\t\t\t\r\n\t\t\t#pragma vertex vert\r\n\t\t\tVFX_VARYING_PS_INPUTS vert(uint id : SV_VertexID, uint instanceID : SV_InstanceID)\r\n\t\t\t{\r\n\t\t\t\tuint index = (id >> 2) + instanceID * 2048;\r\n\t\t\t\tVFX_VARYING_PS_INPUTS o = (VFX_VARYING_PS_INPUTS)0;\r\n\t\t\t\t\r\n\t\t\t\t\r\n\t\t\t\t\t\t#if VFX_HAS_INDIRECT_DRAW\r\n\t\t\t\t\t\t#if USE_DEAD_LIST_COUNT\r\n\t\t\t\t\t\t\tif (index >= asuint(nbMax) - deadListCount.Load(0))\r\n\t\t\t\t\t\t\t\treturn o;\r\n\t\t\t\t\t\t#endif\r\n\t\t\t\t\t\t\r\n\t\t\t\t\t\t\tindex = indirectBuffer[index];\r\n\t\t\t\t\t\t\tfloat3 position = asfloat(attributeBuffer.Load3((index * 0x4 + 0x4E40) << 2));\r\n\t\t\t\t\t\t\tuint particleId = (attributeBuffer.Load((index * 0x4 + 0x4E43) << 2));\r\n\t\t\t\t\t\t\tfloat3 color = float3(1,1,1);\r\n\t\t\t\t\t\t\tfloat alpha = (float)1;\r\n\t\t\t\t\t\t\tbool alive = (attributeBuffer.Load((index * 0x1 + 0x18740) << 2));\r\n\t\t\t\t\t\t\tfloat3 axisX = float3(1,0,0);\r\n\t\t\t\t\t\t\tfloat3 axisY = float3(0,1,0);\r\n\t\t\t\t\t\t\tfloat3 axisZ = float3(0,0,1);\r\n\t\t\t\t\t\t\tfloat angleX = (float)0;\r\n\t\t\t\t\t\t\tfloat angleY = (float)0;\r\n\t\t\t\t\t\t\tfloat angleZ = (float)0;\r\n\t\t\t\t\t\t\tfloat3 pivot = float3(0,0,0);\r\n\t\t\t\t\t\t\tfloat sizeX = (float)0.1;\r\n\t\t\t\t\t\t\t\r\n\t\t\t\t\r\n\t\t\t\t\t\t#else\r\n\t\t\t\t\t\t\tif (index >= asuint(nbMax))\r\n\t\t\t\t\t\t\t\treturn o;\r\n\t\t\t\t\t\t\t\r\n\t\t\t\t\t\t\tbool alive = (attributeBuffer.Load((index * 0x1 + 0x18740) << 2));\r\n\t\t\t\t\t\t\t\r\n\t\t\t\t\r\n\t\t\t\t\t\t\tif (!alive)\r\n\t\t\t\t\t\t\t\treturn o;\r\n\t\t\t\t\t\t\t\r\n\t\t\t\t\t\t\tfloat3 position = asfloat(attributeBuffer.Load3((index * 0x4 + 0x4E40) << 2));\r\n\t\t\t\t\t\t\tuint particleId = (attributeBuffer.Load((index * 0x4 + 0x4E43) << 2));\r\n\t\t\t\t\t\t\tfloat3 color = float3(1,1,1);\r\n\t\t\t\t\t\t\tfloat alpha = (float)1;\r\n\t\t\t\t\t\t\tfloat3 axisX = float3(1,0,0);\r\n\t\t\t\t\t\t\tfloat3 axisY = float3(0,1,0);\r\n\t\t\t\t\t\t\tfloat3 axisZ = float3(0,0,1);\r\n\t\t\t\t\t\t\tfloat angleX = (float)0;\r\n\t\t\t\t\t\t\tfloat angleY = (float)0;\r\n\t\t\t\t\t\t\tfloat angleZ = (float)0;\r\n\t\t\t\t\t\t\tfloat3 pivot = float3(0,0,0);\r\n\t\t\t\t\t\t\tfloat sizeX = (float)0.1;\r\n\t\t\t\t\t\t\t\r\n\t\t\t\t\r\n\t\t\t\t\t\t#endif\r\n\t\t\t\t\t\t\r\n\t\t\t\t{\r\n\t\t\t\t    float tmp_z = FixedRand(particleId ^ asuint(uniform_b));\r\n\t\t\t\t    float tmp_ba = tmp_z * uniform_c;\r\n\t\t\t\t    float tmp_bb = uniform_a + tmp_ba;\r\n\t\t\t\t    float3 tmp_bc = float3(tmp_bb, uniform_d, uniform_e);\r\n\t\t\t\t    float3 tmp_bd = HSVtoRGB(tmp_bc);\r\n\t\t\t\t    float tmp_be = tmp_bd[0];\r\n\t\t\t\t    float tmp_bf = tmp_bd[1];\r\n\t\t\t\t    float tmp_bg = tmp_bd[2];\r\n\t\t\t\t    float3 tmp_bh = float3(tmp_be, tmp_bf, tmp_bg);\r\n\t\t\t\t    SetAttribute_CA95FE17( /*inout */color, tmp_bh);\r\n\t\t\t\t}\r\n\t\t\t\tSetAttribute_AEC60E63( /*inout */sizeX, SizeX_b);\r\n\t\t\t\tOrient_4( /*inout */axisX,  /*inout */axisY,  /*inout */axisZ, Front_c, Up_c);\r\n\t\t\t\t\r\n\r\n\t\t\t\t\r\n\t\t\t\tif (!alive)\r\n\t\t\t\t\treturn o;\r\n\t\t\t\t\r\n\t\t\t\to.VFX_VARYING_UV.x = float(id & 1);\r\n\t\t\t\to.VFX_VARYING_UV.y = float((id & 2) >> 1);\r\n\t\t\t\t\r\n\t\t\t\t\r\n\t\t\t\t\t\tfloat3 size = float3(sizeX,sizeX,sizeX);\r\n\t\t\t\t\t\t#if VFX_USE_SIZEY_CURRENT\r\n\t\t\t\t\t\tsize.y = sizeY;\r\n\t\t\t\t\t\t#endif\r\n\t\t\t\t\t\t#if VFX_USE_SIZEZ_CURRENT\r\n\t\t\t\t\t\tsize.z = sizeZ;\r\n\t\t\t\t\t\t#else\r\n\t\t\t\t\t\tsize.z = min(size.x,size.y);\r\n\t\t\t\t\t\t#endif\r\n\t\t\t\t\t\t\r\n\t\t\t\t\r\n\t\t\t\tconst float2 vOffsets = o.VFX_VARYING_UV.xy * 2.0f - 1.0f;\r\n\t\t\t\tconst float4x4 elementToVFX = GetElementToVFXMatrix(axisX,axisY,axisZ,float3(angleX,angleY,angleZ),pivot,size,position);\r\n\t\t\t\tconst float3 vPos = mul(elementToVFX,float4(vOffsets,0.0f,1.0f)).xyz;\r\n\t\t\t\r\n\t\t\t\to.VFX_VARYING_POSCS = TransformPositionVFXToClip(vPos);\r\n\t\t\t\r\n\t\t\t\t\r\n\t\t\t\t\t\t#if VFX_USE_COLOR_CURRENT && defined(VFX_VARYING_COLOR)\r\n\t\t\t\t\t\to.VFX_VARYING_COLOR = color;\r\n\t\t\t\t\t\t#endif\r\n\t\t\t\t\t\t#if VFX_USE_ALPHA_CURRENT && defined(VFX_VARYING_ALPHA) \r\n\t\t\t\t\t\to.VFX_VARYING_ALPHA = alpha;\r\n\t\t\t\t\t\t#endif\r\n\t\t\t\t\t\t\r\n\t\t\t\t\t\t\r\n\t\t\t\t\t\t#if USE_SOFT_PARTICLE && defined(VFX_VARYING_INVSOFTPARTICLEFADEDISTANCE)\r\n\t\t\t\t\t\t\r\n\t\t\t\t\t\to.VFX_VARYING_INVSOFTPARTICLEFADEDISTANCE = invSoftParticlesFadeDistance;\r\n\t\t\t\t\t\t#endif\r\n\t\t\t\t\t\t\r\n\t\t\t\t\t\t#if (VFX_NEEDS_POSSS || USE_SOFT_PARTICLE) && defined(VFX_VARYING_POSSS) && defined(VFX_VARYING_POSCS)\r\n\t\t\t\t\t\to.VFX_VARYING_POSSS = VFXGetPOSSS(o.VFX_VARYING_POSCS);\r\n\t\t\t\t\t\t#endif\r\n\t\t\t\t\t\t\r\n\t\t\t\t\t\t#if USE_ALPHA_TEST && defined(VFX_VARYING_ALPHATHRESHOLD)\r\n\t\t\t\t\t\t\r\n\t\t\t\t\t\to.VFX_VARYING_ALPHATHRESHOLD = alphaThreshold;\r\n\t\t\t\t\t\t#endif\r\n\t\t\t\t\t\t\r\n\t\t\t\t\t\t#if USE_UV_SCALE_BIAS\r\n\t\t\t\t\t\t\r\n\t\t\t\t\t\t\r\n\t\t\t\t\t\to.VFX_VARYING_UV.xy = o.VFX_VARYING_UV.xy * uvScale + uvBias;\r\n\t\t\t\t\t\t#endif\r\n\t\t\t\t\t\t\r\n\t\t\t\t\t\t\r\n\t\t\t\t\r\n\t\t\t\t\r\n\t\t\t\t\t\t#if USE_FLIPBOOK\r\n\t\t\t\t\t\t\r\n\t\t\t\t\t\t\r\n\t\t\t\t\t\tVFXUVData uvData = GetUVData(flipBookSize, invFlipBookSize, o.VFX_VARYING_UV.xy, texIndex);\r\n\t\t\t\t\t\to.VFX_VARYING_UV.xy = uvData.uvs.xy;\r\n\t\t\t\t\t\t#if USE_FLIPBOOK_INTERPOLATION\r\n\t\t\t\t\t\to.VFX_VARYING_UV.zw = uvData.uvs.zw;\r\n\t\t\t\t\t\to.VFX_VARYING_FRAMEBLEND = uvData.blend;\r\n\t\t\t\t\t\t#endif\r\n\t\t\t\t\t\t#endif\r\n\t\t\t\t\t\t\r\n\t\t\t\r\n\t\t\t\t\r\n\t\t\t\r\n\t\t\t\treturn o;\r\n\t\t\t}\r\n\t\t\t\r\n\t\t\t\r\n\t\t\t\r\n\t\t\t\r\n\t\t\t#include \"Assets/VFXEditor/Shaders/VFXCommonOutput.cginc\"\r\n\t\t\t\r\n\t\t\t\t\r\n\t\t\t#pragma fragment frag\r\n\t\t\tps_output frag(ps_input i)\r\n\t\t\t{\r\n\t\t\t\tps_output o = (ps_output)0;\r\n\t\t\t\to.color = VFXGetFragmentColor(i);\r\n\t\t\t\to.color *= VFXGetTextureColor(VFX_SAMPLER(mainTexture),i);\t\t\r\n\t\t\t\tVFXClipFragmentColor(o.color.a,i);\r\n\t\t\t\treturn o;\r\n\t\t\t}\r\n\t\t\tENDHLSL\r\n\t\t}\r\n\t\t\r\n\r\n\t\t\r\n\t}\r\n}\r\n"
->>>>>>> a3eabf5f
   m_Infos:
     m_Expressions:
       m_Expressions:
-      - op: 8
+      - op: 1
         valueIndex: 0
         data[0]: -1
         data[1]: -1
         data[2]: -1
-        data[3]: -1
+        data[3]: 1
       - op: 1
         valueIndex: 1
         data[0]: -1
         data[1]: -1
         data[2]: -1
-        data[3]: 6
-      - op: 50
+        data[3]: 1
+      - op: 1
         valueIndex: 2
-        data[0]: 1
+        data[0]: -1
+        data[1]: -1
+        data[2]: -1
+        data[3]: 1
+      - op: 1
+        valueIndex: 3
+        data[0]: -1
+        data[1]: -1
+        data[2]: -1
+        data[3]: 1
+      - op: 1
+        valueIndex: 4
+        data[0]: -1
+        data[1]: -1
+        data[2]: -1
+        data[3]: 1
+      - op: 1
+        valueIndex: 5
+        data[0]: -1
+        data[1]: -1
+        data[2]: -1
+        data[3]: 1
+      - op: 3
+        valueIndex: 6
+        data[0]: 3
         data[1]: 0
-        data[2]: -1
-        data[3]: 6
-      - op: 1
-        valueIndex: 3
-        data[0]: -1
-        data[1]: -1
-        data[2]: -1
-        data[3]: 1
-      - op: 1
-        valueIndex: 4
-        data[0]: -1
-        data[1]: -1
-        data[2]: -1
-        data[3]: 6
-      - op: 50
-        valueIndex: 5
-        data[0]: 4
-        data[1]: 0
-        data[2]: -1
-        data[3]: 6
-      - op: 1
-        valueIndex: 6
-        data[0]: -1
-        data[1]: -1
-        data[2]: -1
-        data[3]: 6
-      - op: 62
-        valueIndex: 7
-        data[0]: -1
-        data[1]: -1
-        data[2]: -1
-        data[3]: -1
-      - op: 1
-        valueIndex: 8
-        data[0]: -1
-        data[1]: -1
-        data[2]: -1
-        data[3]: 1
-      - op: 50
-        valueIndex: 9
-        data[0]: 6
-        data[1]: 0
-        data[2]: -1
-        data[3]: 6
-      - op: 63
-        valueIndex: 10
-        data[0]: 5
-        data[1]: -1
-        data[2]: -1
+        data[2]: 1
         data[3]: -1
       - op: 3
-        valueIndex: 11
-        data[0]: 3
-        data[1]: 10
-        data[2]: 7
+        valueIndex: 9
+        data[0]: 4
+        data[1]: 5
+        data[2]: 2
         data[3]: -1
       - op: 1
+        valueIndex: 12
+        data[0]: -1
+        data[1]: -1
+        data[2]: -1
+        data[3]: 6
+      - op: 8
+        valueIndex: 13
+        data[0]: -1
+        data[1]: -1
+        data[2]: -1
+        data[3]: -1
+      - op: 21
         valueIndex: 14
-        data[0]: -1
-        data[1]: -1
+        data[0]: 7
+        data[1]: 7
+        data[2]: -1
+        data[3]: 3
+      - op: 1
+        valueIndex: 17
+        data[0]: -1
+        data[1]: -1
+        data[2]: -1
+        data[3]: 1
+      - op: 1
+        valueIndex: 18
+        data[0]: -1
+        data[1]: -1
+        data[2]: -1
+        data[3]: 1
+      - op: 21
+        valueIndex: 19
+        data[0]: 6
+        data[1]: 6
+        data[2]: -1
+        data[3]: 3
+      - op: 50
+        valueIndex: 22
+        data[0]: 8
+        data[1]: 9
+        data[2]: -1
+        data[3]: 6
+      - op: 1
+        valueIndex: 23
+        data[0]: -1
+        data[1]: -1
+        data[2]: -1
+        data[3]: 6
+      - op: 5
+        valueIndex: 24
+        data[0]: 13
+        data[1]: -1
+        data[2]: 1
+        data[3]: 3
+      - op: 24
+        valueIndex: 25
+        data[0]: 12
+        data[1]: 11
+        data[2]: -1
+        data[3]: 1
+      - op: 5
+        valueIndex: 26
+        data[0]: 13
+        data[1]: -1
+        data[2]: 2
+        data[3]: 3
+      - op: 5
+        valueIndex: 27
+        data[0]: 10
+        data[1]: -1
+        data[2]: 2
+        data[3]: 3
+      - op: 5
+        valueIndex: 28
+        data[0]: 10
+        data[1]: -1
+        data[2]: 1
+        data[3]: 3
+      - op: 1
+        valueIndex: 29
+        data[0]: -1
+        data[1]: -1
+        data[2]: -1
+        data[3]: 6
+      - op: 1
+        valueIndex: 30
+        data[0]: -1
+        data[1]: -1
+        data[2]: -1
+        data[3]: 1
+      - op: 1
+        valueIndex: 31
+        data[0]: -1
+        data[1]: -1
+        data[2]: -1
+        data[3]: 1
+      - op: 23
+        valueIndex: 32
+        data[0]: 19
+        data[1]: 20
+        data[2]: -1
+        data[3]: 1
+      - op: 1
+        valueIndex: 33
+        data[0]: -1
+        data[1]: -1
+        data[2]: -1
+        data[3]: 1
+      - op: 5
+        valueIndex: 34
+        data[0]: 10
+        data[1]: -1
+        data[2]: 0
+        data[3]: 3
+      - op: 5
+        valueIndex: 35
+        data[0]: 13
+        data[1]: -1
+        data[2]: 0
+        data[3]: 3
+      - op: 23
+        valueIndex: 36
+        data[0]: 18
+        data[1]: 16
+        data[2]: -1
+        data[3]: 1
+      - op: 50
+        valueIndex: 37
+        data[0]: 15
+        data[1]: 9
+        data[2]: -1
+        data[3]: 6
+      - op: 1
+        valueIndex: 38
+        data[0]: -1
+        data[1]: -1
+        data[2]: -1
+        data[3]: 1
+      - op: 50
+        valueIndex: 39
+        data[0]: 21
+        data[1]: 9
+        data[2]: -1
+        data[3]: 6
+      - op: 1
+        valueIndex: 40
+        data[0]: -1
+        data[1]: -1
+        data[2]: -1
+        data[3]: 1
+      - op: 1
+        valueIndex: 41
+        data[0]: -1
+        data[1]: -1
+        data[2]: -1
+        data[3]: 1
+      - op: 1
+        valueIndex: 42
+        data[0]: -1
+        data[1]: -1
+        data[2]: -1
+        data[3]: 1
+      - op: 1
+        valueIndex: 43
+        data[0]: -1
+        data[1]: -1
+        data[2]: -1
+        data[3]: 1
+      - op: 1
+        valueIndex: 44
+        data[0]: -1
+        data[1]: -1
+        data[2]: -1
+        data[3]: 1
+      - op: 23
+        valueIndex: 45
+        data[0]: 24
+        data[1]: 26
+        data[2]: -1
+        data[3]: 1
+      - op: 1
+        valueIndex: 46
+        data[0]: -1
+        data[1]: -1
+        data[2]: -1
+        data[3]: 1
+      - op: 23
+        valueIndex: 47
+        data[0]: 28
+        data[1]: 27
+        data[2]: -1
+        data[3]: 1
+      - op: 1
+        valueIndex: 48
+        data[0]: -1
+        data[1]: -1
+        data[2]: -1
+        data[3]: 1
+      - op: 62
+        valueIndex: 49
+        data[0]: -1
+        data[1]: -1
+        data[2]: -1
+        data[3]: -1
+      - op: 24
+        valueIndex: 50
+        data[0]: 22
+        data[1]: 23
+        data[2]: -1
+        data[3]: 1
+      - op: 63
+        valueIndex: 51
+        data[0]: 29
+        data[1]: -1
+        data[2]: -1
+        data[3]: -1
+      - op: 24
+        valueIndex: 52
+        data[0]: 30
+        data[1]: 25
         data[2]: -1
         data[3]: 1
       - op: 27
-        valueIndex: 15
-        data[0]: 7
-        data[1]: 8
+        valueIndex: 53
+        data[0]: 39
+        data[1]: 36
+        data[2]: -1
+        data[3]: 1
+      - op: 1
+        valueIndex: 54
+        data[0]: -1
+        data[1]: -1
+        data[2]: -1
+        data[3]: 1
+      - op: 21
+        valueIndex: 55
+        data[0]: 41
+        data[1]: 42
+        data[2]: -1
+        data[3]: 1
+      - op: 24
+        valueIndex: 56
+        data[0]: 33
+        data[1]: 40
+        data[2]: -1
+        data[3]: 1
+      - op: 21
+        valueIndex: 57
+        data[0]: 43
+        data[1]: 44
+        data[2]: -1
+        data[3]: 1
+      - op: 24
+        valueIndex: 58
+        data[0]: 35
+        data[1]: 34
         data[2]: -1
         data[3]: 1
       - op: 27
-        valueIndex: 16
-        data[0]: 10
-        data[1]: 8
-        data[2]: -1
-        data[3]: 1
-      - op: 1
-        valueIndex: 17
-        data[0]: -1
-        data[1]: -1
-        data[2]: -1
-        data[3]: 3
-      - op: 1
-        valueIndex: 20
-        data[0]: -1
-        data[1]: -1
-        data[2]: -1
-        data[3]: 3
-      - op: 1
-        valueIndex: 23
-        data[0]: -1
-        data[1]: -1
-        data[2]: -1
-        data[3]: 3
-      - op: 1
-        valueIndex: 26
-        data[0]: -1
-        data[1]: -1
-        data[2]: -1
-        data[3]: 3
-      - op: 1
-        valueIndex: 29
-        data[0]: -1
-        data[1]: -1
-        data[2]: -1
-        data[3]: 1
-      - op: 1
-        valueIndex: 30
-        data[0]: -1
-        data[1]: -1
-        data[2]: -1
-        data[3]: 7
-      - op: 1
-        valueIndex: 32
-        data[0]: -1
-        data[1]: -1
-        data[2]: -1
-        data[3]: 3
-      - op: 1
-        valueIndex: 35
-        data[0]: -1
-        data[1]: -1
-        data[2]: -1
-        data[3]: 15
-      - op: 1
-        valueIndex: 37
-        data[0]: -1
-        data[1]: -1
-        data[2]: -1
-        data[3]: 1
-      - op: 1
-        valueIndex: 38
-        data[0]: -1
-        data[1]: -1
-        data[2]: -1
-        data[3]: 3
-      - op: 6
-        valueIndex: 41
-        data[0]: -1
-        data[1]: -1
-        data[2]: -1
+        valueIndex: 59
+        data[0]: 37
+        data[1]: 36
+        data[2]: -1
+        data[3]: 1
+      - op: 1
+        valueIndex: 60
+        data[0]: -1
+        data[1]: -1
+        data[2]: -1
+        data[3]: 1
+      - op: 1
+        valueIndex: 61
+        data[0]: -1
+        data[1]: -1
+        data[2]: -1
+        data[3]: 1
+      - op: 22
+        valueIndex: 62
+        data[0]: 46
+        data[1]: 51
+        data[2]: -1
+        data[3]: 1
+      - op: 23
+        valueIndex: 63
+        data[0]: 25
+        data[1]: 49
+        data[2]: -1
+        data[3]: 1
+      - op: 23
+        valueIndex: 64
+        data[0]: 23
+        data[1]: 47
+        data[2]: -1
+        data[3]: 1
+      - op: 1
+        valueIndex: 65
+        data[0]: -1
+        data[1]: -1
+        data[2]: -1
+        data[3]: 1
+      - op: 1
+        valueIndex: 66
+        data[0]: -1
+        data[1]: -1
+        data[2]: -1
+        data[3]: 1
+      - op: 1
+        valueIndex: 67
+        data[0]: -1
+        data[1]: -1
+        data[2]: -1
+        data[3]: 1
+      - op: 1
+        valueIndex: 68
+        data[0]: -1
+        data[1]: -1
+        data[2]: -1
+        data[3]: 1
+      - op: 1
+        valueIndex: 69
+        data[0]: -1
+        data[1]: -1
+        data[2]: -1
+        data[3]: 1
+      - op: 22
+        valueIndex: 70
+        data[0]: 46
+        data[1]: 45
+        data[2]: -1
+        data[3]: 1
+      - op: 1
+        valueIndex: 71
+        data[0]: -1
+        data[1]: -1
+        data[2]: -1
+        data[3]: 1
+      - op: 1
+        valueIndex: 72
+        data[0]: -1
+        data[1]: -1
+        data[2]: -1
+        data[3]: 1
+      - op: 1
+        valueIndex: 73
+        data[0]: -1
+        data[1]: -1
+        data[2]: -1
+        data[3]: 1
+      - op: 1
+        valueIndex: 74
+        data[0]: -1
+        data[1]: -1
+        data[2]: -1
+        data[3]: 1
+      - op: 3
+        valueIndex: 75
+        data[0]: 57
+        data[1]: 55
+        data[2]: 56
+        data[3]: -1
+      - op: 1
+        valueIndex: 78
+        data[0]: -1
+        data[1]: -1
+        data[2]: -1
+        data[3]: 1
+      - op: 1
+        valueIndex: 79
+        data[0]: -1
+        data[1]: -1
+        data[2]: -1
+        data[3]: 1
+      - op: 3
+        valueIndex: 80
+        data[0]: 62
+        data[1]: 62
+        data[2]: 62
+        data[3]: -1
+      - op: 1
+        valueIndex: 83
+        data[0]: -1
+        data[1]: -1
+        data[2]: -1
+        data[3]: 1
+      - op: 1
+        valueIndex: 84
+        data[0]: -1
+        data[1]: -1
+        data[2]: -1
+        data[3]: 1
+      - op: 1
+        valueIndex: 85
+        data[0]: -1
+        data[1]: -1
+        data[2]: -1
+        data[3]: 1
+      - op: 1
+        valueIndex: 86
+        data[0]: -1
+        data[1]: -1
+        data[2]: -1
+        data[3]: 1
+      - op: 27
+        valueIndex: 87
+        data[0]: 55
+        data[1]: 61
+        data[2]: -1
+        data[3]: 1
+      - op: 27
+        valueIndex: 88
+        data[0]: 52
+        data[1]: 61
+        data[2]: -1
+        data[3]: 1
+      - op: 1
+        valueIndex: 89
+        data[0]: -1
+        data[1]: -1
+        data[2]: -1
+        data[3]: 1
+      - op: 3
+        valueIndex: 90
+        data[0]: 64
+        data[1]: 63
+        data[2]: 53
+        data[3]: -1
+      - op: 3
+        valueIndex: 93
+        data[0]: 60
+        data[1]: 59
+        data[2]: 58
+        data[3]: -1
+      - op: 27
+        valueIndex: 96
+        data[0]: 56
+        data[1]: 61
+        data[2]: -1
+        data[3]: 1
+      - op: 3
+        valueIndex: 97
+        data[0]: 54
+        data[1]: 54
+        data[2]: 54
+        data[3]: -1
+      - op: 3
+        valueIndex: 100
+        data[0]: 72
+        data[1]: 73
+        data[2]: 69
         data[3]: -1
       - op: 4
-        valueIndex: 42
-        data[0]: 13
-        data[1]: 14
-        data[2]: 12
-        data[3]: 12
+        valueIndex: 103
+        data[0]: 80
+        data[1]: 75
+        data[2]: 76
+        data[3]: 77
+      - op: 6
+        valueIndex: 107
+        data[0]: -1
+        data[1]: -1
+        data[2]: -1
+        data[3]: -1
+      - op: 1
+        valueIndex: 108
+        data[0]: -1
+        data[1]: -1
+        data[2]: -1
+        data[3]: 7
+      - op: 26
+        valueIndex: 110
+        data[0]: 66
+        data[1]: 65
+        data[2]: -1
+        data[3]: 1
+      - op: 1
+        valueIndex: 111
+        data[0]: -1
+        data[1]: -1
+        data[2]: -1
+        data[3]: 1
+      - op: 3
+        valueIndex: 112
+        data[0]: 68
+        data[1]: 71
+        data[2]: 74
+        data[3]: -1
+      - op: 1
+        valueIndex: 115
+        data[0]: -1
+        data[1]: -1
+        data[2]: -1
+        data[3]: 6
+      - op: 1
+        valueIndex: 116
+        data[0]: -1
+        data[1]: -1
+        data[2]: -1
+        data[3]: 1
+      - op: 21
+        valueIndex: 117
+        data[0]: 6
+        data[1]: 70
+        data[2]: -1
+        data[3]: 3
       - op: 29
-        valueIndex: 46
-        data[0]: 11
-        data[1]: 15
-        data[2]: 16
+        valueIndex: 120
+        data[0]: 67
+        data[1]: 79
+        data[2]: 78
         data[3]: -1
       - op: 1
-        valueIndex: 62
-        data[0]: -1
-        data[1]: -1
-        data[2]: -1
-        data[3]: 6
+        valueIndex: 136
+        data[0]: -1
+        data[1]: -1
+        data[2]: -1
+        data[3]: 15
+      - op: 21
+        valueIndex: 138
+        data[0]: 7
+        data[1]: 81
+        data[2]: -1
+        data[3]: 3
       m_NeedsLocalToWorld: 0
       m_NeedsWorldToLocal: 0
     m_PropertySheet:
       m_Float:
         m_Array:
+        - m_ExpressionIndex: 0
+          m_Value: 1
+        - m_ExpressionIndex: 1
+          m_Value: 0
+        - m_ExpressionIndex: 2
+          m_Value: 1
         - m_ExpressionIndex: 3
+          m_Value: 0
+        - m_ExpressionIndex: 4
           m_Value: 1
-        - m_ExpressionIndex: 8
+        - m_ExpressionIndex: 5
+          m_Value: 0
+        - m_ExpressionIndex: 11
+          m_Value: 0
+        - m_ExpressionIndex: 12
+          m_Value: 1
+        - m_ExpressionIndex: 22
+          m_Value: 1
+        - m_ExpressionIndex: 23
+          m_Value: 0
+        - m_ExpressionIndex: 25
+          m_Value: 0
+        - m_ExpressionIndex: 30
+          m_Value: 1
+        - m_ExpressionIndex: 32
+          m_Value: 1
+        - m_ExpressionIndex: 33
+          m_Value: 1
+        - m_ExpressionIndex: 34
+          m_Value: 0
+        - m_ExpressionIndex: 35
+          m_Value: 1
+        - m_ExpressionIndex: 36
+          m_Value: 0.5
+        - m_ExpressionIndex: 38
+          m_Value: 1
+        - m_ExpressionIndex: 40
+          m_Value: 0
+        - m_ExpressionIndex: 46
+          m_Value: 1
+        - m_ExpressionIndex: 52
+          m_Value: 0
+        - m_ExpressionIndex: 53
+          m_Value: 0.1
+        - m_ExpressionIndex: 57
+          m_Value: 1
+        - m_ExpressionIndex: 58
+          m_Value: 0
+        - m_ExpressionIndex: 59
+          m_Value: 0
+        - m_ExpressionIndex: 60
+          m_Value: 0
+        - m_ExpressionIndex: 61
           m_Value: 0.45454544
-        - m_ExpressionIndex: 12
+        - m_ExpressionIndex: 63
+          m_Value: 0.1
+        - m_ExpressionIndex: 64
+          m_Value: 0.1
+        - m_ExpressionIndex: 65
           m_Value: 0
-        - m_ExpressionIndex: 19
+        - m_ExpressionIndex: 66
+          m_Value: 20000
+        - m_ExpressionIndex: 68
+          m_Value: 1
+        - m_ExpressionIndex: 69
+          m_Value: 0.5
+        - m_ExpressionIndex: 71
+          m_Value: 1
+        - m_ExpressionIndex: 72
+          m_Value: 0.5
+        - m_ExpressionIndex: 73
+          m_Value: 0.5
+        - m_ExpressionIndex: 74
+          m_Value: 1
+        - m_ExpressionIndex: 77
+          m_Value: 0
+        - m_ExpressionIndex: 87
+          m_Value: 1
+        - m_ExpressionIndex: 90
           m_Value: 0.01
-        - m_ExpressionIndex: 23
-          m_Value: 20000
       m_Vector2f:
         m_Array: []
       m_Vector3f:
-        m_Array:
-        - m_ExpressionIndex: 15
-          m_Value: {x: 0, y: 0, z: 0}
-        - m_ExpressionIndex: 16
-          m_Value: {x: 0.1, y: 0.1, z: 0.1}
-        - m_ExpressionIndex: 17
-          m_Value: {x: 0.70710677, y: 0, z: 0.70710677}
-        - m_ExpressionIndex: 18
-          m_Value: {x: 0, y: 1, z: 0}
-        - m_ExpressionIndex: 21
-          m_Value: {x: 1, y: 1, z: 1}
-        - m_ExpressionIndex: 24
-          m_Value: {x: 0.5, y: 0.5, z: 0.5}
+        m_Array: []
       m_Vector4f:
         m_Array: []
       m_Uint:
         m_Array:
-        - m_ExpressionIndex: 1
+        - m_ExpressionIndex: 8
           m_Value: 0
-        - m_ExpressionIndex: 4
+        - m_ExpressionIndex: 15
           m_Value: 2
-        - m_ExpressionIndex: 6
+        - m_ExpressionIndex: 21
           m_Value: 1
-        - m_ExpressionIndex: 28
+        - m_ExpressionIndex: 89
           m_Value: 4294967295
       m_Int:
         m_Array: []
@@ -3075,9 +3523,9 @@
         m_Array: []
       m_NamedObject:
         m_Array:
-        - m_ExpressionIndex: 20
+        - m_ExpressionIndex: 85
           m_Value: {fileID: 0}
-        - m_ExpressionIndex: 22
+        - m_ExpressionIndex: 93
           m_Value: {fileID: 10207, guid: 0000000000000000e000000000000000, type: 0}
       m_Bool:
         m_Array: []
@@ -3212,7 +3660,6 @@
       reflectionProbeUsage: 0
       lightProbeUsage: 0
     m_CullingFlags: 3
-    m_UpdateMode: 0
   m_Systems:
   - type: 0
     flags: 0
@@ -3227,7 +3674,7 @@
       buffers: []
       values:
       - nameId: Rate
-        index: 23
+        index: 86
       params: []
       shaderSourceIndex: -1
   - type: 1
@@ -3247,9 +3694,9 @@
       index: 1
     values:
     - nameId: bounds_center
-      index: 24
+      index: 82
     - nameId: bounds_size
-      index: 21
+      index: 88
     tasks:
     - type: 536870912
       buffers:
@@ -3262,15 +3709,29 @@
       - nameId: sourceAttributeBuffer
         index: 2
       values:
+      - nameId: Lifetime_a
+        index: 87
       - nameId: uniform_b
-        index: 9
+        index: 40
       - nameId: uniform_c
-        index: 2
+        index: 48
+      - nameId: uniform_d
+        index: 34
+      - nameId: uniform_e
+        index: 31
+      - nameId: uniform_f
+        index: 50
+      - nameId: uniform_g
+        index: 11
+      - nameId: uniform_h
+        index: 14
+      - nameId: uniform_i
+        index: 17
       params:
       - nameId: bounds_center
-        index: 24
+        index: 82
       - nameId: bounds_size
-        index: 21
+        index: 88
       shaderSourceIndex: 0
     - type: 805306368
       buffers:
@@ -3280,7 +3741,7 @@
         index: 3
       values:
       - nameId: deltaTime_a
-        index: 25
+        index: 84
       params: []
       shaderSourceIndex: 1
     - type: 1073741826
@@ -3288,10 +3749,24 @@
       - nameId: attributeBuffer
         index: 0
       values:
+      - nameId: uniform_a
+        index: 11
       - nameId: uniform_b
-        index: 2
+        index: 14
+      - nameId: uniform_c
+        index: 17
+      - nameId: uniform_d
+        index: 32
+      - nameId: uniform_e
+        index: 38
+      - nameId: SizeX_b
+        index: 90
+      - nameId: Front_c
+        index: 94
+      - nameId: Up_c
+        index: 91
       - nameId: mainTexture
-        index: 20
+        index: 85
       params:
       - nameId: sortPriority
         index: 0
@@ -3303,19 +3778,19 @@
     buffers: []
     values:
     - nameId: mesh
-      index: 22
+      index: 93
     - nameId: transform
-      index: 27
+      index: 92
     - nameId: subMeshMask
-      index: 28
+      index: 89
     tasks:
     - type: 1073741824
       buffers: []
       values:
       - nameId: subMeshMask
-        index: 28
+        index: 89
       - nameId: _Color
-        index: 26
+        index: 83
       params: []
       shaderSourceIndex: -1
 --- !u!114 &8926484042661614528
