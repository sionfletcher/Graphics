--- conflicted
+++ resolved
@@ -1055,7 +1055,11 @@
     m_serializedType:
       m_SerializableType: System.Single, mscorlib, Version=2.0.0.0, Culture=neutral,
         PublicKeyToken=b77a5c561934e089
-    attributes: []
+    attributes:
+    - m_Type: 1
+      m_Min: 0
+      m_Max: Infinity
+      m_Tooltip: 
   m_Direction: 0
   m_LinkedSlots: []
 --- !u!114 &114132879526746020
@@ -2659,7 +2663,7 @@
       m_Type:
         m_SerializableType: UnityEditor.VFX.AABox, Assembly-CSharp-Editor-testable,
           Version=0.0.0.0, Culture=neutral, PublicKeyToken=null
-      m_SerializableObject: '{"space":0,"center":{"x":0.0434727668762207,"y":-0.043473243713378909,"z":3.5762786865234377e-7},"size":{"x":8.981574058532715,"y":6.9992218017578129,"z":7.120944976806641}}'
+      m_SerializableObject: '{"space":0,"center":{"x":0.07465982437133789,"y":0.02986431121826172,"z":-0.022397994995117189},"size":{"x":8.764678001403809,"y":6.733918190002441,"z":6.838438987731934}}'
   m_Property:
     name: bounds
     m_serializedType:
@@ -7095,23 +7099,23 @@
       data[1]: -1
       data[2]: -1
       data[3]: 1
-    - op: 2
+    - op: 0
       valueIndex: 5
-      data[0]: 2
-      data[1]: 3
-      data[2]: 4
-      data[3]: -1
-    - op: 0
-      valueIndex: 8
       data[0]: -1
       data[1]: -1
       data[2]: -1
       data[3]: 1
     - op: 2
+      valueIndex: 6
+      data[0]: 2
+      data[1]: 4
+      data[2]: 3
+      data[3]: -1
+    - op: 2
       valueIndex: 9
-      data[0]: 6
-      data[1]: 6
-      data[2]: 6
+      data[0]: 5
+      data[1]: 5
+      data[2]: 5
       data[3]: -1
     - op: 0
       valueIndex: 12
@@ -7133,9 +7137,9 @@
       data[3]: 1
     - op: 2
       valueIndex: 15
-      data[0]: 9
-      data[1]: 8
-      data[2]: 10
+      data[0]: 10
+      data[1]: 9
+      data[2]: 8
       data[3]: -1
     - op: 0
       valueIndex: 18
@@ -7194,14 +7198,14 @@
     - op: 32
       valueIndex: 31
       data[0]: 17
-      data[1]: 19
+      data[1]: 18
       data[2]: -1
       data[3]: 1
     - op: 2
       valueIndex: 32
-      data[0]: 18
-      data[1]: 18
-      data[2]: 18
+      data[0]: 19
+      data[1]: 19
+      data[2]: 19
       data[3]: -1
     - op: 28
       valueIndex: 35
@@ -7209,15 +7213,15 @@
       data[1]: 21
       data[2]: -1
       data[3]: 1
+    - op: 26
+      valueIndex: 36
+      data[0]: 23
+      data[1]: -1
+      data[2]: -1
+      data[3]: 1
     - op: 0
-      valueIndex: 36
+      valueIndex: 37
       data[0]: -1
-      data[1]: -1
-      data[2]: -1
-      data[3]: 1
-    - op: 26
-      valueIndex: 37
-      data[0]: 23
       data[1]: -1
       data[2]: -1
       data[3]: 1
@@ -7233,34 +7237,34 @@
       data[1]: -1
       data[2]: -1
       data[3]: 1
-    - op: 30
+    - op: 0
       valueIndex: 40
-      data[0]: 23
-      data[1]: 25
+      data[0]: -1
+      data[1]: -1
       data[2]: -1
       data[3]: 1
     - op: 30
       valueIndex: 41
-      data[0]: 24
-      data[1]: 26
+      data[0]: 23
+      data[1]: 24
+      data[2]: -1
+      data[3]: 1
+    - op: 30
+      valueIndex: 42
+      data[0]: 25
+      data[1]: 27
+      data[2]: -1
+      data[3]: 1
+    - op: 27
+      valueIndex: 43
+      data[0]: 29
+      data[1]: 30
       data[2]: -1
       data[3]: 1
     - op: 0
-      valueIndex: 42
+      valueIndex: 44
       data[0]: -1
       data[1]: -1
-      data[2]: -1
-      data[3]: 1
-    - op: 0
-      valueIndex: 43
-      data[0]: -1
-      data[1]: -1
-      data[2]: -1
-      data[3]: 1
-    - op: 27
-      valueIndex: 44
-      data[0]: 28
-      data[1]: 29
       data[2]: -1
       data[3]: 1
     - op: 0
@@ -7271,8 +7275,8 @@
       data[3]: 1
     - op: 29
       valueIndex: 46
-      data[0]: 26
-      data[1]: 32
+      data[0]: 27
+      data[1]: 31
       data[2]: -1
       data[3]: 1
     - op: 0
@@ -7281,10 +7285,10 @@
       data[1]: -1
       data[2]: -1
       data[3]: 1
-    - op: 32
+    - op: 30
       valueIndex: 48
-      data[0]: 34
-      data[1]: 33
+      data[0]: 32
+      data[1]: 28
       data[2]: -1
       data[3]: 1
     - op: 0
@@ -7293,16 +7297,16 @@
       data[1]: -1
       data[2]: -1
       data[3]: 1
+    - op: 32
+      valueIndex: 50
+      data[0]: 34
+      data[1]: 33
+      data[2]: -1
+      data[3]: 1
     - op: 0
-      valueIndex: 50
+      valueIndex: 51
       data[0]: -1
       data[1]: -1
-      data[2]: -1
-      data[3]: 1
-    - op: 30
-      valueIndex: 51
-      data[0]: 31
-      data[1]: 30
       data[2]: -1
       data[3]: 1
     - op: 0
@@ -7310,19 +7314,19 @@
       data[0]: -1
       data[1]: -1
       data[2]: -1
-      data[3]: 14
+      data[3]: 1
+    - op: 30
+      valueIndex: 53
+      data[0]: 39
+      data[1]: 37
+      data[2]: -1
+      data[3]: 1
     - op: 0
-      valueIndex: 53
+      valueIndex: 54
       data[0]: -1
       data[1]: -1
       data[2]: -1
-      data[3]: 1
-    - op: 30
-      valueIndex: 54
-      data[0]: 38
-      data[1]: 35
-      data[2]: -1
-      data[3]: 1
+      data[3]: 14
     - op: 0
       valueIndex: 55
       data[0]: -1
@@ -7331,8 +7335,8 @@
       data[3]: 1
     - op: 31
       valueIndex: 56
-      data[0]: 36
-      data[1]: 37
+      data[0]: 38
+      data[1]: 35
       data[2]: -1
       data[3]: 1
     - op: 0
@@ -7359,10 +7363,10 @@
       data[1]: -1
       data[2]: -1
       data[3]: 1
-    - op: 27
+    - op: 0
       valueIndex: 61
-      data[0]: 1
-      data[1]: 41
+      data[0]: -1
+      data[1]: -1
       data[2]: -1
       data[3]: 1
     - op: 0
@@ -7377,34 +7381,16 @@
       data[1]: -1
       data[2]: -1
       data[3]: 1
-    - op: 0
+    - op: 37
       valueIndex: 64
-      data[0]: -1
-      data[1]: -1
-      data[2]: -1
-      data[3]: 1
-    - op: 0
-      valueIndex: 65
-      data[0]: -1
-      data[1]: -1
-      data[2]: -1
-      data[3]: 1
-    - op: 0
-      valueIndex: 66
-      data[0]: -1
-      data[1]: -1
-      data[2]: -1
-      data[3]: 1
-    - op: 0
-      valueIndex: 67
-      data[0]: -1
-      data[1]: -1
-      data[2]: -1
-      data[3]: 1
-    - op: 0
+      data[0]: 42
+      data[1]: 44
+      data[2]: -1
+      data[3]: -1
+    - op: 27
       valueIndex: 68
-      data[0]: -1
-      data[1]: -1
+      data[0]: 1
+      data[1]: 40
       data[2]: -1
       data[3]: 1
     - op: 0
@@ -7425,19 +7411,37 @@
       data[1]: -1
       data[2]: -1
       data[3]: 1
-    - op: 37
+    - op: 3
       valueIndex: 72
-      data[0]: 40
-      data[1]: 44
-      data[2]: -1
-      data[3]: -1
-    - op: 3
-      valueIndex: 76
       data[0]: 43
       data[1]: 43
       data[2]: 43
       data[3]: 43
     - op: 0
+      valueIndex: 76
+      data[0]: -1
+      data[1]: -1
+      data[2]: -1
+      data[3]: 1
+    - op: 0
+      valueIndex: 77
+      data[0]: -1
+      data[1]: -1
+      data[2]: -1
+      data[3]: 1
+    - op: 0
+      valueIndex: 78
+      data[0]: -1
+      data[1]: -1
+      data[2]: -1
+      data[3]: 1
+    - op: 0
+      valueIndex: 79
+      data[0]: -1
+      data[1]: -1
+      data[2]: -1
+      data[3]: 1
+    - op: 0
       valueIndex: 80
       data[0]: -1
       data[1]: -1
@@ -7455,125 +7459,125 @@
       data[1]: -1
       data[2]: -1
       data[3]: 1
-    - op: 27
+    - op: 2
       valueIndex: 83
-      data[0]: 60
-      data[1]: 61
-      data[2]: -1
-      data[3]: 4
+      data[0]: 48
+      data[1]: 53
+      data[2]: 45
+      data[3]: -1
     - op: 0
-      valueIndex: 87
+      valueIndex: 86
       data[0]: -1
       data[1]: -1
       data[2]: -1
       data[3]: 1
     - op: 2
-      valueIndex: 88
-      data[0]: 59
-      data[1]: 55
-      data[2]: 54
-      data[3]: -1
-    - op: 2
-      valueIndex: 91
-      data[0]: 51
-      data[1]: 52
-      data[2]: 50
-      data[3]: -1
-    - op: 2
-      valueIndex: 94
-      data[0]: 53
-      data[1]: 49
-      data[2]: 47
-      data[3]: -1
-    - op: 0
-      valueIndex: 97
-      data[0]: -1
-      data[1]: -1
-      data[2]: -1
-      data[3]: 1
-    - op: 0
-      valueIndex: 98
-      data[0]: -1
-      data[1]: -1
-      data[2]: -1
-      data[3]: 1
-    - op: 2
-      valueIndex: 99
-      data[0]: 45
-      data[1]: 63
-      data[2]: 64
-      data[3]: -1
-    - op: 2
-      valueIndex: 102
+      valueIndex: 87
       data[0]: 0
       data[1]: 0
       data[2]: 0
       data[3]: -1
     - op: 2
-      valueIndex: 105
-      data[0]: 48
-      data[1]: 46
-      data[2]: 62
+      valueIndex: 90
+      data[0]: 62
+      data[1]: 59
+      data[2]: 61
+      data[3]: -1
+    - op: 0
+      valueIndex: 93
+      data[0]: -1
+      data[1]: -1
+      data[2]: -1
+      data[3]: 1
+    - op: 2
+      valueIndex: 94
+      data[0]: 63
+      data[1]: 64
+      data[2]: 60
       data[3]: -1
     - op: 2
-      valueIndex: 108
+      valueIndex: 97
       data[0]: 58
       data[1]: 56
-      data[2]: 57
+      data[2]: 54
       data[3]: -1
-    - op: 4
-      valueIndex: 111
-      data[0]: 67
-      data[1]: 74
-      data[2]: 75
+    - op: 2
+      valueIndex: 100
+      data[0]: 47
+      data[1]: 46
+      data[2]: 55
       data[3]: -1
+    - op: 2
+      valueIndex: 103
+      data[0]: 49
+      data[1]: 50
+      data[2]: 51
+      data[3]: -1
+    - op: 27
+      valueIndex: 106
+      data[0]: 52
+      data[1]: 57
+      data[2]: -1
+      data[3]: 4
     - op: 0
-      valueIndex: 127
+      valueIndex: 110
       data[0]: -1
       data[1]: -1
       data[2]: -1
+      data[3]: 1
+    - op: 0
+      valueIndex: 111
+      data[0]: -1
+      data[1]: -1
+      data[2]: -1
       data[3]: 14
+    - op: 4
+      valueIndex: 112
+      data[0]: 70
+      data[1]: 71
+      data[2]: 73
+      data[3]: -1
     - op: 0
       valueIndex: 128
       data[0]: -1
       data[1]: -1
       data[2]: -1
       data[3]: 1
+    - op: 35
+      valueIndex: 129
+      data[0]: 74
+      data[1]: -1
+      data[2]: 0
+      data[3]: 4
     - op: 0
-      valueIndex: 129
+      valueIndex: 130
       data[0]: -1
       data[1]: -1
       data[2]: -1
       data[3]: 1
+    - op: 0
+      valueIndex: 131
+      data[0]: -1
+      data[1]: -1
+      data[2]: -1
+      data[3]: 1
     - op: 32
-      valueIndex: 130
-      data[0]: 70
+      valueIndex: 132
+      data[0]: 69
       data[1]: 33
       data[2]: -1
       data[3]: 1
     - op: 35
-      valueIndex: 131
-      data[0]: 65
-      data[1]: -1
-      data[2]: 1
-      data[3]: 4
-    - op: 35
-      valueIndex: 132
-      data[0]: 65
+      valueIndex: 133
+      data[0]: 74
       data[1]: -1
       data[2]: 2
       data[3]: 4
-    - op: 0
-      valueIndex: 133
-      data[0]: -1
-      data[1]: -1
-      data[2]: -1
-      data[3]: 1
     - op: 35
       valueIndex: 134
-      data[0]: 65
+      data[0]: 74
       data[1]: -1
-      data[2]: 0
+      data[2]: 1
       data[3]: 4
     - op: 0
       valueIndex: 135
@@ -7593,22 +7597,22 @@
       data[1]: -1
       data[2]: -1
       data[3]: 1
-    - op: 4
+    - op: 2
       valueIndex: 138
-      data[0]: 68
-      data[1]: 69
-      data[2]: 72
-      data[3]: -1
-    - op: 2
-      valueIndex: 154
       data[0]: 66
       data[1]: 66
       data[2]: 66
       data[3]: -1
-    - op: 32
+    - op: 4
+      valueIndex: 141
+      data[0]: 68
+      data[1]: 65
+      data[2]: 72
+      data[3]: -1
+    - op: 0
       valueIndex: 157
-      data[0]: 71
-      data[1]: 33
+      data[0]: -1
+      data[1]: -1
       data[2]: -1
       data[3]: 1
     - op: 0
@@ -7623,10 +7627,10 @@
       data[1]: -1
       data[2]: -1
       data[3]: 1
-    - op: 0
+    - op: 32
       valueIndex: 160
-      data[0]: -1
-      data[1]: -1
+      data[0]: 75
+      data[1]: 33
       data[2]: -1
       data[3]: 1
     - op: 0
@@ -7641,132 +7645,138 @@
       data[1]: -1
       data[2]: -1
       data[3]: 1
-    - op: 39
+    - op: 0
       valueIndex: 163
-      data[0]: 77
-      data[1]: -1
-      data[2]: -1
-      data[3]: 0
-    - op: 0
-      valueIndex: 164
       data[0]: -1
       data[1]: -1
       data[2]: -1
       data[3]: 1
-    - op: 0
-      valueIndex: 165
-      data[0]: -1
-      data[1]: -1
+    - op: 2
+      valueIndex: 164
+      data[0]: 80
+      data[1]: 81
+      data[2]: 78
+      data[3]: -1
+    - op: 32
+      valueIndex: 167
+      data[0]: 94
+      data[1]: 33
       data[2]: -1
       data[3]: 1
-    - op: 0
-      valueIndex: 166
-      data[0]: -1
-      data[1]: -1
-      data[2]: -1
-      data[3]: 7
     - op: 0
       valueIndex: 168
       data[0]: -1
       data[1]: -1
       data[2]: -1
+      data[3]: 7
+    - op: 2
+      valueIndex: 170
+      data[0]: 92
+      data[1]: 90
+      data[2]: 87
+      data[3]: -1
+    - op: 0
+      valueIndex: 173
+      data[0]: -1
+      data[1]: -1
+      data[2]: -1
       data[3]: 1
     - op: 0
-      valueIndex: 169
+      valueIndex: 174
       data[0]: -1
       data[1]: -1
       data[2]: -1
       data[3]: 1
-    - op: 31
-      valueIndex: 170
-      data[0]: 80
-      data[1]: 79
+    - op: 39
+      valueIndex: 175
+      data[0]: 76
+      data[1]: -1
+      data[2]: -1
+      data[3]: 0
+    - op: 32
+      valueIndex: 176
+      data[0]: 86
+      data[1]: 33
       data[2]: -1
       data[3]: 1
     - op: 0
-      valueIndex: 171
+      valueIndex: 177
       data[0]: -1
       data[1]: -1
       data[2]: -1
       data[3]: 1
-    - op: 2
-      valueIndex: 172
-      data[0]: 86
-      data[1]: 87
-      data[2]: 92
+    - op: 0
+      valueIndex: 178
+      data[0]: -1
+      data[1]: -1
+      data[2]: -1
+      data[3]: 1
+    - op: 32
+      valueIndex: 179
+      data[0]: 91
+      data[1]: 33
+      data[2]: -1
+      data[3]: 1
+    - op: 5
+      valueIndex: 180
+      data[0]: 89
+      data[1]: -1
+      data[2]: -1
       data[3]: -1
     - op: 0
-      valueIndex: 175
+      valueIndex: 196
       data[0]: -1
       data[1]: -1
       data[2]: -1
+      data[3]: 9
+    - op: 31
+      valueIndex: 198
+      data[0]: 93
+      data[1]: 35
+      data[2]: -1
+      data[3]: 1
+    - op: 0
+      valueIndex: 199
+      data[0]: -1
+      data[1]: -1
+      data[2]: -1
+      data[3]: 1
+    - op: 0
+      valueIndex: 200
+      data[0]: -1
+      data[1]: -1
+      data[2]: -1
       data[3]: 1
     - op: 2
-      valueIndex: 176
-      data[0]: 84
-      data[1]: 81
-      data[2]: 82
-      data[3]: -1
-    - op: 2
-      valueIndex: 179
-      data[0]: 93
-      data[1]: 78
+      valueIndex: 201
+      data[0]: 79
+      data[1]: 84
       data[2]: 83
       data[3]: -1
-    - op: 32
-      valueIndex: 182
-      data[0]: 85
-      data[1]: 33
+    - op: 0
+      valueIndex: 204
+      data[0]: -1
+      data[1]: -1
       data[2]: -1
       data[3]: 1
     - op: 0
-      valueIndex: 183
+      valueIndex: 205
       data[0]: -1
       data[1]: -1
       data[2]: -1
+      data[3]: 9
+    - op: 5
+      valueIndex: 207
+      data[0]: 77
+      data[1]: -1
+      data[2]: -1
+      data[3]: -1
+    - op: 31
+      valueIndex: 223
+      data[0]: 82
+      data[1]: 85
+      data[2]: -1
       data[3]: 1
-    - op: 0
-      valueIndex: 184
-      data[0]: -1
-      data[1]: -1
-      data[2]: -1
-      data[3]: 1
-    - op: 5
-      valueIndex: 185
-      data[0]: 76
-      data[1]: -1
-      data[2]: -1
-      data[3]: -1
-    - op: 0
-      valueIndex: 201
-      data[0]: -1
-      data[1]: -1
-      data[2]: -1
-      data[3]: 9
-    - op: 31
-      valueIndex: 203
-      data[0]: 90
-      data[1]: 37
-      data[2]: -1
-      data[3]: 1
-    - op: 32
-      valueIndex: 204
-      data[0]: 91
-      data[1]: 33
-      data[2]: -1
-      data[3]: 1
-    - op: 5
-      valueIndex: 205
-      data[0]: 88
-      data[1]: -1
-      data[2]: -1
-      data[3]: -1
-    - op: 0
-      valueIndex: 221
-      data[0]: -1
-      data[1]: -1
-      data[2]: -1
-      data[3]: 9
     m_NeedsLocalToWorld: 0
     m_NeedsWorldToLocal: 0
   m_ExposedExpressions: []
@@ -7776,17 +7786,17 @@
       - m_ExpressionIndex: 2
         m_Value: 3.987
       - m_ExpressionIndex: 3
+        m_Value: 5.876
+      - m_ExpressionIndex: 4
         m_Value: 4.787
-      - m_ExpressionIndex: 4
-        m_Value: 5.876
-      - m_ExpressionIndex: 6
+      - m_ExpressionIndex: 5
         m_Value: 1
       - m_ExpressionIndex: 8
         m_Value: 2
       - m_ExpressionIndex: 9
+        m_Value: 2
+      - m_ExpressionIndex: 10
         m_Value: 3
-      - m_ExpressionIndex: 10
-        m_Value: 2
       - m_ExpressionIndex: 12
         m_Value: 1
       - m_ExpressionIndex: 14
@@ -7798,126 +7808,109 @@
       - m_ExpressionIndex: 17
         m_Value: 5
       - m_ExpressionIndex: 18
+        m_Value: 0.001
+      - m_ExpressionIndex: 19
         m_Value: 0
-      - m_ExpressionIndex: 19
-        m_Value: 0.001
-      - m_ExpressionIndex: 24
+      - m_ExpressionIndex: 25
         m_Value: 1
       - m_ExpressionIndex: 26
+        m_Value: 0.5
+      - m_ExpressionIndex: 27
         m_Value: 0
-      - m_ExpressionIndex: 27
-        m_Value: 0.5
-      - m_ExpressionIndex: 30
+      - m_ExpressionIndex: 28
         m_Value: 0
-      - m_ExpressionIndex: 31
+      - m_ExpressionIndex: 32
         m_Value: 3
       - m_ExpressionIndex: 33
         m_Value: 0
       - m_ExpressionIndex: 35
+        m_Value: 1
+      - m_ExpressionIndex: 37
         m_Value: 0
-      - m_ExpressionIndex: 37
+      - m_ExpressionIndex: 39
         m_Value: 1
-      - m_ExpressionIndex: 38
-        m_Value: 1
-      - m_ExpressionIndex: 41
+      - m_ExpressionIndex: 40
         m_Value: 5
       - m_ExpressionIndex: 43
         m_Value: 1
       - m_ExpressionIndex: 45
+        m_Value: 0
+      - m_ExpressionIndex: 46
         m_Value: 2
-      - m_ExpressionIndex: 46
-        m_Value: 0
       - m_ExpressionIndex: 47
-        m_Value: 0
+        m_Value: 2
       - m_ExpressionIndex: 48
         m_Value: 0
+      - m_ExpressionIndex: 49
+        m_Value: 6
       - m_ExpressionIndex: 50
+        m_Value: 6
+      - m_ExpressionIndex: 51
+        m_Value: 6
+      - m_ExpressionIndex: 54
+        m_Value: 90
+      - m_ExpressionIndex: 55
+        m_Value: 2
+      - m_ExpressionIndex: 56
         m_Value: 0
-      - m_ExpressionIndex: 51
+      - m_ExpressionIndex: 58
         m_Value: 0
-      - m_ExpressionIndex: 52
-        m_Value: 0
-      - m_ExpressionIndex: 53
-        m_Value: 0
-      - m_ExpressionIndex: 54
-        m_Value: 0
-      - m_ExpressionIndex: 55
-        m_Value: 0
-      - m_ExpressionIndex: 56
-        m_Value: 6
-      - m_ExpressionIndex: 57
-        m_Value: 6
-      - m_ExpressionIndex: 58
-        m_Value: 6
       - m_ExpressionIndex: 59
         m_Value: 0
+      - m_ExpressionIndex: 60
+        m_Value: 0
+      - m_ExpressionIndex: 61
+        m_Value: 0
       - m_ExpressionIndex: 62
-        m_Value: 90
+        m_Value: 0
       - m_ExpressionIndex: 63
-        m_Value: 2
+        m_Value: 0
       - m_ExpressionIndex: 64
-        m_Value: 2
+        m_Value: 0
       - m_ExpressionIndex: 66
         m_Value: -17
-      - m_ExpressionIndex: 70
+      - m_ExpressionIndex: 69
         m_Value: 6.2831855
-      - m_ExpressionIndex: 71
+      - m_ExpressionIndex: 75
         m_Value: 0
       - m_ExpressionIndex: 78
-<<<<<<< HEAD
-        m_Value: 7.120945
+        m_Value: -0.022397995
       - m_ExpressionIndex: 80
+        m_Value: 0.074659824
+      - m_ExpressionIndex: 81
+        m_Value: 0.029864311
+      - m_ExpressionIndex: 85
+        m_Value: 6.2831855
+      - m_ExpressionIndex: 86
         m_Value: 1.9
-      - m_ExpressionIndex: 82
-        m_Value: -0.043473244
-      - m_ExpressionIndex: 83
-        m_Value: 0.043472767
-      - m_ExpressionIndex: 84
-        m_Value: 0.00000035762787
-      - m_ExpressionIndex: 85
-        m_Value: 6.999222
-      - m_ExpressionIndex: 86
-        m_Value: 8.981574
-      - m_ExpressionIndex: 88
-=======
-        m_Value: 1
-      - m_ExpressionIndex: 79
-        m_Value: 6.2831855
-      - m_ExpressionIndex: 83
-        m_Value: 1
-      - m_ExpressionIndex: 85
-        m_Value: 1.9
-      - m_ExpressionIndex: 86
-        m_Value: 0
       - m_ExpressionIndex: 87
-        m_Value: 0
+        m_Value: 6.838439
+      - m_ExpressionIndex: 90
+        m_Value: 6.733918
       - m_ExpressionIndex: 91
         m_Value: 0
       - m_ExpressionIndex: 92
->>>>>>> dc73a42c
-        m_Value: 0
-      - m_ExpressionIndex: 93
+        m_Value: 8.764678
+      - m_ExpressionIndex: 94
+        m_Value: 250000
+      - m_ExpressionIndex: 95
         m_Value: 1
-      - m_ExpressionIndex: 94
+      - m_ExpressionIndex: 96
+        m_Value: 2
+      - m_ExpressionIndex: 101
         m_Value: 0.02
-      - m_ExpressionIndex: 95
+      - m_ExpressionIndex: 102
         m_Value: 0.05
-      - m_ExpressionIndex: 97
+      - m_ExpressionIndex: 105
+        m_Value: 0.3
+      - m_ExpressionIndex: 106
         m_Value: 1
-      - m_ExpressionIndex: 98
-        m_Value: 2
-      - m_ExpressionIndex: 100
+      - m_ExpressionIndex: 111
         m_Value: 4
-      - m_ExpressionIndex: 101
+      - m_ExpressionIndex: 112
         m_Value: 3
-      - m_ExpressionIndex: 103
+      - m_ExpressionIndex: 114
         m_Value: 1
-      - m_ExpressionIndex: 105
-        m_Value: 250000
-      - m_ExpressionIndex: 109
-        m_Value: 1
-      - m_ExpressionIndex: 110
-        m_Value: 0.3
     m_Vector2f:
       m_Array: []
     m_Vector3f:
@@ -7934,7 +7927,7 @@
       m_Array: []
     m_Gradient:
       m_Array:
-      - m_ExpressionIndex: 40
+      - m_ExpressionIndex: 42
         m_Value:
           serializedVersion: 2
           key0: {r: 0, g: 0, b: 0, a: 1}
@@ -7964,7 +7957,7 @@
           m_Mode: 0
           m_NumColorKeys: 5
           m_NumAlphaKeys: 2
-      - m_ExpressionIndex: 77
+      - m_ExpressionIndex: 76
         m_Value:
           serializedVersion: 2
           key0: {r: 0, g: 0, b: 0, a: 0.22352941}
@@ -7998,10 +7991,10 @@
       m_Array:
       - m_ExpressionIndex: 99
         m_Value: {fileID: 2800000, guid: d01d8874889eebc4ab0cde7f2b3309de, type: 3}
-      - m_ExpressionIndex: 112
+      - m_ExpressionIndex: 109
+        m_Value: {fileID: 11700000, guid: 8ee031b62b352354291bb6d90f96c44f, type: 2}
+      - m_ExpressionIndex: 115
         m_Value: {fileID: 11700000, guid: f93fc0f95c2e2bf41bbb39e9a5dce8f8, type: 2}
-      - m_ExpressionIndex: 116
-        m_Value: {fileID: 11700000, guid: 8ee031b62b352354291bb6d90f96c44f, type: 2}
     m_Bool:
       m_Array: []
   m_Buffers:
@@ -8104,7 +8097,7 @@
     - type: 268435456
       buffers: []
       values:
-      - index: 105
+      - index: 98
         nameId: Rate
       params: []
       processor: {fileID: 0}
@@ -8123,9 +8116,9 @@
     - index: 1
       nameId: spawner_input
     values:
-    - index: 104
+    - index: 97
       nameId: bounds_center
-    - index: 107
+    - index: 100
       nameId: bounds_size
     tasks:
     - type: 536870912
@@ -8139,17 +8132,17 @@
       - index: 1
         nameId: sourceAttributeBuffer
       values:
-      - index: 106
+      - index: 113
         nameId: Color_b
-      - index: 101
+      - index: 112
         nameId: Min_c
-      - index: 100
+      - index: 111
         nameId: Max_c
       - index: 1
         nameId: uniform_e
       - index: 0
         nameId: uniform_f
-      - index: 5
+      - index: 6
         nameId: uniform_g
       - index: 7
         nameId: uniform_h
@@ -8157,9 +8150,9 @@
         nameId: uniform_i
       - index: 13
         nameId: uniform_j
-      - index: 103
+      - index: 114
         nameId: ArcSphere_sphere_radius_d
-      - index: 102
+      - index: 117
         nameId: ArcSphere_arc_d
       params: []
       processor: {fileID: 7200000, guid: b1215a8d48fa300448c33fd509ca1040, type: 3}
@@ -8174,7 +8167,7 @@
         nameId: uniform_b
       - index: 0
         nameId: uniform_c
-      - index: 5
+      - index: 6
         nameId: uniform_d
       - index: 7
         nameId: uniform_e
@@ -8182,41 +8175,41 @@
         nameId: uniform_f
       - index: 13
         nameId: uniform_g
-      - index: 103
+      - index: 114
         nameId: Sphere_radius_b
-      - index: 108
+      - index: 104
         nameId: Elasticity_b
-      - index: 114
+      - index: 107
         nameId: Friction_b
-      - index: 113
+      - index: 110
         nameId: LifetimeLoss_b
       - index: 20
         nameId: uniform_l
       - index: 22
         nameId: uniform_m
-      - index: 73
+      - index: 67
         nameId: uniform_n
+      - index: 88
+        nameId: uniform_o
+      - index: 108
+        nameId: InvFieldTransform_d
       - index: 89
-        nameId: uniform_o
+        nameId: FieldTransform_d
+      - index: 105
+        nameId: Intensity_d
+      - index: 106
+        nameId: DragCoefficient_d
+      - index: 116
+        nameId: InvFieldTransform_e
+      - index: 77
+        nameId: FieldTransform_e
+      - index: 95
+        nameId: Intensity_e
+      - index: 96
+        nameId: DragCoefficient_e
+      - index: 109
+        nameId: VectorField_d
       - index: 115
-        nameId: InvFieldTransform_d
-      - index: 88
-        nameId: FieldTransform_d
-      - index: 110
-        nameId: Intensity_d
-      - index: 109
-        nameId: DragCoefficient_d
-      - index: 111
-        nameId: InvFieldTransform_e
-      - index: 76
-        nameId: FieldTransform_e
-      - index: 97
-        nameId: Intensity_e
-      - index: 98
-        nameId: DragCoefficient_e
-      - index: 116
-        nameId: VectorField_d
-      - index: 112
         nameId: VectorField_e
       params: []
       processor: {fileID: 7200000, guid: e93f603b1ad8e85488a68aaac77da7cf, type: 3}
@@ -8225,19 +8218,19 @@
       - index: 0
         nameId: attributeBuffer
       values:
-      - index: 94
+      - index: 101
         nameId: SizeX_c
-      - index: 95
+      - index: 102
         nameId: SizeY_d
-      - index: 96
+      - index: 103
         nameId: gradient_e
-      - index: 35
+      - index: 37
         nameId: uniform_e
       - index: 1
         nameId: uniform_f
       - index: 0
         nameId: uniform_g
-      - index: 5
+      - index: 6
         nameId: uniform_h
       - index: 7
         nameId: uniform_i
@@ -8245,13 +8238,13 @@
         nameId: uniform_j
       - index: 13
         nameId: uniform_k
-      - index: 30
+      - index: 28
         nameId: uniform_l
-      - index: 31
+      - index: 32
         nameId: uniform_m
-      - index: 39
+      - index: 36
         nameId: uniform_n
-      - index: 42
+      - index: 41
         nameId: uniform_o
       - index: 99
         nameId: mainTexture
