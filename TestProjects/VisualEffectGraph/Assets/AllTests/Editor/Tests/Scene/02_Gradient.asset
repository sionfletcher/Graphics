--- conflicted
+++ resolved
@@ -1924,6 +1924,7 @@
   - {fileID: 114773284975396716}
   - {fileID: 114256765480203324}
   - {fileID: 114727894741546754}
+  m_TestId: 1300109790
   m_Capacity: 65536
   m_Bounds:
     m_Center: {x: 0, y: 0, z: 0}
@@ -2332,6 +2333,7 @@
   m_UICollapsed: 1
   m_Owners:
   - {fileID: 114265664867045136}
+  m_TestId: 1499958358
 --- !u!114 &114797961315038348
 MonoBehaviour:
   m_ObjectHideFlags: 0
@@ -2555,7 +2557,7 @@
   m_EditorClassIdentifier: 
   m_Parent: {fileID: 114498444751905048}
   m_Children: []
-  m_UIPosition: {x: -507.3602, y: 79.68626}
+  m_UIPosition: {x: -470.71747, y: 111.74866}
   m_UICollapsed: 0
   m_InputSlots:
   - {fileID: 114999360773627172}
@@ -3221,94 +3223,25 @@
       m_Array: []
   m_Buffers:
   - type: 1
-    sizeInUInt32: 1114112
+    stride: 4
+    capacity: 1114112
+  - type: 2
+    stride: 4
     capacity: 65536
-    layout:
-    - name: lifetime
-      type: 1
-      offset:
-        bucket: 0
-        structure: 1
-        element: 0
-    - name: velocity
-      type: 3
-      offset:
-        bucket: 65536
-        structure: 4
-        element: 0
-    - name: color
-      type: 3
-      offset:
-        bucket: 327680
-        structure: 4
-        element: 0
-    - name: alpha
-      type: 1
-      offset:
-        bucket: 327680
-        structure: 4
-        element: 3
-    - name: position
-      type: 3
-      offset:
-        bucket: 589824
-        structure: 8
-        element: 0
-    - name: alive
-      type: 14
-      offset:
-        bucket: 589824
-        structure: 8
-        element: 3
-    - name: age
-      type: 1
-      offset:
-        bucket: 589824
-        structure: 8
-        element: 4
   - type: 1
-    sizeInUInt32: 1
+    stride: 4
     capacity: 1
+  m_CPUBuffers:
+  - capacity: 1
     layout:
     - name: spawnCount
       type: 1
-      offset:
-        bucket: 0
-        structure: 1
-        element: 0
-  - type: 2
-    sizeInUInt32: 65536
-    capacity: 0
-    layout: []
-  - type: 1
-    sizeInUInt32: 1
-    capacity: 0
-    layout: []
-  m_CPUBuffers:
-  - capacity: 1
-    stride: 1
-    layout:
-    - name: spawnCount
-      type: 1
-      offset:
-        bucket: 0
-        structure: 1
-        element: 0
-  - capacity: 1
-    stride: 1
-    layout:
-    - name: spawnCount
-      type: 1
-      offset:
-        bucket: 0
-        structure: 1
-        element: 0
   m_Systems:
   - type: 0
     flags: 0
     capacity: 0
     buffers:
-    - bufferIndex: 1
+    - bufferIndex: 0
       nameId: spawner_output
     values: []
     tasks:
@@ -3325,12 +3258,10 @@
     - bufferIndex: 0
       nameId: attributeBuffer
     - bufferIndex: 1
-      nameId: sourceAttributeBuffer
+      nameId: deadList
     - bufferIndex: 2
-      nameId: deadList
-    - bufferIndex: 3
       nameId: deadListCount
-    - bufferIndex: 1
+    - bufferIndex: 0
       nameId: spawner_input
     values:
     - expressionIndex: 27
@@ -3342,12 +3273,10 @@
       buffers:
       - bufferIndex: 0
         nameId: attributeBuffer
+      - bufferIndex: 1
+        nameId: deadListIn
       - bufferIndex: 2
-        nameId: deadListIn
-      - bufferIndex: 3
         nameId: deadListCount
-      - bufferIndex: 1
-        nameId: sourceAttributeBuffer
       values:
       - expressionIndex: 30
         nameId: uniform_Lifetime_b
@@ -3357,25 +3286,17 @@
         nameId: uniform_Color_d
       - expressionIndex: 34
         nameId: uniform_Alpha_e
-<<<<<<< HEAD
-      processor: {fileID: 7200000, guid: 8bd5959d393e1a544b46c5bcded4007d, type: 3}
-=======
       processor: {fileID: 7200000, guid: 9df379138d979824c9e7cc59c49ef641, type: 3}
->>>>>>> 5c049f89
     - type: 805306368
       buffers:
       - bufferIndex: 0
         nameId: attributeBuffer
-      - bufferIndex: 2
+      - bufferIndex: 1
         nameId: deadListOut
       values:
       - expressionIndex: 33
         nameId: uniform_deltaTime_b
-<<<<<<< HEAD
-      processor: {fileID: 7200000, guid: 830feb50e1ef42a4caf696ec9a2bad16, type: 3}
-=======
       processor: {fileID: 7200000, guid: e73ae00d8b9ac6a4fa65f243db711ea6, type: 3}
->>>>>>> 5c049f89
     - type: 1073741826
       buffers:
       - bufferIndex: 0
@@ -3391,11 +3312,7 @@
         nameId: uniform_e
       - expressionIndex: 26
         nameId: texture_texture
-<<<<<<< HEAD
-      processor: {fileID: 4800000, guid: 307a2cf33e2c65e4c89e017819a4fe88, type: 3}
-=======
       processor: {fileID: 4800000, guid: 83299017e214e1b4fbd38475c22e2857, type: 3}
->>>>>>> 5c049f89
   m_Events:
   - name: OnStart
     startSystems: 00000000
