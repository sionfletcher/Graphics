--- conflicted
+++ resolved
@@ -2621,11 +2621,7 @@
       - index: 23
         nameId: uniform_Velocity_c
       params: []
-<<<<<<< HEAD
-      processor: {fileID: 7200000, guid: 820117cb40f2686439d2c9ef4dbcaa3f, type: 3}
-=======
       processor: {fileID: 7200000, guid: 05f3061dedaf86f439a6583a9665b37e, type: 3}
->>>>>>> 8bba51e1
     - type: 805306368
       buffers:
       - index: 0
@@ -2640,11 +2636,7 @@
       - index: 26
         nameId: uniform_deltaTime_c
       params: []
-<<<<<<< HEAD
-      processor: {fileID: 7200000, guid: 26f4ea973ce7b404187f7fd919b83fdb, type: 3}
-=======
       processor: {fileID: 7200000, guid: bbc8aafd71995b642b44448d5bb3d3e2, type: 3}
->>>>>>> 8bba51e1
     - type: 1073741826
       buffers:
       - index: 0
@@ -2655,11 +2647,7 @@
       params:
       - index: 0
         nameId: sortPriority
-<<<<<<< HEAD
-      processor: {fileID: 4800000, guid: b440689355a928944b25bce13d881f28, type: 3}
-=======
       processor: {fileID: 4800000, guid: 814751976ec57d24085019dff0dca0f6, type: 3}
->>>>>>> 8bba51e1
     - type: 1073741826
       buffers:
       - index: 0
@@ -2672,11 +2660,7 @@
       params:
       - index: 0
         nameId: sortPriority
-<<<<<<< HEAD
-      processor: {fileID: 4800000, guid: e9bee95298b3ccc44ab26fbfbab90607, type: 3}
-=======
       processor: {fileID: 4800000, guid: 45b9c2ef8fecd304b9b17c7d27993719, type: 3}
->>>>>>> 8bba51e1
     - type: 1073741826
       buffers:
       - index: 0
@@ -2691,17 +2675,13 @@
       params:
       - index: 0
         nameId: sortPriority
-<<<<<<< HEAD
-      processor: {fileID: 4800000, guid: 10d8ffb717961c74f87f6cfc09601b4c, type: 3}
-=======
       processor: {fileID: 4800000, guid: 3c2c021316b02fa478fedb902872fad9, type: 3}
->>>>>>> 8bba51e1
   m_Events:
-  - name: OnPlay
-    playSystems: 00000000
+  - name: OnStart
+    startSystems: 00000000
     stopSystems: 
   - name: OnStop
-    playSystems: 
+    startSystems: 
     stopSystems: 00000000
   m_RendererSettings:
     motionVectorGenerationMode: 0
