using NUnit.Framework;
using System;
using System.Collections.Generic;
using System.Linq;
using UnityEditor;
using UnityEngine.TestTools;
using UnityEditor.SceneManagement;
using UnityEngine.SceneManagement;
using UnityEngine;
using UnityEngine.Experimental.VFX;
using System.Collections;
using UnityEngine.Rendering;

using Object = UnityEngine.Object;
using System.IO;

namespace UnityEditor.VFX.Test
{
    [TestFixture]
    public class VFXGraphicsTest
    {
        struct SceneCaptureInstance
        {
            public Camera camera;
            public Scene scene;
            public RenderTexture texture;
            public VisualEffect[] vfxComponents;
            public Animator[] animators;
        }

        static SceneCaptureInstance InitScene(string scenePath)
        {
            SceneCaptureInstance instance;
            instance.scene = EditorSceneManager.OpenScene(scenePath, OpenSceneMode.Single);
            instance.camera = instance.scene.GetRootGameObjects().SelectMany(o => o.GetComponents<Camera>()).First();

            var vfxComponent = instance.scene.GetRootGameObjects().SelectMany(o => o.GetComponents<VisualEffect>());
            var animator = instance.scene.GetRootGameObjects().SelectMany(o => o.GetComponents<Animator>());
            var vfxAsset = vfxComponent.Select(o => o.visualEffectAsset).Where(o => o != null).Distinct();

            foreach (var vfx in vfxAsset)
            {
                var graph = vfx.GetResource().GetOrCreateGraph();
                graph.RecompileIfNeeded();
            }

            instance.camera.cameraType = UnityEngine.CameraType.Preview;
            instance.camera.enabled = false;

            instance.camera.renderingPath = RenderingPath.Forward;
            instance.camera.scene = instance.scene;

            const int res = 256;
            var renderTexture = new RenderTexture(res, res, 16, RenderTextureFormat.ARGB32, RenderTextureReadWrite.Default) { hideFlags = HideFlags.HideAndDontSave };
            renderTexture.name = "VFXGraphicTest";
            instance.camera.targetTexture = renderTexture;

            var ambientProbe = RenderSettings.ambientProbe;
            RenderSettings.ambientProbe = ambientProbe;
            RenderTexture.active = renderTexture;
            instance.texture = renderTexture;

            foreach (var component in vfxComponent)
            {
                component.pause = true;
            }
            instance.vfxComponents = vfxComponent.ToArray();
            instance.animators = animator.ToArray();

            return instance;
        }

        static void StartScene(SceneCaptureInstance instance)
        {
            var vfxComponent = instance.scene.GetRootGameObjects().SelectMany(o => o.GetComponents<VisualEffect>());
            foreach (var component in vfxComponent)
            {
                component.pause = false;
                component.Reinit();
            }
        }

        static void UpdateScene(SceneCaptureInstance instance, float virtualTotalTime)
        {
            if (instance.animators.Length == 0)
                return;

            foreach (var animator in instance.animators)
            {
                foreach (var clip in animator.GetCurrentAnimatorClipInfo(0))
                {
                    AnimationMode.BeginSampling();

                    var range = clip.clip.length;

                    var normalizedTime = virtualTotalTime / range;
                    var relativeTimeNormalized = normalizedTime - Mathf.Floor(normalizedTime);
                    var relativeTime = relativeTimeNormalized * range;

                    AnimationMode.SampleAnimationClip(animator.gameObject, clip.clip, relativeTime);
                    AnimationMode.EndSampling();
                }
            }
        }

        static void CaptureFrameAndClear(SceneCaptureInstance scene, string capturePath)
        {
            RenderTexture.active = scene.texture;
            var captured = new Texture2D(scene.texture.width, scene.texture.height, TextureFormat.RGB24, false);
            captured.ReadPixels(new Rect(0, 0, scene.texture.width, scene.texture.height), 0, 0);
            RenderTexture.active = null; //can help avoid errors
            Object.DestroyImmediate(scene.texture, true);
            scene.texture = null;

            var generated = captured.EncodeToPNG();
            if (File.Exists(capturePath))
                File.Delete(capturePath);

            File.WriteAllBytes(capturePath, generated);
        }

        static private float CompareTextures(Texture2D fromDisk, Texture2D captured)
        {
            if (fromDisk == null || captured == null)
                return 1f;

            if (fromDisk.width != captured.width
                || fromDisk.height != captured.height)
                return 1f;

            var pixels1 = fromDisk.GetPixels();
            var pixels2 = captured.GetPixels();
            if (pixels1.Length != pixels2.Length)
                return 1f;

            int numberOfPixels = pixels1.Length;
            float sumOfSquaredColorDistances = 0;
            for (int i = 0; i < numberOfPixels; i++)
            {
                Color p1 = pixels1[i];
                Color p2 = pixels2[i];
                Color diff = p1 - p2;
                diff = diff * diff;
                sumOfSquaredColorDistances += (diff.r + diff.g + diff.b + diff.a) / 4.0f;
            }
            float rmse = Mathf.Sqrt(sumOfSquaredColorDistances / numberOfPixels);
            return rmse;
        }

        public struct SceneTest
        {
            public string path;
            public override string ToString()
            {
                return Path.GetFileName(path);
            }
        }

        static readonly string[] ExcludedTests =
        {
            "05_MotionVectors", // Cannot use test with postprocess effects
            "20_SpawnerChaining", // Unstable. TODO investigate why
            "RenderStates", // Unstable. There is an instability with shadow rendering. TODO Fix that
            "ConformAndSDF", // Turbulence is not determinisitc
        };


        static class CollectScene
        {
            public static IEnumerable scenes
            {
                get
                {
                    return Directory.GetFiles("Assets/AllTests/VFXTests/GraphicsTests/", "*.unity").Where(p => !ExcludedTests.Contains(Path.GetFileNameWithoutExtension(p))).Select(p =>
                        {
                            return new SceneTest
                            {
                                path = p
                            };
                        });
                }
            }
        }

        #pragma warning disable 0414
        private static SceneTest[] scenes = CollectScene.scenes.OfType<SceneTest>().ToArray();

        #pragma warning restore 0414

        int m_previousCaptureFrameRate;
        float m_previousFixedTimeStep;
        float m_previousMaxDeltaTime;

        [SetUp]
        public void Init()
        {
            m_previousCaptureFrameRate = Time.captureFramerate;
            m_previousFixedTimeStep = UnityEngine.Experimental.VFX.VFXManager.fixedTimeStep;
            m_previousMaxDeltaTime = UnityEngine.Experimental.VFX.VFXManager.maxDeltaTime;
            Time.captureFramerate = 20;
            UnityEngine.Experimental.VFX.VFXManager.fixedTimeStep = 1.0f / 20.0f;
            UnityEngine.Experimental.VFX.VFXManager.maxDeltaTime = 1.0f / 20.0f;
        }

        [UnityTest /* TestCaseSource(typeof(CollectScene), "scenes")  <= doesn't work for UnityTest for now */]
        [Timeout(1000 * 10)]
        public IEnumerator RenderSceneAndCompareExpectedCapture([ValueSource("scenes")] SceneTest sceneTest)
        {
            var sceneView = EditorWindow.GetWindow(typeof(SceneView));
            if (sceneView != null)
                sceneView.Close();
            EditorApplication.ExecuteMenuItem("Window/General/Game");

            float simulateTime = 6.0f;
            float frequency = 1.0f / 20.0f;
            int waitFrameCount = (int)(simulateTime / frequency);

            var scenePath = sceneTest.path;
            var threshold = 0.01f;

            var refCapturePath = scenePath.Replace(".unity", ".png");
            var currentCapturePath = scenePath.Replace(".unity", "_fail.png");

            var passes = new List<string>();
            if (!File.Exists(refCapturePath))
            {
                passes.Add(refCapturePath);
            }
            passes.Add(currentCapturePath);

            foreach (var pass in passes)
            {
                var scene = InitScene(scenePath);
                while (!scene.scene.isLoaded)
                    yield return null;

                StartScene(scene);

                AnimationMode.StartAnimationMode();

                int startFrameIndex = Time.frameCount;
                int expectedFrameIndex = startFrameIndex + waitFrameCount;
                while (Time.frameCount != expectedFrameIndex)
                {
<<<<<<< HEAD
                    //EditorWindow.GetWindow(typeof(GameView)).Focus();
                    UpdateScene(scene, (VFXManager.frameIndex - startFrameIndex) * frequency);
=======
                    UpdateScene(scene, (Time.frameCount - startFrameIndex) * frequency);
                    Time.captureFramerate = 20;
>>>>>>> 28ccbeb8
                    scene.camera.Render();
                    yield return null;
                }

                AnimationMode.StopAnimationMode();
                CaptureFrameAndClear(scene, pass);
            }

            var currentTexture = new Texture2D(2, 2);
            currentTexture.LoadImage(File.ReadAllBytes(currentCapturePath));

            var refTexture = new Texture2D(4, 2);
            refTexture.LoadImage(File.ReadAllBytes(refCapturePath));

            var rmse = CompareTextures(currentTexture, refTexture);
            if (rmse > threshold)
            {
                Assert.Fail(string.Format("Unexpected capture for {0} (threshold : {1}, rmse : {2})", currentCapturePath, threshold, rmse));
            }
            else
            {
                File.Delete(currentCapturePath);
            }
        }

        [TearDown]
        public void TearDown()
        {
            Time.captureFramerate = m_previousCaptureFrameRate;
            UnityEngine.Experimental.VFX.VFXManager.fixedTimeStep = m_previousFixedTimeStep;
            UnityEngine.Experimental.VFX.VFXManager.maxDeltaTime = m_previousMaxDeltaTime;
        }
    }
}<|MERGE_RESOLUTION|>--- conflicted
+++ resolved
@@ -242,13 +242,9 @@
                 int expectedFrameIndex = startFrameIndex + waitFrameCount;
                 while (Time.frameCount != expectedFrameIndex)
                 {
-<<<<<<< HEAD
                     //EditorWindow.GetWindow(typeof(GameView)).Focus();
                     UpdateScene(scene, (VFXManager.frameIndex - startFrameIndex) * frequency);
-=======
-                    UpdateScene(scene, (Time.frameCount - startFrameIndex) * frequency);
                     Time.captureFramerate = 20;
->>>>>>> 28ccbeb8
                     scene.camera.Render();
                     yield return null;
                 }
