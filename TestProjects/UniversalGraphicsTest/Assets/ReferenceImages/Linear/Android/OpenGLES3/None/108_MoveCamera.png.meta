--- conflicted
+++ resolved
@@ -1,13 +1,5 @@
 fileFormatVersion: 2
-<<<<<<< HEAD
-<<<<<<< HEAD
-guid: b18fdf29d13f7b58d8e443827255c3ee
-=======
-guid: 1a7f8e14882d4a74885a57b7b5843a30
->>>>>>> da7e7474f883c8500831c17cd0f491a61c7a5a9d
-=======
 guid: ac1e880777f9f264db35c1b256a04845
->>>>>>> 3c551649
 TextureImporter:
   internalIDToNameTable: []
   externalObjects: {}
@@ -31,10 +23,6 @@
   isReadable: 0
   streamingMipmaps: 0
   streamingMipmapsPriority: 0
-<<<<<<< HEAD
-  vTOnly: 0
-=======
->>>>>>> da7e7474f883c8500831c17cd0f491a61c7a5a9d
   grayScaleToAlpha: 0
   generateCubemap: 6
   cubemapConvolution: 0
@@ -69,10 +57,6 @@
   maxTextureSizeSet: 0
   compressionQualitySet: 0
   textureFormatSet: 0
-<<<<<<< HEAD
-  ignorePngGamma: 0
-=======
->>>>>>> da7e7474f883c8500831c17cd0f491a61c7a5a9d
   platformSettings:
   - serializedVersion: 3
     buildTarget: DefaultTexturePlatform
