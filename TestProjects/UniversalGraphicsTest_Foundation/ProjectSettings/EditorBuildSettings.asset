%YAML 1.1
%TAG !u! tag:unity3d.com,2011:
--- !u!1045 &1
EditorBuildSettings:
  m_ObjectHideFlags: 0
  serializedVersion: 2
  m_Scenes:
  - enabled: 1
    path: Assets/Scenes/001_SimpleCube.unity
    guid: d0462e56cffa64b7e86823f437fc329c
  - enabled: 1
    path: Assets/Scenes/001_SimpleCube_RenderPass.unity
    guid: 71d94ce46899b459591e544b0fcb7dbb
  - enabled: 1
    path: Assets/Scenes/001_SimpleCube_deferred.unity
    guid: 8d14b46e105b5f244979e5d6d36bb008
  - enabled: 1
    path: Assets/Scenes/001_SimpleCube_deferred_RenderPass.unity
    guid: 6503bf3d647f147d1a23db3b0f5ecb55
  - enabled: 1
    path: Assets/Scenes/002_Camera_Clip.unity
    guid: 4be459bb4af62441893ba57ce669de7f
  - enabled: 1
    path: Assets/Scenes/003_Camera_Ortho.unity
    guid: f8c4973533e7b4ca58d3b2255e7384d6
  - enabled: 1
    path: Assets/Scenes/004_Camera_TargetTexture.unity
    guid: c678e78e9c06d44789d69ac8df08d375
  - enabled: 1
    path: Assets/Scenes/007_LitShaderMaps.unity
    guid: 7f2ec65906a47474383300df9c0aad69
  - enabled: 1
    path: Assets/Scenes/007_LitShaderMaps_deferred.unity
    guid: 35b152ab4483ad049a450525e8de6cbf
  - enabled: 1
    path: Assets/Scenes/008_AdditionalLights.unity
    guid: 8d65e7263d49aea4dad06fbbe0b9f438
  - enabled: 1
    path: Assets/Scenes/010_AdditionalLightsSorted.unity
    guid: 169aede566e462449812f4bfb3f8d20d
  - enabled: 1
    path: Assets/Scenes/010_AdditionalLightsSorted_Deferred.unity
    guid: 85cbe36f834a9444681d081748b85f9f
  - enabled: 1
    path: Assets/Scenes/011_PBS_EnvironmentBRDF_SpecularSpheres.unity
    guid: 5ea759cdcf4f74574bc818dbb61b1945
  - enabled: 1
    path: Assets/Scenes/011_PBS_EnvironmentBRDF_SpecularSpheres_deferred.unity
    guid: 0ed1a5375a6f5420d9b0dd6e483c654f
  - enabled: 1
    path: Assets/Scenes/012_PBS_EnvironmentBRDF_Spheres.unity
    guid: fddcdd964deca1d42b2952f32f67f694
  - enabled: 1
    path: Assets/Scenes/012_PBS_EnvironmentBRDF_Spheres_deferred.unity
    guid: 2509810858f319d4c8a9f0ab1803731e
  - enabled: 1
    path: Assets/Scenes/013_CameraMulti_Splitscreen.unity
    guid: 061267518b02f411c9c75f6b52f6d333
  - enabled: 1
    path: Assets/Scenes/013_CameraMulti_Splitscreen_RenderPass.unity
    guid: 94af32c68b09744d9a23b25ef0d62332
  - enabled: 1
    path: Assets/Scenes/014_CameraMulti_MiniMap.unity
    guid: 9225c2f5b8cf84f6bbe7cd83a8c22426
  - enabled: 1
    path: Assets/Scenes/014_CameraMulti_MiniMap_deferred.unity
    guid: 0c3534665968e874794d07c8309833d3
  - enabled: 1
    path: Assets/Scenes/015_CameraMulti_FPSCam.unity
    guid: 9d2d9ca35103040838283b3c356c0250
  - enabled: 1
    path: Assets/Scenes/015_CameraMulti_FPSCam_deferred.unity
    guid: 6f037216af61f0a40875022cae6831ac
  - enabled: 1
    path: Assets/Scenes/016_Lighting_Scene_Directional.unity
    guid: 54170d1ce2ca64699a0d82056387d56f
  - enabled: 1
    path: Assets/Scenes/020_Lighting_BasicDirectional.unity
    guid: 212f11efb89a64145b37e753079f1b51
  - enabled: 1
    path: Assets/Scenes/021_Lighting_BasicPoint.unity
    guid: af9516ec10a63479b981de0c95e3694d
  - enabled: 1
    path: Assets/Scenes/022_Lighting_BasicSpot.unity
    guid: 332a75631f7a3420ab1e02475d98a1fc
  - enabled: 1
    path: Assets/Scenes/026_Shader_PBRscene.unity
    guid: bcb8635ea84c143f0ae0823f1e9b6f25
  - enabled: 1
    path: Assets/Scenes/026_Shader_PBRscene_AccurateGBuffer.unity
    guid: 67452eee845c5ce41a417a871b58cd3d
  - enabled: 1
    path: Assets/Scenes/024_Shader_PBRvalidation_Specular.unity
    guid: 2b6b74b7929ae4191b3b936c12236e0a
  - enabled: 1
    path: Assets/Scenes/025_Shader_PBRvalidation_Metallic.unity
    guid: a770620fcd2f84f248d06edf3744b2c0
  - enabled: 1
    path: Assets/Scenes/029_Particles.unity
    guid: 65d99b408a8134214906126ccdea532f
  - enabled: 1
    path: Assets/Scenes/029_Particles_Deferred.unity
    guid: a21a65517ffcc4449abcc073835e2b4d
  - enabled: 1
    path: Assets/Scenes/039_Particles_Instanced.unity
    guid: 5fca56b2f8a46664e858cbb290338fc8
  - enabled: 1
    path: Assets/Scenes/045_CustomLWPipe.unity
    guid: 349df85634812cd4e9157f31eace4abe
  - enabled: 1
    path: Assets/Scenes/046_Camera_OpaqueTexture.unity
    guid: 2614aae0a36c9456b9e20ac481fbda4c
  - enabled: 1
    path: Assets/Scenes/050_Shader_Graphs.unity
    guid: 6e7a83866a1e446b3becf7972371c5d0
  - enabled: 1
    path: Assets/Scenes/050_Shader_Graphs_deferred.unity
    guid: 96da3a5f3f80f534d81098bfe585331d
  - enabled: 1
    path: Assets/Scenes/050_Shader_Graphs_deferred_RenderPass.unity
    guid: 9b853a2e2268046e49558e61eac1350b
  - enabled: 1
    path: Assets/Scenes/050_Shader_Graphs_Override.unity
    guid: 773767ac5b09198408c0c084dc243abc
  - enabled: 1
    path: Assets/Scenes/050_Shader_Graph_ScreenCoordinates.unity
    guid: e983e6ee0e89e14478c8f616dfbc3e20
  - enabled: 1
    path: Assets/Scenes/050_Shader_Graph_ScreenCoordinates_DynamicRez.unity
    guid: ea8e093d73ca555418eb5f7ae5fb9b3d
  - enabled: 1
    path: Assets/Scenes/054_Lighting_Attenuation.unity
    guid: 93a99004f07ca6f4dbbc9ccb319c7698
  - enabled: 1
    path: Assets/Scenes/066_Blending.unity
    guid: d27c51a5aecee4e0e9c29141a0819c8b
  - enabled: 1
    path: Assets/Scenes/067_Blending_Particles.unity
    guid: c8a775519652940ac936ad7b75d2c615
  - enabled: 1
    path: Assets/Scenes/105_TransparentReceiveShadows.unity
    guid: 6d72a4ab29e211149914e8a46ba9d1cf
  - enabled: 1
    path: Assets/Scenes/108_MoveCamera.unity
    guid: 5365b5739a6ca3c40bd03dc1ee5cb3c6
  - enabled: 1
    path: Assets/Scenes/109_URPShadersAlphaOutput.unity
    guid: 0a89803a0d2352245a452c202f9a67d1
  - enabled: 1
    path: Assets/Scenes/110_URPShadersAlphaOutputRendererFeature.unity
    guid: 73a6a02c48ea444fba7dec75de3c4156
  - enabled: 1
    path: Assets/Scenes/111_CameraStackMSAA.unity
    guid: 83adeebeb3ba74a13816f2b8636588aa
  - enabled: 1
    path: Assets/Scenes/111_CameraStackMSAA_deferred.unity
    guid: 2236d967c83ebec47b8616c71fb0be17
  - enabled: 1
    path: Assets/Scenes/111_CameraStackMSAA_RenderPass.unity
    guid: 0bcaa565757b243bba6bd2c007b0977c
  - enabled: 1
    path: Assets/Scenes/112_FogBasic.unity
    guid: a13b9207cccbd4cbb99cf2a72b761eef
  - enabled: 1
    path: Assets/Scenes/119_CameraToRTWithViewportRect.unity
    guid: c7b61419ee9382545afe530714fda0c2
  - enabled: 1
    path: Assets/Scenes/120_RenderUICustomRendererNoPP.unity
    guid: 40c4ce99a7711204d978b31395d890b4
  - enabled: 1
    path: Assets/Scenes/121_RenderUICustomRendererNoAA.unity
    guid: 74cb351d2fc32de4d812e3f2f08744e7
  - enabled: 1
    path: Assets/Scenes/122_RenderUICustomRendererFXAA.unity
    guid: 9fc0d4010bbf28b4594072e72b8655ab
  - enabled: 1
    path: Assets/Scenes/123_CameraStackingClear.unity
    guid: 9aa9851df0da149c9a83a0f26072e234
  - enabled: 1
    path: Assets/Scenes/123_CameraStackingClear_deferred.unity
    guid: 70198edfee594a34986cdc8ee0c077ff
  - enabled: 1
    path: Assets/Scenes/124_CameraStackingClearRT.unity
    guid: 2fac616c9e61b45ccb7fcfa4fb18ae60
  - enabled: 1
    path: Assets/Scenes/126_SampleDepth.unity
    guid: d66b74ae4e7264d62bdb2c4f56261030
  - enabled: 1
    path: Assets/Scenes/126_RendererFeatureActive.unity
    guid: 92276052d376244eb94e9548db46b27f
  - enabled: 1
    path: Assets/Scenes/126_RendererFeatureActive_RenderPass.unity
    guid: e277e63daf9584a9291edc2c56bcd258
  - enabled: 1
    path: Assets/Scenes/127_ClearRenderTexture.unity
    guid: ecb4f57b7a1788b4b85f618d4cbc6677
  - enabled: 1
    path: Assets/Scenes/129_CameraStack3DOnUI_deferred.unity
    guid: 810b97dd4e5e5204b9e6ed3d05c42498
  - enabled: 1
    path: Assets/Scenes/130_ClearCoat.unity
    guid: 2242f9ac270754ebea6016ff9370de29
  - enabled: 1
    path: Assets/Scenes/130_ClearCoat_deferred.unity
    guid: 8f1d00629fb57a8448b38a8822925713
  - enabled: 1
    path: Assets/Scenes/130_UnityMatrixIVP.unity
    guid: 716466bc92f8e4eeeb3c138524b04021
  - enabled: 1
    path: Assets/Scenes/131_ParallaxMapping.unity
    guid: ac4701d765fa26b4f83d2fb9ed6b3c08
  - enabled: 1
    path: Assets/Scenes/132_DetailMapping.unity
    guid: 0ad4d46f32f2cc942b4592c2f4368b83
  - enabled: 1
    path: Assets/Scenes/140_LightCookies_Basic.unity
    guid: e76f972eeb79e4c008c8af2c3dbaaff3
  - enabled: 1
    path: Assets/Scenes/140_LightCookies_Basic_deferred.unity
    guid: 2aba95bbb991e4c538ec9da23dd8e202
  - enabled: 1
    path: Assets/Scenes/141_LightCookies_AtlasFull.unity
    guid: d5a9cad5edb214f38834fdc8df380e32
  - enabled: 1
    path: Assets/Scenes/142_LightCookies_AtlasFull2_deferred.unity
    guid: da84320af1f814011a74dc4f21cc94b1
  - enabled: 1
    path: Assets/Scenes/143_LightCookies_ManyLights_deferred.unity
    guid: 7fd0aa748aac54e47a22af71a33c7af3
  - enabled: 1
    path: Assets/Scenes/144_LightCookies_FormatConvert_Grayscale.unity
    guid: 8beaaae61c07f499d9836d40ae20b049
  - enabled: 1
    path: Assets/Scenes/145_LightCookies_FormatConvert_Color.unity
    guid: 0633851b164474a508a6f3347d8aae43
  - enabled: 1
    path: Assets/Scenes/146_LightCookies_Disable.unity
    guid: 53e722c824b0b4137a680ea65ce839bf
  - enabled: 1
    path: Assets/Scenes/146_LightCookies_Disable_deferred.unity
    guid: 000a14f05b2ca480a978d4e207fe505d
  - enabled: 1
    path: Assets/Scenes/147_LightCookies_Shaders.unity
    guid: 66d9465bb28c441c7ba39334a5ad8e68
  - enabled: 1
    path: Assets/Scenes/161_FP16_BackBuffer.unity
    guid: e4bd4cb963e384819a1d8a13bc5127a8
  - enabled: 1
    path: Assets/Scenes/200_DepthDeferred.unity
    guid: 3bbe19bef8dcc4e65b7aaa710c4114c6
  - enabled: 1
    path: Assets/Scenes/200_DepthForward.unity
    guid: 95be3ed4f14c543b389e8e5a2e3d5187
  - enabled: 1
    path: Assets/Scenes/201_DepthNormalsDeferred.unity
    guid: dafa2658c5a644673a2697d24ad96ffe
  - enabled: 1
    path: Assets/Scenes/201_DepthNormalsForward.unity
    guid: 50a55af44edbd47579041b1556ed9a58
  - enabled: 1
    path: Assets/Scenes/202_SSAO_Depth.unity
    guid: 2696010bf40d644cc8abc0b1304c59db
  - enabled: 1
    path: Assets/Scenes/203_SSAO_DepthNormal.unity
    guid: c207f769f3e194ebc8cbd51e788ac65d
  - enabled: 1
    path: Assets/Scenes/204_SSAO_Deferred.unity
    guid: 9033695b731a14fe79156b3c4c827aa0
  - enabled: 1
    path: Assets/Scenes/204_SSAO_Deferred_RenderPass.unity
    guid: 0f9d67b5613ce4515969b745f7c08c5f
  - enabled: 1
    path: Assets/Scenes/205_SSAO_BackBuffer.unity
    guid: 72491ed40bf654eec9fef43f455e3916
  - enabled: 1
    path: Assets/Scenes/230_Decal_Projector.unity
    guid: 443214b3f73466742a19acf21b430d0d
  - enabled: 1
    path: Assets/Scenes/231_Decal_Mesh.unity
    guid: 8a4a76dbf4743fc4bb21e40f08c759a0
  - enabled: 1
    path: Assets/Scenes/245_Normal_Reconstruction.unity
    guid: 99abb841000951945931ee709e2370a4
  - enabled: 1
    path: Assets/Scenes/246_Normal_Reconstruction_Orthographic.unity
    guid: 87e5a8f1555fbd541bf94257b7cb34e7
  - enabled: 1
    path: Assets/Scenes/206_Motion_Vectors.unity
    guid: aa08e99a89c77574e9a00b9888fc75ce
  - enabled: 1
<<<<<<< HEAD
    path: Assets/Scenes/250_RenderingLayers.unity
    guid: 87ee64df2c957224ab067a27a80ea7af
=======
    path: Assets/Scenes/055_SoftShadowQuality_Low.unity
    guid: e9e5c842eb0ba4a1798a7ddb05f68d7e
  - enabled: 1
    path: Assets/Scenes/055_SoftShadowQuality_Medium.unity
    guid: e6fb9446c7b8045a6a963b95486f41c5
  - enabled: 1
    path: Assets/Scenes/055_SoftShadowQuality_High.unity
    guid: 55923f5f43d284f20a0a566a84d43269
  - enabled: 1
    path: Assets/Scenes/250_ScreenSpaceShadows.unity
    guid: 0ed880bcaac387e4eaef5f365a545090
>>>>>>> 018098f5
  m_configObjects: {}<|MERGE_RESOLUTION|>--- conflicted
+++ resolved
@@ -288,20 +288,18 @@
     path: Assets/Scenes/206_Motion_Vectors.unity
     guid: aa08e99a89c77574e9a00b9888fc75ce
   - enabled: 1
-<<<<<<< HEAD
+    path: Assets/Scenes/055_SoftShadowQuality_Low.unity
+    guid: e9e5c842eb0ba4a1798a7ddb05f68d7e
+  - enabled: 1
+    path: Assets/Scenes/055_SoftShadowQuality_Medium.unity
+    guid: e6fb9446c7b8045a6a963b95486f41c5
+  - enabled: 1
+    path: Assets/Scenes/055_SoftShadowQuality_High.unity
+    guid: 55923f5f43d284f20a0a566a84d43269
+  - enabled: 1
+    path: Assets/Scenes/250_ScreenSpaceShadows.unity
+    guid: 0ed880bcaac387e4eaef5f365a545090
+  - enabled: 1
     path: Assets/Scenes/250_RenderingLayers.unity
     guid: 87ee64df2c957224ab067a27a80ea7af
-=======
-    path: Assets/Scenes/055_SoftShadowQuality_Low.unity
-    guid: e9e5c842eb0ba4a1798a7ddb05f68d7e
-  - enabled: 1
-    path: Assets/Scenes/055_SoftShadowQuality_Medium.unity
-    guid: e6fb9446c7b8045a6a963b95486f41c5
-  - enabled: 1
-    path: Assets/Scenes/055_SoftShadowQuality_High.unity
-    guid: 55923f5f43d284f20a0a566a84d43269
-  - enabled: 1
-    path: Assets/Scenes/250_ScreenSpaceShadows.unity
-    guid: 0ed880bcaac387e4eaef5f365a545090
->>>>>>> 018098f5
   m_configObjects: {}