{
<<<<<<< HEAD
    "disableProjectUpdate": true,
    "dependencies": {
        "com.unity.2d.sprite": "1.0.0",
        "com.unity.2d.tilemap": "1.0.0",
        "com.unity.ext.nunit": "1.0.0",
        "com.unity.ide.rider": "3.0.7",
        "com.unity.ide.visualstudio": "2.0.9",
        "com.unity.ide.vscode": "1.2.3",
        "com.unity.nuget.newtonsoft-json": "2.0.1-preview.1",
        "com.unity.render-pipelines.core": "file:../../../com.unity.render-pipelines.core",
        "com.unity.render-pipelines.universal": "file:../../../com.unity.render-pipelines.universal",
        "com.unity.shadergraph": "file:../../../com.unity.shadergraph",
        "com.unity.testing.urp": "file:../../../com.unity.testing.urp",
        "com.unity.test-framework": "1.1.18",
        "com.unity.test-framework.build": "0.0.1-preview.14",
        "com.unity.test-framework.utp-reporter": "1.0.2-preview",
        "com.unity.testframework.graphics": "7.8.16-exp.2",
        "com.unity.testing.xr": "file:../../../com.unity.testing.xr",
        "com.unity.ugui": "1.0.0",
        "com.unity.modules.ai": "1.0.0",
        "com.unity.modules.androidjni": "1.0.0",
        "com.unity.modules.animation": "1.0.0",
        "com.unity.modules.assetbundle": "1.0.0",
        "com.unity.modules.audio": "1.0.0",
        "com.unity.modules.cloth": "1.0.0",
        "com.unity.modules.director": "1.0.0",
        "com.unity.modules.imageconversion": "1.0.0",
        "com.unity.modules.imgui": "1.0.0",
        "com.unity.modules.jsonserialize": "1.0.0",
        "com.unity.modules.particlesystem": "1.0.0",
        "com.unity.modules.physics": "1.0.0",
        "com.unity.modules.physics2d": "1.0.0",
        "com.unity.modules.screencapture": "1.0.0",
        "com.unity.modules.terrain": "1.0.0",
        "com.unity.modules.terrainphysics": "1.0.0",
        "com.unity.modules.tilemap": "1.0.0",
        "com.unity.modules.ui": "1.0.0",
        "com.unity.modules.uielements": "1.0.0",
        "com.unity.modules.umbra": "1.0.0",
        "com.unity.modules.unityanalytics": "1.0.0",
        "com.unity.modules.unitywebrequest": "1.0.0",
        "com.unity.modules.unitywebrequestassetbundle": "1.0.0",
        "com.unity.modules.unitywebrequestaudio": "1.0.0",
        "com.unity.modules.unitywebrequesttexture": "1.0.0",
        "com.unity.modules.unitywebrequestwww": "1.0.0",
        "com.unity.modules.vehicles": "1.0.0",
        "com.unity.modules.video": "1.0.0",
        "com.unity.modules.vr": "1.0.0",
        "com.unity.modules.wind": "1.0.0",
        "com.unity.modules.xr": "1.0.0"
    },
    "testables": [
        "com.unity.render-pipelines.core",
        "com.unity.render-pipelines.universal",
        "com.unity.testframework.graphics",
        "com.unity.testing.xr",
        "com.unity.testing.urp"
    ]
=======
  "disableProjectUpdate": true,
  "dependencies": {
    "com.unity.2d.sprite": "1.0.0",
    "com.unity.2d.tilemap": "1.0.0",
    "com.unity.ext.nunit": "1.0.0",
    "com.unity.ide.rider": "3.0.7",
    "com.unity.ide.visualstudio": "2.0.9",
    "com.unity.ide.vscode": "1.2.3",
    "com.unity.nuget.newtonsoft-json": "2.0.1-preview.1",
    "com.unity.render-pipelines.core": "file:../../../com.unity.render-pipelines.core",
    "com.unity.render-pipelines.universal": "file:../../../com.unity.render-pipelines.universal",
    "com.unity.shadergraph": "file:../../../com.unity.shadergraph",
    "com.unity.testing.urp": "file:../../../com.unity.testing.urp",
    "com.unity.test-framework": "1.1.18",
    "com.unity.test-framework.build": "0.0.1-preview.14",
    "com.unity.test-framework.utp-reporter": "1.0.2-preview",
    "com.unity.testframework.graphics": "7.8.14-preview",
    "com.unity.testing.xr": "file:../../../com.unity.testing.xr",
    "com.unity.ugui": "1.0.0",
    "com.unity.modules.ai": "1.0.0",
    "com.unity.modules.androidjni": "1.0.0",
    "com.unity.modules.animation": "1.0.0",
    "com.unity.modules.assetbundle": "1.0.0",
    "com.unity.modules.audio": "1.0.0",
    "com.unity.modules.cloth": "1.0.0",
    "com.unity.modules.director": "1.0.0",
    "com.unity.modules.imageconversion": "1.0.0",
    "com.unity.modules.imgui": "1.0.0",
    "com.unity.modules.jsonserialize": "1.0.0",
    "com.unity.modules.particlesystem": "1.0.0",
    "com.unity.modules.physics": "1.0.0",
    "com.unity.modules.physics2d": "1.0.0",
    "com.unity.modules.screencapture": "1.0.0",
    "com.unity.modules.terrain": "1.0.0",
    "com.unity.modules.terrainphysics": "1.0.0",
    "com.unity.modules.tilemap": "1.0.0",
    "com.unity.modules.ui": "1.0.0",
    "com.unity.modules.uielements": "1.0.0",
    "com.unity.modules.umbra": "1.0.0",
    "com.unity.modules.unityanalytics": "1.0.0",
    "com.unity.modules.unitywebrequest": "1.0.0",
    "com.unity.modules.unitywebrequestassetbundle": "1.0.0",
    "com.unity.modules.unitywebrequestaudio": "1.0.0",
    "com.unity.modules.unitywebrequesttexture": "1.0.0",
    "com.unity.modules.unitywebrequestwww": "1.0.0",
    "com.unity.modules.vehicles": "1.0.0",
    "com.unity.modules.video": "1.0.0",
    "com.unity.modules.vr": "1.0.0",
    "com.unity.modules.wind": "1.0.0",
    "com.unity.modules.xr": "1.0.0"
  },
  "testables": [
    "com.unity.render-pipelines.core",
    "com.unity.render-pipelines.universal",
    "com.unity.testframework.graphics",
    "com.unity.testing.xr",
    "com.unity.testing.urp"
  ]
>>>>>>> 567c3f76
}<|MERGE_RESOLUTION|>--- conflicted
+++ resolved
@@ -1,64 +1,4 @@
 {
-<<<<<<< HEAD
-    "disableProjectUpdate": true,
-    "dependencies": {
-        "com.unity.2d.sprite": "1.0.0",
-        "com.unity.2d.tilemap": "1.0.0",
-        "com.unity.ext.nunit": "1.0.0",
-        "com.unity.ide.rider": "3.0.7",
-        "com.unity.ide.visualstudio": "2.0.9",
-        "com.unity.ide.vscode": "1.2.3",
-        "com.unity.nuget.newtonsoft-json": "2.0.1-preview.1",
-        "com.unity.render-pipelines.core": "file:../../../com.unity.render-pipelines.core",
-        "com.unity.render-pipelines.universal": "file:../../../com.unity.render-pipelines.universal",
-        "com.unity.shadergraph": "file:../../../com.unity.shadergraph",
-        "com.unity.testing.urp": "file:../../../com.unity.testing.urp",
-        "com.unity.test-framework": "1.1.18",
-        "com.unity.test-framework.build": "0.0.1-preview.14",
-        "com.unity.test-framework.utp-reporter": "1.0.2-preview",
-        "com.unity.testframework.graphics": "7.8.16-exp.2",
-        "com.unity.testing.xr": "file:../../../com.unity.testing.xr",
-        "com.unity.ugui": "1.0.0",
-        "com.unity.modules.ai": "1.0.0",
-        "com.unity.modules.androidjni": "1.0.0",
-        "com.unity.modules.animation": "1.0.0",
-        "com.unity.modules.assetbundle": "1.0.0",
-        "com.unity.modules.audio": "1.0.0",
-        "com.unity.modules.cloth": "1.0.0",
-        "com.unity.modules.director": "1.0.0",
-        "com.unity.modules.imageconversion": "1.0.0",
-        "com.unity.modules.imgui": "1.0.0",
-        "com.unity.modules.jsonserialize": "1.0.0",
-        "com.unity.modules.particlesystem": "1.0.0",
-        "com.unity.modules.physics": "1.0.0",
-        "com.unity.modules.physics2d": "1.0.0",
-        "com.unity.modules.screencapture": "1.0.0",
-        "com.unity.modules.terrain": "1.0.0",
-        "com.unity.modules.terrainphysics": "1.0.0",
-        "com.unity.modules.tilemap": "1.0.0",
-        "com.unity.modules.ui": "1.0.0",
-        "com.unity.modules.uielements": "1.0.0",
-        "com.unity.modules.umbra": "1.0.0",
-        "com.unity.modules.unityanalytics": "1.0.0",
-        "com.unity.modules.unitywebrequest": "1.0.0",
-        "com.unity.modules.unitywebrequestassetbundle": "1.0.0",
-        "com.unity.modules.unitywebrequestaudio": "1.0.0",
-        "com.unity.modules.unitywebrequesttexture": "1.0.0",
-        "com.unity.modules.unitywebrequestwww": "1.0.0",
-        "com.unity.modules.vehicles": "1.0.0",
-        "com.unity.modules.video": "1.0.0",
-        "com.unity.modules.vr": "1.0.0",
-        "com.unity.modules.wind": "1.0.0",
-        "com.unity.modules.xr": "1.0.0"
-    },
-    "testables": [
-        "com.unity.render-pipelines.core",
-        "com.unity.render-pipelines.universal",
-        "com.unity.testframework.graphics",
-        "com.unity.testing.xr",
-        "com.unity.testing.urp"
-    ]
-=======
   "disableProjectUpdate": true,
   "dependencies": {
     "com.unity.2d.sprite": "1.0.0",
@@ -117,5 +57,4 @@
     "com.unity.testing.xr",
     "com.unity.testing.urp"
   ]
->>>>>>> 567c3f76
 }