%YAML 1.1
%TAG !u! tag:unity3d.com,2011:
--- !u!1045 &1
EditorBuildSettings:
  m_ObjectHideFlags: 0
  serializedVersion: 2
  m_Scenes:
  - enabled: 1
    path: Assets/Scenes/071_ChromaticAberration.unity
    guid: 50a8dc518aa0c5e4fa5ae2ab2052bef4
  - enabled: 1
    path: Assets/Scenes/072_LensDistortion.unity
    guid: 4484570f2b253984b89233ac50505811
  - enabled: 1
    path: Assets/Scenes/073_PaniniProjection.unity
    guid: 3f7fbddefe91fe44ba7e0c199894d7d5
  - enabled: 1
    path: Assets/Scenes/074_VignetteClassic.unity
    guid: 27e9bb11ee6914e44bf36ad688926b50
  - enabled: 1
    path: Assets/Scenes/075_FilmGrain.unity
    guid: eac2e34f4627d8846a2df518b0e1cb9e
  - enabled: 1
    path: Assets/Scenes/076_Dithering.unity
    guid: 49c136c02b1ebe640834a557f6baeef3
  - enabled: 1
    path: Assets/Scenes/077_GradingChannelMixerLDR.unity
    guid: e4d45947c95a67a41b393c5fe823891b
  - enabled: 1
    path: Assets/Scenes/079_GradingColorAdjustmentsLDR.unity
    guid: d37e4ef718eada94db246dbd8ef33205
  - enabled: 1
    path: Assets/Scenes/081_GradingColorCurvesLDR.unity
    guid: c4dab86134e72034aac45c19df32ceb7
  - enabled: 1
    path: Assets/Scenes/083_GradingLiftGammaGainLDR.unity
    guid: 61718ed79ced0044fbfabd6ef7861a15
  - enabled: 1
    path: Assets/Scenes/085_GradingShadowsMidtonesHighlightsLDR.unity
    guid: b8fbc679adfaed54ea1d4121a8564c81
  - enabled: 1
    path: Assets/Scenes/087_GradingSplitToningLDR.unity
    guid: 9e7523551cb924341a7dd2c98d773076
  - enabled: 1
    path: Assets/Scenes/089_GradingWhiteBalanceLDR.unity
    guid: 507fe0226a0388c4898d134f829a4b28
  - enabled: 1
    path: Assets/Scenes/091_TonemappingNeutralLDR.unity
    guid: d0fe400c29908d94e9cd70045224370d
  - enabled: 1
    path: Assets/Scenes/093_TonemappingACESLDR.unity
    guid: 46788dd77b1c63144b05ad4e2bbe58d5
  - enabled: 1
    path: Assets/Scenes/100_BloomHDR.unity
    guid: 5bc15ee9dd5b1fc4aaecb48fb9ae2d94
  - enabled: 1
    path: Assets/Scenes/101_FXAA.unity
    guid: 736a5167224854841be61166040606c6
  - enabled: 1
    path: Assets/Scenes/102_SMAA.unity
    guid: 500776c6f47e775448575730d8cfa86b
  - enabled: 1
    path: Assets/Scenes/103_GaussianDepthOfField.unity
    guid: bb1de3ccb0b7a7a439e79e00f33a78f8
  - enabled: 1
    path: Assets/Scenes/104_BokehDepthOfField.unity
    guid: 25cb76fbf82e5924f817e3466acb803a
  - enabled: 1
    path: Assets/Scenes/125_CameraStackingVolumes.unity
    guid: 9173c5ffc1365594aa9b927c4cd84c54
  - enabled: 1
    path: Assets/Scenes/145_SoftParticlesStackWithPP.unity
    guid: 7b2479971db0f4b1b87c121244585fe5
  - enabled: 1
    path: Assets/Scenes/145_SoftParticlesStackWithPP_deferred.unity
    guid: c8a69ff74f0029f4a9778c11637b3bf4
  - enabled: 1
    path: Assets/Scenes/146_MSAA_RenderToBackbuffer.unity
    guid: aee9f891d65e44daf811d30053402efd
  - enabled: 1
<<<<<<< HEAD
    path: Assets/Scenes/160_MultiCameraVolumesEveryFrameTest.unity
    guid: aea08d28b240a4fbcad63f84cd63bce4
  - enabled: 1
    path: Assets/Scenes/160_MultiCameraVolumesUsePipelineTest.unity
    guid: 7962ed0a9378644e194cd1dc78107545
  - enabled: 1
    path: Assets/Scenes/160_MultiCameraVolumesViaScriptingTest.unity
    guid: 3f6f1488245db419bab368d787dcc0b1
=======
    path: Assets/Scenes/200_Lens_Flare_Sanity.unity
    guid: b51c203a350144f97ba208c293ab8333
>>>>>>> 5b53dd52
  m_configObjects: {}<|MERGE_RESOLUTION|>--- conflicted
+++ resolved
@@ -78,7 +78,6 @@
     path: Assets/Scenes/146_MSAA_RenderToBackbuffer.unity
     guid: aee9f891d65e44daf811d30053402efd
   - enabled: 1
-<<<<<<< HEAD
     path: Assets/Scenes/160_MultiCameraVolumesEveryFrameTest.unity
     guid: aea08d28b240a4fbcad63f84cd63bce4
   - enabled: 1
@@ -87,8 +86,7 @@
   - enabled: 1
     path: Assets/Scenes/160_MultiCameraVolumesViaScriptingTest.unity
     guid: 3f6f1488245db419bab368d787dcc0b1
-=======
+  - enabled: 1
     path: Assets/Scenes/200_Lens_Flare_Sanity.unity
     guid: b51c203a350144f97ba208c293ab8333
->>>>>>> 5b53dd52
   m_configObjects: {}