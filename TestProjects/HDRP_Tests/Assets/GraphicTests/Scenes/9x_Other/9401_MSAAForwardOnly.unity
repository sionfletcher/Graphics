%YAML 1.1
%TAG !u! tag:unity3d.com,2011:
--- !u!29 &1
OcclusionCullingSettings:
  m_ObjectHideFlags: 0
  serializedVersion: 2
  m_OcclusionBakeSettings:
    smallestOccluder: 5
    smallestHole: 0.25
    backfaceThreshold: 100
  m_SceneGUID: 00000000000000000000000000000000
  m_OcclusionCullingData: {fileID: 0}
--- !u!104 &2
RenderSettings:
  m_ObjectHideFlags: 0
  serializedVersion: 9
  m_Fog: 0
  m_FogColor: {r: 0.5, g: 0.5, b: 0.5, a: 1}
  m_FogMode: 3
  m_FogDensity: 0.01
  m_LinearFogStart: 0
  m_LinearFogEnd: 300
  m_AmbientSkyColor: {r: 0.212, g: 0.227, b: 0.259, a: 1}
  m_AmbientEquatorColor: {r: 0.114, g: 0.125, b: 0.133, a: 1}
  m_AmbientGroundColor: {r: 0.047, g: 0.043, b: 0.035, a: 1}
  m_AmbientIntensity: 1
  m_AmbientMode: 0
  m_SubtractiveShadowColor: {r: 0.42, g: 0.478, b: 0.627, a: 1}
  m_SkyboxMaterial: {fileID: 0}
  m_HaloStrength: 0.5
  m_FlareStrength: 1
  m_FlareFadeSpeed: 3
  m_HaloTexture: {fileID: 0}
  m_SpotCookie: {fileID: 10001, guid: 0000000000000000e000000000000000, type: 0}
  m_DefaultReflectionMode: 0
  m_DefaultReflectionResolution: 128
  m_ReflectionBounces: 1
  m_ReflectionIntensity: 1
  m_CustomReflection: {fileID: 0}
  m_Sun: {fileID: 0}
  m_IndirectSpecularColor: {r: 0.042444438, g: 0.05500048, b: 0.0708929, a: 1}
  m_UseRadianceAmbientProbe: 0
--- !u!157 &3
LightmapSettings:
  m_ObjectHideFlags: 0
  serializedVersion: 12
  m_GIWorkflowMode: 0
  m_GISettings:
    serializedVersion: 2
    m_BounceScale: 1
    m_IndirectOutputScale: 1
    m_AlbedoBoost: 1
    m_EnvironmentLightingMode: 0
    m_EnableBakedLightmaps: 1
    m_EnableRealtimeLightmaps: 1
  m_LightmapEditorSettings:
    serializedVersion: 12
    m_Resolution: 2
    m_BakeResolution: 40
    m_AtlasSize: 1024
    m_AO: 0
    m_AOMaxDistance: 1
    m_CompAOExponent: 1
    m_CompAOExponentDirect: 0
    m_ExtractAmbientOcclusion: 0
    m_Padding: 2
    m_LightmapParameters: {fileID: 0}
    m_LightmapsBakeMode: 1
    m_TextureCompression: 1
    m_FinalGather: 0
    m_FinalGatherFiltering: 1
    m_FinalGatherRayCount: 256
    m_ReflectionCompression: 2
    m_MixedBakeMode: 2
    m_BakeBackend: 1
    m_PVRSampling: 1
    m_PVRDirectSampleCount: 32
    m_PVRSampleCount: 500
    m_PVRBounces: 2
    m_PVREnvironmentSampleCount: 500
    m_PVREnvironmentReferencePointCount: 2048
    m_PVRFilteringMode: 2
    m_PVRDenoiserTypeDirect: 0
    m_PVRDenoiserTypeIndirect: 0
    m_PVRDenoiserTypeAO: 0
    m_PVRFilterTypeDirect: 0
    m_PVRFilterTypeIndirect: 0
    m_PVRFilterTypeAO: 0
    m_PVREnvironmentMIS: 0
    m_PVRCulling: 1
    m_PVRFilteringGaussRadiusDirect: 1
    m_PVRFilteringGaussRadiusIndirect: 5
    m_PVRFilteringGaussRadiusAO: 2
    m_PVRFilteringAtrousPositionSigmaDirect: 0.5
    m_PVRFilteringAtrousPositionSigmaIndirect: 2
    m_PVRFilteringAtrousPositionSigmaAO: 1
    m_ExportTrainingData: 0
    m_TrainingDataDestination: TrainingData
    m_LightProbeSampleCountMultiplier: 4
  m_LightingDataAsset: {fileID: 0}
<<<<<<< HEAD
  m_LightingSettings: {fileID: 4890085278179872738, guid: d38511e38b409a745a47b6eaa41c92c5,
=======
  m_LightingSettings: {fileID: 4890085278179872738, guid: 0ff952c950a9df744ad2738e374a9e37,
>>>>>>> aad44d7e
    type: 2}
--- !u!196 &4
NavMeshSettings:
  serializedVersion: 2
  m_ObjectHideFlags: 0
  m_BuildSettings:
    serializedVersion: 2
    agentTypeID: 0
    agentRadius: 0.5
    agentHeight: 2
    agentSlope: 45
    agentClimb: 0.4
    ledgeDropHeight: 0
    maxJumpAcrossDistance: 0
    minRegionArea: 2
    manualCellSize: 0
    cellSize: 0.16666667
    manualTileSize: 0
    tileSize: 256
    accuratePlacement: 0
    maxJobWorkers: 0
    preserveTilesOutsideBounds: 0
    debug:
      m_Flags: 0
  m_NavMeshData: {fileID: 0}
--- !u!1 &115701098
GameObject:
  m_ObjectHideFlags: 0
  m_CorrespondingSourceObject: {fileID: 0}
  m_PrefabInstance: {fileID: 0}
  m_PrefabAsset: {fileID: 0}
  serializedVersion: 6
  m_Component:
  - component: {fileID: 115701101}
  - component: {fileID: 115701100}
  - component: {fileID: 115701099}
  m_Layer: 0
  m_Name: Scene Settings
  m_TagString: Untagged
  m_Icon: {fileID: 0}
  m_NavMeshLayer: 0
  m_StaticEditorFlags: 0
  m_IsActive: 1
--- !u!114 &115701099
MonoBehaviour:
  m_ObjectHideFlags: 0
  m_CorrespondingSourceObject: {fileID: 0}
  m_PrefabInstance: {fileID: 0}
  m_PrefabAsset: {fileID: 0}
  m_GameObject: {fileID: 115701098}
  m_Enabled: 1
  m_EditorHideFlags: 0
  m_Script: {fileID: 11500000, guid: 441482e8936e35048a1dffac814e3ef8, type: 3}
  m_Name: 
  m_EditorClassIdentifier: 
  m_Profile: {fileID: 11400000, guid: 516f572551099b046abfe364a6456bb0, type: 2}
  m_StaticLightingSkyUniqueID: 2
--- !u!114 &115701100
MonoBehaviour:
  m_ObjectHideFlags: 0
  m_CorrespondingSourceObject: {fileID: 0}
  m_PrefabInstance: {fileID: 0}
  m_PrefabAsset: {fileID: 0}
  m_GameObject: {fileID: 115701098}
  m_Enabled: 1
  m_EditorHideFlags: 0
  m_Script: {fileID: 11500000, guid: 172515602e62fb746b5d573b38a5fe58, type: 3}
  m_Name: 
  m_EditorClassIdentifier: 
  isGlobal: 1
  priority: 0
  blendDistance: 0
  weight: 1
  sharedProfile: {fileID: 11400000, guid: 516f572551099b046abfe364a6456bb0, type: 2}
--- !u!4 &115701101
Transform:
  m_ObjectHideFlags: 0
  m_CorrespondingSourceObject: {fileID: 0}
  m_PrefabInstance: {fileID: 0}
  m_PrefabAsset: {fileID: 0}
  m_GameObject: {fileID: 115701098}
  m_LocalRotation: {x: 0, y: 0, z: 0, w: 1}
  m_LocalPosition: {x: -6.86, y: 0, z: -16.21}
  m_LocalScale: {x: 1, y: 1, z: 1}
  m_Children: []
  m_Father: {fileID: 0}
  m_RootOrder: 1
  m_LocalEulerAnglesHint: {x: 0, y: 0, z: 0}
--- !u!1001 &1782137677
PrefabInstance:
  m_ObjectHideFlags: 0
  serializedVersion: 2
  m_Modification:
    m_TransformParent: {fileID: 0}
    m_Modifications:
    - target: {fileID: 1132393308280272, guid: c07ace9ab142ca9469fa377877c2f1e7, type: 3}
      propertyPath: m_Name
      value: HDRP_Test_Camera
      objectReference: {fileID: 0}
    - target: {fileID: 4209882255362944, guid: c07ace9ab142ca9469fa377877c2f1e7, type: 3}
      propertyPath: m_LocalPosition.x
      value: 0
      objectReference: {fileID: 0}
    - target: {fileID: 4209882255362944, guid: c07ace9ab142ca9469fa377877c2f1e7, type: 3}
      propertyPath: m_LocalPosition.y
      value: 0
      objectReference: {fileID: 0}
    - target: {fileID: 4209882255362944, guid: c07ace9ab142ca9469fa377877c2f1e7, type: 3}
      propertyPath: m_LocalPosition.z
      value: -9.08
      objectReference: {fileID: 0}
    - target: {fileID: 4209882255362944, guid: c07ace9ab142ca9469fa377877c2f1e7, type: 3}
      propertyPath: m_LocalRotation.x
      value: 0
      objectReference: {fileID: 0}
    - target: {fileID: 4209882255362944, guid: c07ace9ab142ca9469fa377877c2f1e7, type: 3}
      propertyPath: m_LocalRotation.y
      value: 0
      objectReference: {fileID: 0}
    - target: {fileID: 4209882255362944, guid: c07ace9ab142ca9469fa377877c2f1e7, type: 3}
      propertyPath: m_LocalRotation.z
      value: 0
      objectReference: {fileID: 0}
    - target: {fileID: 4209882255362944, guid: c07ace9ab142ca9469fa377877c2f1e7, type: 3}
      propertyPath: m_LocalRotation.w
      value: 1
      objectReference: {fileID: 0}
    - target: {fileID: 4209882255362944, guid: c07ace9ab142ca9469fa377877c2f1e7, type: 3}
      propertyPath: m_RootOrder
      value: 0
      objectReference: {fileID: 0}
    - target: {fileID: 4209882255362944, guid: c07ace9ab142ca9469fa377877c2f1e7, type: 3}
      propertyPath: m_LocalEulerAnglesHint.x
      value: 0
      objectReference: {fileID: 0}
    - target: {fileID: 4209882255362944, guid: c07ace9ab142ca9469fa377877c2f1e7, type: 3}
      propertyPath: m_LocalEulerAnglesHint.y
      value: 0
      objectReference: {fileID: 0}
    - target: {fileID: 4209882255362944, guid: c07ace9ab142ca9469fa377877c2f1e7, type: 3}
      propertyPath: m_LocalEulerAnglesHint.z
      value: 0
      objectReference: {fileID: 0}
    - target: {fileID: 20109210616973140, guid: c07ace9ab142ca9469fa377877c2f1e7,
        type: 3}
      propertyPath: field of view
      value: 42.6
      objectReference: {fileID: 0}
    - target: {fileID: 114777190906822814, guid: c07ace9ab142ca9469fa377877c2f1e7,
        type: 3}
      propertyPath: clearColorMode
      value: 0
      objectReference: {fileID: 0}
    - target: {fileID: 114995348509370400, guid: c07ace9ab142ca9469fa377877c2f1e7,
        type: 3}
      propertyPath: ImageComparisonSettings.TargetHeight
      value: 640
      objectReference: {fileID: 0}
    - target: {fileID: 114995348509370400, guid: c07ace9ab142ca9469fa377877c2f1e7,
        type: 3}
      propertyPath: renderPipelineAsset
      value: 
      objectReference: {fileID: 11400000, guid: 8650072ee85219341b65a263bf871815,
        type: 2}
    - target: {fileID: 114995348509370400, guid: c07ace9ab142ca9469fa377877c2f1e7,
        type: 3}
<<<<<<< HEAD
      propertyPath: renderGraphCompatible
=======
      propertyPath: xrCompatible
>>>>>>> aad44d7e
      value: 0
      objectReference: {fileID: 0}
    m_RemovedComponents: []
  m_SourcePrefab: {fileID: 100100000, guid: c07ace9ab142ca9469fa377877c2f1e7, type: 3}
--- !u!1001 &5493111667791475096
PrefabInstance:
  m_ObjectHideFlags: 0
  serializedVersion: 2
  m_Modification:
    m_TransformParent: {fileID: 0}
    m_Modifications:
    - target: {fileID: 4624023023346815260, guid: 6e970b6acef289042af8a6f6d0c1e6fb,
        type: 3}
      propertyPath: m_LocalPosition.x
      value: 0
      objectReference: {fileID: 0}
    - target: {fileID: 4624023023346815260, guid: 6e970b6acef289042af8a6f6d0c1e6fb,
        type: 3}
      propertyPath: m_LocalPosition.y
      value: 0
      objectReference: {fileID: 0}
    - target: {fileID: 4624023023346815260, guid: 6e970b6acef289042af8a6f6d0c1e6fb,
        type: 3}
      propertyPath: m_LocalPosition.z
      value: 0
      objectReference: {fileID: 0}
    - target: {fileID: 4624023023346815260, guid: 6e970b6acef289042af8a6f6d0c1e6fb,
        type: 3}
      propertyPath: m_LocalRotation.x
      value: 0
      objectReference: {fileID: 0}
    - target: {fileID: 4624023023346815260, guid: 6e970b6acef289042af8a6f6d0c1e6fb,
        type: 3}
      propertyPath: m_LocalRotation.y
      value: 0
      objectReference: {fileID: 0}
    - target: {fileID: 4624023023346815260, guid: 6e970b6acef289042af8a6f6d0c1e6fb,
        type: 3}
      propertyPath: m_LocalRotation.z
      value: 0
      objectReference: {fileID: 0}
    - target: {fileID: 4624023023346815260, guid: 6e970b6acef289042af8a6f6d0c1e6fb,
        type: 3}
      propertyPath: m_LocalRotation.w
      value: 1
      objectReference: {fileID: 0}
    - target: {fileID: 4624023023346815260, guid: 6e970b6acef289042af8a6f6d0c1e6fb,
        type: 3}
      propertyPath: m_RootOrder
      value: 2
      objectReference: {fileID: 0}
    - target: {fileID: 4624023023346815260, guid: 6e970b6acef289042af8a6f6d0c1e6fb,
        type: 3}
      propertyPath: m_LocalEulerAnglesHint.x
      value: 0
      objectReference: {fileID: 0}
    - target: {fileID: 4624023023346815260, guid: 6e970b6acef289042af8a6f6d0c1e6fb,
        type: 3}
      propertyPath: m_LocalEulerAnglesHint.y
      value: 0
      objectReference: {fileID: 0}
    - target: {fileID: 4624023023346815260, guid: 6e970b6acef289042af8a6f6d0c1e6fb,
        type: 3}
      propertyPath: m_LocalEulerAnglesHint.z
      value: 0
      objectReference: {fileID: 0}
    - target: {fileID: 5493111666879982180, guid: 6e970b6acef289042af8a6f6d0c1e6fb,
        type: 3}
      propertyPath: m_Version
      value: 11
      objectReference: {fileID: 0}
    - target: {fileID: 5493111666879982180, guid: 6e970b6acef289042af8a6f6d0c1e6fb,
        type: 3}
      propertyPath: m_MinFilterSize
      value: 1
      objectReference: {fileID: 0}
    - target: {fileID: 5493111666879982180, guid: 6e970b6acef289042af8a6f6d0c1e6fb,
        type: 3}
      propertyPath: m_ShadowResolution.m_Level
      value: 1
      objectReference: {fileID: 0}
    - target: {fileID: 5493111666879982181, guid: 6e970b6acef289042af8a6f6d0c1e6fb,
        type: 3}
      propertyPath: m_Enabled
      value: 1
      objectReference: {fileID: 0}
    - target: {fileID: 5493111667044481731, guid: 6e970b6acef289042af8a6f6d0c1e6fb,
        type: 3}
      propertyPath: m_Version
      value: 11
      objectReference: {fileID: 0}
    - target: {fileID: 5493111667044481731, guid: 6e970b6acef289042af8a6f6d0c1e6fb,
        type: 3}
      propertyPath: m_MinFilterSize
      value: 1
      objectReference: {fileID: 0}
    - target: {fileID: 5493111667044481731, guid: 6e970b6acef289042af8a6f6d0c1e6fb,
        type: 3}
      propertyPath: m_ShadowResolution.m_Level
      value: 1
      objectReference: {fileID: 0}
    - target: {fileID: 5493111667044481732, guid: 6e970b6acef289042af8a6f6d0c1e6fb,
        type: 3}
      propertyPath: m_Shadows.m_Type
      value: 0
      objectReference: {fileID: 0}
    - target: {fileID: 7897940750528371561, guid: 6e970b6acef289042af8a6f6d0c1e6fb,
        type: 3}
      propertyPath: m_Name
      value: MSAATestPrefab
      objectReference: {fileID: 0}
    m_RemovedComponents:
    - {fileID: 5493111667044481730, guid: 6e970b6acef289042af8a6f6d0c1e6fb, type: 3}
    - {fileID: 5493111666879982179, guid: 6e970b6acef289042af8a6f6d0c1e6fb, type: 3}
  m_SourcePrefab: {fileID: 100100000, guid: 6e970b6acef289042af8a6f6d0c1e6fb, type: 3}<|MERGE_RESOLUTION|>--- conflicted
+++ resolved
@@ -98,11 +98,7 @@
     m_TrainingDataDestination: TrainingData
     m_LightProbeSampleCountMultiplier: 4
   m_LightingDataAsset: {fileID: 0}
-<<<<<<< HEAD
-  m_LightingSettings: {fileID: 4890085278179872738, guid: d38511e38b409a745a47b6eaa41c92c5,
-=======
   m_LightingSettings: {fileID: 4890085278179872738, guid: 0ff952c950a9df744ad2738e374a9e37,
->>>>>>> aad44d7e
     type: 2}
 --- !u!196 &4
 NavMeshSettings:
@@ -269,11 +265,7 @@
         type: 2}
     - target: {fileID: 114995348509370400, guid: c07ace9ab142ca9469fa377877c2f1e7,
         type: 3}
-<<<<<<< HEAD
-      propertyPath: renderGraphCompatible
-=======
       propertyPath: xrCompatible
->>>>>>> aad44d7e
       value: 0
       objectReference: {fileID: 0}
     m_RemovedComponents: []
