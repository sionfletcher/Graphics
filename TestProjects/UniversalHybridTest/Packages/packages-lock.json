{
  "dependencies": {
    "com.unity.2d.sprite": {
      "version": "1.0.0",
      "depth": 0,
      "source": "builtin",
      "dependencies": {}
    },
    "com.unity.2d.tilemap": {
      "version": "1.0.0",
      "depth": 0,
      "source": "builtin",
      "dependencies": {}
    },
    "com.unity.addressables": {
      "version": "1.19.7",
      "depth": 0,
      "source": "registry",
      "dependencies": {
        "com.unity.scriptablebuildpipeline": "1.19.2",
        "com.unity.modules.assetbundle": "1.0.0",
        "com.unity.modules.imageconversion": "1.0.0",
        "com.unity.modules.jsonserialize": "1.0.0",
        "com.unity.modules.unitywebrequest": "1.0.0",
        "com.unity.modules.unitywebrequestassetbundle": "1.0.0"
      },
      "url": "https://artifactory.prd.cds.internal.unity3d.com/artifactory/api/npm/upm-candidates"
    },
    "com.unity.analytics": {
      "version": "3.3.5",
      "depth": 0,
      "source": "registry",
      "dependencies": {
        "com.unity.ugui": "1.0.0"
      },
      "url": "https://artifactory.prd.cds.internal.unity3d.com/artifactory/api/npm/upm-candidates"
    },
    "com.unity.burst": {
      "version": "1.6.0",
      "depth": 1,
      "source": "registry",
      "dependencies": {
        "com.unity.mathematics": "1.2.1"
      },
      "url": "https://artifactory.prd.cds.internal.unity3d.com/artifactory/api/npm/upm-candidates"
    },
    "com.unity.collab-proxy": {
      "version": "1.3.7",
      "depth": 0,
      "source": "registry",
      "dependencies": {},
      "url": "https://artifactory.prd.cds.internal.unity3d.com/artifactory/api/npm/upm-candidates"
    },
    "com.unity.collections": {
      "version": "0.17.0-preview.18",
      "depth": 0,
      "source": "registry",
      "dependencies": {
        "com.unity.burst": "1.5.3"
      },
      "url": "https://artifactory.prd.cds.internal.unity3d.com/artifactory/api/npm/upm-candidates"
    },
    "com.unity.ext.nunit": {
      "version": "1.0.6",
      "depth": 1,
      "source": "registry",
      "dependencies": {},
      "url": "https://artifactory.prd.cds.internal.unity3d.com/artifactory/api/npm/upm-candidates"
    },
    "com.unity.external.test-protocol": {
      "version": "1.0.0",
      "depth": 1,
      "source": "registry",
      "dependencies": {
        "com.unity.nuget.newtonsoft-json": "2.0.0-preview"
      },
      "url": "https://artifactory.prd.cds.internal.unity3d.com/artifactory/api/npm/upm-candidates"
    },
    "com.unity.ide.rider": {
      "version": "3.0.7",
      "depth": 0,
      "source": "registry",
      "dependencies": {
        "com.unity.ext.nunit": "1.0.6"
      },
      "url": "https://artifactory.prd.cds.internal.unity3d.com/artifactory/api/npm/upm-candidates"
    },
    "com.unity.ide.visualstudio": {
      "version": "2.0.1",
      "depth": 0,
      "source": "registry",
      "dependencies": {},
      "url": "https://artifactory.prd.cds.internal.unity3d.com/artifactory/api/npm/upm-candidates"
    },
    "com.unity.ide.vscode": {
      "version": "1.2.0",
      "depth": 0,
      "source": "registry",
      "dependencies": {},
      "url": "https://artifactory.prd.cds.internal.unity3d.com/artifactory/api/npm/upm-candidates"
    },
    "com.unity.mathematics": {
      "version": "1.2.1",
      "depth": 0,
      "source": "registry",
      "dependencies": {},
      "url": "https://artifactory.prd.cds.internal.unity3d.com/artifactory/api/npm/upm-candidates"
    },
    "com.unity.nuget.newtonsoft-json": {
      "version": "2.0.0",
      "depth": 1,
      "source": "registry",
      "dependencies": {},
      "url": "https://artifactory.prd.cds.internal.unity3d.com/artifactory/api/npm/upm-candidates"
    },
    "com.unity.render-pipelines.core": {
      "version": "file:../../../com.unity.render-pipelines.core",
      "depth": 0,
      "source": "local",
      "dependencies": {
        "com.unity.ugui": "1.0.0",
        "com.unity.modules.physics": "1.0.0",
        "com.unity.modules.jsonserialize": "1.0.0"
      }
    },
    "com.unity.render-pipelines.universal": {
      "version": "file:../../../com.unity.render-pipelines.universal",
      "depth": 0,
      "source": "local",
      "dependencies": {
        "com.unity.mathematics": "1.2.1",
        "com.unity.burst": "1.5.0",
<<<<<<< HEAD
        "com.unity.render-pipelines.core": "13.0.0",
        "com.unity.shadergraph": "13.0.0"
=======
        "com.unity.render-pipelines.core": "13.1.1",
        "com.unity.shadergraph": "13.1.1"
>>>>>>> 70464fc4
      }
    },
    "com.unity.scriptablebuildpipeline": {
      "version": "1.19.3",
      "depth": 1,
      "source": "registry",
      "dependencies": {},
      "url": "https://artifactory.prd.cds.internal.unity3d.com/artifactory/api/npm/upm-candidates"
    },
    "com.unity.searcher": {
      "version": "4.8.0",
      "depth": 1,
      "source": "registry",
      "dependencies": {},
      "url": "https://artifactory.prd.cds.internal.unity3d.com/artifactory/api/npm/upm-candidates"
    },
    "com.unity.shadergraph": {
      "version": "file:../../../com.unity.shadergraph",
      "depth": 0,
      "source": "local",
      "dependencies": {
<<<<<<< HEAD
        "com.unity.render-pipelines.core": "13.0.0",
=======
        "com.unity.render-pipelines.core": "13.1.1",
>>>>>>> 70464fc4
        "com.unity.searcher": "4.8.0"
      }
    },
    "com.unity.subsystemregistration": {
      "version": "1.1.0",
      "depth": 1,
      "source": "registry",
      "dependencies": {
        "com.unity.modules.subsystems": "1.0.0"
      },
      "url": "https://artifactory.prd.cds.internal.unity3d.com/artifactory/api/npm/upm-candidates"
    },
    "com.unity.test-framework": {
      "version": "1.1.18",
      "depth": 0,
      "source": "registry",
      "dependencies": {
        "com.unity.ext.nunit": "1.0.0",
        "com.unity.modules.imgui": "1.0.0",
        "com.unity.modules.jsonserialize": "1.0.0"
      },
      "url": "https://artifactory.prd.cds.internal.unity3d.com/artifactory/api/npm/upm-candidates"
    },
    "com.unity.test-framework.build": {
      "version": "0.0.1-preview.14",
      "depth": 0,
      "source": "registry",
      "dependencies": {
        "com.unity.test-framework": "1.0.17"
      },
      "url": "https://artifactory.prd.cds.internal.unity3d.com/artifactory/api/npm/upm-candidates"
    },
    "com.unity.test-framework.utp-reporter": {
      "version": "0.2.3-preview",
      "depth": 0,
      "source": "registry",
      "dependencies": {
        "com.unity.test-framework": "1.1.1",
        "com.unity.external.test-protocol": "1.0.0"
      },
      "url": "https://artifactory.prd.cds.internal.unity3d.com/artifactory/api/npm/upm-candidates"
    },
    "com.unity.testframework.graphics": {
      "version": "7.8.11-preview",
      "depth": 0,
      "source": "registry",
      "dependencies": {
        "com.unity.xr.management": "4.0.5",
        "com.unity.external.test-protocol": "1.0.0-preview",
        "com.unity.nuget.newtonsoft-json": "2.0.0-preview",
        "com.unity.subsystemregistration": "1.0.6",
        "com.unity.xr.legacyinputhelpers": "2.1.6",
        "com.unity.modules.xr": "1.0.0",
        "com.unity.modules.vr": "1.0.0",
        "com.unity.addressables": "1.17.15",
        "com.unity.modules.imageconversion": "1.0.0"
      },
      "url": "https://artifactory.prd.cds.internal.unity3d.com/artifactory/api/npm/upm-candidates"
    },
    "com.unity.testing.xr": {
      "version": "file:../../../com.unity.testing.xr",
      "depth": 0,
      "source": "local",
      "dependencies": {}
    },
    "com.unity.ugui": {
      "version": "1.0.0",
      "depth": 0,
      "source": "builtin",
      "dependencies": {
        "com.unity.modules.ui": "1.0.0",
        "com.unity.modules.imgui": "1.0.0"
      }
    },
    "com.unity.visualeffectgraph": {
      "version": "file:../../../com.unity.visualeffectgraph",
      "depth": 0,
      "source": "local",
      "dependencies": {
<<<<<<< HEAD
        "com.unity.shadergraph": "13.0.0",
        "com.unity.render-pipelines.core": "13.0.0"
=======
        "com.unity.shadergraph": "13.1.1",
        "com.unity.render-pipelines.core": "13.1.1"
>>>>>>> 70464fc4
      }
    },
    "com.unity.xr.legacyinputhelpers": {
      "version": "2.1.8",
      "depth": 1,
      "source": "registry",
      "dependencies": {
        "com.unity.modules.vr": "1.0.0",
        "com.unity.modules.xr": "1.0.0"
      },
      "url": "https://artifactory.prd.cds.internal.unity3d.com/artifactory/api/npm/upm-candidates"
    },
    "com.unity.xr.management": {
      "version": "4.0.7",
      "depth": 1,
      "source": "registry",
      "dependencies": {
        "com.unity.modules.subsystems": "1.0.0",
        "com.unity.modules.vr": "1.0.0",
        "com.unity.modules.xr": "1.0.0",
        "com.unity.xr.legacyinputhelpers": "2.1.7",
        "com.unity.subsystemregistration": "1.0.6"
      },
      "url": "https://artifactory.prd.cds.internal.unity3d.com/artifactory/api/npm/upm-candidates"
    },
    "com.unity.modules.ai": {
      "version": "1.0.0",
      "depth": 0,
      "source": "builtin",
      "dependencies": {}
    },
    "com.unity.modules.androidjni": {
      "version": "1.0.0",
      "depth": 0,
      "source": "builtin",
      "dependencies": {}
    },
    "com.unity.modules.animation": {
      "version": "1.0.0",
      "depth": 0,
      "source": "builtin",
      "dependencies": {}
    },
    "com.unity.modules.assetbundle": {
      "version": "1.0.0",
      "depth": 0,
      "source": "builtin",
      "dependencies": {}
    },
    "com.unity.modules.audio": {
      "version": "1.0.0",
      "depth": 0,
      "source": "builtin",
      "dependencies": {}
    },
    "com.unity.modules.cloth": {
      "version": "1.0.0",
      "depth": 0,
      "source": "builtin",
      "dependencies": {
        "com.unity.modules.physics": "1.0.0"
      }
    },
    "com.unity.modules.director": {
      "version": "1.0.0",
      "depth": 0,
      "source": "builtin",
      "dependencies": {
        "com.unity.modules.audio": "1.0.0",
        "com.unity.modules.animation": "1.0.0"
      }
    },
    "com.unity.modules.imageconversion": {
      "version": "1.0.0",
      "depth": 0,
      "source": "builtin",
      "dependencies": {}
    },
    "com.unity.modules.imgui": {
      "version": "1.0.0",
      "depth": 0,
      "source": "builtin",
      "dependencies": {}
    },
    "com.unity.modules.jsonserialize": {
      "version": "1.0.0",
      "depth": 0,
      "source": "builtin",
      "dependencies": {}
    },
    "com.unity.modules.particlesystem": {
      "version": "1.0.0",
      "depth": 0,
      "source": "builtin",
      "dependencies": {}
    },
    "com.unity.modules.physics": {
      "version": "1.0.0",
      "depth": 0,
      "source": "builtin",
      "dependencies": {}
    },
    "com.unity.modules.physics2d": {
      "version": "1.0.0",
      "depth": 0,
      "source": "builtin",
      "dependencies": {}
    },
    "com.unity.modules.screencapture": {
      "version": "1.0.0",
      "depth": 0,
      "source": "builtin",
      "dependencies": {
        "com.unity.modules.imageconversion": "1.0.0"
      }
    },
    "com.unity.modules.subsystems": {
      "version": "1.0.0",
      "depth": 1,
      "source": "builtin",
      "dependencies": {
        "com.unity.modules.jsonserialize": "1.0.0"
      }
    },
    "com.unity.modules.terrain": {
      "version": "1.0.0",
      "depth": 0,
      "source": "builtin",
      "dependencies": {}
    },
    "com.unity.modules.terrainphysics": {
      "version": "1.0.0",
      "depth": 0,
      "source": "builtin",
      "dependencies": {
        "com.unity.modules.physics": "1.0.0",
        "com.unity.modules.terrain": "1.0.0"
      }
    },
    "com.unity.modules.tilemap": {
      "version": "1.0.0",
      "depth": 0,
      "source": "builtin",
      "dependencies": {
        "com.unity.modules.physics2d": "1.0.0"
      }
    },
    "com.unity.modules.ui": {
      "version": "1.0.0",
      "depth": 0,
      "source": "builtin",
      "dependencies": {}
    },
    "com.unity.modules.uielements": {
      "version": "1.0.0",
      "depth": 0,
      "source": "builtin",
      "dependencies": {
        "com.unity.modules.ui": "1.0.0",
        "com.unity.modules.imgui": "1.0.0",
        "com.unity.modules.jsonserialize": "1.0.0",
        "com.unity.modules.uielementsnative": "1.0.0"
      }
    },
    "com.unity.modules.uielementsnative": {
      "version": "1.0.0",
      "depth": 1,
      "source": "builtin",
      "dependencies": {
        "com.unity.modules.ui": "1.0.0",
        "com.unity.modules.imgui": "1.0.0",
        "com.unity.modules.jsonserialize": "1.0.0"
      }
    },
    "com.unity.modules.umbra": {
      "version": "1.0.0",
      "depth": 0,
      "source": "builtin",
      "dependencies": {}
    },
    "com.unity.modules.unityanalytics": {
      "version": "1.0.0",
      "depth": 0,
      "source": "builtin",
      "dependencies": {
        "com.unity.modules.unitywebrequest": "1.0.0",
        "com.unity.modules.jsonserialize": "1.0.0"
      }
    },
    "com.unity.modules.unitywebrequest": {
      "version": "1.0.0",
      "depth": 0,
      "source": "builtin",
      "dependencies": {}
    },
    "com.unity.modules.unitywebrequestassetbundle": {
      "version": "1.0.0",
      "depth": 0,
      "source": "builtin",
      "dependencies": {
        "com.unity.modules.assetbundle": "1.0.0",
        "com.unity.modules.unitywebrequest": "1.0.0"
      }
    },
    "com.unity.modules.unitywebrequestaudio": {
      "version": "1.0.0",
      "depth": 0,
      "source": "builtin",
      "dependencies": {
        "com.unity.modules.unitywebrequest": "1.0.0",
        "com.unity.modules.audio": "1.0.0"
      }
    },
    "com.unity.modules.unitywebrequesttexture": {
      "version": "1.0.0",
      "depth": 0,
      "source": "builtin",
      "dependencies": {
        "com.unity.modules.unitywebrequest": "1.0.0",
        "com.unity.modules.imageconversion": "1.0.0"
      }
    },
    "com.unity.modules.unitywebrequestwww": {
      "version": "1.0.0",
      "depth": 0,
      "source": "builtin",
      "dependencies": {
        "com.unity.modules.unitywebrequest": "1.0.0",
        "com.unity.modules.unitywebrequestassetbundle": "1.0.0",
        "com.unity.modules.unitywebrequestaudio": "1.0.0",
        "com.unity.modules.audio": "1.0.0",
        "com.unity.modules.assetbundle": "1.0.0",
        "com.unity.modules.imageconversion": "1.0.0"
      }
    },
    "com.unity.modules.vehicles": {
      "version": "1.0.0",
      "depth": 0,
      "source": "builtin",
      "dependencies": {
        "com.unity.modules.physics": "1.0.0"
      }
    },
    "com.unity.modules.video": {
      "version": "1.0.0",
      "depth": 0,
      "source": "builtin",
      "dependencies": {
        "com.unity.modules.audio": "1.0.0",
        "com.unity.modules.ui": "1.0.0",
        "com.unity.modules.unitywebrequest": "1.0.0"
      }
    },
    "com.unity.modules.vr": {
      "version": "1.0.0",
      "depth": 0,
      "source": "builtin",
      "dependencies": {
        "com.unity.modules.jsonserialize": "1.0.0",
        "com.unity.modules.physics": "1.0.0",
        "com.unity.modules.xr": "1.0.0"
      }
    },
    "com.unity.modules.wind": {
      "version": "1.0.0",
      "depth": 0,
      "source": "builtin",
      "dependencies": {}
    },
    "com.unity.modules.xr": {
      "version": "1.0.0",
      "depth": 0,
      "source": "builtin",
      "dependencies": {
        "com.unity.modules.physics": "1.0.0",
        "com.unity.modules.jsonserialize": "1.0.0",
        "com.unity.modules.subsystems": "1.0.0"
      }
    }
  }
}<|MERGE_RESOLUTION|>--- conflicted
+++ resolved
@@ -130,13 +130,8 @@
       "dependencies": {
         "com.unity.mathematics": "1.2.1",
         "com.unity.burst": "1.5.0",
-<<<<<<< HEAD
-        "com.unity.render-pipelines.core": "13.0.0",
-        "com.unity.shadergraph": "13.0.0"
-=======
         "com.unity.render-pipelines.core": "13.1.1",
         "com.unity.shadergraph": "13.1.1"
->>>>>>> 70464fc4
       }
     },
     "com.unity.scriptablebuildpipeline": {
@@ -158,11 +153,7 @@
       "depth": 0,
       "source": "local",
       "dependencies": {
-<<<<<<< HEAD
-        "com.unity.render-pipelines.core": "13.0.0",
-=======
         "com.unity.render-pipelines.core": "13.1.1",
->>>>>>> 70464fc4
         "com.unity.searcher": "4.8.0"
       }
     },
@@ -242,13 +233,8 @@
       "depth": 0,
       "source": "local",
       "dependencies": {
-<<<<<<< HEAD
-        "com.unity.shadergraph": "13.0.0",
-        "com.unity.render-pipelines.core": "13.0.0"
-=======
         "com.unity.shadergraph": "13.1.1",
         "com.unity.render-pipelines.core": "13.1.1"
->>>>>>> 70464fc4
       }
     },
     "com.unity.xr.legacyinputhelpers": {
