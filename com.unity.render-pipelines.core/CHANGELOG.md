--- conflicted
+++ resolved
@@ -15,10 +15,7 @@
 - Hidding Volume Components not available for the current pipeline on the Volume Profile Inspector.
 - Added error on ResourceReloader when attempting to use [ReloadGroup] on ScriptableObject.
 - Added Screen Coordinates Override shader utilities.
-<<<<<<< HEAD
-=======
 - Added API to blend between baking states for Probe Volumes.
->>>>>>> c6709689
 
 ### Changed
 - Volume Component editor are now specified by `CustomEditorAttribute` instead of `VolumeComponentEditorAttribute`.
