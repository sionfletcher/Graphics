--- conflicted
+++ resolved
@@ -12,11 +12,8 @@
 ### Fixed
 - Fixed the default background color for previews to use the original color.
 - Fixed ACES tonemaping for Nintendo Switch by forcing some shader color conversion functions to full float precision.
-<<<<<<< HEAD
+- Fixed a bug in FreeCamera which would only provide a speed boost for the first frame when pressing the Shfit key.
 - Fixed issue when exiting play mode while LookDev window was opened.
-=======
-- Fixed a bug in FreeCamera which would only provide a speed boost for the first frame when pressing the Shfit key.
->>>>>>> 5d26a148
 
 ## [10.2.0] - 2020-10-19
 
