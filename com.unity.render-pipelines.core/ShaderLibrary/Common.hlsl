--- conflicted
+++ resolved
@@ -1104,24 +1104,16 @@
     return posInput;
 }
 
-<<<<<<< HEAD
-=======
-PositionInputs GetPositionInput(float2 positionSS, float2 invScreenSize)
-{
-    return GetPositionInput(positionSS, invScreenSize, uint2(0, 0));
-}
-
 // For Raytracing only
 // This function does not initialize deviceDepth and linearDepth
 PositionInputs GetPositionInput(float2 positionSS, float2 invScreenSize, float3 positionWS)
 {
-    PositionInputs posInput = GetPositionInput(positionSS, invScreenSize, uint2(0, 0));
+    PositionInputs posInput = GetPositionInput(positionSS, invScreenSize);
     posInput.positionWS = positionWS;
 
     return posInput;
 }
 
->>>>>>> b649f8f4
 // From forward
 // deviceDepth and linearDepth come directly from .zw of SV_Position
 PositionInputs GetPositionInput(float2 positionSS, float2 invScreenSize, float deviceDepth, float linearDepth, float3 positionWS)
