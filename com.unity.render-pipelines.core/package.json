{
  "name": "com.unity.render-pipelines.core",
  "description": "SRP Core makes it easier to create or customize a Scriptable Render Pipeline (SRP). SRP Core contains reusable code, including boilerplate code for working with platform-specific graphics APIs, utility functions for common rendering operations, and  shader libraries. The code in SRP Core is use by the High Definition Render Pipeline (HDRP) and Universal Render Pipeline (URP). If you are creating a custom SRP from scratch or customizing a prebuilt SRP, using SRP Core will save you time.",
<<<<<<< HEAD
  "version": "10.1.0-preview.26",
=======
  "version": "10.1.0-preview.29",
>>>>>>> 8a8bf746
  "unity": "2020.2",
  "unityRelease": "0a20",
  "displayName": "Core RP Library",
  "dependencies": {
    "com.unity.ugui": "1.0.0"
  }
}<|MERGE_RESOLUTION|>--- conflicted
+++ resolved
@@ -1,11 +1,7 @@
 {
   "name": "com.unity.render-pipelines.core",
   "description": "SRP Core makes it easier to create or customize a Scriptable Render Pipeline (SRP). SRP Core contains reusable code, including boilerplate code for working with platform-specific graphics APIs, utility functions for common rendering operations, and  shader libraries. The code in SRP Core is use by the High Definition Render Pipeline (HDRP) and Universal Render Pipeline (URP). If you are creating a custom SRP from scratch or customizing a prebuilt SRP, using SRP Core will save you time.",
-<<<<<<< HEAD
-  "version": "10.1.0-preview.26",
-=======
   "version": "10.1.0-preview.29",
->>>>>>> 8a8bf746
   "unity": "2020.2",
   "unityRelease": "0a20",
   "displayName": "Core RP Library",
