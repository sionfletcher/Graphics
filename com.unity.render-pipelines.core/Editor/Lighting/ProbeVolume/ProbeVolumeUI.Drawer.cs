--- conflicted
+++ resolved
@@ -122,38 +122,12 @@
 
         static void Drawer_VolumeContent(SerializedProbeVolume serialized, Editor owner)
         {
-<<<<<<< HEAD
-            if (ProbeReferenceVolume.instance.isInitialized)
-=======
             EditorGUI.BeginChangeCheck();
             if ((serialized.serializedObject.targetObject as ProbeVolume).mightNeedRebaking)
             {
                 EditorGUILayout.HelpBox("The probe volume has changed since last baking or the data was never baked.\nPlease bake lighting in the lighting panel to update the lighting data.", MessageType.Warning, wide: true);
             }
 
-            EditorGUILayout.PropertyField(serialized.size, Styles.s_Size);
-
-            var rect = EditorGUILayout.GetControlRect(true);
-            EditorGUI.BeginProperty(rect, Styles.s_MinMaxSubdivSlider, serialized.minSubdivisionMultiplier);
-            EditorGUI.BeginProperty(rect, Styles.s_MinMaxSubdivSlider, serialized.maxSubdivisionMultiplier);
-
-            // Round min and max subdiv
-            float maxSubdiv = ProbeReferenceVolume.instance.GetMaxSubdivision(1) - 1;
-            float min = Mathf.Round(serialized.minSubdivisionMultiplier.floatValue * maxSubdiv) / maxSubdiv;
-            float max = Mathf.Round(serialized.maxSubdivisionMultiplier.floatValue * maxSubdiv) / maxSubdiv;
-
-            EditorGUILayout.MinMaxSlider(Styles.s_MinMaxSubdivSlider, ref min, ref max, 0, 1);
-            serialized.minSubdivisionMultiplier.floatValue = Mathf.Max(0.01f, min);
-            serialized.maxSubdivisionMultiplier.floatValue = Mathf.Max(0.01f, max);
-            EditorGUI.EndProperty();
-            EditorGUI.EndProperty();
-
-            EditorGUILayout.HelpBox($"The probe subdivision will fluctuate between {ProbeReferenceVolume.instance.GetMaxSubdivision(serialized.minSubdivisionMultiplier.floatValue)} and {ProbeReferenceVolume.instance.GetMaxSubdivision(serialized.maxSubdivisionMultiplier.floatValue)}", MessageType.Info);
-            if (EditorGUI.EndChangeCheck())
->>>>>>> c7db4d44
-            {
-                EditorGUI.BeginChangeCheck();
-                EditorGUILayout.PropertyField(serialized.size, Styles.s_Size);
 
                 var rect = EditorGUILayout.GetControlRect(true);
                 EditorGUI.BeginProperty(rect, Styles.s_MinMaxSubdivSlider, serialized.minSubdivisionMultiplier);
