using UnityEngine.Rendering;

namespace UnityEngine.Rendering
{
    /// <summary>
    /// Defines the constant buffer register that will be used as binding point for the Probe Volumes constant buffer.
    /// </summary>
    public enum APVConstantBufferRegister
    {
        /// <summary>
        /// Global register
        /// </summary>
        GlobalRegister = 5
    }

    [GenerateHLSL]
    /// <summary>
    /// Defines the method used to reduce leaking.
    /// </summary>
    public enum APVLeakReductionMode
    {
        /// <summary>
        /// Nothing is done to prevent leaking. Cheapest option in terms of cost of sampling.
        /// </summary>
        None = 0,
        /// <summary>
        /// The uvw used to sample APV data are warped to try to have invalid probe not contributing to lighting. Also, a geometric weight based on normal at sampling position and vector to probes is used.
        /// This only modifies the uvw used, but still sample a single time. It is effective in some situations (especially when occluding object contain probes inside) but ineffective in many other.
        /// </summary>
        ValidityAndNormalBased = 1,

    }

    [GenerateHLSL(needAccessors = false, generateCBuffer = true, constantRegister = (int)APVConstantBufferRegister.GlobalRegister)]
    internal unsafe struct ShaderVariablesProbeVolumes
    {
<<<<<<< HEAD
        public Vector3 _PoolDim;
        public float _ViewBias;

        public Vector3 _MinCellPosition;
        public float _PVSamplingNoise;

        public Vector3 _CellIndicesDim;
        public float _CellInMeters;

        public Vector4 _LeakReductionParams;

        public float _CellInMinBricks;
        public float _MinBrickSize;
        public int _IndexChunkSize;
        public float _NormalBias;

=======
        public Vector4 _PoolDim_CellInMeters;
        public Vector4 _MinCellPos_Noise;
        public Vector4 _IndicesDim_IndexChunkSize;
        public Vector4 _Biases_CellInMinBrick_MinBrickSize;
>>>>>>> 055efff2
    }
}<|MERGE_RESOLUTION|>--- conflicted
+++ resolved
@@ -34,28 +34,10 @@
     [GenerateHLSL(needAccessors = false, generateCBuffer = true, constantRegister = (int)APVConstantBufferRegister.GlobalRegister)]
     internal unsafe struct ShaderVariablesProbeVolumes
     {
-<<<<<<< HEAD
-        public Vector3 _PoolDim;
-        public float _ViewBias;
-
-        public Vector3 _MinCellPosition;
-        public float _PVSamplingNoise;
-
-        public Vector3 _CellIndicesDim;
-        public float _CellInMeters;
-
-        public Vector4 _LeakReductionParams;
-
-        public float _CellInMinBricks;
-        public float _MinBrickSize;
-        public int _IndexChunkSize;
-        public float _NormalBias;
-
-=======
         public Vector4 _PoolDim_CellInMeters;
         public Vector4 _MinCellPos_Noise;
         public Vector4 _IndicesDim_IndexChunkSize;
-        public Vector4 _Biases_CellInMinBrick_MinBrickSize;
->>>>>>> 055efff2
+        public Vector4 _Biases_CellInMinBrick_MinBrickSize; public Vector4 _LeakReductionParams;
+        public Vector4 _LeakReductionParams;
     }
 }