--- conflicted
+++ resolved
@@ -108,11 +108,7 @@
             m_Pool = CreateDataLocation(width * height * depth, false, shBands, "APV", true, out int estimatedCost);
             estimatedVMemCost = estimatedCost;
 
-<<<<<<< HEAD
-            m_AvailableChunkCount = (width / (kProbePoolChunkSizeInBrick * kBrickProbeCountPerDim)) * (height / kBrickProbeCountPerDim) * (depth / kBrickProbeCountPerDim);
-=======
-            m_AvailableChunkCount = (m_Pool.width / (kProbePoolChunkSize * kBrickProbeCountPerDim)) * (m_Pool.height / kBrickProbeCountPerDim) * (m_Pool.depth / kBrickProbeCountPerDim);
->>>>>>> 63415388
+            m_AvailableChunkCount = (m_Pool.width / (kProbePoolChunkSizeInBrick * kBrickProbeCountPerDim)) * (m_Pool.height / kBrickProbeCountPerDim) * (m_Pool.depth / kBrickProbeCountPerDim);
 
             Profiler.EndSample();
         }
