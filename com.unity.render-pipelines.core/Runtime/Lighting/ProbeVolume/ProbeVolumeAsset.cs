using System;
using System.IO;
using UnityEngine.SceneManagement;
using Unity.Collections.LowLevel.Unsafe;

namespace UnityEngine.Experimental.Rendering
{
    [PreferBinarySerialization]
    internal class ProbeVolumeAsset : ScriptableObject
    {
        [Serializable]
        internal enum AssetVersion
        {
            First,
            AddProbeVolumesAtlasEncodingModes,
            PV2,
            ChunkBasedIndex,
            BinaryRuntimeDebugSplit,
            BinaryTextureData,
            Max,
            Current = Max - 1
        }

        public int Version => m_Version;

        [SerializeField] protected internal int m_Version = (int)AssetVersion.Current;

        [SerializeField] internal ProbeReferenceVolume.Cell[] cells;
        [SerializeField] internal CellCounts[] cellCounts;
        [SerializeField] internal CellCounts totalCellCounts;

        [SerializeField] internal Vector3Int maxCellPosition;
        [SerializeField] internal Vector3Int minCellPosition;
        [SerializeField] internal Bounds globalBounds;

        [SerializeField] internal ProbeVolumeSHBands bands;

        [SerializeField] internal int chunkSizeInBricks;

        [SerializeField] string m_AssetFullPath = "UNINITIALIZED!";

        // Profile info
        [SerializeField] internal int cellSizeInBricks;
        [SerializeField] internal int simplificationLevels;
        [SerializeField] internal float minDistanceBetweenProbes;

        [Serializable]
        internal struct CellCounts
        {
            public int bricksCount;
            public int probesCount;
            public int offsetsCount;
            public int chunksCount;

            public void Add(CellCounts o)
            {
                bricksCount += o.bricksCount;
                probesCount += o.probesCount;
                offsetsCount += o.offsetsCount;
                chunksCount += o.chunksCount;
            }
        }

        internal const int kL0L1ScalarCoefficientsCount = 12;
        internal const int kL2ScalarCoefficientsCount = 15;

        internal int maxSubdivision => simplificationLevels + 1; // we add one for the top subdiv level which is the same size as a cell
        internal float minBrickSize => Mathf.Max(0.01f, minDistanceBetweenProbes * 3.0f);

        internal bool CompatibleWith(ProbeVolumeAsset otherAsset)
        {
            return (maxSubdivision == otherAsset.maxSubdivision) && (minBrickSize == otherAsset.minBrickSize) && (cellSizeInBricks == otherAsset.cellSizeInBricks)
                && (chunkSizeInBricks == otherAsset.chunkSizeInBricks);
        }

        public string GetSerializedFullPath()
        {
            return m_AssetFullPath;
        }

        internal bool ResolveCells(TextAsset cellDataAsset, TextAsset cellOptionalDataAsset, TextAsset cellSharedDataAsset, TextAsset cellSupportDataAsset)
        {
            if (cellDataAsset == null || cellSharedDataAsset == null)
                return false;

            // The unpacking here is the "inverse" of ProbeBakingGI.WriteBakingCells flattening

            static int AlignUp16(int count)
            {
                var alignment = 16;
                var remainder = count % alignment;
                return count + (remainder == 0 ? 0 : alignment - remainder);
            }

            var chunkSizeInProbeCount = chunkSizeInBricks * ProbeBrickPool.kBrickProbeCountTotal;

            // L0L1 data
            var cellData = cellDataAsset.GetData<byte>();
<<<<<<< HEAD
            var shL0L1DataByteCountOld = totalCellCounts.probesCount * UnsafeUtility.SizeOf<float>() * kL0L1ScalarCoefficientsCount;
            /// 3 4 component textures, 1 float and 2 bytes. Aligned on the size of a chunk.
            var shL0R1xDataByteCount = totalCellCounts.chunksCount * chunkSizeInProbeCount * 4 * UnsafeUtility.SizeOf<float>();
            var shL1GR1yDataByteCount = totalCellCounts.chunksCount * chunkSizeInProbeCount * 4 * UnsafeUtility.SizeOf<byte>();
            var shL1B1zDataByteCount = totalCellCounts.chunksCount * chunkSizeInProbeCount * 4 * UnsafeUtility.SizeOf<byte>();
            if ((shL0L1DataByteCountOld + shL0R1xDataByteCount + shL1GR1yDataByteCount + shL1B1zDataByteCount) != cellData.Length)
                return false;
=======
            var shL0L1DataByteCount = totalCellCounts.probesCount * UnsafeUtility.SizeOf<float>() * kL0L1ScalarCoefficientsCount;
            var validityByteStart = AlignUp16(shL0L1DataByteCount);
            var validityByteCount = totalCellCounts.probesCount * UnsafeUtility.SizeOf<float>();

            if ((shL0L1DataByteCount + validityByteCount) != cellData.Length)
                return false;
            var shL0L1Data = cellData.GetSubArray(0, shL0L1DataByteCount).Reinterpret<float>(1);
            var validityData = cellData.GetSubArray(validityByteStart, validityByteCount).Reinterpret<float>(1);

>>>>>>> 5850cf7c

            var offset = 0;
            var shL0L1DataOld = cellData.GetSubArray(0, shL0L1DataByteCountOld).Reinterpret<float>(1);
            offset += shL0L1DataByteCountOld;
            var shL0L1RxData = cellData.GetSubArray(offset, shL0R1xDataByteCount).Reinterpret<float>(1);
            offset += shL0R1xDataByteCount;
            var shL1GL1RyData = cellData.GetSubArray(offset, shL1GR1yDataByteCount).Reinterpret<byte>(1);
            offset += shL1GR1yDataByteCount;
            var shL1BL1RzData = cellData.GetSubArray(offset, shL1B1zDataByteCount).Reinterpret<byte>(1);

            // Optional L2 data
            var cellOptionalData = cellOptionalDataAsset ? cellOptionalDataAsset.GetData<byte>() : default;
            var hasOptionalData = cellOptionalData.IsCreated;
            var shL2DataByteCountOld = totalCellCounts.probesCount * UnsafeUtility.SizeOf<float>() * kL2ScalarCoefficientsCount;
            var shL2DataByteCount = totalCellCounts.chunksCount * chunkSizeInProbeCount * 4 * UnsafeUtility.SizeOf<byte>();
            if (hasOptionalData && (4 * shL2DataByteCount + shL2DataByteCountOld + 3 * UnsafeUtility.SizeOf<float>()) != cellOptionalData.Length)
                return false;

            offset = 0;
            var shL2DataOld = hasOptionalData ? cellOptionalData.GetSubArray(offset, shL2DataByteCountOld).Reinterpret<float>(1) : default;
            offset += shL2DataByteCountOld;
            var shL2Data_0 = hasOptionalData ? cellOptionalData.GetSubArray(offset, shL2DataByteCount).Reinterpret<byte>(1) : default;
            offset += shL2DataByteCount;
            var shL2Data_1 = hasOptionalData ? cellOptionalData.GetSubArray(offset, shL2DataByteCount).Reinterpret<byte>(1) : default;
            offset += shL2DataByteCount;
            var shL2Data_2 = hasOptionalData ? cellOptionalData.GetSubArray(offset, shL2DataByteCount).Reinterpret<byte>(1) : default;
            offset += shL2DataByteCount;
            var shL2Data_3 = hasOptionalData ? cellOptionalData.GetSubArray(offset, shL2DataByteCount).Reinterpret<byte>(1) : default;

            // Shared Data
            var cellSharedData = cellSharedDataAsset.GetData<byte>();
            var bricksByteCount = totalCellCounts.bricksCount * UnsafeUtility.SizeOf<ProbeBrickIndex.Brick>();
            if (bricksByteCount != cellSharedData.Length)
                return false;
            var bricksData = cellSharedData.GetSubArray(0, bricksByteCount).Reinterpret<ProbeBrickIndex.Brick>(1);

            // Support Data
            var cellSupportData = cellSupportDataAsset ? cellSupportDataAsset.GetData<byte>() : default;
            var hasSupportData = cellSupportData.IsCreated;
            var positionsByteCount = totalCellCounts.probesCount * UnsafeUtility.SizeOf<Vector3>();
            var offsetByteStart = AlignUp16(positionsByteCount);
            var offsetByteCount = totalCellCounts.offsetsCount * UnsafeUtility.SizeOf<Vector3>();
            if (hasSupportData && offsetByteStart + offsetByteCount != cellSupportData.Length)
                return false;
            var positionsData = hasSupportData ? cellSupportData.GetSubArray(0, positionsByteCount).Reinterpret<Vector3>(1) : default;
            var offsetsData = hasSupportData ? cellSupportData.GetSubArray(offsetByteStart, offsetByteCount).Reinterpret<Vector3>(1) : default;

            var startCounts = new CellCounts();
            for (var i = 0; i < cells.Length; ++i)
            {
                var cell = cells[i];
                var counts = cellCounts[i];

                cell.bricks = bricksData.GetSubArray(startCounts.bricksCount, counts.bricksCount);
<<<<<<< HEAD
                cell.shL0L1Data = shL0L1DataOld.GetSubArray(startCounts.probesCount * kL0L1ScalarCoefficientsCount, counts.probesCount * kL0L1ScalarCoefficientsCount);

                cell.shL0L1RxData = shL0L1RxData.GetSubArray(startCounts.chunksCount * chunkSizeInProbeCount * 4, counts.chunksCount * chunkSizeInProbeCount * 4);
                cell.shL1GL1RyData = shL1GL1RyData.GetSubArray(startCounts.chunksCount * chunkSizeInProbeCount * 4, counts.chunksCount * chunkSizeInProbeCount * 4);
                cell.shL1BL1RzData = shL1BL1RzData.GetSubArray(startCounts.chunksCount * chunkSizeInProbeCount * 4, counts.chunksCount * chunkSizeInProbeCount * 4);
=======
                cell.shL0L1Data = shL0L1Data.GetSubArray(startCounts.probesCount * kL0L1ScalarCoefficientsCount, counts.probesCount * kL0L1ScalarCoefficientsCount);
                cell.validity = validityData.GetSubArray(startCounts.probesCount, counts.probesCount);
>>>>>>> 5850cf7c

                if (hasOptionalData)
                {
                    cell.shL2Data = shL2DataOld.GetSubArray(startCounts.probesCount * kL2ScalarCoefficientsCount, counts.probesCount * kL2ScalarCoefficientsCount);

                    cell.shL2Data_0 = shL2Data_0.GetSubArray(startCounts.chunksCount * chunkSizeInProbeCount * 4, counts.chunksCount * chunkSizeInProbeCount * 4);
                    cell.shL2Data_1 = shL2Data_1.GetSubArray(startCounts.chunksCount * chunkSizeInProbeCount * 4, counts.chunksCount * chunkSizeInProbeCount * 4);
                    cell.shL2Data_2 = shL2Data_2.GetSubArray(startCounts.chunksCount * chunkSizeInProbeCount * 4, counts.chunksCount * chunkSizeInProbeCount * 4);
                    cell.shL2Data_3 = shL2Data_3.GetSubArray(startCounts.chunksCount * chunkSizeInProbeCount * 4, counts.chunksCount * chunkSizeInProbeCount * 4);
                }

                if (hasSupportData)
                {
                    cell.probePositions = positionsData.GetSubArray(startCounts.probesCount, counts.probesCount);
                    cell.offsetVectors = offsetsData.GetSubArray(startCounts.offsetsCount, counts.offsetsCount);
                }

                startCounts.Add(counts);
            }

            return true;
        }

#if UNITY_EDITOR
        public void OnEnable()
        {
            m_AssetFullPath = UnityEditor.AssetDatabase.GetAssetPath(this);
        }

        internal const string assetName = "ProbeVolumeData";

        public static string GetPath(Scene scene)
            => Path.Combine(GetDirectory(scene.path, scene.name), assetName + ".asset");

        public static string GetDirectory(string scenePath, string sceneName)
        {
            string sceneDir = Path.GetDirectoryName(scenePath);
            string assetPath = Path.Combine(sceneDir, sceneName);
            if (!UnityEditor.AssetDatabase.IsValidFolder(assetPath))
                UnityEditor.AssetDatabase.CreateFolder(sceneDir, sceneName);

            return assetPath;
        }

        public static ProbeVolumeAsset CreateAsset(ProbeVolumePerSceneData data)
        {
            ProbeVolumeAsset asset = CreateInstance<ProbeVolumeAsset>();
            if (data.asset != null) asset.m_AssetFullPath = UnityEditor.AssetDatabase.GetAssetPath(data.asset);
            if (string.IsNullOrEmpty(asset.m_AssetFullPath)) asset.m_AssetFullPath = GetPath(data.gameObject.scene);

            UnityEditor.AssetDatabase.CreateAsset(asset, asset.m_AssetFullPath);
            return asset;
        }

        internal void StoreProfileData(ProbeReferenceVolumeProfile profile)
        {
            cellSizeInBricks = profile.cellSizeInBricks;
            simplificationLevels = profile.simplificationLevels;
            minDistanceBetweenProbes = profile.minDistanceBetweenProbes;
        }

        internal int GetBakingHashCode()
        {
            int hash = maxCellPosition.GetHashCode();
            hash = hash * 23 + minCellPosition.GetHashCode();
            hash = hash * 23 + globalBounds.GetHashCode();
            hash = hash * 23 + bands.GetHashCode();
            hash = hash * 23 + cellSizeInBricks.GetHashCode();
            hash = hash * 23 + simplificationLevels.GetHashCode();
            hash = hash * 23 + minDistanceBetweenProbes.GetHashCode();

            return hash;
        }
#endif
    }
}<|MERGE_RESOLUTION|>--- conflicted
+++ resolved
@@ -96,25 +96,18 @@
 
             // L0L1 data
             var cellData = cellDataAsset.GetData<byte>();
-<<<<<<< HEAD
+
             var shL0L1DataByteCountOld = totalCellCounts.probesCount * UnsafeUtility.SizeOf<float>() * kL0L1ScalarCoefficientsCount;
             /// 3 4 component textures, 1 float and 2 bytes. Aligned on the size of a chunk.
             var shL0R1xDataByteCount = totalCellCounts.chunksCount * chunkSizeInProbeCount * 4 * UnsafeUtility.SizeOf<float>();
             var shL1GR1yDataByteCount = totalCellCounts.chunksCount * chunkSizeInProbeCount * 4 * UnsafeUtility.SizeOf<byte>();
             var shL1B1zDataByteCount = totalCellCounts.chunksCount * chunkSizeInProbeCount * 4 * UnsafeUtility.SizeOf<byte>();
-            if ((shL0L1DataByteCountOld + shL0R1xDataByteCount + shL1GR1yDataByteCount + shL1B1zDataByteCount) != cellData.Length)
-                return false;
-=======
-            var shL0L1DataByteCount = totalCellCounts.probesCount * UnsafeUtility.SizeOf<float>() * kL0L1ScalarCoefficientsCount;
-            var validityByteStart = AlignUp16(shL0L1DataByteCount);
+
+            var validityByteStart = AlignUp16(shL0L1DataByteCountOld + shL0R1xDataByteCount + shL1GR1yDataByteCount + shL1B1zDataByteCount);
             var validityByteCount = totalCellCounts.probesCount * UnsafeUtility.SizeOf<float>();
 
-            if ((shL0L1DataByteCount + validityByteCount) != cellData.Length)
-                return false;
-            var shL0L1Data = cellData.GetSubArray(0, shL0L1DataByteCount).Reinterpret<float>(1);
-            var validityData = cellData.GetSubArray(validityByteStart, validityByteCount).Reinterpret<float>(1);
-
->>>>>>> 5850cf7c
+            if ((shL0L1DataByteCountOld + shL0R1xDataByteCount + shL1GR1yDataByteCount + shL1B1zDataByteCount + validityByteCount) != cellData.Length)
+                return false;
 
             var offset = 0;
             var shL0L1DataOld = cellData.GetSubArray(0, shL0L1DataByteCountOld).Reinterpret<float>(1);
@@ -124,6 +117,9 @@
             var shL1GL1RyData = cellData.GetSubArray(offset, shL1GR1yDataByteCount).Reinterpret<byte>(1);
             offset += shL1GR1yDataByteCount;
             var shL1BL1RzData = cellData.GetSubArray(offset, shL1B1zDataByteCount).Reinterpret<byte>(1);
+
+            var validityData = cellData.GetSubArray(validityByteStart, validityByteCount).Reinterpret<float>(1);
+
 
             // Optional L2 data
             var cellOptionalData = cellOptionalDataAsset ? cellOptionalDataAsset.GetData<byte>() : default;
@@ -169,16 +165,13 @@
                 var counts = cellCounts[i];
 
                 cell.bricks = bricksData.GetSubArray(startCounts.bricksCount, counts.bricksCount);
-<<<<<<< HEAD
                 cell.shL0L1Data = shL0L1DataOld.GetSubArray(startCounts.probesCount * kL0L1ScalarCoefficientsCount, counts.probesCount * kL0L1ScalarCoefficientsCount);
 
                 cell.shL0L1RxData = shL0L1RxData.GetSubArray(startCounts.chunksCount * chunkSizeInProbeCount * 4, counts.chunksCount * chunkSizeInProbeCount * 4);
                 cell.shL1GL1RyData = shL1GL1RyData.GetSubArray(startCounts.chunksCount * chunkSizeInProbeCount * 4, counts.chunksCount * chunkSizeInProbeCount * 4);
                 cell.shL1BL1RzData = shL1BL1RzData.GetSubArray(startCounts.chunksCount * chunkSizeInProbeCount * 4, counts.chunksCount * chunkSizeInProbeCount * 4);
-=======
-                cell.shL0L1Data = shL0L1Data.GetSubArray(startCounts.probesCount * kL0L1ScalarCoefficientsCount, counts.probesCount * kL0L1ScalarCoefficientsCount);
+
                 cell.validity = validityData.GetSubArray(startCounts.probesCount, counts.probesCount);
->>>>>>> 5850cf7c
 
                 if (hasOptionalData)
                 {
