--- conflicted
+++ resolved
@@ -132,12 +132,9 @@
 - Fixed bug where output port type would not visually update when input type changed (for example from Vec1 to Vec3) [1259501](https://issuetracker.unity3d.com/product/unity/issues/guid/1259501/)
 - Fixed an issue with how we collected/filtered nodes for targets. Applied the work to the SearchWindowProvider as well
 - Fixed a bug where the object selector for Custom Function Nodes did not update correctly. [1176129](https://issuetracker.unity3d.com/product/unity/issues/guid/1176129/)
-<<<<<<< HEAD
 - Fixed a bug where the Main Preview window was no longer a square aspect ratio. [1257053](https://issuetracker.unity3d.com/product/unity/issues/guid/1257053/)
 - Fixed a bug where the size of the Graph Inspector would not save properly. [1257084](https://issuetracker.unity3d.com/product/unity/issues/guid/1257084/)
-=======
 - Replace toggle by an enumField for lit/unlit with VFXTarget
->>>>>>> fb7ddb7b
 
 ## [7.1.1] - 2019-09-05
 ### Added
