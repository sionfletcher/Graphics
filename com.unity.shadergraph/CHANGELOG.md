# Next version

### HD Render Pipeline support

![](.data/hd_render_pipeline.png)

Shader Graph now supports the High Definition Render Pipeline with both PBR and Unlit Master nodes. Shaders built with Shader Graph work with both the Lightweight and HD render pipelines.

### Vertex position

![](.data/vertex_position.png)

You can now modify vertex position via the Position slot on the PBR and Unlit Master nodes. By default, the input to this node is object space position. Custom inputs to this slot should specify the absolute local position of a given vertex. Certain nodes (such as Procedural Shapes) are not viable in the vertex shader. Such nodes are incompatible with this slot.

### Master node settings

![](.data/menu_settings.png)

The settings for master nodes now live in a small window that you can toggle on and off. Here, you can change various rendering settings for your shader.

### Property reference names and exposed state

![](.data/editable_property_references.gif)

You can now edit the Reference name for a property. To do so, select the property and type a new name next to Reference. If you want to reset to the default name, right-click Reference, and select Reset reference. 

In the expanded property window, you can now also toggle if the property is exposed.

### Editable paths for graphs

![](.data/change_path.gif)
![](.data/use_path.gif)

You can now change the path of Shader Graphs and Sub Graphs. When you change the path of a Shader Graph, this modifies the location it has in the shader selection list. When you change the path of Sub Graph, it will have a different location in the node creation menu.

### Is Front Face node

![](.data/face_sign.png)

With this node, you can change graph output depending on the face sign of a given fragment. If the current fragment is part of a front face, the node returns True. For a back face, the node returns False.
Note: This functionality requires that you have enabled **two sided** on the Master node.

### Gradient nodes

![](.data/gradient_node.png)

This adds gradient functionality via two new nodes. The Sample Gradient node samples a gradient given a Time parameter. You can define this gradient on the Gradient slot control view. The Gradient Asset node defines a gradient that can be sampled by multiple Sample Gradient nodes using different Time parameters.

<<<<<<< HEAD
### Sphere Mask Node

![](.data/sphereMask.png)

With this node, you can create a sphere mask. Indicate the starting coordinate and center point, and the sphere mask will use these with the **Radius** and **Hardness** parameters. Sphere mask functionality works in both 2D and 3D spaces, and is based on the vector coordinates in the **Coords and Center** input.
=======
### Texture3D and Texture2D Array

![](.data/texture_nodes.png)

This change expands Unity's support for Texture types via two new property types and four new nodes. These allow you to define and sample Texture 3D and Texture 2D Array type assets in Shader Graph.

### Texture 2D LOD node

![](.data/texture_2d_lod_node.png)

This adds a new node for LOD functionality on a Texture 2D Sample. Sample Texture 2D LOD uses the exact same input and output slots as Sample Texture 2D, but also includes an input for level of detail adjustments via a Vector1 slot. 
>>>>>>> 05f561c4

### Show generated code

![](.data/show_generated_code.gif)

You can now see the generated code for any specific node. To do so, right-click the node, and select Show Generated Code. The code snippet will now open in the code editor that you have linked to Unity.


### Bug fixes and minor changes

- Vector 1 nodes now evaluate correctly. ([#334](https://github.com/Unity-Technologies/ShaderGraph/issues/334) and [#337](https://github.com/Unity-Technologies/ShaderGraph/issues/337))
- Properties can now be copied and pasted.
- Pasting a property node into another graph will now convert it to a concrete node. ([#300](https://github.com/Unity-Technologies/ShaderGraph/issues/300) and [#307](https://github.com/Unity-Technologies/ShaderGraph/pull/307))
- Nodes that are copied from one graph to another now spawn in the center of the current view. ([#333](https://github.com/Unity-Technologies/ShaderGraph/issues/333))
- When you edit sub graph paths, the search window no longer yields a null reference exception.
- The blackboard is now within view when deserialized.
- Your system locale can no longer cause incorrect commands due to full stops being converted to commas.
- Deserialization of subgraphs now works correctly.
- Sub graphs are now suffixed with (sub), so you can tell them apart from other nodes.
- The preview of a node does not obstruct the selection outliner anymore.<|MERGE_RESOLUTION|>--- conflicted
+++ resolved
@@ -46,13 +46,12 @@
 
 This adds gradient functionality via two new nodes. The Sample Gradient node samples a gradient given a Time parameter. You can define this gradient on the Gradient slot control view. The Gradient Asset node defines a gradient that can be sampled by multiple Sample Gradient nodes using different Time parameters.
 
-<<<<<<< HEAD
 ### Sphere Mask Node
 
 ![](.data/sphereMask.png)
 
 With this node, you can create a sphere mask. Indicate the starting coordinate and center point, and the sphere mask will use these with the **Radius** and **Hardness** parameters. Sphere mask functionality works in both 2D and 3D spaces, and is based on the vector coordinates in the **Coords and Center** input.
-=======
+
 ### Texture3D and Texture2D Array
 
 ![](.data/texture_nodes.png)
@@ -64,7 +63,6 @@
 ![](.data/texture_2d_lod_node.png)
 
 This adds a new node for LOD functionality on a Texture 2D Sample. Sample Texture 2D LOD uses the exact same input and output slots as Sample Texture 2D, but also includes an input for level of detail adjustments via a Vector1 slot. 
->>>>>>> 05f561c4
 
 ### Show generated code
 
