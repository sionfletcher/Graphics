--- conflicted
+++ resolved
@@ -5,11 +5,8 @@
 using UnityEngine;
 using UnityEditor.Experimental.GraphView;
 using UnityEditor.ShaderGraph.Internal;
-<<<<<<< HEAD
+using UnityEngine.UIElements;
 using UnityEditor.ShaderGraph.Serialization;
-=======
-using UnityEngine.UIElements;
->>>>>>> 84f47852
 
 namespace UnityEditor.ShaderGraph.Drawing
 {
@@ -275,8 +272,8 @@
                         kvp.Key is ShaderKeyword keyword && !m_Graph.keywords.Contains(keyword))
                     {
                         removedInputRows.Add(kvp);
-                    }
-                }
+                }
+            }
 
                 foreach (var kvp in removedInputRows)
                 {
@@ -288,13 +285,13 @@
                 foreach (var property in m_Graph.properties)
                 {
                     if (!m_InputRows.ContainsKey(property))
-                    {
+            {
                         AddInputRow(property);
                     }
-                }
+            }
 
                 foreach (var keyword in m_Graph.keywords)
-                {
+            {
                     if (!m_InputRows.ContainsKey(keyword))
                     {
                         AddInputRow(keyword);
