--- conflicted
+++ resolved
@@ -199,10 +199,6 @@
         protected void HideWindow()
         {
             this.style.visibility = Visibility.Hidden;
-<<<<<<< HEAD
-            this.m_ScrollView.verticalScrollerVisibility = ScrollerVisibility.Hidden;
-            this.m_ScrollView.horizontalScrollerVisibility = ScrollerVisibility.Hidden;
-=======
             #if UNITY_2021_1_OR_NEWER
             this.m_ScrollView.verticalScrollerVisibility = ScrollerVisibility.Hidden;
             this.m_ScrollView.horizontalScrollerVisibility = ScrollerVisibility.Hidden;
@@ -211,7 +207,6 @@
             this.m_ScrollView.showHorizontal = false;
             #endif
 
->>>>>>> 196f36cf
             contentContainer.Clear();
             contentContainer.MarkDirtyRepaint();
         }
