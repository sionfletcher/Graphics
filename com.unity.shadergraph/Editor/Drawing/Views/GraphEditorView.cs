--- conflicted
+++ resolved
@@ -270,18 +270,7 @@
 
             m_SearchWindowProvider = ScriptableObject.CreateInstance<SearcherProvider>();
             m_SearchWindowProvider.Initialize(editorWindow, m_Graph, m_GraphView);
-<<<<<<< HEAD
-            m_GraphView.nodeCreationRequest = (c) =>
-                {
-                    m_SearchWindowProvider.connectedPort = null;
-                    m_SearchWindowProvider.target = c.target;
-                    SearcherWindow.Show(editorWindow, (m_SearchWindowProvider as SearcherProvider).LoadSearchWindow(),
-                        item => (m_SearchWindowProvider as SearcherProvider).OnSearcherSelectEntry(item, c.screenMousePosition - editorWindow.position.position),
-                        c.screenMousePosition - editorWindow.position.position, null);
-                };
-=======
             m_GraphView.nodeCreationRequest = NodeCreationRequest;
->>>>>>> f69c63c6
 
             m_EdgeConnectorListener = new EdgeConnectorListener(m_Graph, m_SearchWindowProvider, editorWindow);
 
@@ -311,7 +300,6 @@
             Add(content);
         }
 
-<<<<<<< HEAD
         void AddContexts()
         {
             ContextView AddContext(string name, ContextData contextData, Direction portDirection)
@@ -341,14 +329,15 @@
 
             // Update the Context list on MaterialGraphView
             m_GraphView.UpdateContextList();
-=======
+        }
+
         void NodeCreationRequest(NodeCreationContext c)
         {
             m_SearchWindowProvider.connectedPort = null;
+            m_SearchWindowProvider.target = c.target;
             SearcherWindow.Show(m_EditorWindow, (m_SearchWindowProvider as SearcherProvider).LoadSearchWindow(),
                 item => (m_SearchWindowProvider as SearcherProvider).OnSearcherSelectEntry(item, c.screenMousePosition - m_EditorWindow.position.position),
                 c.screenMousePosition - m_EditorWindow.position.position, null);
->>>>>>> f69c63c6
         }
 
         void UpdateSubWindowsVisibility()
@@ -879,7 +868,6 @@
                 m_GraphView.AddElement(tokenNode);
                 nodeView = tokenNode;
             }
-<<<<<<< HEAD
             else if(node is BlockNode blockNode)
             {
                 var blockNodeView = new MaterialNodeView { userData = blockNode };
@@ -889,14 +877,13 @@
 
                 var context = m_GraphView.GetContext(blockNode.contextData);
                 context.InsertBlock(blockNodeView);
-=======
+            }
             else if (node is RedirectNodeData redirectNodeData)
             {
                 var redirectNodeView = new RedirectNodeView { userData = redirectNodeData };
                 m_GraphView.AddElement(redirectNodeView);
                 redirectNodeView.ConnectToData(materialNode, m_EdgeConnectorListener);
                 nodeView = redirectNodeView;
->>>>>>> f69c63c6
             }
             else
             {
