using System;
using System.Collections.Generic;
using System.Linq;
using UnityEngine;
using UnityEditor.Graphing;
using UnityEditor.ShaderGraph.Drawing.Controls;
using UnityEditor.ShaderGraph.Drawing.Inspector;
using UnityEngine.Rendering;
using Object = UnityEngine.Object;

using UnityEditor.Experimental.GraphView;
using UnityEngine.UIElements;
using UnityEngine.UIElements.StyleSheets;
using Edge = UnityEditor.Experimental.GraphView.Edge;


namespace UnityEditor.ShaderGraph.Drawing
{
    [Serializable]
    class FloatingWindowsLayout
    {
        public WindowDockingLayout previewLayout = new WindowDockingLayout();
        public WindowDockingLayout blackboardLayout = new WindowDockingLayout();
        public Vector2 masterPreviewSize = new Vector2(400, 400);
    }

    [Serializable]
    class ToggleSettings
    {
        public bool isBlackboardVisible = true;
        public bool isPreviewVisible = true;
    }

    class GraphEditorView : VisualElement, IDisposable
    {
        MaterialGraphView m_GraphView;
        MasterPreviewView m_MasterPreviewView;

        AbstractMaterialGraph m_Graph;
        PreviewManager m_PreviewManager;
        SearchWindowProvider m_SearchWindowProvider;
        EdgeConnectorListener m_EdgeConnectorListener;
        BlackboardProvider m_BlackboardProvider;

        const string k_ToggleSettings = "UnityEditor.ShaderGraph.ToggleSettings";
        ToggleSettings m_ToggleSettings;

        const string k_FloatingWindowsLayoutKey = "UnityEditor.ShaderGraph.FloatingWindowsLayout";
        FloatingWindowsLayout m_FloatingWindowsLayout;

        public Action saveRequested { get; set; }

        public Action convertToSubgraphRequested
        {
            get { return m_GraphView.onConvertToSubgraphClick; }
            set { m_GraphView.onConvertToSubgraphClick = value; }
        }

        public Action showInProjectRequested { get; set; }

        public MaterialGraphView graphView
        {
            get { return m_GraphView; }
        }

        PreviewManager previewManager
        {
            get { return m_PreviewManager; }
            set { m_PreviewManager = value; }
        }

        public string assetName
        {
            get { return m_BlackboardProvider.assetName; }
            set
            {
                m_BlackboardProvider.assetName = value;
            }
        }

        public GraphEditorView(EditorWindow editorWindow, AbstractMaterialGraph graph)
        {
            m_Graph = graph;
            styleSheets.Add(Resources.Load<StyleSheet>("Styles/GraphEditorView"));
            previewManager = new PreviewManager(graph);

            string serializedToggle = EditorUserSettings.GetConfigValue(k_ToggleSettings);
            if (!string.IsNullOrEmpty(serializedToggle))
            {
                m_ToggleSettings = JsonUtility.FromJson<ToggleSettings>(serializedToggle);
            }

            string serializedWindowLayout = EditorUserSettings.GetConfigValue(k_FloatingWindowsLayoutKey);
            if (!string.IsNullOrEmpty(serializedWindowLayout))
            {
                m_FloatingWindowsLayout = JsonUtility.FromJson<FloatingWindowsLayout>(serializedWindowLayout);
                if (m_FloatingWindowsLayout.masterPreviewSize.x > 0f && m_FloatingWindowsLayout.masterPreviewSize.y > 0f)
                    previewManager.ResizeMasterPreview(m_FloatingWindowsLayout.masterPreviewSize);
            }

            previewManager.RenderPreviews();
            var toolbar = new IMGUIContainer(() =>
                {
                    GUILayout.BeginHorizontal(EditorStyles.toolbar);
                    if (GUILayout.Button("Save Asset", EditorStyles.toolbarButton))
                    {
                        if (saveRequested != null)
                            saveRequested();
                    }
                    GUILayout.Space(6);
                    if (GUILayout.Button("Show In Project", EditorStyles.toolbarButton))
                    {
                        if (showInProjectRequested != null)
                            showInProjectRequested();
                    }

                    GUILayout.FlexibleSpace();

                    EditorGUI.BeginChangeCheck();
                    m_ToggleSettings.isBlackboardVisible = GUILayout.Toggle(m_ToggleSettings.isBlackboardVisible, "Blackboard", EditorStyles.toolbarButton);

                    GUILayout.Space(6);

                    m_ToggleSettings.isPreviewVisible = GUILayout.Toggle(m_ToggleSettings.isPreviewVisible, "Main Preview", EditorStyles.toolbarButton);
                    if (EditorGUI.EndChangeCheck())
                    {
                        m_MasterPreviewView.visible = m_ToggleSettings.isPreviewVisible;
                        m_BlackboardProvider.blackboard.visible = m_ToggleSettings.isBlackboardVisible;
                        string serializedToggleables = JsonUtility.ToJson(m_ToggleSettings);
                        EditorUserSettings.SetConfigValue(k_ToggleSettings, serializedToggleables);
                    }
                    GUILayout.EndHorizontal();
                });
            Add(toolbar);

            var content = new VisualElement { name = "content" };
            {
                m_GraphView = new MaterialGraphView(graph) { name = "GraphView", viewDataKey = "MaterialGraphView" };
                m_GraphView.SetupZoom(0.05f, ContentZoomer.DefaultMaxScale);
                m_GraphView.AddManipulator(new ContentDragger());
                m_GraphView.AddManipulator(new SelectionDragger());
                m_GraphView.AddManipulator(new RectangleSelector());
                m_GraphView.AddManipulator(new ClickSelector());
                m_GraphView.RegisterCallback<KeyDownEvent>(OnSpaceDown);
                m_GraphView.groupTitleChanged = OnGroupTitleChanged;
                m_GraphView.elementsAddedToGroup = OnElementsAddedToGroup;
                m_GraphView.elementsRemovedFromGroup = OnElementsRemovedFromGroup;
                content.Add(m_GraphView);

                m_BlackboardProvider = new BlackboardProvider(graph);
                m_GraphView.Add(m_BlackboardProvider.blackboard);
                Rect blackboardLayout = m_BlackboardProvider.blackboard.layout;
                blackboardLayout.x = 10f;
                blackboardLayout.y = 10f;
                m_BlackboardProvider.blackboard.SetPosition(blackboardLayout);

                // Initialize toggle settings if it doesnt exist.
                if (m_ToggleSettings == null)
                {
                    m_ToggleSettings = new ToggleSettings();
                }
                m_BlackboardProvider.blackboard.visible = m_ToggleSettings.isBlackboardVisible;

                m_MasterPreviewView = new MasterPreviewView(previewManager, graph) { name = "masterPreview" };

                WindowDraggable masterPreviewViewDraggable = new WindowDraggable(null, this);
                m_MasterPreviewView.AddManipulator(masterPreviewViewDraggable);
                m_GraphView.Add(m_MasterPreviewView);

                //m_BlackboardProvider.onDragFinished += UpdateSerializedWindowLayout;
                //m_BlackboardProvider.onResizeFinished += UpdateSerializedWindowLayout;
                masterPreviewViewDraggable.OnDragFinished += UpdateSerializedWindowLayout;
                m_MasterPreviewView.previewResizeBorderFrame.OnResizeFinished += UpdateSerializedWindowLayout;
                m_MasterPreviewView.visible = m_ToggleSettings.isPreviewVisible;

                m_GraphView.graphViewChanged = GraphViewChanged;

                RegisterCallback<GeometryChangedEvent>(ApplySerializewindowLayouts);
            }

            m_SearchWindowProvider = ScriptableObject.CreateInstance<SearchWindowProvider>();
            m_SearchWindowProvider.Initialize(editorWindow, m_Graph, m_GraphView);
            m_GraphView.nodeCreationRequest = (c) =>
                {
                    m_SearchWindowProvider.connectedPort = null;
                    SearchWindow.Open(new SearchWindowContext(c.screenMousePosition), m_SearchWindowProvider);
                };

            m_EdgeConnectorListener = new EdgeConnectorListener(m_Graph, m_SearchWindowProvider);

            foreach (var graphGroup in graph.groups)
            {
                AddGroup(graphGroup);
            }

            foreach (var node in graph.GetNodes<INode>())
                AddNode(node);

            foreach (var edge in graph.edges)
                AddEdge(edge);

            Add(content);
        }

        void OnSpaceDown(KeyDownEvent evt)
        {
            if (evt.keyCode == KeyCode.F1)
            {
                if (m_GraphView.selection.OfType<MaterialNodeView>().Count() == 1)
                {
                    var nodeView = (MaterialNodeView)graphView.selection.First();
                    if (nodeView.node.documentationURL != null)
                        System.Diagnostics.Process.Start(nodeView.node.documentationURL);
                }
            }
        }

        GraphViewChange GraphViewChanged(GraphViewChange graphViewChange)
        {
            if (graphViewChange.edgesToCreate != null)
            {
                foreach (var edge in graphViewChange.edgesToCreate)
                {
                    var leftSlot = edge.output.GetSlot();
                    var rightSlot = edge.input.GetSlot();
                    if (leftSlot != null && rightSlot != null)
                    {
                        m_Graph.owner.RegisterCompleteObjectUndo("Connect Edge");
                        m_Graph.Connect(leftSlot.slotReference, rightSlot.slotReference);
                    }
                }
                graphViewChange.edgesToCreate.Clear();
            }

            if (graphViewChange.movedElements != null)
            {
                List<GraphElement> nodesInsideGroup = new List<GraphElement>();
                foreach (var element in graphViewChange.movedElements)
                {
                    var groupNode = element as ShaderGroup;
                    if (groupNode == null)
                        continue;

                    foreach (GraphElement graphElement in groupNode.containedElements)
                    {
                        nodesInsideGroup.Add(graphElement);
                    }
                }

                if(nodesInsideGroup.Any())
                    graphViewChange.movedElements.AddRange(nodesInsideGroup);

                foreach (var element in graphViewChange.movedElements)
                {
                    var node = element.userData as INode;
                    if (node == null)
                        continue;

                    var drawState = node.drawState;
                    drawState.position = element.parent.ChangeCoordinatesTo(m_GraphView.contentViewContainer, element.GetPosition());
                    node.drawState = drawState;
                }
            }

            var nodesToUpdate = m_NodeViewHashSet;
            nodesToUpdate.Clear();

            if (graphViewChange.elementsToRemove != null)
            {
                m_Graph.owner.RegisterCompleteObjectUndo("Remove Elements");
                m_Graph.RemoveElements(graphViewChange.elementsToRemove.OfType<MaterialNodeView>().Select(v => (INode)v.node),
<<<<<<< HEAD
                    graphViewChange.elementsToRemove.OfType<Edge>().Select(e => (ShaderEdge)e.userData));
=======
                    graphViewChange.elementsToRemove.OfType<Edge>().Select(e => (IEdge)e.userData),
                    graphViewChange.elementsToRemove.OfType<ShaderGroup>().Select(g => (GroupData)g.userData));
>>>>>>> 0cd33220
                foreach (var edge in graphViewChange.elementsToRemove.OfType<Edge>())
                {
                    if (edge.input != null)
                    {
                        var materialNodeView = edge.input.node as MaterialNodeView;
                        if (materialNodeView != null)
                            nodesToUpdate.Add(materialNodeView);
                    }
                    if (edge.output != null)
                    {
                        var materialNodeView = edge.output.node as MaterialNodeView;
                        if (materialNodeView != null)
                            nodesToUpdate.Add(materialNodeView);
                    }
                }
            }

            foreach (var node in nodesToUpdate)
                node.UpdatePortInputVisibilities();

            UpdateEdgeColors(nodesToUpdate);

            return graphViewChange;
        }

        void OnGroupTitleChanged(Group graphGroup, string title)
        {
            var groupData = graphGroup.userData as GroupData;
            if (groupData != null)
            {
                groupData.title = graphGroup.title;
            }
        }

        void OnElementsAddedToGroup(Group graphGroup, IEnumerable<GraphElement> element)
        {
            var groupData = graphGroup.userData as GroupData;
            if (groupData != null)
            {
                var anyChanged = false;
                foreach (var materialNodeView in element.Select(e => e).OfType<MaterialNodeView>())
                {
                    if (materialNodeView.node.groupGuid != groupData.guid)
                    {
                        anyChanged = true;
                        break;
                    }
                }

                if (!anyChanged)
                    return;

                m_Graph.owner.RegisterCompleteObjectUndo(groupData.title);

                foreach (var materialNodeView in element.Select(e => e).OfType<MaterialNodeView>())
                {
                    m_Graph.SetNodeGroup(materialNodeView.node, groupData);
                }
            }
        }

        void OnElementsRemovedFromGroup(Group graphGroup, IEnumerable<GraphElement> element)
        {
            var groupData = graphGroup.userData as GroupData;
            if (groupData != null)
            {
                var anyChanged = false;
                foreach (var materialNodeView in element.Select(e => e).OfType<MaterialNodeView>())
                {
                    if (materialNodeView.userData != null && materialNodeView.node.groupGuid == groupData.guid)
                    {
                        anyChanged = true;
                        break;
                    }
                }

                if (!anyChanged)
                    return;

                m_Graph.owner.RegisterCompleteObjectUndo("Ungroup Node(s)");

                foreach (var materialNodeView in element.Select(e => e).OfType<MaterialNodeView>())
                {
                    if (materialNodeView.node != null)
                        m_Graph.SetNodeGroup(materialNodeView.node, null);
                }
            }
        }

        void OnNodeChanged(INode inNode, ModificationScope scope)
        {
            if (m_GraphView == null)
                return;

            var dependentNodes = new List<INode>();
            NodeUtils.CollectNodesNodeFeedsInto(dependentNodes, inNode);
            foreach (var node in dependentNodes)
            {
                var theViews = m_GraphView.nodes.ToList().OfType<MaterialNodeView>();
                var viewsFound = theViews.Where(x => x.node.guid == node.guid).ToList();
                foreach (var drawableNodeData in viewsFound)
                    drawableNodeData.OnModified(scope);
            }
        }

        HashSet<MaterialNodeView> m_NodeViewHashSet = new HashSet<MaterialNodeView>();
        public void HandleGraphChanges()
        {
            previewManager.HandleGraphChanges();
            previewManager.RenderPreviews();
            m_BlackboardProvider.HandleGraphChanges();

            foreach (GroupData groupData in m_Graph.removedGroups)
            {
                var group = m_GraphView.graphElements.ToList().OfType<ShaderGroup>().ToList().First(g => g.userData == groupData);
                m_GraphView.RemoveElement(group);
            }

            foreach (var node in m_Graph.removedNodes)
            {
                node.UnregisterCallback(OnNodeChanged);
                var nodeView = m_GraphView.nodes.ToList().OfType<MaterialNodeView>().FirstOrDefault(p => p.node != null && p.node.guid == node.guid);
                if (nodeView != null)
                {
                    nodeView.Dispose();
                    m_GraphView.RemoveElement(nodeView);
                }
            }

            foreach (var groupData in m_Graph.addedGroups)
            {
                AddGroup(groupData);
            }

            foreach (var node in m_Graph.addedNodes)
            {
                AddNode(node);
            }

            foreach (var groupChange in m_Graph.nodeGroupChanges)
            {
                var nodeView = (MaterialNodeView)m_GraphView.GetNodeByGuid(groupChange.nodeGuid.ToString());
                if (nodeView != null)
                {
                    var groupView = nodeView.GetContainingScope() as ShaderGroup;
                    if (groupView?.userData.guid != groupChange.newGroupGuid)
                    {
                        groupView?.RemoveElement(nodeView);
                        if (groupChange.newGroupGuid != Guid.Empty)
                        {
                            var newGroupView = m_GraphView.graphElements.ToList()
                                .OfType<ShaderGroup>()
                                .First(x => x.userData.guid == groupChange.newGroupGuid);
                            newGroupView.AddElement(nodeView);
                        }
                    }
                }
            }

            foreach (var groupData in m_Graph.pastedGroups)
            {
                var group = m_GraphView.graphElements.ToList().OfType<ShaderGroup>().ToList().First(g => g.userData == groupData);
                m_GraphView.AddToSelection(group);
            }

            foreach (var node in m_Graph.pastedNodes)
            {
                var nodeView = m_GraphView.nodes.ToList().OfType<MaterialNodeView>().FirstOrDefault(p => p.node != null && p.node.guid == node.guid);
                m_GraphView.AddToSelection(nodeView);
            }

            var nodesToUpdate = m_NodeViewHashSet;
            nodesToUpdate.Clear();

            foreach (var edge in m_Graph.removedEdges)
            {
                var edgeView = m_GraphView.graphElements.ToList().OfType<Edge>().FirstOrDefault(p => p.userData is ShaderEdge && Equals((ShaderEdge)p.userData, edge));
                if (edgeView != null)
                {
                    var nodeView = edgeView.input.node as MaterialNodeView;
                    if (nodeView != null && nodeView.node != null)
                    {
                        nodesToUpdate.Add(nodeView);
                    }
                    edgeView.output.Disconnect(edgeView);
                    edgeView.input.Disconnect(edgeView);

                    edgeView.output = null;
                    edgeView.input = null;

                    m_GraphView.RemoveElement(edgeView);
                }
            }

            foreach (var edge in m_Graph.addedEdges)
            {
                var edgeView = AddEdge(edge);
                if (edgeView != null)
                    nodesToUpdate.Add((MaterialNodeView)edgeView.input.node);
            }

            foreach (var node in nodesToUpdate)
                node.UpdatePortInputVisibilities();

            UpdateEdgeColors(nodesToUpdate);

            foreach (var slice in m_Graph.createdControlsSlices)
            {
                var typeState = slice.nodeTypeState;
                for (var i = slice.startIndex; i < slice.startIndex + slice.length; i++)
                {
                    var controlRef = m_Graph.createdControls[i];
                    var initialControlState = typeState.controls[controlRef.index];
                    var nodeView = m_GraphView.nodes.ToList().OfType<MaterialNodeView>().First(x => x.node.tempId == initialControlState.nodeId);
                    var node = nodeView.node;
                    var controlView = new MultiFloatControlView(initialControlState.label, "", "", "", "", node, typeof(float),
                        () =>
                        {
                            var controlState = typeState.controls[controlRef.index];
                            return new Vector4(controlState.value, 0, 0, 0);
                        }, value =>
                        {
                            // TODO: Dirty tracking so that IShaderNodeType can be notified of change
                            var controlState = typeState.controls[controlRef.index];
                            controlState.wasModified = true;
                            controlState.value = value.x;
                            typeState.controls[controlRef.index] = controlState;
                            typeState.modifiedNodes.Add(node.tempId.index);
                        });
                    nodeView.AddControl(controlView);
                }
            }
        }

        List<GraphElement> m_AddNodeGraphElements = new List<GraphElement>();

        void AddNode(INode node)
        {
            var nodeView = new MaterialNodeView { userData = node };

            m_GraphView.AddElement(nodeView);
            var materialNode = (AbstractMaterialNode)node;
            nodeView.Initialize(materialNode, m_PreviewManager, m_EdgeConnectorListener);
            node.RegisterCallback(OnNodeChanged);

            nodeView.MarkDirtyRepaint();

            if (m_SearchWindowProvider.nodeNeedsRepositioning && m_SearchWindowProvider.targetSlotReference.nodeGuid.Equals(node.guid))
            {
                m_SearchWindowProvider.nodeNeedsRepositioning = false;
                foreach (var element in nodeView.inputContainer.Children().Union(nodeView.outputContainer.Children()))
                {
                    var port = element as ShaderPort;
                    if (port == null)
                        continue;
                    if (port.slot.slotReference.Equals(m_SearchWindowProvider.targetSlotReference))
                    {
                        port.RegisterCallback<GeometryChangedEvent>(RepositionNode);
                        return;
                    }
                }
            }

            m_AddNodeGraphElements.Clear();
            m_GraphView.graphElements.ToList(m_AddNodeGraphElements);

            if (materialNode.groupGuid != Guid.Empty)
            {
                foreach (var element in m_AddNodeGraphElements)
                {
                    if (element is ShaderGroup groupView && groupView.userData.guid == materialNode.groupGuid)
                    {
                        groupView.AddElement(nodeView);
                    }
                }
            }
        }

        void AddGroup(GroupData groupData)
        {
            ShaderGroup graphGroup = new ShaderGroup();

            graphGroup.userData = groupData;
            graphGroup.title = groupData.title;

            m_GraphView.AddElement(graphGroup);
        }

        static void RepositionNode(GeometryChangedEvent evt)
        {
            var port = evt.target as ShaderPort;
            if (port == null)
                return;
            port.UnregisterCallback<GeometryChangedEvent>(RepositionNode);
            var nodeView = port.node as MaterialNodeView;
            if (nodeView == null)
                return;
            var offset = nodeView.mainContainer.WorldToLocal(port.GetGlobalCenter() + new Vector3(3f, 3f, 0f));
            var position = nodeView.GetPosition();
            position.position -= offset;
            nodeView.SetPosition(position);
            var drawState = nodeView.node.drawState;
            drawState.position = position;
            nodeView.node.drawState = drawState;
            nodeView.MarkDirtyRepaint();
            port.MarkDirtyRepaint();
        }

        Edge AddEdge(ShaderEdge edge)
        {
            var sourceNode = m_Graph.GetNodeFromGuid(edge.outputSlot.nodeGuid);
            if (sourceNode == null)
            {
                Debug.LogWarning("Source node is null");
                return null;
            }
            var sourceSlot = sourceNode.FindOutputSlot<MaterialSlot>(edge.outputSlot.slotId);

            var targetNode = m_Graph.GetNodeFromGuid(edge.inputSlot.nodeGuid);
            if (targetNode == null)
            {
                Debug.LogWarning("Target node is null");
                return null;
            }
            var targetSlot = targetNode.FindInputSlot<MaterialSlot>(edge.inputSlot.slotId);

            var sourceNodeView = m_GraphView.nodes.ToList().OfType<MaterialNodeView>().FirstOrDefault(x => x.node == sourceNode);
            if (sourceNodeView != null)
            {
                var sourceAnchor = sourceNodeView.outputContainer.Children().OfType<ShaderPort>().FirstOrDefault(x => x.slot.Equals(sourceSlot));

                var targetNodeView = m_GraphView.nodes.ToList().OfType<MaterialNodeView>().FirstOrDefault(x => x.node == targetNode);
                var targetAnchor = targetNodeView.inputContainer.Children().OfType<ShaderPort>().FirstOrDefault(x => x.slot.Equals(targetSlot));

                var edgeView = new Edge
                {
                    userData = edge,
                    output = sourceAnchor,
                    input = targetAnchor
                };
                edgeView.output.Connect(edgeView);
                edgeView.input.Connect(edgeView);
                m_GraphView.AddElement(edgeView);
                sourceNodeView.RefreshPorts();
                targetNodeView.RefreshPorts();
                sourceNodeView.UpdatePortInputTypes();
                targetNodeView.UpdatePortInputTypes();

                return edgeView;
            }

            return null;
        }

        Stack<MaterialNodeView> m_NodeStack = new Stack<MaterialNodeView>();

        void UpdateEdgeColors(HashSet<MaterialNodeView> nodeViews)
        {
            var nodeStack = m_NodeStack;
            nodeStack.Clear();
            foreach (var nodeView in nodeViews)
                nodeStack.Push(nodeView);
            while (nodeStack.Any())
            {
                var nodeView = nodeStack.Pop();
                nodeView.UpdatePortInputTypes();
                foreach (var anchorView in nodeView.outputContainer.Children().OfType<Port>())
                {
                    foreach (var edgeView in anchorView.connections.OfType<Edge>())
                    {
                        var targetSlot = edgeView.input.GetSlot();
                        if (targetSlot.valueType == SlotValueType.DynamicVector || targetSlot.valueType == SlotValueType.DynamicMatrix || targetSlot.valueType == SlotValueType.Dynamic)
                        {
                            var connectedNodeView = edgeView.input.node as MaterialNodeView;
                            if (connectedNodeView != null && !nodeViews.Contains(connectedNodeView))
                            {
                                nodeStack.Push(connectedNodeView);
                                nodeViews.Add(connectedNodeView);
                            }
                        }
                    }
                }
                foreach (var anchorView in nodeView.inputContainer.Children().OfType<Port>())
                {
                    var targetSlot = anchorView.GetSlot();
                    if (targetSlot.valueType != SlotValueType.DynamicVector)
                        continue;
                    foreach (var edgeView in anchorView.connections.OfType<Edge>())
                    {
                        var connectedNodeView = edgeView.output.node as MaterialNodeView;
                        if (connectedNodeView != null && !nodeViews.Contains(connectedNodeView))
                        {
                            nodeStack.Push(connectedNodeView);
                            nodeViews.Add(connectedNodeView);
                        }
                    }
                }
            }
        }

        void HandleEditorViewChanged(GeometryChangedEvent evt)
        {
            m_BlackboardProvider.blackboard.SetPosition(m_FloatingWindowsLayout.blackboardLayout.GetLayout(m_GraphView.layout));
        }

        void StoreBlackboardLayoutOnGeometryChanged(GeometryChangedEvent evt)
        {
            UpdateSerializedWindowLayout();
        }

        void ApplySerializewindowLayouts(GeometryChangedEvent evt)
        {
            UnregisterCallback<GeometryChangedEvent>(ApplySerializewindowLayouts);

            if (m_FloatingWindowsLayout != null)
            {
                // Restore master preview layout
                m_FloatingWindowsLayout.previewLayout.ApplyPosition(m_MasterPreviewView);
                m_MasterPreviewView.previewTextureView.style.width = m_FloatingWindowsLayout.masterPreviewSize.x;
                m_MasterPreviewView.previewTextureView.style.height = m_FloatingWindowsLayout.masterPreviewSize.y;

                // Restore blackboard layout, and make sure that it remains in the view.
                Rect blackboardRect = m_FloatingWindowsLayout.blackboardLayout.GetLayout(this.layout);

                // Make sure the dimensions are sufficiently large.
                blackboardRect.width = Mathf.Clamp(blackboardRect.width, 160f, m_GraphView.contentContainer.layout.width);
                blackboardRect.height = Mathf.Clamp(blackboardRect.height, 160f, m_GraphView.contentContainer.layout.height);

                // Make sure that the positionining is on screen.
                blackboardRect.x = Mathf.Clamp(blackboardRect.x, 0f, Mathf.Max(1f, m_GraphView.contentContainer.layout.width - blackboardRect.width - blackboardRect.width));
                blackboardRect.y = Mathf.Clamp(blackboardRect.y, 0f, Mathf.Max(1f, m_GraphView.contentContainer.layout.height - blackboardRect.height - blackboardRect.height));

                // Set the processed blackboard layout.
                m_BlackboardProvider.blackboard.SetPosition(blackboardRect);

                previewManager.ResizeMasterPreview(m_FloatingWindowsLayout.masterPreviewSize);
            }
            else
            {
                m_FloatingWindowsLayout = new FloatingWindowsLayout();
            }

            // After the layout is restored from the previous session, start tracking layout changes in the blackboard.
            m_BlackboardProvider.blackboard.RegisterCallback<GeometryChangedEvent>(StoreBlackboardLayoutOnGeometryChanged);

            // After the layout is restored, track changes in layout and make the blackboard have the same behavior as the preview w.r.t. docking.
            RegisterCallback<GeometryChangedEvent>(HandleEditorViewChanged);
        }

        void UpdateSerializedWindowLayout()
        {
            if (m_FloatingWindowsLayout == null)
                m_FloatingWindowsLayout = new FloatingWindowsLayout();

            m_FloatingWindowsLayout.previewLayout.CalculateDockingCornerAndOffset(m_MasterPreviewView.layout, m_GraphView.layout);
            m_FloatingWindowsLayout.previewLayout.ClampToParentWindow();

            m_FloatingWindowsLayout.blackboardLayout.CalculateDockingCornerAndOffset(m_BlackboardProvider.blackboard.layout, m_GraphView.layout);
            m_FloatingWindowsLayout.blackboardLayout.ClampToParentWindow();

            if (m_MasterPreviewView.expanded)
            {
                m_FloatingWindowsLayout.masterPreviewSize = m_MasterPreviewView.previewTextureView.layout.size;
            }

            string serializedWindowLayout = JsonUtility.ToJson(m_FloatingWindowsLayout);
            EditorUserSettings.SetConfigValue(k_FloatingWindowsLayoutKey, serializedWindowLayout);
        }

        public void Dispose()
        {
            if (m_GraphView != null)
            {
                saveRequested = null;
                convertToSubgraphRequested = null;
                showInProjectRequested = null;
                foreach (var node in m_GraphView.Children().OfType<MaterialNodeView>())
                    node.Dispose();
                m_GraphView = null;
            }
            if (previewManager != null)
            {
                previewManager.Dispose();
                previewManager = null;
            }
            if (m_SearchWindowProvider != null)
            {
                Object.DestroyImmediate(m_SearchWindowProvider);
                m_SearchWindowProvider = null;
            }
        }
    }
}<|MERGE_RESOLUTION|>--- conflicted
+++ resolved
@@ -269,12 +269,8 @@
             {
                 m_Graph.owner.RegisterCompleteObjectUndo("Remove Elements");
                 m_Graph.RemoveElements(graphViewChange.elementsToRemove.OfType<MaterialNodeView>().Select(v => (INode)v.node),
-<<<<<<< HEAD
-                    graphViewChange.elementsToRemove.OfType<Edge>().Select(e => (ShaderEdge)e.userData));
-=======
-                    graphViewChange.elementsToRemove.OfType<Edge>().Select(e => (IEdge)e.userData),
+                    graphViewChange.elementsToRemove.OfType<Edge>().Select(e => (ShaderEdge)e.userData),
                     graphViewChange.elementsToRemove.OfType<ShaderGroup>().Select(g => (GroupData)g.userData));
->>>>>>> 0cd33220
                 foreach (var edge in graphViewChange.elementsToRemove.OfType<Edge>())
                 {
                     if (edge.input != null)
