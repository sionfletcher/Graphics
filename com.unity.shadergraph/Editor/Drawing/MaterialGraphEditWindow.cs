--- conflicted
+++ resolved
@@ -426,12 +426,8 @@
 
             graphObject.graph.RemoveElements(
                 graphView.selection.OfType<MaterialNodeView>().Select(x => x.node as INode),
-<<<<<<< HEAD
-                Enumerable.Empty<ShaderEdge>());
-=======
-                Enumerable.Empty<IEdge>(),
+                Enumerable.Empty<ShaderEdge>(),
                 Enumerable.Empty<GroupData>());
->>>>>>> 0cd33220
             graphObject.graph.ValidateGraph();
         }
 
