using System;
using System.Collections.Generic;
using System.IO;
using System.Linq;
using UnityEditor.Graphing;
using UnityEditor.ShaderGraph.Internal;
using Data.Util;

namespace UnityEditor.ShaderGraph
{
    internal static class GenerationUtils
    {
        const string kErrorString = @"ERROR!";

        internal static List<FieldDescriptor> GetActiveFieldsFromConditionals(ConditionalField[] conditionalFields)
        {
            var fields = new List<FieldDescriptor>();
            if(conditionalFields != null)
            {
                foreach(ConditionalField conditionalField in conditionalFields)
                {
                    if(conditionalField.condition == true)
                    {
                        fields.Add(conditionalField.field);
                    }
                }
            }

            return fields;
        }

        internal static void GenerateSubShaderTags(ITargetImplementation implementation, SubShaderDescriptor descriptor, ShaderStringBuilder builder)
        {
            builder.AppendLine("Tags");
            using (builder.BlockScope())
            {
                // Pipeline tag
                if(!string.IsNullOrEmpty(descriptor.pipelineTag))
                    builder.AppendLine($"\"RenderPipeline\"=\"{descriptor.pipelineTag}\"");
                else
                    builder.AppendLine("// RenderPipeline: <None>");

                // Render Type
<<<<<<< HEAD
                string renderType = !string.IsNullOrEmpty(descriptor.renderTypeOverride) ? 
                    descriptor.renderTypeOverride : implementation.renderTypeTag;
=======
                string renderType = !string.IsNullOrEmpty(descriptor.renderTypeOverride) ?
                    descriptor.renderTypeOverride : masterNode?.renderTypeTag;
>>>>>>> 99ee5bb8
                if(!string.IsNullOrEmpty(renderType))
                    builder.AppendLine($"\"RenderType\"=\"{renderType}\"");
                else
                    builder.AppendLine("// RenderType: <None>");

                // Render Queue
<<<<<<< HEAD
                string renderQueue = !string.IsNullOrEmpty(descriptor.renderQueueOverride) ? 
                    descriptor.renderQueueOverride : implementation.renderQueueTag;
=======
                string renderQueue = !string.IsNullOrEmpty(descriptor.renderQueueOverride) ?
                    descriptor.renderQueueOverride : masterNode?.renderQueueTag;
>>>>>>> 99ee5bb8
                if(!string.IsNullOrEmpty(renderQueue))
                    builder.AppendLine($"\"Queue\"=\"{renderQueue}\"");
                else
                    builder.AppendLine("// Queue: <None>");
            }
        }

        static bool IsFieldActive(FieldDescriptor field, IActiveFields activeFields, bool isOptional)
        {
            bool fieldActive = true;
            if (!activeFields.Contains(field) && isOptional)
                fieldActive = false; //if the field is optional and not inside of active fields
            return fieldActive;
        }

        internal static void GenerateShaderStruct(StructDescriptor shaderStruct, ActiveFields activeFields, out ShaderStringBuilder structBuilder)
        {
            structBuilder = new ShaderStringBuilder();
            structBuilder.AppendLine($"struct {shaderStruct.name}");
            using(structBuilder.BlockSemicolonScope())
            {
                foreach(FieldDescriptor subscript in shaderStruct.fields)
                {
                    bool fieldIsActive;
                    var keywordIfDefs = string.Empty;

                    if (activeFields.permutationCount > 0)
                    {
                        //find all active fields per permutation
                        var instances = activeFields.allPermutations.instances
                            .Where(i => IsFieldActive(subscript, i, subscript.subscriptOptions.HasFlag(StructFieldOptions.Optional))).ToList();
                        fieldIsActive = instances.Count > 0;
                        if (fieldIsActive)
                            keywordIfDefs = KeywordUtil.GetKeywordPermutationSetConditional(instances.Select(i => i.permutationIndex).ToList());
                    }
                    else
                        fieldIsActive = IsFieldActive(subscript, activeFields.baseInstance, subscript.subscriptOptions.HasFlag(StructFieldOptions.Optional));
                        //else just find active fields

                    if (fieldIsActive)
                    {
                        //if field is active:
                        if(subscript.HasPreprocessor())
                            structBuilder.AppendLine($"#if {subscript.preprocessor}");

                        //if in permutation, add permutation ifdef
                        if(!string.IsNullOrEmpty(keywordIfDefs))
                            structBuilder.AppendLine(keywordIfDefs);

                        //check for a semantic, build string if valid
                        string semantic = subscript.HasSemantic() ? $" : {subscript.semantic}" : string.Empty;
                        structBuilder.AppendLine($"{subscript.type} {subscript.name}{semantic};");

                        //if in permutation, add permutation endif
                        if (!string.IsNullOrEmpty(keywordIfDefs))
                            structBuilder.AppendLine("#endif"); //TODO: add debug collector

                        if(subscript.HasPreprocessor())
                            structBuilder.AppendLine("#endif");
                    }
                }
            }
        }

        internal static void GeneratePackedStruct(StructDescriptor shaderStruct, ActiveFields activeFields, out StructDescriptor packStruct)
        {
            packStruct = new StructDescriptor() { name = "Packed" + shaderStruct.name, packFields = true,
                fields = new FieldDescriptor[]{} };
            List<FieldDescriptor> packedSubscripts = new List<FieldDescriptor>();
            List<int> packedCounts = new List<int>();

            foreach(FieldDescriptor subscript in shaderStruct.fields)
            {
                var fieldIsActive = false;
                var keywordIfDefs = string.Empty;

                if (activeFields.permutationCount > 0)
                {
                    //find all active fields per permutation
                    var instances = activeFields.allPermutations.instances
                        .Where(i => IsFieldActive(subscript, i, subscript.subscriptOptions.HasFlag(StructFieldOptions.Optional))).ToList();
                    fieldIsActive = instances.Count > 0;
                    if (fieldIsActive)
                        keywordIfDefs = KeywordUtil.GetKeywordPermutationSetConditional(instances.Select(i => i.permutationIndex).ToList());
                }
                else
                    fieldIsActive = IsFieldActive(subscript, activeFields.baseInstance, subscript.subscriptOptions.HasFlag(StructFieldOptions.Optional));
                    //else just find active fields

                if (fieldIsActive)
                {
                    //if field is active:
                    if(subscript.HasSemantic() || subscript.vectorCount == 0)
                        packedSubscripts.Add(subscript);
                    else
                    {
                        // pack float field
                        int vectorCount = subscript.vectorCount;
                        // super simple packing: use the first interpolator that has room for the whole value
                        int interpIndex = packedCounts.FindIndex(x => (x + vectorCount <= 4));
                        int firstChannel;
                        if (interpIndex < 0)
                        {
                            // allocate a new interpolator
                            interpIndex = packedCounts.Count;
                            firstChannel = 0;
                            packedCounts.Add(vectorCount);
                        }
                        else
                        {
                            // pack into existing interpolator
                            firstChannel = packedCounts[interpIndex];
                            packedCounts[interpIndex] += vectorCount;
                        }
                        var packedSubscript = new FieldDescriptor(packStruct.name, "interp" + interpIndex, "", subscript.type,
                            "TEXCOORD" + interpIndex, subscript.preprocessor, StructFieldOptions.Static);
                        packedSubscripts.Add(packedSubscript);
                    }
                }
            }
            packStruct.fields = packedSubscripts.ToArray();
        }

        internal static void GenerateInterpolatorFunctions(StructDescriptor shaderStruct, IActiveFields activeFields, out ShaderStringBuilder interpolatorBuilder)
        {
            //set up function string builders and struct builder
            List<int> packedCounts = new List<int>();
            var packBuilder = new ShaderStringBuilder();
            var unpackBuilder = new ShaderStringBuilder();
            interpolatorBuilder = new ShaderStringBuilder();
            string packedStruct = "Packed" + shaderStruct.name;

            //declare function headers
            packBuilder.AppendLine($"{packedStruct} Pack{shaderStruct.name} ({shaderStruct.name} input)");
            packBuilder.AppendLine("{");
            packBuilder.IncreaseIndent();
            packBuilder.AppendLine($"{packedStruct} output;");

            unpackBuilder.AppendLine($"{shaderStruct.name} Unpack{shaderStruct.name} ({packedStruct} input)");
            unpackBuilder.AppendLine("{");
            unpackBuilder.IncreaseIndent();
            unpackBuilder.AppendLine($"{shaderStruct.name} output;");

            foreach(FieldDescriptor subscript in shaderStruct.fields)
            {
                if(IsFieldActive(subscript, activeFields, subscript.subscriptOptions.HasFlag(StructFieldOptions.Optional)))
                {
                    int vectorCount = subscript.vectorCount;
                    if(subscript.HasPreprocessor())
                    {
                        packBuilder.AppendLine($"#if {subscript.preprocessor}");
                        unpackBuilder.AppendLine($"#if {subscript.preprocessor}");
                    }
                    if(subscript.HasSemantic() || vectorCount == 0)
                    {
                        packBuilder.AppendLine($"output.{subscript.name} = input.{subscript.name};");
                        unpackBuilder.AppendLine($"output.{subscript.name} = input.{subscript.name};");
                    }
                    else
                    {
                        // pack float field
                        // super simple packing: use the first interpolator that has room for the whole value
                        int interpIndex = packedCounts.FindIndex(x => (x + vectorCount <= 4));
                        int firstChannel;
                        if (interpIndex < 0)
                        {
                            // allocate a new interpolator
                            interpIndex = packedCounts.Count;
                            firstChannel = 0;
                            packedCounts.Add(vectorCount);
                        }
                        else
                        {
                            // pack into existing interpolator
                            firstChannel = packedCounts[interpIndex];
                            packedCounts[interpIndex] += vectorCount;
                        }
                        // add code to packer and unpacker -- add subscript to packedstruct
                        string packedChannels = ShaderSpliceUtil.GetChannelSwizzle(firstChannel, vectorCount);
                        packBuilder.AppendLine($"output.interp{interpIndex}.{packedChannels} =  input.{subscript.name};");
                        unpackBuilder.AppendLine($"output.{subscript.name} = input.interp{interpIndex}.{packedChannels};");
                    }

                    if(subscript.HasPreprocessor())
                    {
                        packBuilder.AppendLine("#endif");
                        unpackBuilder.AppendLine("#endif");
                    }
                }
            }
            //close function declarations
            packBuilder.AppendLine("return output;");
            packBuilder.DecreaseIndent();
            packBuilder.AppendLine("}");

            unpackBuilder.AppendLine("return output;");
            unpackBuilder.DecreaseIndent();
            unpackBuilder.AppendLine("}");

            interpolatorBuilder.Concat(packBuilder);
            interpolatorBuilder.Concat(unpackBuilder);
        }

        internal static void GetUpstreamNodesForShaderPass(AbstractMaterialNode outputNode, PassDescriptor pass, out List<AbstractMaterialNode> vertexNodes, out List<AbstractMaterialNode> pixelNodes)
        {
            // Traverse Graph Data
            vertexNodes = Graphing.ListPool<AbstractMaterialNode>.Get();
            NodeUtils.DepthFirstCollectNodesFromNode(vertexNodes, outputNode, NodeUtils.IncludeSelf.Include);

            pixelNodes = Graphing.ListPool<AbstractMaterialNode>.Get();
            NodeUtils.DepthFirstCollectNodesFromNode(pixelNodes, outputNode, NodeUtils.IncludeSelf.Include);
        }

<<<<<<< HEAD
        internal static void GetActiveFieldsAndPermutationsForNodes(PassDescriptor pass, 
=======
        internal static void GetActiveFieldsAndPermutationsForNodes(AbstractMaterialNode outputNode, PassDescriptor pass,
>>>>>>> 99ee5bb8
            KeywordCollector keywordCollector,  List<AbstractMaterialNode> vertexNodes, List<AbstractMaterialNode> pixelNodes,
            List<int>[] vertexNodePermutations, List<int>[] pixelNodePermutations,
            ActiveFields activeFields, out ShaderGraphRequirementsPerKeyword graphRequirements)
        {
            // Initialize requirements
            ShaderGraphRequirementsPerKeyword pixelRequirements = new ShaderGraphRequirementsPerKeyword();
            ShaderGraphRequirementsPerKeyword vertexRequirements = new ShaderGraphRequirementsPerKeyword();
            graphRequirements = new ShaderGraphRequirementsPerKeyword();

            // Evaluate all Keyword permutations
            if (keywordCollector.permutations.Count > 0)
            {
                for(int i = 0; i < keywordCollector.permutations.Count; i++)
                {
                    // Get active nodes for this permutation
                    var localVertexNodes = Graphing.ListPool<AbstractMaterialNode>.Get();
                    var localPixelNodes = Graphing.ListPool<AbstractMaterialNode>.Get();

                    foreach(var vertexNode in vertexNodes)
                    {
                        NodeUtils.DepthFirstCollectNodesFromNode(localVertexNodes, vertexNode, NodeUtils.IncludeSelf.Include, keywordCollector.permutations[i]);
                    }

                    foreach(var pixelNode in pixelNodes)
                    {
                        NodeUtils.DepthFirstCollectNodesFromNode(localPixelNodes, pixelNode, NodeUtils.IncludeSelf.Include, keywordCollector.permutations[i]);
                    }

                    // Track each vertex node in this permutation
                    foreach(AbstractMaterialNode vertexNode in localVertexNodes)
                    {
                        int nodeIndex = vertexNodes.IndexOf(vertexNode);

                        if(vertexNodePermutations[nodeIndex] == null)
                            vertexNodePermutations[nodeIndex] = new List<int>();
                        vertexNodePermutations[nodeIndex].Add(i);
                    }

                    // Track each pixel node in this permutation
                    foreach(AbstractMaterialNode pixelNode in localPixelNodes)
                    {
                        int nodeIndex = pixelNodes.IndexOf(pixelNode);

                        if(pixelNodePermutations[nodeIndex] == null)
                            pixelNodePermutations[nodeIndex] = new List<int>();
                        pixelNodePermutations[nodeIndex].Add(i);
                    }

                    // Get requirements for this permutation
                    vertexRequirements[i].SetRequirements(ShaderGraphRequirements.FromNodes(localVertexNodes, ShaderStageCapability.Vertex, false));
                    pixelRequirements[i].SetRequirements(ShaderGraphRequirements.FromNodes(localPixelNodes, ShaderStageCapability.Fragment, false));

                    // Add active fields
                    var conditionalFields = GetActiveFieldsFromConditionals(GetConditionalFieldsFromGraphRequirements(vertexRequirements[i].requirements, activeFields[i]));
                    conditionalFields.AddRange(GetActiveFieldsFromConditionals(GetConditionalFieldsFromGraphRequirements(pixelRequirements[i].requirements, activeFields[i])));
                    foreach(var field in conditionalFields)
                    {
                        activeFields[i].Add(field);
                    }
                }
            }
            // No Keywords
            else
            {
                // Get requirements
                vertexRequirements.baseInstance.SetRequirements(ShaderGraphRequirements.FromNodes(vertexNodes, ShaderStageCapability.Vertex, false));
                pixelRequirements.baseInstance.SetRequirements(ShaderGraphRequirements.FromNodes(pixelNodes, ShaderStageCapability.Fragment, false));

                // Add active fields
                var conditionalFields = GetActiveFieldsFromConditionals(GetConditionalFieldsFromGraphRequirements(vertexRequirements.baseInstance.requirements, activeFields.baseInstance));
                conditionalFields.AddRange(GetActiveFieldsFromConditionals(GetConditionalFieldsFromGraphRequirements(pixelRequirements.baseInstance.requirements, activeFields.baseInstance)));
                foreach(var field in conditionalFields)
                {
                    activeFields.baseInstance.Add(field);
                }
            }

            // Build graph requirements
            graphRequirements.UnionWith(pixelRequirements);
            graphRequirements.UnionWith(vertexRequirements);
        }

        static ConditionalField[] GetConditionalFieldsFromGraphRequirements(ShaderGraphRequirements requirements, IActiveFields activeFields)
        {
            return new ConditionalField[]
            {
                new ConditionalField(StructFields.SurfaceDescriptionInputs.ScreenPosition,          requirements.requiresScreenPosition),
                new ConditionalField(StructFields.VertexDescriptionInputs.ScreenPosition,           requirements.requiresScreenPosition &&
                                                                                                                activeFields.Contains(Fields.GraphVertex)),
                new ConditionalField(StructFields.SurfaceDescriptionInputs.VertexColor,             requirements.requiresVertexColor),
                new ConditionalField(StructFields.VertexDescriptionInputs.VertexColor,              requirements.requiresVertexColor &&
                                                                                                                activeFields.Contains(Fields.GraphVertex)),
                new ConditionalField(StructFields.SurfaceDescriptionInputs.FaceSign,                requirements.requiresFaceSign),

                new ConditionalField(StructFields.SurfaceDescriptionInputs.ObjectSpaceNormal,       (requirements.requiresNormal & NeededCoordinateSpace.Object) > 0),
                new ConditionalField(StructFields.SurfaceDescriptionInputs.ViewSpaceNormal,         (requirements.requiresNormal & NeededCoordinateSpace.View) > 0),
                new ConditionalField(StructFields.SurfaceDescriptionInputs.WorldSpaceNormal,        (requirements.requiresNormal & NeededCoordinateSpace.World) > 0),
                new ConditionalField(StructFields.SurfaceDescriptionInputs.TangentSpaceNormal,      (requirements.requiresNormal & NeededCoordinateSpace.Tangent) > 0),
                new ConditionalField(StructFields.VertexDescriptionInputs.ObjectSpaceNormal,        (requirements.requiresNormal & NeededCoordinateSpace.Object) > 0 &&
                                                                                                                activeFields.Contains(Fields.GraphVertex)),
                new ConditionalField(StructFields.VertexDescriptionInputs.ViewSpaceNormal,          (requirements.requiresNormal & NeededCoordinateSpace.View) > 0 &&
                                                                                                                activeFields.Contains(Fields.GraphVertex)),
                new ConditionalField(StructFields.VertexDescriptionInputs.WorldSpaceNormal,         (requirements.requiresNormal & NeededCoordinateSpace.World) > 0 &&
                                                                                                                activeFields.Contains(Fields.GraphVertex)),
                new ConditionalField(StructFields.VertexDescriptionInputs.TangentSpaceNormal,       (requirements.requiresNormal & NeededCoordinateSpace.Tangent) > 0 &&
                                                                                                                activeFields.Contains(Fields.GraphVertex)),

                new ConditionalField(StructFields.SurfaceDescriptionInputs.ObjectSpaceViewDirection,(requirements.requiresViewDir & NeededCoordinateSpace.Object) > 0),
                new ConditionalField(StructFields.SurfaceDescriptionInputs.ViewSpaceViewDirection,  (requirements.requiresViewDir & NeededCoordinateSpace.View) > 0),
                new ConditionalField(StructFields.SurfaceDescriptionInputs.WorldSpaceViewDirection, (requirements.requiresViewDir & NeededCoordinateSpace.World) > 0),
                new ConditionalField(StructFields.SurfaceDescriptionInputs.TangentSpaceViewDirection,(requirements.requiresViewDir & NeededCoordinateSpace.Tangent) > 0),
                new ConditionalField(StructFields.VertexDescriptionInputs.ObjectSpaceViewDirection, (requirements.requiresViewDir & NeededCoordinateSpace.Object) > 0 &&
                                                                                                                activeFields.Contains(Fields.GraphVertex)),
                new ConditionalField(StructFields.VertexDescriptionInputs.ViewSpaceViewDirection,   (requirements.requiresViewDir & NeededCoordinateSpace.View) > 0 &&
                                                                                                                activeFields.Contains(Fields.GraphVertex)),
                new ConditionalField(StructFields.VertexDescriptionInputs.WorldSpaceViewDirection,  (requirements.requiresViewDir & NeededCoordinateSpace.World) > 0 &&
                                                                                                                activeFields.Contains(Fields.GraphVertex)),
                new ConditionalField(StructFields.VertexDescriptionInputs.TangentSpaceViewDirection,(requirements.requiresViewDir & NeededCoordinateSpace.Tangent) > 0 &&
                                                                                                                activeFields.Contains(Fields.GraphVertex)),

                new ConditionalField(StructFields.SurfaceDescriptionInputs.ObjectSpaceTangent,      (requirements.requiresTangent & NeededCoordinateSpace.Object) > 0),
                new ConditionalField(StructFields.SurfaceDescriptionInputs.ViewSpaceTangent,        (requirements.requiresTangent & NeededCoordinateSpace.View) > 0),
                new ConditionalField(StructFields.SurfaceDescriptionInputs.WorldSpaceTangent,       (requirements.requiresTangent & NeededCoordinateSpace.World) > 0),
                new ConditionalField(StructFields.SurfaceDescriptionInputs.TangentSpaceTangent,     (requirements.requiresTangent & NeededCoordinateSpace.Tangent) > 0),
                new ConditionalField(StructFields.VertexDescriptionInputs.ObjectSpaceTangent,       (requirements.requiresTangent & NeededCoordinateSpace.Object) > 0 &&
                                                                                                                activeFields.Contains(Fields.GraphVertex)),
                new ConditionalField(StructFields.VertexDescriptionInputs.ViewSpaceTangent,         (requirements.requiresTangent & NeededCoordinateSpace.View) > 0 &&
                                                                                                                activeFields.Contains(Fields.GraphVertex)),
                new ConditionalField(StructFields.VertexDescriptionInputs.WorldSpaceTangent,        (requirements.requiresTangent & NeededCoordinateSpace.World) > 0 &&
                                                                                                                activeFields.Contains(Fields.GraphVertex)),
                new ConditionalField(StructFields.VertexDescriptionInputs.TangentSpaceTangent,      (requirements.requiresTangent & NeededCoordinateSpace.Tangent) > 0 &&
                                                                                                                activeFields.Contains(Fields.GraphVertex)),

                new ConditionalField(StructFields.SurfaceDescriptionInputs.ObjectSpaceBiTangent,    (requirements.requiresBitangent & NeededCoordinateSpace.Object) > 0),
                new ConditionalField(StructFields.SurfaceDescriptionInputs.ViewSpaceBiTangent,      (requirements.requiresBitangent & NeededCoordinateSpace.View) > 0),
                new ConditionalField(StructFields.SurfaceDescriptionInputs.WorldSpaceBiTangent,     (requirements.requiresBitangent & NeededCoordinateSpace.World) > 0),
                new ConditionalField(StructFields.SurfaceDescriptionInputs.TangentSpaceBiTangent,   (requirements.requiresBitangent & NeededCoordinateSpace.Tangent) > 0),
                new ConditionalField(StructFields.VertexDescriptionInputs.ObjectSpaceBiTangent,     (requirements.requiresBitangent & NeededCoordinateSpace.Object) > 0 &&
                                                                                                                activeFields.Contains(Fields.GraphVertex)),
                new ConditionalField(StructFields.VertexDescriptionInputs.ViewSpaceBiTangent,       (requirements.requiresBitangent & NeededCoordinateSpace.View) > 0 &&
                                                                                                                activeFields.Contains(Fields.GraphVertex)),
                new ConditionalField(StructFields.VertexDescriptionInputs.WorldSpaceBiTangent,      (requirements.requiresBitangent & NeededCoordinateSpace.World) > 0 &&
                                                                                                                activeFields.Contains(Fields.GraphVertex)),
                new ConditionalField(StructFields.VertexDescriptionInputs.TangentSpaceBiTangent,    (requirements.requiresBitangent & NeededCoordinateSpace.Tangent) > 0 &&
                                                                                                                activeFields.Contains(Fields.GraphVertex)),

                new ConditionalField(StructFields.SurfaceDescriptionInputs.ObjectSpacePosition,     (requirements.requiresPosition & NeededCoordinateSpace.Object) > 0),
                new ConditionalField(StructFields.SurfaceDescriptionInputs.ViewSpacePosition,       (requirements.requiresPosition & NeededCoordinateSpace.View) > 0),
                new ConditionalField(StructFields.SurfaceDescriptionInputs.WorldSpacePosition,      (requirements.requiresPosition & NeededCoordinateSpace.World) > 0),
                new ConditionalField(StructFields.SurfaceDescriptionInputs.TangentSpacePosition,    (requirements.requiresPosition & NeededCoordinateSpace.Tangent) > 0),
                new ConditionalField(StructFields.SurfaceDescriptionInputs.AbsoluteWorldSpacePosition,(requirements.requiresPosition & NeededCoordinateSpace.AbsoluteWorld) > 0),
                new ConditionalField(StructFields.VertexDescriptionInputs.ObjectSpacePosition,     (requirements.requiresPosition & NeededCoordinateSpace.Object) > 0 &&
                                                                                                                activeFields.Contains(Fields.GraphVertex)),
                new ConditionalField(StructFields.VertexDescriptionInputs.ViewSpacePosition,       (requirements.requiresPosition & NeededCoordinateSpace.View) > 0 &&
                                                                                                                activeFields.Contains(Fields.GraphVertex)),
                new ConditionalField(StructFields.VertexDescriptionInputs.WorldSpacePosition,      (requirements.requiresPosition & NeededCoordinateSpace.World) > 0 &&
                                                                                                                activeFields.Contains(Fields.GraphVertex)),
                new ConditionalField(StructFields.VertexDescriptionInputs.TangentSpacePosition,    (requirements.requiresPosition & NeededCoordinateSpace.Tangent) > 0 &&
                                                                                                                activeFields.Contains(Fields.GraphVertex)),
                new ConditionalField(StructFields.VertexDescriptionInputs.AbsoluteWorldSpacePosition,(requirements.requiresPosition & NeededCoordinateSpace.AbsoluteWorld) > 0 &&
                                                                                                                activeFields.Contains(Fields.GraphVertex)),

                new ConditionalField(StructFields.SurfaceDescriptionInputs.uv0,                     requirements.requiresMeshUVs.Contains(UVChannel.UV0)),
                new ConditionalField(StructFields.SurfaceDescriptionInputs.uv1,                     requirements.requiresMeshUVs.Contains(UVChannel.UV1)),
                new ConditionalField(StructFields.SurfaceDescriptionInputs.uv2,                     requirements.requiresMeshUVs.Contains(UVChannel.UV2)),
                new ConditionalField(StructFields.SurfaceDescriptionInputs.uv3,                     requirements.requiresMeshUVs.Contains(UVChannel.UV3)),
                new ConditionalField(StructFields.VertexDescriptionInputs.uv0,                      requirements.requiresMeshUVs.Contains(UVChannel.UV0) &&
                                                                                                                activeFields.Contains(Fields.GraphVertex)),
                new ConditionalField(StructFields.VertexDescriptionInputs.uv1,                      requirements.requiresMeshUVs.Contains(UVChannel.UV1) &&
                                                                                                                activeFields.Contains(Fields.GraphVertex)),
                new ConditionalField(StructFields.VertexDescriptionInputs.uv2,                      requirements.requiresMeshUVs.Contains(UVChannel.UV2) &&
                                                                                                                activeFields.Contains(Fields.GraphVertex)),
                new ConditionalField(StructFields.VertexDescriptionInputs.uv3,                      requirements.requiresMeshUVs.Contains(UVChannel.UV3) &&
                                                                                                                activeFields.Contains(Fields.GraphVertex)),

                new ConditionalField(StructFields.SurfaceDescriptionInputs.TimeParameters,          requirements.requiresTime),
                new ConditionalField(StructFields.VertexDescriptionInputs.TimeParameters,           requirements.requiresTime &&
                                                                                                                activeFields.Contains(Fields.GraphVertex)),

                new ConditionalField(StructFields.VertexDescriptionInputs.BoneWeights,              requirements.requiresVertexSkinning),
                new ConditionalField(StructFields.VertexDescriptionInputs.BoneIndices,              requirements.requiresVertexSkinning),
            };
        }

        internal static void AddRequiredFields(FieldCollection passRequiredFields,IActiveFieldsSet activeFields)
        {
            if (passRequiredFields != null)
            {
                foreach (FieldCollection.Item requiredField in passRequiredFields)
                {
                    activeFields.AddAll(requiredField.field);
                }
            }
        }

        internal static void ApplyFieldDependencies(IActiveFields activeFields, DependencyCollection dependencies)
        {
            // add active fields to queue
            Queue<FieldDescriptor> fieldsToPropagate = new Queue<FieldDescriptor>();
            foreach (var f in activeFields.fields)
            {
                fieldsToPropagate.Enqueue(f);
            }

            // foreach field in queue:
            while (fieldsToPropagate.Count > 0)
            {
                FieldDescriptor field = fieldsToPropagate.Dequeue();
                if (activeFields.Contains(field))           // this should always be true
                {
                    if(dependencies == null)
                        return;

                    // find all dependencies of field that are not already active
                    foreach (DependencyCollection.Item d in dependencies.Where(d => (d.dependency.field == field) && !activeFields.Contains(d.dependency.dependsOn)))
                    {
                        // activate them and add them to the queue
                        activeFields.Add(d.dependency.dependsOn);
                        fieldsToPropagate.Enqueue(d.dependency.dependsOn);
                    }
                }
            }
        }

        internal static List<MaterialSlot> FindMaterialSlotsOnNode(IEnumerable<int> slots, AbstractMaterialNode node)
        {
            if (slots == null)
                return null;

            var activeSlots = new List<MaterialSlot>();
            foreach (var id in slots)
            {
                MaterialSlot slot = node.FindSlot<MaterialSlot>(id);
                if (slot != null)
                {
                    activeSlots.Add(slot);
                }
            }
            return activeSlots;
        }

        internal static string AdaptNodeOutput(AbstractMaterialNode node, int outputSlotId, ConcreteSlotValueType convertToType)
        {
            var outputSlot = node.FindOutputSlot<MaterialSlot>(outputSlotId);

            if (outputSlot == null)
                return kErrorString;

            var convertFromType = outputSlot.concreteValueType;
            var rawOutput = node.GetVariableNameForSlot(outputSlotId);
            if (convertFromType == convertToType)
                return rawOutput;

            switch (convertToType)
            {
                case ConcreteSlotValueType.Vector1:
                    return string.Format("({0}).x", rawOutput);
                case ConcreteSlotValueType.Vector2:
                    switch (convertFromType)
                    {
                        case ConcreteSlotValueType.Vector1:
                            return string.Format("({0}.xx)", rawOutput);
                        case ConcreteSlotValueType.Vector3:
                        case ConcreteSlotValueType.Vector4:
                            return string.Format("({0}.xy)", rawOutput);
                        default:
                            return kErrorString;
                    }
                case ConcreteSlotValueType.Vector3:
                    switch (convertFromType)
                    {
                        case ConcreteSlotValueType.Vector1:
                            return string.Format("({0}.xxx)", rawOutput);
                        case ConcreteSlotValueType.Vector2:
                            return string.Format("($precision3({0}, 0.0))", rawOutput);
                        case ConcreteSlotValueType.Vector4:
                            return string.Format("({0}.xyz)", rawOutput);
                        default:
                            return kErrorString;
                    }
                case ConcreteSlotValueType.Vector4:
                    switch (convertFromType)
                    {
                        case ConcreteSlotValueType.Vector1:
                            return string.Format("({0}.xxxx)", rawOutput);
                        case ConcreteSlotValueType.Vector2:
                            return string.Format("($precision4({0}, 0.0, 1.0))", rawOutput);
                        case ConcreteSlotValueType.Vector3:
                            return string.Format("($precision4({0}, 1.0))", rawOutput);
                        default:
                            return kErrorString;
                    }
                case ConcreteSlotValueType.Matrix3:
                    return rawOutput;
                case ConcreteSlotValueType.Matrix2:
                    return rawOutput;
                default:
                    return kErrorString;
            }
        }

        internal static string AdaptNodeOutputForPreview(AbstractMaterialNode node, int outputSlotId)
        {
            var rawOutput = node.GetVariableNameForSlot(outputSlotId);
            return AdaptNodeOutputForPreview(node, outputSlotId, rawOutput);
        }

        internal static string AdaptNodeOutputForPreview(AbstractMaterialNode node, int slotId, string variableName)
        {
            var slot = node.FindSlot<MaterialSlot>(slotId);

            if (slot == null)
                return kErrorString;

            var convertFromType = slot.concreteValueType;

            // preview is always dimension 4
            switch (convertFromType)
            {
                case ConcreteSlotValueType.Vector1:
                    return string.Format("half4({0}, {0}, {0}, 1.0)", variableName);
                case ConcreteSlotValueType.Vector2:
                    return string.Format("half4({0}.x, {0}.y, 0.0, 1.0)", variableName);
                case ConcreteSlotValueType.Vector3:
                    return string.Format("half4({0}.x, {0}.y, {0}.z, 1.0)", variableName);
                case ConcreteSlotValueType.Vector4:
                    return string.Format("half4({0}.x, {0}.y, {0}.z, 1.0)", variableName);
                case ConcreteSlotValueType.Boolean:
                    return string.Format("half4({0}, {0}, {0}, 1.0)", variableName);
                default:
                    return "half4(0, 0, 0, 0)";
            }
        }

        static void GenerateSpaceTranslationSurfaceInputs(
            NeededCoordinateSpace neededSpaces,
            InterpolatorType interpolatorType,
            ShaderStringBuilder builder,
            string format = "float3 {0};")
        {
            if ((neededSpaces & NeededCoordinateSpace.Object) > 0)
                builder.AppendLine(format, CoordinateSpace.Object.ToVariableName(interpolatorType));

            if ((neededSpaces & NeededCoordinateSpace.World) > 0)
                builder.AppendLine(format, CoordinateSpace.World.ToVariableName(interpolatorType));

            if ((neededSpaces & NeededCoordinateSpace.View) > 0)
                builder.AppendLine(format, CoordinateSpace.View.ToVariableName(interpolatorType));

            if ((neededSpaces & NeededCoordinateSpace.Tangent) > 0)
                builder.AppendLine(format, CoordinateSpace.Tangent.ToVariableName(interpolatorType));

            if ((neededSpaces & NeededCoordinateSpace.AbsoluteWorld) > 0)
                builder.AppendLine(format, CoordinateSpace.AbsoluteWorld.ToVariableName(interpolatorType));
        }

        internal static void GeneratePropertiesBlock(ShaderStringBuilder sb, PropertyCollector propertyCollector, KeywordCollector keywordCollector, GenerationMode mode)
        {
            sb.AppendLine("Properties");
            using (sb.BlockScope())
            {
                foreach (var prop in propertyCollector.properties.Where(x => x.generatePropertyBlock))
                {
                    sb.AppendLine(prop.GetPropertyBlockString());
                }

                // Keywords use hardcoded state in preview
                // Do not add them to the Property Block
                if(mode == GenerationMode.Preview)
                    return;

                foreach (var key in keywordCollector.keywords.Where(x => x.generatePropertyBlock))
                {
                    sb.AppendLine(key.GetPropertyBlockString());
                }
            }
        }

        internal static void GenerateSurfaceInputStruct(ShaderStringBuilder sb, ShaderGraphRequirements requirements, string structName)
        {
            sb.AppendLine($"struct {structName}");
            using (sb.BlockSemicolonScope())
            {
                GenerateSpaceTranslationSurfaceInputs(requirements.requiresNormal, InterpolatorType.Normal, sb);
                GenerateSpaceTranslationSurfaceInputs(requirements.requiresTangent, InterpolatorType.Tangent, sb);
                GenerateSpaceTranslationSurfaceInputs(requirements.requiresBitangent, InterpolatorType.BiTangent, sb);
                GenerateSpaceTranslationSurfaceInputs(requirements.requiresViewDir, InterpolatorType.ViewDirection, sb);
                GenerateSpaceTranslationSurfaceInputs(requirements.requiresPosition, InterpolatorType.Position, sb);

                if (requirements.requiresVertexColor)
                    sb.AppendLine("float4 {0};", ShaderGeneratorNames.VertexColor);

                if (requirements.requiresScreenPosition)
                    sb.AppendLine("float4 {0};", ShaderGeneratorNames.ScreenPosition);

                if (requirements.requiresFaceSign)
                    sb.AppendLine("float {0};", ShaderGeneratorNames.FaceSign);

                foreach (var channel in requirements.requiresMeshUVs.Distinct())
                    sb.AppendLine("half4 {0};", channel.GetUVName());

                if (requirements.requiresTime)
                {
                    sb.AppendLine("float3 {0};", ShaderGeneratorNames.TimeParameters);
                }
            }
        }

        internal static void GenerateSurfaceInputTransferCode(ShaderStringBuilder sb, ShaderGraphRequirements requirements, string structName, string variableName)
        {
            sb.AppendLine($"{structName} {variableName};");

            GenerateSpaceTranslationSurfaceInputs(requirements.requiresNormal, InterpolatorType.Normal, sb, $"{variableName}.{{0}} = IN.{{0}};");
            GenerateSpaceTranslationSurfaceInputs(requirements.requiresTangent, InterpolatorType.Tangent, sb, $"{variableName}.{{0}} = IN.{{0}};");
            GenerateSpaceTranslationSurfaceInputs(requirements.requiresBitangent, InterpolatorType.BiTangent, sb, $"{variableName}.{{0}} = IN.{{0}};");
            GenerateSpaceTranslationSurfaceInputs(requirements.requiresViewDir, InterpolatorType.ViewDirection, sb, $"{variableName}.{{0}} = IN.{{0}};");
            GenerateSpaceTranslationSurfaceInputs(requirements.requiresPosition, InterpolatorType.Position, sb, $"{variableName}.{{0}} = IN.{{0}};");

            if (requirements.requiresVertexColor)
                sb.AppendLine($"{variableName}.{ShaderGeneratorNames.VertexColor} = IN.{ShaderGeneratorNames.VertexColor};");

            if (requirements.requiresScreenPosition)
                sb.AppendLine($"{variableName}.{ShaderGeneratorNames.ScreenPosition} = IN.{ShaderGeneratorNames.ScreenPosition};");

            if (requirements.requiresFaceSign)
                sb.AppendLine($"{variableName}.{ShaderGeneratorNames.FaceSign} = IN.{ShaderGeneratorNames.FaceSign};");

            foreach (var channel in requirements.requiresMeshUVs.Distinct())
                sb.AppendLine($"{variableName}.{channel.GetUVName()} = IN.{channel.GetUVName()};");

            if (requirements.requiresTime)
            {
                sb.AppendLine($"{variableName}.{ShaderGeneratorNames.TimeParameters} = IN.{ShaderGeneratorNames.TimeParameters};");
            }
        }

        internal static void GenerateSurfaceDescriptionStruct(ShaderStringBuilder surfaceDescriptionStruct, List<MaterialSlot> slots, string structName = "SurfaceDescription", IActiveFieldsSet activeFields = null, bool isSubgraphOutput = false)
        {
            surfaceDescriptionStruct.AppendLine("struct {0}", structName);
            using (surfaceDescriptionStruct.BlockSemicolonScope())
            {
                if(slots != null)
                {
                    if (isSubgraphOutput)
                    {
                        var firstSlot = slots.FirstOrDefault();
                        var hlslName = $"{NodeUtils.GetHLSLSafeName(firstSlot.shaderOutputName)}_{firstSlot.id}";
                        surfaceDescriptionStruct.AppendLine("{0} {1};", firstSlot.concreteValueType.ToShaderString(firstSlot.owner.concretePrecision), hlslName);
                        surfaceDescriptionStruct.AppendLine("{0} {1};", ConcreteSlotValueType.Vector4.ToShaderString(firstSlot.owner.concretePrecision), "Out");
                    }
                    else
                    {
                        foreach (var slot in slots)
                        {
                            string hlslName = NodeUtils.GetHLSLSafeName(slot.shaderOutputName);

                            surfaceDescriptionStruct.AppendLine("{0} {1};", slot.concreteValueType.ToShaderString(slot.owner.concretePrecision), hlslName);

                            if (activeFields != null)
                            {
                                var structField = new FieldDescriptor(structName, hlslName, "");
                                activeFields.AddAll(structField);
                            }
                        }
                    }
                }
            }
        }

        internal static void GenerateSurfaceDescriptionFunction(
            List<AbstractMaterialNode> nodes,
            List<int>[] keywordPermutationsPerNode,
            AbstractMaterialNode rootNode,
            GraphData graph,
            ShaderStringBuilder surfaceDescriptionFunction,
            FunctionRegistry functionRegistry,
            PropertyCollector shaderProperties,
            KeywordCollector shaderKeywords,
            GenerationMode mode,
            string functionName = "PopulateSurfaceData",
            string surfaceDescriptionName = "SurfaceDescription",
            Vector1ShaderProperty outputIdProperty = null,
            IEnumerable<MaterialSlot> slots = null,
            string graphInputStructName = "SurfaceDescriptionInputs")
        {
            if (graph == null)
                return;

            graph.CollectShaderProperties(shaderProperties, mode);

            surfaceDescriptionFunction.AppendLine(String.Format("{0} {1}(SurfaceDescriptionInputs IN)", surfaceDescriptionName, functionName), false);
            using (surfaceDescriptionFunction.BlockScope())
            {
                surfaceDescriptionFunction.AppendLine("{0} surface = ({0})0;", surfaceDescriptionName);
                for(int i = 0; i < nodes.Count; i++)
                {
                    GenerateDescriptionForNode(nodes[i], keywordPermutationsPerNode[i], functionRegistry, surfaceDescriptionFunction,
                        shaderProperties, shaderKeywords,
                        graph, mode);
                }

                functionRegistry.builder.currentNode = null;
                surfaceDescriptionFunction.currentNode = null;

                GenerateSurfaceDescriptionRemap(graph, rootNode, slots,
                    surfaceDescriptionFunction, mode);

                surfaceDescriptionFunction.AppendLine("return surface;");
            }
        }

        static void GenerateDescriptionForNode(
            AbstractMaterialNode activeNode,
            List<int> keywordPermutations,
            FunctionRegistry functionRegistry,
            ShaderStringBuilder descriptionFunction,
            PropertyCollector shaderProperties,
            KeywordCollector shaderKeywords,
            GraphData graph,
            GenerationMode mode)
        {
            if (activeNode is IGeneratesFunction functionNode)
            {
                functionRegistry.builder.currentNode = activeNode;
                functionNode.GenerateNodeFunction(functionRegistry, mode);
                functionRegistry.builder.ReplaceInCurrentMapping(PrecisionUtil.Token, activeNode.concretePrecision.ToShaderString());
            }

            if (activeNode is IGeneratesBodyCode bodyNode)
            {
                if(keywordPermutations != null)
                    descriptionFunction.AppendLine(KeywordUtil.GetKeywordPermutationSetConditional(keywordPermutations));

                descriptionFunction.currentNode = activeNode;
                bodyNode.GenerateNodeCode(descriptionFunction, mode);
                descriptionFunction.ReplaceInCurrentMapping(PrecisionUtil.Token, activeNode.concretePrecision.ToShaderString());

                if(keywordPermutations != null)
                    descriptionFunction.AppendLine("#endif");
            }

            activeNode.CollectShaderProperties(shaderProperties, mode);

            if (activeNode is SubGraphNode subGraphNode)
            {
                subGraphNode.CollectShaderKeywords(shaderKeywords, mode);
            }
        }

        static void GenerateSurfaceDescriptionRemap(
            GraphData graph,
            AbstractMaterialNode rootNode,
            IEnumerable<MaterialSlot> slots,
            ShaderStringBuilder surfaceDescriptionFunction,
            GenerationMode mode)
        {
            if (rootNode == null)
            {
                foreach (var input in slots)
                {
                    if (input != null)
                    {
                        var node = input.owner;
                        var foundEdges = graph.GetEdges(input.slotReference).ToArray();
                        var hlslName = NodeUtils.GetHLSLSafeName(input.shaderOutputName);
                        if (foundEdges.Any())
                            surfaceDescriptionFunction.AppendLine($"surface.{hlslName} = {node.GetSlotValue(input.id, mode, node.concretePrecision)};");
                        else
                            surfaceDescriptionFunction.AppendLine($"surface.{hlslName} = {input.GetDefaultValue(mode, node.concretePrecision)};");
                    }
                }
            }
            else if (rootNode is SubGraphOutputNode)
            {
                var slot = slots.FirstOrDefault();
                if (slot != null)
                {
                    var foundEdges = graph.GetEdges(slot.slotReference).ToArray();
                    var hlslName = $"{NodeUtils.GetHLSLSafeName(slot.shaderOutputName)}_{slot.id}";
                    if (foundEdges.Any())
                        surfaceDescriptionFunction.AppendLine($"surface.{hlslName} = {rootNode.GetSlotValue(slot.id, mode, rootNode.concretePrecision)};");
                    else
                        surfaceDescriptionFunction.AppendLine($"surface.{hlslName} = {slot.GetDefaultValue(mode, rootNode.concretePrecision)};");
                    surfaceDescriptionFunction.AppendLine($"surface.Out = all(isfinite(surface.{hlslName})) ? {GenerationUtils.AdaptNodeOutputForPreview(rootNode, slot.id, "surface." + hlslName)} : float4(1.0f, 0.0f, 1.0f, 1.0f);");
                }
            }
            else if (rootNode.hasPreview)
            {
                var slot = rootNode.GetOutputSlots<MaterialSlot>().FirstOrDefault();
                if (slot != null)
                {
                    var slotValue = rootNode.GetSlotValue(slot.id, mode, rootNode.concretePrecision);
                    surfaceDescriptionFunction.AppendLine($"surface.Out = all(isfinite({slotValue})) ? {GenerationUtils.AdaptNodeOutputForPreview(rootNode, slot.id)} : float4(1.0f, 0.0f, 1.0f, 1.0f);");
                }
            }
        }

        const string k_VertexDescriptionStructName = "VertexDescription";
        internal static void GenerateVertexDescriptionStruct(ShaderStringBuilder builder, List<MaterialSlot> slots, string structName = k_VertexDescriptionStructName, IActiveFieldsSet activeFields = null)
        {
            builder.AppendLine("struct {0}", structName);
            using (builder.BlockSemicolonScope())
            {
                foreach (var slot in slots)
                {
                    string hlslName = NodeUtils.GetHLSLSafeName(slot.shaderOutputName);
                    builder.AppendLine("{0} {1};", slot.concreteValueType.ToShaderString(slot.owner.concretePrecision), hlslName);

                    if (activeFields != null)
                    {
                        var structField = new FieldDescriptor(structName, hlslName, "");
                        activeFields.AddAll(structField);
                    }
                }
            }
        }

        internal static void GenerateVertexDescriptionFunction(
            GraphData graph,
            ShaderStringBuilder builder,
            FunctionRegistry functionRegistry,
            PropertyCollector shaderProperties,
            KeywordCollector shaderKeywords,
            GenerationMode mode,
            AbstractMaterialNode rootNode,
            List<AbstractMaterialNode> nodes,
            List<int>[] keywordPermutationsPerNode,
            List<MaterialSlot> slots,
            string graphInputStructName = "VertexDescriptionInputs",
            string functionName = "PopulateVertexData",
            string graphOutputStructName = k_VertexDescriptionStructName)
        {
            if (graph == null)
                return;

            graph.CollectShaderProperties(shaderProperties, mode);

            builder.AppendLine("{0} {1}({2} IN)", graphOutputStructName, functionName, graphInputStructName);
            using (builder.BlockScope())
            {
                builder.AppendLine("{0} description = ({0})0;", graphOutputStructName);
                for(int i = 0; i < nodes.Count; i++)
                {
                    GenerateDescriptionForNode(nodes[i], keywordPermutationsPerNode[i], functionRegistry, builder,
                        shaderProperties, shaderKeywords,
                        graph, mode);
                }

                functionRegistry.builder.currentNode = null;
                builder.currentNode = null;

                if(slots.Count != 0)
                {
                    foreach (var slot in slots)
                    {
                        var isSlotConnected = graph.GetEdges(slot.slotReference).Any();
                        var slotName = NodeUtils.GetHLSLSafeName(slot.shaderOutputName);
                        var slotValue = isSlotConnected ?
                            ((AbstractMaterialNode)slot.owner).GetSlotValue(slot.id, mode, slot.owner.concretePrecision) : slot.GetDefaultValue(mode, slot.owner.concretePrecision);
                        builder.AppendLine("description.{0} = {1};", slotName, slotValue);
                    }
                }

                builder.AppendLine("return description;");
            }
        }

        internal static string GetSpliceCommand(string command, string token)
        {
            return !string.IsNullOrEmpty(command) ? command : $"// {token}: <None>";
        }

        internal static string GetDefaultTemplatePath(string templateName)
        {
            var basePath = "Packages/com.unity.shadergraph/Editor/Generation/Templates/";
            string templatePath = Path.Combine(basePath, templateName);

            if (File.Exists(templatePath))
                return templatePath;

            throw new FileNotFoundException(string.Format(@"Cannot find a template with name ""{0}"".", templateName));
        }

        internal static string GetDefaultSharedTemplateDirectory()
        {
            return "Packages/com.unity.shadergraph/Editor/Generation/Templates";
        }

        // Returns null if no 'CustomEditor "___"' line should be added, otherwise the name of the ShaderGUI class.
        // Note that it's okay to add an "invalid" ShaderGUI (no class found) as Unity will simply take no action if that's the case, unless if its BaseShaderGUI.
        public static string FinalCustomEditorString(ICanChangeShaderGUI canChangeShaderGUI)
        {
            string finalOverrideName = canChangeShaderGUI.ShaderGUIOverride;
            if (string.IsNullOrEmpty(finalOverrideName))
                return null;

            // Do not add to the final shader if the base ShaderGUI is wanted, as errors will occur.
            if (finalOverrideName.Equals("BaseShaderGUI") || finalOverrideName.Equals("UnityEditor.BaseShaderGUI"))
                return null;

            return finalOverrideName;
        }

    }
}<|MERGE_RESOLUTION|>--- conflicted
+++ resolved
@@ -41,26 +41,16 @@
                     builder.AppendLine("// RenderPipeline: <None>");
 
                 // Render Type
-<<<<<<< HEAD
                 string renderType = !string.IsNullOrEmpty(descriptor.renderTypeOverride) ? 
                     descriptor.renderTypeOverride : implementation.renderTypeTag;
-=======
-                string renderType = !string.IsNullOrEmpty(descriptor.renderTypeOverride) ?
-                    descriptor.renderTypeOverride : masterNode?.renderTypeTag;
->>>>>>> 99ee5bb8
                 if(!string.IsNullOrEmpty(renderType))
                     builder.AppendLine($"\"RenderType\"=\"{renderType}\"");
                 else
                     builder.AppendLine("// RenderType: <None>");
 
                 // Render Queue
-<<<<<<< HEAD
                 string renderQueue = !string.IsNullOrEmpty(descriptor.renderQueueOverride) ? 
                     descriptor.renderQueueOverride : implementation.renderQueueTag;
-=======
-                string renderQueue = !string.IsNullOrEmpty(descriptor.renderQueueOverride) ?
-                    descriptor.renderQueueOverride : masterNode?.renderQueueTag;
->>>>>>> 99ee5bb8
                 if(!string.IsNullOrEmpty(renderQueue))
                     builder.AppendLine($"\"Queue\"=\"{renderQueue}\"");
                 else
@@ -274,11 +264,7 @@
             NodeUtils.DepthFirstCollectNodesFromNode(pixelNodes, outputNode, NodeUtils.IncludeSelf.Include);
         }
 
-<<<<<<< HEAD
-        internal static void GetActiveFieldsAndPermutationsForNodes(PassDescriptor pass, 
-=======
-        internal static void GetActiveFieldsAndPermutationsForNodes(AbstractMaterialNode outputNode, PassDescriptor pass,
->>>>>>> 99ee5bb8
+        internal static void GetActiveFieldsAndPermutationsForNodes(PassDescriptor pass,
             KeywordCollector keywordCollector,  List<AbstractMaterialNode> vertexNodes, List<AbstractMaterialNode> pixelNodes,
             List<int>[] vertexNodePermutations, List<int>[] pixelNodePermutations,
             ActiveFields activeFields, out ShaderGraphRequirementsPerKeyword graphRequirements)
