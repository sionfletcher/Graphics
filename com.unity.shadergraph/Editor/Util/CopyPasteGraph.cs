using System;
using System.Collections.Generic;
using System.Linq;
using UnityEngine;
using UnityEditor.ShaderGraph;
using UnityEditor.ShaderGraph.Internal;

namespace UnityEditor.Graphing.Util
{
    [Serializable]
    sealed class CopyPasteGraph : ISerializationCallbackReceiver
    {
        [NonSerialized]
        HashSet<IEdge> m_Edges = new HashSet<IEdge>();

        [NonSerialized]
        HashSet<AbstractMaterialNode> m_Nodes = new HashSet<AbstractMaterialNode>();

        [SerializeField]
        List<GroupData> m_Groups = new List<GroupData>();

        [SerializeField]
        List<StickyNoteData> m_StickyNotes = new List<StickyNoteData>();

        [NonSerialized]
        List<ShaderInput> m_Inputs = new List<ShaderInput>();

        // The meta properties are properties that are not copied into the target graph
        // but sent along to allow property nodes to still hvae the data from the original
        // property present.
        [NonSerialized]
        HashSet<AbstractShaderProperty> m_MetaProperties = new HashSet<AbstractShaderProperty>();

        // The meta keywords are keywords that are required by keyword nodes
        // These are copied into the target graph when there is no collision
        [NonSerialized]
        HashSet<ShaderKeyword> m_MetaKeywords = new HashSet<ShaderKeyword>();

        [SerializeField]
        string m_SourceGraphGuid;

        [SerializeField]
        List<SerializationHelper.JSONSerializedElement> m_SerializableNodes = new List<SerializationHelper.JSONSerializedElement>();

        [SerializeField]
        List<SerializationHelper.JSONSerializedElement> m_SerializableEdges = new List<SerializationHelper.JSONSerializedElement>();

        [SerializeField]
        List<SerializationHelper.JSONSerializedElement> m_SerilaizeableInputs = new List<SerializationHelper.JSONSerializedElement>();

        [SerializeField]
        List<SerializationHelper.JSONSerializedElement> m_SerializableMetaProperties = new List<SerializationHelper.JSONSerializedElement>();

        [SerializeField]
        List<SerializationHelper.JSONSerializedElement> m_SerializableMetaKeywords = new List<SerializationHelper.JSONSerializedElement>();

        public CopyPasteGraph() {}

        public CopyPasteGraph(string sourceGraphGuid, IEnumerable<GroupData> groups, IEnumerable<AbstractMaterialNode> nodes, IEnumerable<IEdge> edges,
            IEnumerable<ShaderInput> inputs, IEnumerable<AbstractShaderProperty> metaProperties, IEnumerable<ShaderKeyword> metaKeywords, IEnumerable<StickyNoteData> notes)
        {
            m_SourceGraphGuid = sourceGraphGuid;

            if (groups != null)
            {
                foreach (var groupData in groups)
                    AddGroup(groupData);
            }

            if (notes != null)
            {
                foreach (var stickyNote in notes)
                    AddNote(stickyNote);
            }

            if (nodes != null)
            {
                foreach (var node in nodes)
                {
<<<<<<< HEAD
                    throw new InvalidOperationException($"Cannot copy node {node.name} ({node.objectId}).");
=======
                    if (!node.canCopyNode)
                    {
                        throw new InvalidOperationException($"Cannot copy node {node.name} ({node.guid}).");
                    }

                    AddNode(node);
                    foreach (var edge in NodeUtils.GetAllEdges(node))
                        AddEdge(edge);
>>>>>>> 691e4c7e
                }
            }

            if (edges != null)
            {
                foreach (var edge in edges)
                    AddEdge(edge);
            }

            if (inputs != null)
            {
                foreach (var input in inputs)
                    AddInput(input);
            }

            if (metaProperties != null)
            {
                foreach (var metaProperty in metaProperties)
                    AddMetaProperty(metaProperty);
            }

            if (metaKeywords != null)
            {
                foreach (var metaKeyword in metaKeywords)
                    AddMetaKeyword(metaKeyword);
            }
        }

        public void AddGroup(GroupData group)
        {
            m_Groups.Add(group);
        }

        public void AddNote(StickyNoteData stickyNote)
        {
            m_StickyNotes.Add(stickyNote);
        }

        public void AddNode(AbstractMaterialNode node)
        {
            m_Nodes.Add(node);
        }

        public void AddEdge(IEdge edge)
        {
            m_Edges.Add(edge);
        }

        public void AddInput(ShaderInput input)
        {
            m_Inputs.Add(input);
        }

        public void AddMetaProperty(AbstractShaderProperty metaProperty)
        {
            m_MetaProperties.Add(metaProperty);
        }

        public void AddMetaKeyword(ShaderKeyword metaKeyword)
        {
            m_MetaKeywords.Add(metaKeyword);
        }

        public IEnumerable<T> GetNodes<T>()
        {
            return m_Nodes.OfType<T>();
        }

        public IEnumerable<GroupData> groups
        {
            get { return m_Groups; }
        }

        public IEnumerable<StickyNoteData> stickyNotes => m_StickyNotes;

        public IEnumerable<IEdge> edges
        {
            get { return m_Edges; }
        }

        public IEnumerable<ShaderInput> inputs
        {
            get { return m_Inputs; }
        }

        public IEnumerable<AbstractShaderProperty> metaProperties
        {
            get { return m_MetaProperties; }
        }

        public IEnumerable<ShaderKeyword> metaKeywords
        {
            get { return m_MetaKeywords; }
        }

        public string sourceGraphGuid
        {
            get { return m_SourceGraphGuid; }
        }

        public void OnBeforeSerialize()
        {
            m_SerializableNodes = SerializationHelper.Serialize<AbstractMaterialNode>(m_Nodes);
            m_SerializableEdges = SerializationHelper.Serialize<IEdge>(m_Edges);
            m_SerilaizeableInputs = SerializationHelper.Serialize<ShaderInput>(m_Inputs);
            m_SerializableMetaProperties = SerializationHelper.Serialize<AbstractShaderProperty>(m_MetaProperties);
            m_SerializableMetaKeywords = SerializationHelper.Serialize<ShaderKeyword>(m_MetaKeywords);
        }

        public void OnAfterDeserialize()
        {
            var nodes = SerializationHelper.Deserialize<AbstractMaterialNode>(m_SerializableNodes, GraphUtil.GetLegacyTypeRemapping());
            m_Nodes.Clear();
            foreach (var node in nodes)
                m_Nodes.Add(node);
            m_SerializableNodes = null;

            var edges = SerializationHelper.Deserialize<IEdge>(m_SerializableEdges, GraphUtil.GetLegacyTypeRemapping());
            m_Edges.Clear();
            foreach (var edge in edges)
                m_Edges.Add(edge);
            m_SerializableEdges = null;

            var inputs = SerializationHelper.Deserialize<ShaderInput>(m_SerilaizeableInputs, GraphUtil.GetLegacyTypeRemapping());
            m_Inputs.Clear();
            foreach (var input in inputs)
                m_Inputs.Add(input);
            m_SerilaizeableInputs = null;

            var metaProperties = SerializationHelper.Deserialize<AbstractShaderProperty>(m_SerializableMetaProperties, GraphUtil.GetLegacyTypeRemapping());
            m_MetaProperties.Clear();
            foreach (var metaProperty in metaProperties)
            {
                m_MetaProperties.Add(metaProperty);
            }
            m_SerializableMetaProperties = null;

            var metaKeywords = SerializationHelper.Deserialize<ShaderKeyword>(m_SerializableMetaKeywords, GraphUtil.GetLegacyTypeRemapping());
            m_MetaKeywords.Clear();
            foreach (var metaKeyword in metaKeywords)
            {
                m_MetaKeywords.Add(metaKeyword);
            }
            m_SerializableMetaKeywords = null;
        }

        internal static CopyPasteGraph FromJson(string copyBuffer)
        {
            try
            {
                return JsonUtility.FromJson<CopyPasteGraph>(copyBuffer);
            }
            catch
            {
                // ignored. just means copy buffer was not a graph :(
                return null;
            }
        }
    }
}<|MERGE_RESOLUTION|>--- conflicted
+++ resolved
@@ -77,9 +77,6 @@
             {
                 foreach (var node in nodes)
                 {
-<<<<<<< HEAD
-                    throw new InvalidOperationException($"Cannot copy node {node.name} ({node.objectId}).");
-=======
                     if (!node.canCopyNode)
                     {
                         throw new InvalidOperationException($"Cannot copy node {node.name} ({node.guid}).");
@@ -88,7 +85,6 @@
                     AddNode(node);
                     foreach (var edge in NodeUtils.GetAllEdges(node))
                         AddEdge(edge);
->>>>>>> 691e4c7e
                 }
             }
 
