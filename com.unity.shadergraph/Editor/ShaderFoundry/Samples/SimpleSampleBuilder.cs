--- conflicted
+++ resolved
@@ -55,27 +55,10 @@
                     attributeBuilder.Append($"[{attribute}]");
             }
 
-<<<<<<< HEAD
-        internal static void MarkAsProperty(ShaderContainer container, StructField.Builder fieldBuilder, string propertyType)
-        {
-            // An input tagged with 'Property' is auto added as a property
-            fieldBuilder.AddAttribute(new ShaderAttribute.Builder(container, CommonShaderAttributes.Property).Build());
-            // [PropertyType(propertyTypeName)] is used to fill out the type in the material attribute.
-            fieldBuilder.AddAttribute(new ShaderAttribute.Builder(container, CommonShaderAttributes.PropertyType).Param(propertyType).Build());
-        }
-
-        internal static void MarkAsProperty(ShaderContainer container, BlockVariable.Builder variableBuilder, string propertyType)
-        {
-            // An input tagged with 'Property' is auto added as a property
-            variableBuilder.AddAttribute(new ShaderAttribute.Builder(container, CommonShaderAttributes.Property).Build());
-            // [PropertyType(propertyTypeName)] is used to fill out the type in the material attribute.
-            variableBuilder.AddAttribute(new ShaderAttribute.Builder(container, CommonShaderAttributes.PropertyType).Param(propertyType).Build());
-=======
             AddPropertyAttribute(container, fieldBuilder);
             AddUniformDeclarationAttribute(container, fieldBuilder, "#");
             AddMaterialPropertyAttribute(container, fieldBuilder, "#", displayName, propertyType, attributeBuilder.ToString());
             AddMaterialPropertyDefaultAttribute(container, fieldBuilder, defaultExpression);
->>>>>>> 6c658124
         }
 
         internal static BlockInstance BuildSimpleBlockInstance(ShaderContainer container, Block block)
