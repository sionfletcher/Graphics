--- conflicted
+++ resolved
@@ -231,35 +231,27 @@
                 }
             }
 
-<<<<<<< HEAD
-            List<MinimalCategoryData.GraphInputData> inputs = new List<MinimalCategoryData.GraphInputData>();
-=======
             List<MinimalCategoryData.GraphInputData> inputInspectorDataList = new List<MinimalCategoryData.GraphInputData>();
->>>>>>> 0e47f0ab
-            foreach(AbstractShaderProperty prop in graph.properties)
+            foreach(AbstractShaderProperty property in graph.properties)
             {
                 // Don't write out data for non-exposed blackboard items
-                if (!prop.isExposed)
+                if (!property.isExposed)
                     continue;
-<<<<<<< HEAD
-                inputs.Add(new MinimalCategoryData.GraphInputData() { referenceName = prop.referenceName, propertyType = prop.propertyType, isKeyword = false});
-=======
-                inputInspectorDataList.Add(new MinimalCategoryData.GraphInputData() { referenceName = prop.referenceName, propertyType = prop.propertyType, isKeyword = false});
->>>>>>> 0e47f0ab
+
+                // VTs are treated differently
+                if (property is VirtualTextureShaderProperty virtualTextureShaderProperty)
+                    inputInspectorDataList.Add(MinimalCategoryData.ProcessVirtualTextureProperty(virtualTextureShaderProperty));
+                else
+                    inputInspectorDataList.Add(new MinimalCategoryData.GraphInputData() { referenceName = property.referenceName, propertyType = property.propertyType, isKeyword = false});
             }
             foreach(ShaderKeyword keyword in graph.keywords)
             {
                 // Don't write out data for non-exposed blackboard items
                 if (!keyword.isExposed)
                     continue;
-<<<<<<< HEAD
-                inputs.Add(new MinimalCategoryData.GraphInputData() { referenceName = keyword.referenceName, keywordType = keyword.keywordType, isKeyword = true});
-            }
-
-=======
                 inputInspectorDataList.Add(new MinimalCategoryData.GraphInputData() { referenceName = keyword.referenceName, keywordType = keyword.keywordType, isKeyword = true});
             }
->>>>>>> 0e47f0ab
+
             sgMetadata.categoryDatas = new List<MinimalCategoryData>();
             foreach(CategoryData categoryData in graph.categories)
             {
@@ -271,89 +263,42 @@
                 foreach(var input in categoryData.Children)
                 {
                     MinimalCategoryData.GraphInputData propData;
-<<<<<<< HEAD
-
-=======
->>>>>>> 0e47f0ab
-                    if(input is ShaderKeyword keyword)
+                    // Only write out data for exposed blackboard items
+                    if(input.isExposed == false)
+                        continue;
+
+                    // VTs are treated differently
+                    if (input is VirtualTextureShaderProperty virtualTextureShaderProperty)
+                    {
+                        propData = MinimalCategoryData.ProcessVirtualTextureProperty(virtualTextureShaderProperty);
+                        foreach (var inputData in inputInspectorDataList.ToList())
+                        {
+                            if (inputData.referenceName == propData.referenceName)
+                                inputInspectorDataList.Remove(inputData);
+                        }
+                        mcd.propertyDatas.Add(propData);
+                        continue;
+                    }
+                    else if(input is ShaderKeyword keyword)
                     {
                         propData = new MinimalCategoryData.GraphInputData() { referenceName = input.referenceName, keywordType = keyword.keywordType, isKeyword = true};
                     }
                     else
                     {
                         var prop = input as AbstractShaderProperty;
-<<<<<<< HEAD
-                        propData = new MinimalCategoryData.GraphInputData() { referenceName = input.referenceName, propertyType = prop.propertyType, isKeyword = false};
-=======
                         propData = new MinimalCategoryData.GraphInputData() { referenceName = input.referenceName, propertyType = prop.propertyType, isKeyword = false };
->>>>>>> 0e47f0ab
-                    }
-
-                    // Only write out data for exposed blackboard items
-                    if (input.isExposed)
-                        mcd.propertyDatas.Add(propData);
-
-<<<<<<< HEAD
-                    inputs.Remove(propData);
-=======
+                    }
+
+                    mcd.propertyDatas.Add(propData);
                     inputInspectorDataList.Remove(propData);
->>>>>>> 0e47f0ab
                 }
                 sgMetadata.categoryDatas.Add(mcd);
             }
 
             // Any uncategorized elements get tossed into an un-named category at the top as a fallback
-<<<<<<< HEAD
-            if(inputs.Count > 0)
-            {
-                sgMetadata.categoryDatas.Insert(0, new MinimalCategoryData() { categoryName = "", propertyDatas = inputs });
-=======
             if(inputInspectorDataList.Count > 0)
             {
-                foreach (var inputInspectorData in inputInspectorDataList.ToList())
-                {
-                    if (inputInspectorData.propertyType == PropertyType.VirtualTexture)
-                    {
-                        // Remove the virtual texture input
-                        var layerReferenceNames = new List<string>();
-                        ShaderInput matchingGraphInput = null;
-                        foreach (var property in graph.properties)
-                        {
-                            if (property.referenceName == inputInspectorData.referenceName)
-                            {
-                                matchingGraphInput = property;
-                                break;
-                            }
-                        }
-
-                        if(matchingGraphInput == null)
-                            continue;
-                        if (matchingGraphInput is VirtualTextureShaderProperty virtualTextureShaderProperty)
-                        {
-                            virtualTextureShaderProperty.GetPropertyReferenceNames(layerReferenceNames);
-                            List<MinimalCategoryData.GraphInputData> virtualTextureLayerDataList = new List<MinimalCategoryData.GraphInputData>();
-                            // Skip the first entry in this list as that's the Virtual Texture reference name itself, which won't exist in ShaderLab
-                            foreach (var referenceName in layerReferenceNames.Skip(1))
-                            {
-                                var layerPropertyData = new MinimalCategoryData.GraphInputData() { referenceName = referenceName, propertyType = PropertyType.Texture2D, isKeyword = false };
-                                virtualTextureLayerDataList.Add(layerPropertyData);
-                            }
-
-                            var insertionIndex = inputInspectorDataList.IndexOf(inputInspectorData);
-                            // Remove the virtual texture layer property data as ShaderLab does not understand VTs, throws an exception
-                            inputInspectorDataList.Remove(inputInspectorData);
-                            // Insert the texture layers that comprise this virtual texture instead
-                            inputInspectorDataList.InsertRange(insertionIndex, virtualTextureLayerDataList);
-                        }
-                    }
-                }
                 sgMetadata.categoryDatas.Insert(0, new MinimalCategoryData() { categoryName = "", propertyDatas = inputInspectorDataList });
->>>>>>> 0e47f0ab
-            }
-
-            foreach(AbstractShaderProperty prop in graph.properties)
-            {
-                var propertyType = prop.propertyType;
             }
 
             ctx.AddObjectToAsset("SGInternal:Metadata", sgMetadata);
