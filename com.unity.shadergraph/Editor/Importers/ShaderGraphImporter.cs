--- conflicted
+++ resolved
@@ -24,15 +24,9 @@
     // sure that all shader graphs get re-imported. Re-importing is required,
     // because the shader graph codegen is different for V2.
     // This ifdef can be removed once V2 is the only option.
-<<<<<<< HEAD
-    [ScriptedImporter(112, Extension, -902)]
-#else
-    [ScriptedImporter(45, Extension, -902)]
-=======
     [ScriptedImporter(114, Extension, -902)]
 #else
     [ScriptedImporter(47, Extension, -902)]
->>>>>>> cdaac8b7
 #endif
 
     class ShaderGraphImporter : ScriptedImporter
