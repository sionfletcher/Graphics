using System;
using System.Linq;
using System.Collections.Generic;
using UnityEditor.Graphing;
using UnityEditor.ShaderGraph.Drawing;
using UnityEditor.ShaderGraph.Drawing.Controls;
using UnityEditor.ShaderGraph.Internal;
using UnityEngine;
using UnityEngine.UIElements;

namespace UnityEditor.ShaderGraph
{
    [Serializable]
    [Title("Master", "PBR")]
    class PBRMasterNode : AbstractMaterialNode, IMasterNode, IHasSettings, ICanChangeShaderGUI, IMayRequirePosition, IMayRequireNormal, IMayRequireTangent
    {
        public const string AlbedoSlotName = "Albedo";
        public const string NormalSlotName = "Normal";
        public const string EmissionSlotName = "Emission";
        public const string MetallicSlotName = "Metallic";
        public const string SpecularSlotName = "Specular";
        public const string SmoothnessSlotName = "Smoothness";
        public const string OcclusionSlotName = "Occlusion";
        public const string AlphaSlotName = "Alpha";
        public const string AlphaClipThresholdSlotName = "AlphaClipThreshold";
        public const string PositionName = "Vertex Position";
        public const string NormalName = "Vertex Normal";
        public const string TangentName = "Vertex Tangent";

        public const int AlbedoSlotId = 0;
        public const int NormalSlotId = 1;
        public const int MetallicSlotId = 2;
        public const int SpecularSlotId = 3;
        public const int EmissionSlotId = 4;
        public const int SmoothnessSlotId = 5;
        public const int OcclusionSlotId = 6;
        public const int AlphaSlotId = 7;
        public const int AlphaThresholdSlotId = 8;
        public const int PositionSlotId = 9;
        public const int VertNormalSlotId = 10;
        public const int VertTangentSlotId = 11;

        public enum Model
        {
            Specular,
            Metallic
        }

        [SerializeField]
        Model m_Model = Model.Metallic;

        [Inspectable("Workflow", PBRMasterNode.Model.Metallic)]
        public Model model
        {
            get { return m_Model; }
            set
            {
                if (m_Model == value)
                    return;

                this.owner.owner.RegisterCompleteObjectUndo("Work Flow Change");
                m_Model = value;
                UpdateNodeAfterDeserialization();
                Dirty(ModificationScope.Topological);
            }
        }

        [SerializeField]
        SurfaceType m_SurfaceType;

        [Inspectable("Surface", SurfaceType.Opaque)]
        public SurfaceType surfaceType
        {
            get { return m_SurfaceType; }
            set
            {
                if (m_SurfaceType == value)
                    return;

                this.owner.owner.RegisterCompleteObjectUndo("Surface Change");
                m_SurfaceType = value;
                Dirty(ModificationScope.Graph);
            }
        }

        [SerializeField]
        AlphaMode m_AlphaMode;

        [Inspectable("Blend", AlphaMode.Additive)]
        public AlphaMode alphaMode
        {
            get { return m_AlphaMode; }
            set
            {
                if (m_AlphaMode == value)
                    return;

                this.owner.owner.RegisterCompleteObjectUndo("Alpha Mode Change");
                m_AlphaMode = value;
                Dirty(ModificationScope.Graph);
            }
        }

        [SerializeField]
        bool m_TwoSided;

        [Inspectable("Two Sided", false)]
        public ToggleData twoSided
        {
            get { return new ToggleData(m_TwoSided); }
            set
            {
                if (m_TwoSided == value.isOn)
                    return;

                this.owner.owner.RegisterCompleteObjectUndo("Two Sided Change");
                m_TwoSided = value.isOn;
                Dirty(ModificationScope.Graph);
            }
        }

<<<<<<< HEAD
        void ChangeTwoSided(ChangeEvent<bool> evt)
        {
            ToggleData td = this.twoSided;
            td.isOn = evt.newValue;
            this.twoSided = td;
=======
        [SerializeField]
        NormalDropOffSpace m_NormalDropOffSpace;
        public NormalDropOffSpace normalDropOffSpace
        {
            get { return m_NormalDropOffSpace; }
            set
            {
                if (m_NormalDropOffSpace == value)
                    return;

                m_NormalDropOffSpace = value;
                if(!IsSlotConnected(NormalSlotId))
                    updateNormalSlot = true;
                UpdateNodeAfterDeserialization();
                Dirty(ModificationScope.Topological);
            }
        }
        bool updateNormalSlot;

        [SerializeField]
        bool m_DOTSInstancing = false;

        public ToggleData dotsInstancing
        {
            get { return new ToggleData(m_DOTSInstancing); }
            set
            {
                if (m_DOTSInstancing == value.isOn)
                    return;

                m_DOTSInstancing = value.isOn;
                Dirty(ModificationScope.Graph);
            }
        }

        [SerializeField] private string m_ShaderGUIOverride;
        public string ShaderGUIOverride
        {
            get => m_ShaderGUIOverride;
            set => m_ShaderGUIOverride = value;
        }

        [SerializeField] private bool m_OverrideEnabled;
        public bool OverrideEnabled
        {
            get => m_OverrideEnabled;
            set => m_OverrideEnabled = value;
>>>>>>> 718ed667
        }

        public PBRMasterNode()
        {
            UpdateNodeAfterDeserialization();
        }


        public sealed override void UpdateNodeAfterDeserialization()
        {
            base.UpdateNodeAfterDeserialization();
            name = "PBR Master";
            AddSlot(new PositionMaterialSlot(PositionSlotId, PositionName, PositionName, CoordinateSpace.Object, ShaderStageCapability.Vertex));
            AddSlot(new NormalMaterialSlot(VertNormalSlotId, NormalName, NormalName, CoordinateSpace.Object, ShaderStageCapability.Vertex));
            AddSlot(new TangentMaterialSlot(VertTangentSlotId, TangentName, TangentName, CoordinateSpace.Object, ShaderStageCapability.Vertex));
            AddSlot(new ColorRGBMaterialSlot(AlbedoSlotId, AlbedoSlotName, AlbedoSlotName, SlotType.Input, Color.grey.gamma, ColorMode.Default, ShaderStageCapability.Fragment));
            var coordSpace = CoordinateSpace.Tangent;
            if (updateNormalSlot)
            {
                RemoveSlot(NormalSlotId);
                //switch drop off delivery space for normal values
                switch (m_NormalDropOffSpace)
                {
                    case NormalDropOffSpace.Tangent:
                        coordSpace = CoordinateSpace.Tangent;
                        break;
                    case NormalDropOffSpace.World:
                        coordSpace = CoordinateSpace.World;
                        break;
                    case NormalDropOffSpace.Object:
                        coordSpace = CoordinateSpace.Object;
                        break;
                }
                updateNormalSlot = false;
            }
            AddSlot(new NormalMaterialSlot(NormalSlotId, NormalSlotName, NormalSlotName, coordSpace, ShaderStageCapability.Fragment));
            AddSlot(new ColorRGBMaterialSlot(EmissionSlotId, EmissionSlotName, EmissionSlotName, SlotType.Input, Color.black, ColorMode.Default, ShaderStageCapability.Fragment));
            if (model == Model.Metallic)
                AddSlot(new Vector1MaterialSlot(MetallicSlotId, MetallicSlotName, MetallicSlotName, SlotType.Input, 0, ShaderStageCapability.Fragment));
            else
                AddSlot(new ColorRGBMaterialSlot(SpecularSlotId, SpecularSlotName, SpecularSlotName, SlotType.Input, Color.grey, ColorMode.Default, ShaderStageCapability.Fragment));
            AddSlot(new Vector1MaterialSlot(SmoothnessSlotId, SmoothnessSlotName, SmoothnessSlotName, SlotType.Input, 0.5f, ShaderStageCapability.Fragment));
            AddSlot(new Vector1MaterialSlot(OcclusionSlotId, OcclusionSlotName, OcclusionSlotName, SlotType.Input, 1f, ShaderStageCapability.Fragment));
            AddSlot(new Vector1MaterialSlot(AlphaSlotId, AlphaSlotName, AlphaSlotName, SlotType.Input, 1f, ShaderStageCapability.Fragment));
            AddSlot(new Vector1MaterialSlot(AlphaThresholdSlotId, AlphaClipThresholdSlotName, AlphaClipThresholdSlotName, SlotType.Input, 0.0f, ShaderStageCapability.Fragment));

            // clear out slot names that do not match the slots
            // we support
            RemoveSlotsNameNotMatching(
                new[]
            {
                PositionSlotId,
                VertNormalSlotId,
                VertTangentSlotId,
                AlbedoSlotId,
                NormalSlotId,
                EmissionSlotId,
                model == Model.Metallic ? MetallicSlotId : SpecularSlotId,
                SmoothnessSlotId,
                OcclusionSlotId,
                AlphaSlotId,
                AlphaThresholdSlotId
            }, true);
        }

        public VisualElement CreateSettingsElement()
        {
            return new PBRSettingsView(this);
        }

        public string renderQueueTag
        {
            get
            {
                if(surfaceType == SurfaceType.Transparent)
                    return $"{RenderQueue.Transparent}";
                else if(IsSlotConnected(UnlitMasterNode.AlphaThresholdSlotId) || FindSlot<Vector1MaterialSlot>(AlphaThresholdSlotId).value > 0.0f)
                    return $"{RenderQueue.AlphaTest}";
                else
                    return $"{RenderQueue.Geometry}";
            }
        }

        public string renderTypeTag
        {
            get
            {
                if(surfaceType == SurfaceType.Transparent)
                    return $"{RenderType.Transparent}";
                else
                    return $"{RenderType.Opaque}";
            }
        }

        public ConditionalField[] GetConditionalFields(PassDescriptor pass)
        {
            return new ConditionalField[]
            {
                // Features
                new ConditionalField(Fields.GraphVertex,         IsSlotConnected(PBRMasterNode.PositionSlotId) ||
                                                                        IsSlotConnected(PBRMasterNode.VertNormalSlotId) ||
                                                                        IsSlotConnected(PBRMasterNode.VertTangentSlotId)),
                new ConditionalField(Fields.GraphPixel,          true),

                // Surface Type
                new ConditionalField(Fields.SurfaceOpaque,       surfaceType == ShaderGraph.SurfaceType.Opaque),
                new ConditionalField(Fields.SurfaceTransparent,  surfaceType != ShaderGraph.SurfaceType.Opaque),

                // Blend Mode
                new ConditionalField(Fields.BlendAdd,            surfaceType != ShaderGraph.SurfaceType.Opaque && alphaMode == AlphaMode.Additive),
                new ConditionalField(Fields.BlendAlpha,          surfaceType != ShaderGraph.SurfaceType.Opaque && alphaMode == AlphaMode.Alpha),
                new ConditionalField(Fields.BlendMultiply,       surfaceType != ShaderGraph.SurfaceType.Opaque && alphaMode == AlphaMode.Multiply),
                new ConditionalField(Fields.BlendPremultiply,    surfaceType != ShaderGraph.SurfaceType.Opaque && alphaMode == AlphaMode.Premultiply),

                // Normal Drop Off Space
                new ConditionalField(Fields.NormalDropOffOS,     normalDropOffSpace == NormalDropOffSpace.Object),
                new ConditionalField(Fields.NormalDropOffTS,     normalDropOffSpace == NormalDropOffSpace.Tangent),
                new ConditionalField(Fields.NormalDropOffWS,     normalDropOffSpace == NormalDropOffSpace.World),

                // Misc
                new ConditionalField(Fields.AlphaClip,           IsSlotConnected(UnlitMasterNode.AlphaThresholdSlotId) ||
                                                                        FindSlot<Vector1MaterialSlot>(AlphaThresholdSlotId).value > 0.0f),
                new ConditionalField(Fields.AlphaTest,           IsSlotConnected(UnlitMasterNode.AlphaThresholdSlotId) ||
                                                                        FindSlot<Vector1MaterialSlot>(AlphaThresholdSlotId).value > 0.0f),
                new ConditionalField(Fields.SpecularSetup,       model == PBRMasterNode.Model.Specular),
                new ConditionalField(Fields.Normal,              IsSlotConnected(PBRMasterNode.NormalSlotId)),
                new ConditionalField(Fields.DoubleSided,         twoSided.isOn),
            };
        }

        public void ProcessPreviewMaterial(Material material)
        {

        }

        public NeededCoordinateSpace RequiresNormal(ShaderStageCapability stageCapability)
        {
            List<MaterialSlot> slots = new List<MaterialSlot>();
            GetSlots(slots);

            List<MaterialSlot> validSlots = new List<MaterialSlot>();
            for (int i = 0; i < slots.Count; i++)
            {
                if (slots[i].stageCapability != ShaderStageCapability.All && slots[i].stageCapability != stageCapability)
                    continue;

                validSlots.Add(slots[i]);
            }
            return validSlots.OfType<IMayRequireNormal>().Aggregate(NeededCoordinateSpace.None, (mask, node) => mask | node.RequiresNormal(stageCapability));
        }

        public NeededCoordinateSpace RequiresPosition(ShaderStageCapability stageCapability)
        {
            List<MaterialSlot> slots = new List<MaterialSlot>();
            GetSlots(slots);

            List<MaterialSlot> validSlots = new List<MaterialSlot>();
            for (int i = 0; i < slots.Count; i++)
            {
                if (slots[i].stageCapability != ShaderStageCapability.All && slots[i].stageCapability != stageCapability)
                    continue;

                validSlots.Add(slots[i]);
            }
            return validSlots.OfType<IMayRequirePosition>().Aggregate(NeededCoordinateSpace.None, (mask, node) => mask | node.RequiresPosition(stageCapability));
        }

        public NeededCoordinateSpace RequiresTangent(ShaderStageCapability stageCapability)
        {
            List<MaterialSlot> slots = new List<MaterialSlot>();
            GetSlots(slots);

            List<MaterialSlot> validSlots = new List<MaterialSlot>();
            for (int i = 0; i < slots.Count; i++)
            {
                if (slots[i].stageCapability != ShaderStageCapability.All && slots[i].stageCapability != stageCapability)
                    continue;

                validSlots.Add(slots[i]);
            }
            return validSlots.OfType<IMayRequireTangent>().Aggregate(NeededCoordinateSpace.None, (mask, node) => mask | node.RequiresTangent(stageCapability));
        }
    }
}<|MERGE_RESOLUTION|>--- conflicted
+++ resolved
@@ -119,13 +119,13 @@
             }
         }
 
-<<<<<<< HEAD
         void ChangeTwoSided(ChangeEvent<bool> evt)
         {
             ToggleData td = this.twoSided;
             td.isOn = evt.newValue;
             this.twoSided = td;
-=======
+        }
+
         [SerializeField]
         NormalDropOffSpace m_NormalDropOffSpace;
         public NormalDropOffSpace normalDropOffSpace
@@ -173,7 +173,6 @@
         {
             get => m_OverrideEnabled;
             set => m_OverrideEnabled = value;
->>>>>>> 718ed667
         }
 
         public PBRMasterNode()
