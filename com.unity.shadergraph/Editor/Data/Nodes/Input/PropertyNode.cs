using System;
using System.Linq;
using UnityEngine;
using UnityEditor.Graphing;
<<<<<<< HEAD
using UnityEditor.ShaderGraph.Serialization;
=======
using UnityEditor.ShaderGraph.Internal;
>>>>>>> 84f47852

namespace UnityEditor.ShaderGraph
{
    [Title("Input", "Property")]
    sealed class PropertyNode : AbstractMaterialNode, IGeneratesBodyCode, IOnAssetEnabled
    {
        public PropertyNode()
        {
            name = "Property";
            UpdateNodeAfterDeserialization();
        }

        [SerializeField]
        JsonRef<AbstractShaderProperty> m_Property;

        public AbstractShaderProperty property
        {
            get { return m_Property; }
            set
<<<<<<< HEAD
            {
                if (m_Property == value)
=======
        {
                if (m_PropertyGuid == value)
>>>>>>> 84f47852
                    return;

                m_Property = value;
                AddOutputSlot(property);
                Dirty(ModificationScope.Topological);
        }
        }
        public override bool canSetPrecision => false;

        public void OnEnable()
        {
            AddOutputSlot(property);
        }

        public const int OutputSlotId = 0;

        void AddOutputSlot(AbstractShaderProperty property)
        {
            switch(property.concreteShaderValueType)
            {
                case ConcreteSlotValueType.Boolean:
                    AddSlot(new BooleanMaterialSlot(OutputSlotId, property.displayName, "Out", SlotType.Output, false));
                    RemoveSlotsNameNotMatching(new[] { OutputSlotId });
                    break;
                case ConcreteSlotValueType.Vector1:
                AddSlot(new Vector1MaterialSlot(OutputSlotId, property.displayName, "Out", SlotType.Output, 0));
                RemoveSlotsNameNotMatching(new[] {OutputSlotId});
                    break;
                case ConcreteSlotValueType.Vector2:
                AddSlot(new Vector2MaterialSlot(OutputSlotId, property.displayName, "Out", SlotType.Output, Vector4.zero));
                RemoveSlotsNameNotMatching(new[] {OutputSlotId});
                    break;
                case ConcreteSlotValueType.Vector3:
                AddSlot(new Vector3MaterialSlot(OutputSlotId, property.displayName, "Out", SlotType.Output, Vector4.zero));
                RemoveSlotsNameNotMatching(new[] {OutputSlotId});
                    break;
                case ConcreteSlotValueType.Vector4:
                AddSlot(new Vector4MaterialSlot(OutputSlotId, property.displayName, "Out", SlotType.Output, Vector4.zero));
                RemoveSlotsNameNotMatching(new[] {OutputSlotId});
                    break;
                case ConcreteSlotValueType.Matrix2:
                    AddSlot(new Matrix2MaterialSlot(OutputSlotId, property.displayName, "Out", SlotType.Output));
                    RemoveSlotsNameNotMatching(new[] { OutputSlotId });
                    break;
                case ConcreteSlotValueType.Matrix3:
                    AddSlot(new Matrix3MaterialSlot(OutputSlotId, property.displayName, "Out", SlotType.Output));
                    RemoveSlotsNameNotMatching(new[] { OutputSlotId });
                    break;
                case ConcreteSlotValueType.Matrix4:
                    AddSlot(new Matrix4MaterialSlot(OutputSlotId, property.displayName, "Out", SlotType.Output));
                    RemoveSlotsNameNotMatching(new[] { OutputSlotId });
                    break;
                case ConcreteSlotValueType.Texture2D:
                AddSlot(new Texture2DMaterialSlot(OutputSlotId, property.displayName, "Out", SlotType.Output));
                RemoveSlotsNameNotMatching(new[] {OutputSlotId});
                    break;
                case ConcreteSlotValueType.Texture2DArray:
                AddSlot(new Texture2DArrayMaterialSlot(OutputSlotId, property.displayName, "Out", SlotType.Output));
                RemoveSlotsNameNotMatching(new[] {OutputSlotId});
                    break;
                case ConcreteSlotValueType.Texture3D:
                AddSlot(new Texture3DMaterialSlot(OutputSlotId, property.displayName, "Out", SlotType.Output));
                RemoveSlotsNameNotMatching(new[] {OutputSlotId});
                    break;
                case ConcreteSlotValueType.Cubemap:
                AddSlot(new CubemapMaterialSlot(OutputSlotId, property.displayName, "Out", SlotType.Output));
                RemoveSlotsNameNotMatching(new[] { OutputSlotId });
                    break;
                case ConcreteSlotValueType.SamplerState:
                AddSlot(new SamplerStateMaterialSlot(OutputSlotId, property.displayName, "Out", SlotType.Output));
                RemoveSlotsNameNotMatching(new[] { OutputSlotId });
                    break;
                case ConcreteSlotValueType.Gradient:
                AddSlot(new GradientMaterialSlot(OutputSlotId, property.displayName, "Out", SlotType.Output));
                RemoveSlotsNameNotMatching(new[] { OutputSlotId });
                    break;
                default:
                    throw new ArgumentOutOfRangeException();
            }
        }

<<<<<<< HEAD
        public void GenerateNodeCode(ShaderStringBuilder sb, GraphContext graphContext, GenerationMode generationMode)
=======
        public void GenerateNodeCode(ShaderStringBuilder sb, GenerationMode generationMode)
>>>>>>> 84f47852
        {
            switch(property.propertyType)
            {
                case PropertyType.Boolean:
                    sb.AppendLine($"$precision {GetVariableNameForSlot(OutputSlotId)} = {property.referenceName};");
                    break;
                case PropertyType.Vector1:
                    sb.AppendLine($"$precision {GetVariableNameForSlot(OutputSlotId)} = {property.referenceName};");
                    break;
                case PropertyType.Vector2:
                    sb.AppendLine($"$precision2 {GetVariableNameForSlot(OutputSlotId)} = {property.referenceName};");
                    break;
                case PropertyType.Vector3:
                    sb.AppendLine($"$precision3 {GetVariableNameForSlot(OutputSlotId)} = {property.referenceName};");
                    break;
                case PropertyType.Vector4:
                    sb.AppendLine($"$precision4 {GetVariableNameForSlot(OutputSlotId)} = {property.referenceName};");
                    break;
                case PropertyType.Color:
                    sb.AppendLine($"$precision4 {GetVariableNameForSlot(OutputSlotId)} = {property.referenceName};");
                    break;
                case PropertyType.Matrix2:
                    sb.AppendLine($"$precision2x2 {GetVariableNameForSlot(OutputSlotId)} = {property.referenceName};");
                    break;
                case PropertyType.Matrix3:
                    sb.AppendLine($"$precision3x3 {GetVariableNameForSlot(OutputSlotId)} = {property.referenceName};");
                    break;
                case PropertyType.Matrix4:
                    sb.AppendLine($"$precision4x4 {GetVariableNameForSlot(OutputSlotId)} = {property.referenceName};");
                    break;
                case PropertyType.SamplerState:
                    sb.AppendLine($"SamplerState {GetVariableNameForSlot(OutputSlotId)} = {property.referenceName};");
                    break;
                case PropertyType.Gradient:
                if(generationMode == GenerationMode.Preview)
                        sb.AppendLine($"Gradient {GetVariableNameForSlot(OutputSlotId)} = {GradientUtil.GetGradientForPreview(property.referenceName)};");
                else
                        sb.AppendLine($"Gradient {GetVariableNameForSlot(OutputSlotId)} = {property.referenceName};");
                    break;
            }
        }

        public override string GetVariableNameForSlot(int slotId)
        {
<<<<<<< HEAD
            if (!(property is TextureShaderProperty) &&
=======
            var property = owner.properties.FirstOrDefault(x => x.guid == propertyGuid);
                if (property == null)
                throw new NullReferenceException();
            
            if (!(property is Texture2DShaderProperty) &&
>>>>>>> 84f47852
                !(property is Texture2DArrayShaderProperty) &&
                !(property is Texture3DShaderProperty) &&
                !(property is CubemapShaderProperty))
                return base.GetVariableNameForSlot(slotId);

            return property.referenceName;
        }

        protected override bool CalculateNodeHasError(ref string errorMessage)
        {
            if (property == null || !owner.properties.Contains(property))
            {
                errorMessage = "Property Node has no associated Blackboard property.";
                return true;
            }

            return false;
        }

        public override bool ValidateConcretePrecision(ref string errorMessage)
        {
            // If Property has a precision override use that
            precision = property.precision;
            if (precision != Precision.Inherit)
                concretePrecision = precision.ToConcrete();
            else
                concretePrecision = owner.concretePrecision;
<<<<<<< HEAD
            return false;
        }
=======
                return false;
            }
        
        public override void OnBeforeSerialize()
            {
            base.OnBeforeSerialize();
            m_PropertyGuidSerialized = m_PropertyGuid.ToString();
            }
>>>>>>> 84f47852

        internal void InternalSetProperty(AbstractShaderProperty property)
        {
            m_Property = property;
        }
    }
}<|MERGE_RESOLUTION|>--- conflicted
+++ resolved
@@ -2,11 +2,8 @@
 using System.Linq;
 using UnityEngine;
 using UnityEditor.Graphing;
-<<<<<<< HEAD
 using UnityEditor.ShaderGraph.Serialization;
-=======
 using UnityEditor.ShaderGraph.Internal;
->>>>>>> 84f47852
 
 namespace UnityEditor.ShaderGraph
 {
@@ -26,19 +23,14 @@
         {
             get { return m_Property; }
             set
-<<<<<<< HEAD
             {
                 if (m_Property == value)
-=======
-        {
-                if (m_PropertyGuid == value)
->>>>>>> 84f47852
                     return;
 
                 m_Property = value;
                 AddOutputSlot(property);
                 Dirty(ModificationScope.Topological);
-        }
+            }
         }
         public override bool canSetPrecision => false;
 
@@ -58,20 +50,20 @@
                     RemoveSlotsNameNotMatching(new[] { OutputSlotId });
                     break;
                 case ConcreteSlotValueType.Vector1:
-                AddSlot(new Vector1MaterialSlot(OutputSlotId, property.displayName, "Out", SlotType.Output, 0));
-                RemoveSlotsNameNotMatching(new[] {OutputSlotId});
+                    AddSlot(new Vector1MaterialSlot(OutputSlotId, property.displayName, "Out", SlotType.Output, 0));
+                    RemoveSlotsNameNotMatching(new[] {OutputSlotId});
                     break;
                 case ConcreteSlotValueType.Vector2:
-                AddSlot(new Vector2MaterialSlot(OutputSlotId, property.displayName, "Out", SlotType.Output, Vector4.zero));
-                RemoveSlotsNameNotMatching(new[] {OutputSlotId});
+                    AddSlot(new Vector2MaterialSlot(OutputSlotId, property.displayName, "Out", SlotType.Output, Vector4.zero));
+                    RemoveSlotsNameNotMatching(new[] {OutputSlotId});
                     break;
                 case ConcreteSlotValueType.Vector3:
-                AddSlot(new Vector3MaterialSlot(OutputSlotId, property.displayName, "Out", SlotType.Output, Vector4.zero));
-                RemoveSlotsNameNotMatching(new[] {OutputSlotId});
+                    AddSlot(new Vector3MaterialSlot(OutputSlotId, property.displayName, "Out", SlotType.Output, Vector4.zero));
+                    RemoveSlotsNameNotMatching(new[] {OutputSlotId});
                     break;
                 case ConcreteSlotValueType.Vector4:
-                AddSlot(new Vector4MaterialSlot(OutputSlotId, property.displayName, "Out", SlotType.Output, Vector4.zero));
-                RemoveSlotsNameNotMatching(new[] {OutputSlotId});
+                    AddSlot(new Vector4MaterialSlot(OutputSlotId, property.displayName, "Out", SlotType.Output, Vector4.zero));
+                    RemoveSlotsNameNotMatching(new[] {OutputSlotId});
                     break;
                 case ConcreteSlotValueType.Matrix2:
                     AddSlot(new Matrix2MaterialSlot(OutputSlotId, property.displayName, "Out", SlotType.Output));
@@ -86,39 +78,35 @@
                     RemoveSlotsNameNotMatching(new[] { OutputSlotId });
                     break;
                 case ConcreteSlotValueType.Texture2D:
-                AddSlot(new Texture2DMaterialSlot(OutputSlotId, property.displayName, "Out", SlotType.Output));
-                RemoveSlotsNameNotMatching(new[] {OutputSlotId});
+                    AddSlot(new Texture2DMaterialSlot(OutputSlotId, property.displayName, "Out", SlotType.Output));
+                    RemoveSlotsNameNotMatching(new[] {OutputSlotId});
                     break;
                 case ConcreteSlotValueType.Texture2DArray:
-                AddSlot(new Texture2DArrayMaterialSlot(OutputSlotId, property.displayName, "Out", SlotType.Output));
-                RemoveSlotsNameNotMatching(new[] {OutputSlotId});
+                    AddSlot(new Texture2DArrayMaterialSlot(OutputSlotId, property.displayName, "Out", SlotType.Output));
+                    RemoveSlotsNameNotMatching(new[] {OutputSlotId});
                     break;
                 case ConcreteSlotValueType.Texture3D:
-                AddSlot(new Texture3DMaterialSlot(OutputSlotId, property.displayName, "Out", SlotType.Output));
-                RemoveSlotsNameNotMatching(new[] {OutputSlotId});
+                    AddSlot(new Texture3DMaterialSlot(OutputSlotId, property.displayName, "Out", SlotType.Output));
+                    RemoveSlotsNameNotMatching(new[] {OutputSlotId});
                     break;
                 case ConcreteSlotValueType.Cubemap:
-                AddSlot(new CubemapMaterialSlot(OutputSlotId, property.displayName, "Out", SlotType.Output));
-                RemoveSlotsNameNotMatching(new[] { OutputSlotId });
+                    AddSlot(new CubemapMaterialSlot(OutputSlotId, property.displayName, "Out", SlotType.Output));
+                    RemoveSlotsNameNotMatching(new[] { OutputSlotId });
                     break;
                 case ConcreteSlotValueType.SamplerState:
-                AddSlot(new SamplerStateMaterialSlot(OutputSlotId, property.displayName, "Out", SlotType.Output));
-                RemoveSlotsNameNotMatching(new[] { OutputSlotId });
+                    AddSlot(new SamplerStateMaterialSlot(OutputSlotId, property.displayName, "Out", SlotType.Output));
+                    RemoveSlotsNameNotMatching(new[] { OutputSlotId });
                     break;
                 case ConcreteSlotValueType.Gradient:
-                AddSlot(new GradientMaterialSlot(OutputSlotId, property.displayName, "Out", SlotType.Output));
-                RemoveSlotsNameNotMatching(new[] { OutputSlotId });
+                    AddSlot(new GradientMaterialSlot(OutputSlotId, property.displayName, "Out", SlotType.Output));
+                    RemoveSlotsNameNotMatching(new[] { OutputSlotId });
                     break;
                 default:
                     throw new ArgumentOutOfRangeException();
             }
         }
 
-<<<<<<< HEAD
-        public void GenerateNodeCode(ShaderStringBuilder sb, GraphContext graphContext, GenerationMode generationMode)
-=======
         public void GenerateNodeCode(ShaderStringBuilder sb, GenerationMode generationMode)
->>>>>>> 84f47852
         {
             switch(property.propertyType)
             {
@@ -153,9 +141,9 @@
                     sb.AppendLine($"SamplerState {GetVariableNameForSlot(OutputSlotId)} = {property.referenceName};");
                     break;
                 case PropertyType.Gradient:
-                if(generationMode == GenerationMode.Preview)
+                    if(generationMode == GenerationMode.Preview)
                         sb.AppendLine($"Gradient {GetVariableNameForSlot(OutputSlotId)} = {GradientUtil.GetGradientForPreview(property.referenceName)};");
-                else
+                    else
                         sb.AppendLine($"Gradient {GetVariableNameForSlot(OutputSlotId)} = {property.referenceName};");
                     break;
             }
@@ -163,15 +151,7 @@
 
         public override string GetVariableNameForSlot(int slotId)
         {
-<<<<<<< HEAD
-            if (!(property is TextureShaderProperty) &&
-=======
-            var property = owner.properties.FirstOrDefault(x => x.guid == propertyGuid);
-                if (property == null)
-                throw new NullReferenceException();
-            
             if (!(property is Texture2DShaderProperty) &&
->>>>>>> 84f47852
                 !(property is Texture2DArrayShaderProperty) &&
                 !(property is Texture3DShaderProperty) &&
                 !(property is CubemapShaderProperty))
@@ -199,19 +179,8 @@
                 concretePrecision = precision.ToConcrete();
             else
                 concretePrecision = owner.concretePrecision;
-<<<<<<< HEAD
             return false;
         }
-=======
-                return false;
-            }
-        
-        public override void OnBeforeSerialize()
-            {
-            base.OnBeforeSerialize();
-            m_PropertyGuidSerialized = m_PropertyGuid.ToString();
-            }
->>>>>>> 84f47852
 
         internal void InternalSetProperty(AbstractShaderProperty property)
         {
