--- conflicted
+++ resolved
@@ -11,24 +11,15 @@
     // Node a StackShaderProperty has no user settable values it is only used to ensure correct data is emitted into the shader. So we use a dummy value of  "int" type.
     class StackShaderProperty : AbstractShaderProperty<int>
     {
-<<<<<<< HEAD
-        [SerializeField]
-        private bool m_Modifiable = false;
-
         [SerializeField]
         internal bool m_Batchable = false;
 
-=======
->>>>>>> 6ce7e262
         public StackShaderProperty()
         {
             displayName = "Stack";
             slotNames = new List<string>();
-<<<<<<< HEAD
-=======
             slotNames.Add("Dummy");
             generatePropertyBlock = true;
->>>>>>> 6ce7e262
         }
 
         public override PropertyType propertyType
