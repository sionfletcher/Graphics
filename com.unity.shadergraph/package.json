--- conflicted
+++ resolved
@@ -6,12 +6,8 @@
     "unityRelease": "0a3",
     "displayName": "Shader Graph",
     "dependencies": {
-<<<<<<< HEAD
-        "com.unity.render-pipelines.core": "7.2.0",
-        "com.unity.searcher": "4.0.0"
-    }
-=======
-        "com.unity.render-pipelines.core": "8.0.0"
+        "com.unity.render-pipelines.core": "8.0.0",
+        "com.unity.searcher": "4.0.7"
     },
 	"samples" :[
 		{
@@ -20,5 +16,4 @@
 			"path" : "Samples~/ProceduralPatterns"
 		}
 	]
->>>>>>> a84cfb47
 }