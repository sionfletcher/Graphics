--- conflicted
+++ resolved
@@ -6,14 +6,8 @@
   "unityRelease": "0a8",
   "displayName": "Shader Graph",
   "dependencies": {
-<<<<<<< HEAD
-    "com.unity.graphtools.foundation": "0.11.1-preview",
-    "com.unity.render-pipelines.core": "12.0.0",
-    "com.unity.searcher": "4.3.1"
-=======
     "com.unity.render-pipelines.core": "13.0.0",
     "com.unity.searcher": "4.8.0"
->>>>>>> f28aa7c8
   },
   "samples": [
     {
