using System;
using System.Reflection;
using System.Linq.Expressions;
using UnityEditor;

//using EditorGUIUtility=UnityEditor.EditorGUIUtility;

namespace UnityEngine.Experimental.Rendering.HDPipeline
{
    [CustomEditor(typeof(HDRenderPipelineAsset))]
    public class HDRenderPipelineInspector : Editor
    {
        private class Styles
        {
            public static GUIContent defaults = new GUIContent("Defaults");
            public static GUIContent defaultDiffuseMaterial = new GUIContent("Default Diffuse Material", "Material to use when creating objects");
            public static GUIContent defaultShader = new GUIContent("Default Shader", "Shader to use when creating materials");

            public readonly GUIContent settingsLabel = new GUIContent("Settings");

            // Rendering Settings
            public readonly GUIContent renderingSettingsLabel = new GUIContent("Rendering Settings");
            public readonly GUIContent useForwardRenderingOnly = new GUIContent("Use Forward Rendering Only");
            public readonly GUIContent useDepthPrepass = new GUIContent("Use Depth Prepass");

            // Texture Settings
            public readonly GUIContent textureSettings = new GUIContent("Texture Settings");
            public readonly GUIContent spotCookieSize = new GUIContent("Spot cookie size");
            public readonly GUIContent pointCookieSize = new GUIContent("Point cookie size");
            public readonly GUIContent reflectionCubemapSize = new GUIContent("Reflection cubemap size");

            public readonly GUIContent sssSettings = new GUIContent("Subsurface Scattering Settings");

            // Shadow Settings
            public readonly GUIContent shadowSettings = new GUIContent("Shadow Settings");
            public readonly GUIContent shadowsAtlasWidth = new GUIContent("Atlas width");
            public readonly GUIContent shadowsAtlasHeight = new GUIContent("Atlas height");

            // Subsurface Scattering Settings
<<<<<<< HEAD
            public readonly GUIContent[] sssProfiles             = new GUIContent[SSSConstants.SSS_PROFILES_MAX] { new GUIContent("Profile #0"), new GUIContent("Profile #1"), new GUIContent("Profile #2"), new GUIContent("Profile #3"), new GUIContent("Profile #4"), new GUIContent("Profile #5"), new GUIContent("Profile #6"), new GUIContent("Profile #7") };
            public readonly GUIContent   sssNumProfiles          = new GUIContent("Number of profiles");
=======
            public readonly GUIContent[] sssProfiles    = new GUIContent[SssConstants.SSS_N_PROFILES - 1] { new GUIContent("Profile #1"), new GUIContent("Profile #2"), new GUIContent("Profile #3"), new GUIContent("Profile #4"), new GUIContent("Profile #5"),
                                                                                                            new GUIContent("Profile #6"), new GUIContent("Profile #7"), new GUIContent("Profile #8"), new GUIContent("Profile #9"), new GUIContent("Profile #10"),
                                                                                                            new GUIContent("Profile #11"), new GUIContent("Profile #12"), new GUIContent("Profile #13"), new GUIContent("Profile #14"), new GUIContent("Profile #15") };
            public readonly GUIContent   sssNumProfiles = new GUIContent("Number of profiles");
>>>>>>> 07c0f51b

            // Tile pass Settings
            public readonly GUIContent tileLightLoopSettings = new GUIContent("Tile Light Loop Settings");
            public readonly GUIContent enableTileAndCluster = new GUIContent("Enable tile/clustered", "Toggle");
            public readonly GUIContent enableSplitLightEvaluation = new GUIContent("Split light and reflection evaluation", "Toggle");
            public readonly GUIContent enableComputeLightEvaluation = new GUIContent("Enable Compute Light Evaluation", "Toggle");
            public readonly GUIContent enableComputeFeatureVariants = new GUIContent("Enable Compute Features Variants", "Toggle");
            public readonly GUIContent enableClustered = new GUIContent("Enable clustered", "Toggle");
            public readonly GUIContent enableFptlForOpaqueWhenClustered = new GUIContent("Enable Fptl For Opaque When Clustered", "Toggle");
            public readonly GUIContent enableBigTilePrepass = new GUIContent("Enable big tile prepass", "Toggle");
            public readonly GUIContent tileDebugByCategory = new GUIContent("Enable Debug By Category", "Toggle");

            // Sky Settings
            public readonly GUIContent skyParams = new GUIContent("Sky Settings");
        }

        private static Styles s_Styles = null;

        private static Styles styles
        {
            get
            {
                if (s_Styles == null)
                    s_Styles = new Styles();
                return s_Styles;
            }
        }

        private SerializedProperty m_DefaultDiffuseMaterial;
        private SerializedProperty m_DefaultShader;

        // TilePass settings
        SerializedProperty m_enableTileAndCluster;
        SerializedProperty m_enableSplitLightEvaluation;
        SerializedProperty m_enableComputeLightEvaluation;
        SerializedProperty m_enableComputeFeatureVariants;
        SerializedProperty m_enableClustered;
        SerializedProperty m_enableFptlForOpaqueWhenClustered;
        SerializedProperty m_enableBigTilePrepass;
        SerializedProperty m_tileDebugByCategory;

        // Rendering Settings
        SerializedProperty m_RenderingUseForwardOnly = null;
        SerializedProperty m_RenderingUseDepthPrepass = null;

        // Subsurface Scattering Settings
        SerializedProperty m_Profiles = null;
        SerializedProperty m_NumProfiles = null;

        private void InitializeProperties()
        {
            m_DefaultDiffuseMaterial = serializedObject.FindProperty("m_DefaultDiffuseMaterial");
            m_DefaultShader = serializedObject.FindProperty("m_DefaultShader");

            // Following way of getting property allow to handle change of properties name with serializations

            // Tile settings
            m_enableTileAndCluster = FindProperty(x => x.tileSettings.enableTileAndCluster);
            m_enableSplitLightEvaluation = FindProperty(x => x.tileSettings.enableSplitLightEvaluation);
            m_enableComputeLightEvaluation = FindProperty(x => x.tileSettings.enableComputeLightEvaluation);
            m_enableComputeFeatureVariants = FindProperty(x => x.tileSettings.enableComputeFeatureVariants);
            m_enableClustered = FindProperty(x => x.tileSettings.enableClustered);
            m_enableFptlForOpaqueWhenClustered = FindProperty(x => x.tileSettings.enableFptlForOpaqueWhenClustered);
            m_enableBigTilePrepass = FindProperty(x => x.tileSettings.enableBigTilePrepass);
            m_tileDebugByCategory = FindProperty(x => x.tileSettings.tileDebugByCategory);

            // Shadow settings

            //TODO!

            // Rendering settings
            m_RenderingUseForwardOnly = FindProperty(x => x.renderingSettings.useForwardRenderingOnly);
            m_RenderingUseDepthPrepass = FindProperty(x => x.renderingSettings.useDepthPrepass);

            // Subsurface Scattering Settings
            m_Profiles    = FindProperty(x => x.sssSettings.profiles);
            m_NumProfiles = m_Profiles.FindPropertyRelative("Array.size");
        }

        SerializedProperty FindProperty<TValue>(Expression<Func<HDRenderPipelineAsset, TValue>> expr)
        {
            var path = Utilities.GetFieldPath(expr);
            return serializedObject.FindProperty(path);
        }

        static void HackSetDirty(RenderPipelineAsset asset)
        {
            EditorUtility.SetDirty(asset);
            var method = typeof(RenderPipelineAsset).GetMethod("OnValidate", BindingFlags.FlattenHierarchy | BindingFlags.NonPublic | BindingFlags.Instance);
            if (method != null)
                method.Invoke(asset, new object[0]);
        }

        private void TileSettingsUI(HDRenderPipelineAsset renderContext)
        {
            EditorGUILayout.Space();

            EditorGUILayout.LabelField(styles.tileLightLoopSettings);
            EditorGUI.indentLevel++;
            EditorGUI.BeginChangeCheck();

            EditorGUILayout.PropertyField(m_enableTileAndCluster, styles.enableTileAndCluster);
            EditorGUILayout.PropertyField(m_enableSplitLightEvaluation, styles.enableSplitLightEvaluation);
            EditorGUILayout.PropertyField(m_enableComputeLightEvaluation, styles.enableComputeLightEvaluation);
            EditorGUILayout.PropertyField(m_enableComputeFeatureVariants, styles.enableComputeFeatureVariants);
            EditorGUILayout.PropertyField(m_enableClustered, styles.enableClustered);
            EditorGUILayout.PropertyField(m_enableFptlForOpaqueWhenClustered, styles.enableFptlForOpaqueWhenClustered);
            EditorGUILayout.PropertyField(m_enableBigTilePrepass, styles.enableBigTilePrepass);
            EditorGUILayout.PropertyField(m_tileDebugByCategory, styles.tileDebugByCategory);

            if (EditorGUI.EndChangeCheck())
            {
                HackSetDirty(renderContext); // Repaint
            }
            EditorGUI.indentLevel--;
        }

        private void SssSettingsUI(HDRenderPipelineAsset renderContext)
        {
            EditorGUILayout.Space();

            EditorGUILayout.LabelField(styles.sssSettings);
            EditorGUI.BeginChangeCheck();
            EditorGUI.indentLevel++;

            EditorGUI.BeginChangeCheck();

            EditorGUILayout.PropertyField(m_NumProfiles, styles.sssNumProfiles);

<<<<<<< HEAD
            for (int i = 0, n = Math.Min(m_Profiles.arraySize, SSSConstants.SSS_PROFILES_MAX); i < n; i++)
=======
            for (int i = 0, n = m_Profiles.arraySize; i < n; i++)
>>>>>>> 07c0f51b
            {
                SerializedProperty profile = m_Profiles.GetArrayElementAtIndex(i);
                EditorGUILayout.PropertyField(profile, styles.sssProfiles[i]);
            }

            EditorGUI.indentLevel--;
        }

        private void SettingsUI(HDRenderPipelineAsset renderContext)
        {
            EditorGUILayout.LabelField(styles.settingsLabel);
            EditorGUI.indentLevel++;

            SssSettingsUI(renderContext);
            ShadowSettingsUI(renderContext);
            TextureSettingsUI(renderContext);
            RendereringSettingsUI(renderContext);
            TileSettingsUI(renderContext);

            EditorGUI.indentLevel--;
        }

        private void ShadowSettingsUI(HDRenderPipelineAsset renderContext)
        {
            EditorGUILayout.Space();
            var shadowSettings = renderContext.shadowSettings;

            EditorGUILayout.LabelField(styles.shadowSettings);
            EditorGUI.indentLevel++;
            EditorGUI.BeginChangeCheck();

            shadowSettings.shadowAtlasWidth = Mathf.Max(0, EditorGUILayout.IntField(styles.shadowsAtlasWidth, shadowSettings.shadowAtlasWidth));
            shadowSettings.shadowAtlasHeight = Mathf.Max(0, EditorGUILayout.IntField(styles.shadowsAtlasHeight, shadowSettings.shadowAtlasHeight));

            if (EditorGUI.EndChangeCheck())
            {
                HackSetDirty(renderContext); // Repaint
            }
            EditorGUI.indentLevel--;
        }

        private void RendereringSettingsUI(HDRenderPipelineAsset renderContext)
        {
            EditorGUILayout.Space();
            EditorGUILayout.LabelField(styles.renderingSettingsLabel);
            EditorGUI.indentLevel++;
            EditorGUILayout.PropertyField(m_RenderingUseDepthPrepass, styles.useDepthPrepass);
            EditorGUILayout.PropertyField(m_RenderingUseForwardOnly, styles.useForwardRenderingOnly);
            EditorGUI.indentLevel--;
        }

        private void TextureSettingsUI(HDRenderPipelineAsset renderContext)
        {
            EditorGUILayout.Space();
            var textureSettings = renderContext.textureSettings;

            EditorGUILayout.LabelField(styles.textureSettings);
            EditorGUI.indentLevel++;
            EditorGUI.BeginChangeCheck();

            textureSettings.spotCookieSize = Mathf.NextPowerOfTwo(Mathf.Clamp(EditorGUILayout.IntField(styles.spotCookieSize, textureSettings.spotCookieSize), 16, 1024));
            textureSettings.pointCookieSize = Mathf.NextPowerOfTwo(Mathf.Clamp(EditorGUILayout.IntField(styles.pointCookieSize, textureSettings.pointCookieSize), 16, 1024));
            textureSettings.reflectionCubemapSize = Mathf.NextPowerOfTwo(Mathf.Clamp(EditorGUILayout.IntField(styles.reflectionCubemapSize, textureSettings.reflectionCubemapSize), 64, 1024));

            if (EditorGUI.EndChangeCheck())
            {
                renderContext.textureSettings = textureSettings;
                HackSetDirty(renderContext); // Repaint
            }
            EditorGUI.indentLevel--;
        }

        public void OnEnable()
        {
            InitializeProperties();
        }

        public override void OnInspectorGUI()
        {
            var renderContext = target as HDRenderPipelineAsset;
            HDRenderPipeline renderpipeline = UnityEngine.Experimental.Rendering.RenderPipelineManager.currentPipeline as HDRenderPipeline;

            if (!renderContext || renderpipeline == null)
                return;

            serializedObject.Update();

            EditorGUILayout.LabelField(Styles.defaults, EditorStyles.boldLabel);
            EditorGUI.indentLevel++;
            EditorGUILayout.PropertyField(m_DefaultDiffuseMaterial, Styles.defaultDiffuseMaterial);
            EditorGUILayout.PropertyField(m_DefaultShader, Styles.defaultShader);
            EditorGUI.indentLevel--;

            SettingsUI(renderContext);

            serializedObject.ApplyModifiedProperties();
        }
    }
}<|MERGE_RESOLUTION|>--- conflicted
+++ resolved
@@ -37,15 +37,10 @@
             public readonly GUIContent shadowsAtlasHeight = new GUIContent("Atlas height");
 
             // Subsurface Scattering Settings
-<<<<<<< HEAD
-            public readonly GUIContent[] sssProfiles             = new GUIContent[SSSConstants.SSS_PROFILES_MAX] { new GUIContent("Profile #0"), new GUIContent("Profile #1"), new GUIContent("Profile #2"), new GUIContent("Profile #3"), new GUIContent("Profile #4"), new GUIContent("Profile #5"), new GUIContent("Profile #6"), new GUIContent("Profile #7") };
-            public readonly GUIContent   sssNumProfiles          = new GUIContent("Number of profiles");
-=======
             public readonly GUIContent[] sssProfiles    = new GUIContent[SssConstants.SSS_N_PROFILES - 1] { new GUIContent("Profile #1"), new GUIContent("Profile #2"), new GUIContent("Profile #3"), new GUIContent("Profile #4"), new GUIContent("Profile #5"),
                                                                                                             new GUIContent("Profile #6"), new GUIContent("Profile #7"), new GUIContent("Profile #8"), new GUIContent("Profile #9"), new GUIContent("Profile #10"),
                                                                                                             new GUIContent("Profile #11"), new GUIContent("Profile #12"), new GUIContent("Profile #13"), new GUIContent("Profile #14"), new GUIContent("Profile #15") };
             public readonly GUIContent   sssNumProfiles = new GUIContent("Number of profiles");
->>>>>>> 07c0f51b
 
             // Tile pass Settings
             public readonly GUIContent tileLightLoopSettings = new GUIContent("Tile Light Loop Settings");
@@ -175,11 +170,7 @@
 
             EditorGUILayout.PropertyField(m_NumProfiles, styles.sssNumProfiles);
 
-<<<<<<< HEAD
-            for (int i = 0, n = Math.Min(m_Profiles.arraySize, SSSConstants.SSS_PROFILES_MAX); i < n; i++)
-=======
             for (int i = 0, n = m_Profiles.arraySize; i < n; i++)
->>>>>>> 07c0f51b
             {
                 SerializedProperty profile = m_Profiles.GetArrayElementAtIndex(i);
                 EditorGUILayout.PropertyField(profile, styles.sssProfiles[i]);
