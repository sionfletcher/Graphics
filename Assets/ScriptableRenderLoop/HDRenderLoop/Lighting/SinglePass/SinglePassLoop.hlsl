--- conflicted
+++ resolved
@@ -10,37 +10,25 @@
     LightLoopContext context;
     ZERO_INITIALIZE(LightLoopContext, context);
 
-<<<<<<< HEAD
-    diffuseLighting  = float4(0.0, 0.0, 0.0, 0.0);
-    specularLighting = float4(0.0, 0.0, 0.0, 0.0);
-=======
-    diffuseLighting = float3(0.0, 0.0, 0.0);
+    diffuseLighting  = float3(0.0, 0.0, 0.0);
     specularLighting = float3(0.0, 0.0, 0.0);
->>>>>>> 724a1ff4
 
     int i = 0; // Declare once to avoid the D3D11 compiler warning.
 
     for (i = 0; i < _PunctualLightCount; ++i)
     {
-<<<<<<< HEAD
-        float4 localDiffuseLighting, localSpecularLighting;
+        float3 localDiffuseLighting, localSpecularLighting;
 
         EvaluateBSDF_Punctual(context, V, positionWS, prelightData, _PunctualLightList[i], bsdfData,
                               localDiffuseLighting, localSpecularLighting);
 
         diffuseLighting  += localDiffuseLighting;
-=======
-        float3 localDiffuseLighting;
-        float3 localSpecularLighting;
-        EvaluateBSDF_Punctual(context, V, positionWS, prelightData, _PunctualLightList[i], bsdfData, localDiffuseLighting, localSpecularLighting);
-        diffuseLighting += localDiffuseLighting;
->>>>>>> 724a1ff4
         specularLighting += localSpecularLighting;
     }
 
     for (i = 0; i < _AreaLightCount; ++i)
     {
-        float4 localDiffuseLighting, localSpecularLighting;
+        float3 localDiffuseLighting, localSpecularLighting;
 
         EvaluateBSDF_Area(context, V, positionWS, prelightData, _AreaLightList[i], bsdfData,
                           localDiffuseLighting, localSpecularLighting);
@@ -49,48 +37,29 @@
         specularLighting += localSpecularLighting;
     }
 
-<<<<<<< HEAD
-    float4 iblDiffuseLighting  = float4(0.0, 0.0, 0.0, 0.0);
-    float4 iblSpecularLighting = float4(0.0, 0.0, 0.0, 0.0);
-=======
-    float3 iblDiffuseLighting = float3(0.0, 0.0, 0.0);
-    float weightDiffuse = 0.0;
+    float3 iblDiffuseLighting  = float3(0.0, 0.0, 0.0);
     float3 iblSpecularLighting = float3(0.0, 0.0, 0.0);
-    float weightSpecular = 0.0;
->>>>>>> 724a1ff4
+    float  weightDiffuse       = 0.0;
+    float  weightSpecular      = 0.0;
 
     for (i = 0; i < _EnvLightCount; ++i)
     {
-<<<<<<< HEAD
-        float4 localDiffuseLighting, localSpecularLighting;
-        context.sampleReflection = SINGLE_PASS_CONTEXT_SAMPLE_REFLECTION_PROBES;
-        EvaluateBSDF_Env(context, V, positionWS, prelightData, _EnvLightList[i], bsdfData, localDiffuseLighting, localSpecularLighting);
-        iblDiffuseLighting.rgb = lerp(iblDiffuseLighting.rgb, localDiffuseLighting.rgb, localDiffuseLighting.a); // Should be remove by the compiler if it is smart as all is constant 0
-        iblSpecularLighting.rgb = lerp(iblSpecularLighting.rgb, localSpecularLighting.rgb, localSpecularLighting.a);
-=======
-        float3 localDiffuseLighting;
-        float3 localSpecularLighting;
+        float3 localDiffuseLighting, localSpecularLighting;
         float2 weight;
         context.sampleReflection = SINGLE_PASS_CONTEXT_SAMPLE_REFLECTION_PROBES;
-        EvaluateBSDF_Env(context, V, positionWS, prelightData, _EnvLightList[j], bsdfData, localDiffuseLighting, localSpecularLighting, weight);
-        iblDiffuseLighting = lerp(iblDiffuseLighting, localDiffuseLighting, weight.x); // Should be remove by the compiler if it is smart as all is constant 0
+        EvaluateBSDF_Env(context, V, positionWS, prelightData, _EnvLightList[i], bsdfData, localDiffuseLighting, localSpecularLighting, weight);
+        iblDiffuseLighting  = lerp(iblDiffuseLighting,  localDiffuseLighting,  weight.x); // Should be remove by the compiler if it is smart as all is constant 0
         iblSpecularLighting = lerp(iblSpecularLighting, localSpecularLighting, weight.y);
->>>>>>> 724a1ff4
     }
 
     /*
     // Sky Ibl
     {
-<<<<<<< HEAD
-        float4 localDiffuseLighting, localSpecularLighting;
-=======
-        float3 localDiffuseLighting;
-        float3 localSpecularLighting;
+        float3 localDiffuseLighting, localSpecularLighting;
         float2 weight;
->>>>>>> 724a1ff4
         context.sampleReflection = SINGLE_PASS_CONTEXT_SAMPLE_SKY;
         EvaluateBSDF_Env(context, V, positionWS, prelightData, _EnvLightSky, bsdfData, localDiffuseLighting, localSpecularLighting, weight);
-        iblDiffuseLighting = lerp(iblDiffuseLighting, localDiffuseLighting, weight.x); // Should be remove by the compiler if it is smart as all is constant 0
+        iblDiffuseLighting  = lerp(iblDiffuseLighting,  localDiffuseLighting,  weight.x); // Should be remove by the compiler if it is smart as all is constant 0
         iblSpecularLighting = lerp(iblSpecularLighting, localSpecularLighting, weight.y);
     }
     */
