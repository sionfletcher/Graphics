--- conflicted
+++ resolved
@@ -1,12 +1,6 @@
 using UnityEngine;
-<<<<<<< HEAD
-using UnityEditor.Experimental;
-
-namespace UnityEditor
-=======
 
 namespace UnityEditor.Experimental.Graph.Examples
->>>>>>> b6ba52b3
 {
     class SimpleBox : CanvasElement
     {
