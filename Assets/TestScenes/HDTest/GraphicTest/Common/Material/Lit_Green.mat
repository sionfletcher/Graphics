%YAML 1.1
%TAG !u! tag:unity3d.com,2011:
--- !u!21 &2100000
Material:
  serializedVersion: 6
  m_ObjectHideFlags: 0
  m_PrefabParentObject: {fileID: 0}
  m_PrefabInternal: {fileID: 0}
  m_Name: Lit_Green
  m_Shader: {fileID: 4800000, guid: 6e4ae4064600d784cac1e41a9e6f2e59, type: 3}
  m_ShaderKeywords: _ALPHACUTOFFENABLE_OFF _DETAIL_MAP_WITH_NORMAL _DISTORTIONDEPTHTEST_OFF
    _DISTORTIONONLY_OFF _EMISSION _NORMALMAP_TANGENT_SPACE
  m_LightmapFlags: 1
  m_EnableInstancingVariants: 0
  m_CustomRenderQueue: -1
  stringTagMap: {}
  disabledShaderPasses:
  - DistortionVectors
  m_SavedProperties:
    serializedVersion: 3
    m_TexEnvs:
    - _AnisotropyMap:
        m_Texture: {fileID: 0}
        m_Scale: {x: 1, y: 1}
        m_Offset: {x: 0, y: 0}
    - _BaseColorMap:
        m_Texture: {fileID: 0}
        m_Scale: {x: 1, y: 1}
        m_Offset: {x: 0, y: 0}
    - _BumpMap:
        m_Texture: {fileID: 0}
        m_Scale: {x: 1, y: 1}
        m_Offset: {x: 0, y: 0}
    - _DetailAlbedoMap:
        m_Texture: {fileID: 0}
        m_Scale: {x: 1, y: 1}
        m_Offset: {x: 0, y: 0}
    - _DetailMap:
        m_Texture: {fileID: 0}
        m_Scale: {x: 1, y: 1}
        m_Offset: {x: 0, y: 0}
    - _DetailMask:
        m_Texture: {fileID: 0}
        m_Scale: {x: 1, y: 1}
        m_Offset: {x: 0, y: 0}
    - _DetailNormalMap:
        m_Texture: {fileID: 0}
        m_Scale: {x: 1, y: 1}
        m_Offset: {x: 0, y: 0}
    - _DistortionVectorMap:
        m_Texture: {fileID: 0}
        m_Scale: {x: 1, y: 1}
        m_Offset: {x: 0, y: 0}
    - _EmissionMap:
        m_Texture: {fileID: 0}
        m_Scale: {x: 1, y: 1}
        m_Offset: {x: 0, y: 0}
    - _EmissiveColorMap:
        m_Texture: {fileID: 0}
        m_Scale: {x: 1, y: 1}
        m_Offset: {x: 0, y: 0}
    - _HeightMap:
        m_Texture: {fileID: 0}
        m_Scale: {x: 1, y: 1}
        m_Offset: {x: 0, y: 0}
    - _MainTex:
        m_Texture: {fileID: 0}
        m_Scale: {x: 1, y: 1}
        m_Offset: {x: 0, y: 0}
    - _MaskMap:
        m_Texture: {fileID: 0}
        m_Scale: {x: 1, y: 1}
        m_Offset: {x: 0, y: 0}
    - _MetallicGlossMap:
        m_Texture: {fileID: 0}
        m_Scale: {x: 1, y: 1}
        m_Offset: {x: 0, y: 0}
    - _NormalMap:
        m_Texture: {fileID: 0}
        m_Scale: {x: 1, y: 1}
        m_Offset: {x: 0, y: 0}
    - _OcclusionMap:
        m_Texture: {fileID: 0}
        m_Scale: {x: 1, y: 1}
        m_Offset: {x: 0, y: 0}
    - _ParallaxMap:
        m_Texture: {fileID: 0}
        m_Scale: {x: 1, y: 1}
        m_Offset: {x: 0, y: 0}
    - _SpecularOcclusionMap:
        m_Texture: {fileID: 0}
        m_Scale: {x: 1, y: 1}
        m_Offset: {x: 0, y: 0}
    - _SubSurfaceRadiusMap:
        m_Texture: {fileID: 0}
        m_Scale: {x: 1, y: 1}
        m_Offset: {x: 0, y: 0}
    - _SubsurfaceRadiusMap:
        m_Texture: {fileID: 0}
        m_Scale: {x: 1, y: 1}
        m_Offset: {x: 0, y: 0}
    - _TangentMap:
        m_Texture: {fileID: 0}
        m_Scale: {x: 1, y: 1}
        m_Offset: {x: 0, y: 0}
    - _ThicknessMap:
        m_Texture: {fileID: 0}
        m_Scale: {x: 1, y: 1}
        m_Offset: {x: 0, y: 0}
    m_Floats:
    - _AlphaCutoff: 0.5
    - _AlphaCutoffEnable: 0
    - _Anisotropy: 0
    - _BlendMode: 0
    - _BumpScale: 1
    - _CullMode: 2
    - _Cutoff: 0.5
    - _DepthOffsetEnable: 0
    - _DetailAOScale: 1
    - _DetailAlbedoScale: 1
    - _DetailHeightScale: 1
    - _DetailMapMode: 0
    - _DetailNormalMapScale: 1
    - _DetailNormalScale: 1
    - _DetailSmoothnessScale: 1
    - _DistortionDepthTest: 0
    - _DistortionEnable: 0
    - _DistortionOnly: 0
    - _DoubleSidedEnable: 0
    - _DoubleSidedMirrorEnable: 1
    - _DoubleSidedMode: 0
    - _DstBlend: 0
    - _EmissiveColorMode: 1
    - _EmissiveIntensity: 0
    - _EnablePerPixelDisplacement: 0
    - _GlossMapScale: 1
    - _Glossiness: 0.5
    - _GlossyReflections: 1
    - _HeightAmplitude: 0.01
    - _HeightBias: 0
    - _HeightCenter: 0.5
    - _HeightMapMode: 0
    - _HeightScale: 1
<<<<<<< HEAD
    - _MaterialID: 0
    - _StencilRef: 1
=======
    - _HorizonFade: 1
    - _MaterialID: 0
    - _MaterialId: 0
>>>>>>> 857672d0
    - _Metallic: 0
    - _Mode: 0
    - _NormalMapSpace: 0
    - _NormalScale: 1
    - _OcclusionStrength: 1
    - _PPDLodThreshold: 5
    - _PPDMaxSamples: 15
    - _PPDMinSamples: 5
    - _Parallax: 0.02
    - _Smoothness: 0.5
    - _SmoothnessTextureChannel: 0
    - _SpecularHighlights: 1
    - _SrcBlend: 1
<<<<<<< HEAD
=======
    - _StencilRef: 0
    - _SubSurfaceRadius: 0
    - _SubsurfaceProfile: 0
    - _SubsurfaceRadius: 1
>>>>>>> 857672d0
    - _SurfaceType: 0
    - _TexWorldScale: 1
    - _Thickness: 0.5
    - _UVBase: 0
    - _UVDetail: 0
    - _UVMappingPlanar: 0
    - _UVSec: 0
    - _ZTestMode: 8
    - _ZWrite: 1
    m_Colors:
    - _BaseColor: {r: 0, g: 1, b: 0, a: 1}
    - _Color: {r: 1, g: 1, b: 1, a: 1}
    - _EmissionColor: {r: 0, g: 0, b: 0, a: 1}
    - _EmissiveColor: {r: 0, g: 0, b: 0, a: 1}
    - _UVDetailsMappingMask: {r: 1, g: 0, b: 0, a: 0}
    - _UVMappingMask: {r: 1, g: 0, b: 0, a: 0}<|MERGE_RESOLUTION|>--- conflicted
+++ resolved
@@ -141,14 +141,9 @@
     - _HeightCenter: 0.5
     - _HeightMapMode: 0
     - _HeightScale: 1
-<<<<<<< HEAD
-    - _MaterialID: 0
-    - _StencilRef: 1
-=======
     - _HorizonFade: 1
     - _MaterialID: 0
     - _MaterialId: 0
->>>>>>> 857672d0
     - _Metallic: 0
     - _Mode: 0
     - _NormalMapSpace: 0
@@ -162,13 +157,10 @@
     - _SmoothnessTextureChannel: 0
     - _SpecularHighlights: 1
     - _SrcBlend: 1
-<<<<<<< HEAD
-=======
     - _StencilRef: 0
     - _SubSurfaceRadius: 0
     - _SubsurfaceProfile: 0
     - _SubsurfaceRadius: 1
->>>>>>> 857672d0
     - _SurfaceType: 0
     - _TexWorldScale: 1
     - _Thickness: 0.5
