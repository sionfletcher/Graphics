target_branch: master # specifies the branch on which recurrent or pr triggers are created, etc
target_editor: trunk # specifies the target editor used for some package/preview publish jobs
conditional_jobs: # some jobs are relevent only depending on the branch
  preview_publish: True
  formatting: True
  packages.package_publish_all: True
  packages.project_publish_all: True
editors: # applied for all yml files
  - track: trunk
    name: trunk
    rerun_strategy: on_new_revision
    ono_branch_var: ONO_BRANCH_TRUNK
    editor_pinning:
      enabled: True
      nr_commits_to_retrieve: 100
    allow_triggers: True
    variables:
      CACHE_ARGS: '{{cache.flags}}'
  - track: CUSTOM-REVISION
    name: CUSTOM-REVISION
    rerun_strategy: on_new_revision
    editor_pinning:
      enabled: False
    fast: False
    allow_triggers: False
    variables:
      CACHE_ARGS: '{{cache.flags}}'
build_configs:
  - name: il2cpp_apiNet2
    scripting_backend: IL2CPP
    api_level: NET_2_0
  - name: il2cpp_apiNet4
    scripting_backend: IL2CPP
    api_level: NET_4_6
  - name: mono_apiNet2
    scripting_backend: Mono2x
    api_level: NET_2_0
  - name: mono_apiNet4
    scripting_backend: Mono2x
    api_level: NET_4_6
  - name: il2cpp
    scripting_backend: IL2CPP
    api_level: '' # uses the project default
  - name: mono
    scripting_backend: Mono2x
    api_level: '' # uses the project default
color_spaces:
  - Linear
  - gamma
test_platforms:
  - type: Standalone
    allow_cache: True
    utr_flags:
      - [OSX_Metal]: '%CACHE_ARGS%'
      - [all]: --suite=playmode
      - [all]: --timeout=1200
      # - [all]: --reruncount=2
      - [all]: --zero-tests-are-ok=1

      - [Win_DX11, Win_DX12, Win_Vulkan, Win_]: --platform=StandaloneWindows64
      - [Linux_OpenGlCore, Linux_Vulkan]: --platform=StandaloneLinux64
      - [OSX_OpenGlCore, OSX_Metal, OSX_Apple_Silicon_Metal]: --platform=StandaloneOSX
      - [iPhone_Metal]: --platform=iOS
      - [Android_OpenGLES3, Android_Vulkan, XRQuest_OpenGLES3, XRQuest_Vulkan]: --platform=Android

<<<<<<< HEAD
      - [Android_OpenGLES3, Android_Vulkan, iPhone_Metal, OSX_Apple_Silicon_Metal, Win_DX11, Win_DX12, Win_Vulkan, Win_, Linux_OpenGlCore, Linux_Vulkan, XRQuest_OpenGLES3, XRQuest_Vulkan]: --player-load-path=players
=======
      - [Android_OpenGLES3, Android_Vulkan, iPhone_Metal,Win_DX11, Win_DX12, Win_Vulkan, Win_, Linux_OpenGlCore, Linux_Vulkan, XRQuest_OpenGLES3, XRQuest_Vulkan, OSX_OpenGlCore]: --player-load-path=players
>>>>>>> 769db8cc

      - [all]: --artifacts_path=TestProjects/<PROJECT_FOLDER>/test-results
      - [OSX_Metal]: --artifacts_path=/Users/bokken/Graphics/TestProjects/<PROJECT_FOLDER>/test-results

      - [OSX_Metal]: --editor-location=.Editor

      - [OSX_Metal]: --scripting-backend=<SCRIPTING_BACKEND>
      - [OSX_Metal]: --testfilter=%TEST_FILTER%

      - [OSX_Apple_Silicon_Metal]: --device=arm64 --configuration=metal --device-ip=%BOKKEN_DEVICE_IP% --extra-editor-arg="-force-metal"

      - [Android_OpenGLES3, Android_Vulkan, XRQuest_OpenGLES3, XRQuest_Vulkan, OSX_Apple_Silicon_Metal]: --architecture=ARM64
      - [OSX_Metal]: --testproject=/Users/bokken/Graphics/TestProjects/<PROJECT_FOLDER>
      - [Win_DX11, Win_DX12, Win_Vulkan, Win_, Linux_OpenGlCore, Linux_Vulkan, OSX_Apple_Silicon_Metal]: --player-connection-ip=auto

    utr_flags_build:
      - [all]: '%CACHE_ARGS%'
      - [all]: --testfilter=%TEST_FILTER%
      - [all]: --suite=playmode
      - [all]: --build-only
      - [all]: --scripting-backend=<SCRIPTING_BACKEND>
      - [all]: --extra-editor-arg="-colorspace=<COLORSPACE>"

      - [Win_DX11, Win_DX12, Win_Vulkan, Win_]: --platform=StandaloneWindows64
      - [Linux_OpenGlCore, Linux_Vulkan]: --platform=StandaloneLinux64
      - [OSX_OpenGlCore, OSX_Metal, OSX_Apple_Silicon_Metal]: --platform=StandaloneOSX
      - [iPhone_Metal]: --platform=iOS
      - [Android_OpenGLES3, Android_Vulkan, XRQuest_OpenGLES3, XRQuest_Vulkan]: --platform=Android

      - [all]: --testproject=./TestProjects/<PROJECT_FOLDER>

      - [all]: --editor-location=.Editor
      - [Android_OpenGLES3, Android_Vulkan, XRQuest_OpenGLES3, XRQuest_Vulkan]: --editor-location=./WindowsEditor
      - [XRQuest_Vulkan, XRQuest_OpenGLES3]: --extra-editor-arg="-enabledxrtargets=OculusXRSDK"

      - [all]: --artifacts_path=TestProjects/<PROJECT_FOLDER>/test-results

<<<<<<< HEAD
      - [Android_OpenGLES3, Android_Vulkan, iPhone_Metal, OSX_Apple_Silicon_Metal, Win_DX11, Win_DX12, Win_Vulkan, Win_, Linux_OpenGlCore, Linux_Vulkan, XRQuest_OpenGLES3, XRQuest_Vulkan]: --player-save-path=players
=======
      - [Android_OpenGLES3, Android_Vulkan, iPhone_Metal, Win_DX11, Win_DX12, Win_Vulkan, Win_, Linux_OpenGlCore, Linux_Vulkan, XRQuest_OpenGLES3, XRQuest_Vulkan, OSX_OpenGlCore]: --player-save-path=players
>>>>>>> 769db8cc

      - [all]: --timeout=1200
      - [Android_OpenGLES3, Android_Vulkan, XRQuest_OpenGLES3, XRQuest_Vulkan]: --timeout=2700
      - [iPhone]: --timeout=1800

      ### The method and values live in /com.unity.testframework.graphics/.../Editor/SetupProject.cs
      - [Win_DX11]: --extra-editor-arg="-executemethod" --extra-editor-arg="SetupProject.ApplySettings" --extra-editor-arg="d3d11" --extra-editor-arg="<COLORSPACE>"
      - [Win_DX12]: --extra-editor-arg="-executemethod" --extra-editor-arg="SetupProject.ApplySettings" --extra-editor-arg="d3d12" --extra-editor-arg="<COLORSPACE>"
      - [Win_Vulkan, Linux_Vulkan, Android_Vulkan, XRQuest_Vulkan]: --extra-editor-arg="-executemethod" --extra-editor-arg="SetupProject.ApplySettings" --extra-editor-arg="vulkan" --extra-editor-arg="<COLORSPACE>"
      - [Android_OpenGLES3, XRQuest_OpenGLES3]: --extra-editor-arg="-executemethod" --extra-editor-arg="SetupProject.ApplySettings" --extra-editor-arg="gles3" --extra-editor-arg="<COLORSPACE>"
      - [iPhone_Metal, OSX_Apple_Silicon_Metal]: --extra-editor-arg="-executemethod" --extra-editor-arg="SetupProject.ApplySettings" --extra-editor-arg="metal" --extra-editor-arg="<COLORSPACE>"

      - [Win_DX11]: --extra-editor-arg="-playergraphicsapi=Direct3D11"
      - [Win_DX12]: --extra-editor-arg="-playergraphicsapi=Direct3D12"
      - [Win_Vulkan, Linux_Vulkan, Android_Vulkan, XRQuest_Vulkan]: --extra-editor-arg="-playergraphicsapi=Vulkan"
      - [Android_OpenGLES3, XRQuest_OpenGLES3]: --extra-editor-arg="-playergraphicsapi=OpenGLES3"
      - [iPhone_Metal, OSX_Apple_Silicon_Metal]: --extra-editor-arg="-playergraphicsapi=Metal"

      - [Android_OpenGLES3, Android_Vulkan, XRQuest_OpenGLES3, XRQuest_Vulkan]: --architecture=ARM64
    commands:
      - [Android_OpenGLES3, Android_Vulkan]: <shared.platform.commands.connect_bokken>
      - [Win_DX11, Win_DX12, Win_Vulkan, Android_OpenGLES3, Android_Vulkan]: <shared.platform.commands.turn_off_firewall>
      - [all]: <shared.platform.commands.setup_utr>
      - [OSX_Metal]: <shared.platform.commands.unity_downloader_cli>
      - [all]: <shared.platform.commands.call_utr>
      - [Android_OpenGLES3, Android_Vulkan]: <shared.platform.commands.kill_server>
    commands_build:
      - [Win_DX11, Win_DX12, Win_Vulkan, Android_OpenGLES3, Android_Vulkan]: <shared.platform.commands.turn_off_firewall>
      - [all]: <shared.platform.commands.setup_utr>
      - [all]: <shared.platform.commands.unity_downloader_cli>
      - [all]: <shared.platform.commands.call_utr>
    after:
      - [OSX_OpenGlCore, OSX_Metal, iPhone_Metal, Android_OpenGLES3, Android_Vulkan, XRQuest_OpenGLES3, XRQuest_Vulkan, Linux_OpenGlCore, Linux_Vulkan]: <shared.platform.commands.log_parser>
    after_build:
      - [OSX_OpenGlCore, iPhone_Metal, Android_OpenGLES3, Android_Vulkan, XRQuest_OpenGLES3, XRQuest_Vulkan, Linux_OpenGlCore, Linux_Vulkan]: <shared.platform.commands.log_parser>
  - type: playmode
    allow_cache: True
    utr_flags:
      - [all]: '%CACHE_ARGS%'
      - [all]: --testfilter=%TEST_FILTER%
      - [all]: --zero-tests-are-ok=1
      - [all]: --suite=playmode
      - [all]: --scripting-backend=<SCRIPTING_BACKEND>
      # - [all]: --reruncount=2
      - [all]: --extra-editor-arg="-colorspace=<COLORSPACE>"

      - [all]: --testproject=./TestProjects/<PROJECT_FOLDER>
      - [OSX_Metal]: --testproject=/Users/bokken/Graphics/TestProjects/<PROJECT_FOLDER>

      - [all]: --editor-location=.Editor
      - [Android_OpenGLES3, Android_Vulkan]: --editor-location=./WindowsEditor
      - [OSX_Metal]: --editor-location=/Users/bokken/.Editor

      - [all]: --artifacts_path=TestProjects/<PROJECT_FOLDER>/test-results
      - [OSX_Metal]: --artifacts_path=/Users/bokken/Graphics/TestProjects/<PROJECT_FOLDER>/test-results

      - [Win_DX11]: --extra-editor-arg="-force-d3d11"
      - [Win_DX12]: --extra-editor-arg="-force-d3d12"
      - [Win_Vulkan, Linux_Vulkan]: --extra-editor-arg="-force-vulkan"
      - [Linux_OpenGlCore]: --extra-editor-arg="-force-glcore"
    commands:
      - [Win_DX11, Win_DX12, Win_Vulkan]: <shared.platform.commands.turn_off_firewall>
      - [all]: <shared.platform.commands.setup_utr>
      - [all]: <shared.platform.commands.unity_downloader_cli>
      - [all]: <shared.platform.commands.call_utr>
    after:
      - [OSX_OpenGlCore, OSX_Metal, iPhone_Metal, Android_OpenGLES3, Android_Vulkan, XRQuest_OpenGLES3, XRQuest_Vulkan, Linux_OpenGlCore, Linux_Vulkan]: <shared.platform.commands.log_parser>

  - type: editmode
    allow_cache: False
    utr_flags:
      - [all]: '%CACHE_ARGS%'
      - [all]: --testfilter=%TEST_FILTER%
      - [all]: --zero-tests-are-ok=1
      - [all]: --suite=editor
      # - [all]: --reruncount=2
      - [all]: --scripting-backend=<SCRIPTING_BACKEND>
      - [all]: --platform=editmode
      - [all]: --extra-editor-arg="-colorspace=<COLORSPACE>"
      - [Android_OpenGLES3, Android_Vulkan]: --platform=Android
      - [iPhone_Metal]: --platform=iOS

      - [all]: --testproject=./TestProjects/<PROJECT_FOLDER>
      - [OSX_Metal]: --testproject=/Users/bokken/Graphics/TestProjects/<PROJECT_FOLDER>

      - [all]: --editor-location=.Editor
      - [Android_OpenGLES3, Android_Vulkan]: --editor-location=./WindowsEditor
      - [OSX_Metal]: --editor-location=/Users/bokken/.Editor

      - [all]: --artifacts_path=TestProjects/<PROJECT_FOLDER>/test-results
      - [OSX_Metal]: --artifacts_path=/Users/bokken/Graphics/TestProjects/<PROJECT_FOLDER>/test-results

      - [Win_DX11]: --extra-editor-arg="-force-d3d11"
      - [Win_DX12]: --extra-editor-arg="-force-d3d12"
      - [Win_Vulkan, Linux_Vulkan]: --extra-editor-arg="-force-vulkan"
      - [Linux_OpenGlCore]: --extra-editor-arg="-force-glcore"

      - [Win_DX11]: --extra-editor-arg="-playergraphicsapi=Direct3D11"
      - [Win_DX12]: --extra-editor-arg="-playergraphicsapi=Direct3D12"
      - [Win_Vulkan, Linux_Vulkan, Android_Vulkan]: --extra-editor-arg="-playergraphicsapi=Vulkan"
      - [Android_OpenGLES3]: --extra-editor-arg="-playergraphicsapi=OpenGLES3"
      - [iPhone_Metal]: --extra-editor-arg="-playergraphicsapi=Metal"
    commands:
      - [Win_DX11, Win_DX12, Win_Vulkan]: <shared.platform.commands.turn_off_firewall>
      - [all]: <shared.platform.commands.setup_utr>
      - [all]: <shared.platform.commands.unity_downloader_cli>
      - [all]: <shared.platform.commands.call_utr>
    after:
      - [OSX_OpenGlCore, OSX_Metal, iPhone_Metal, Android_OpenGLES3, Android_Vulkan, XRQuest_OpenGLES3, XRQuest_Vulkan, Linux_OpenGlCore, Linux_Vulkan]: <shared.platform.commands.log_parser>

platforms:
  Win:
    name: Win
    os: windows
    components:
      - editor
      - il2cpp
    agents_project:
      default:
        type: Unity::VM::GPU
        image: sdet/gamecode_win10:stable
        flavor: b1.large
      standalone_build:
        type: Unity::VM
        image: sdet/gamecode_win10:stable
        flavor: b1.xlarge
      editmode:
        type: Unity::VM
        image: sdet/gamecode_win10:stable
        flavor: b1.large
    agent_package:
      type: Unity::VM
      image: package-ci/win10:stable
      flavor: b1.large
    copycmd: copy upm-ci~\packages\*.tgz .Editor\Data\Resources\PackageManager\Editor
    editorpath: .\.Editor
    commands:
      [DX11, DX12, Vulkan, '']:
        setup_utr:
          - command: curl -s https://artifactory.prd.it.unity3d.com/artifactory/unity-tools-local/utr-standalone/utr.bat --output utr.bat
            retries: 2
        call_utr:
          - command: |5-
                    git rev-parse HEAD | git show -s --format=%%cI > revdate.tmp
                    set /p GIT_REVISIONDATE=<revdate.tmp
                    echo %GIT_REVISIONDATE%
                    del revdate.tmp
                    utr <UTR_FLAGS>
        call_utr_without_git:
          - command: utr <UTR_FLAGS>
        call_utr_and_exit_0:
          - command: |5-
                    git rev-parse HEAD | git show -s --format=%%cI > revdate.tmp
                    set /p GIT_REVISIONDATE=<revdate.tmp
                    echo %GIT_REVISIONDATE%
                    del revdate.tmp
                    utr <UTR_FLAGS> & exit 0
        unity_downloader_cli:
          - command: choco install unity-downloader-cli -y -s https://artifactory.prd.it.unity3d.com/artifactory/api/nuget/unity-choco-local
            retries: 2
          - command: unity-downloader-cli <EDITOR_REVISION_CMD> -c editor -c il2cpp  --wait --published-only
            retries: 2
        turn_off_firewall:
          - command: NetSh Advfirewall set allprofiles state off

  OSX:
    name: OSX
    os: macos
    components:
      - editor
      - il2cpp
    agents_project_Metal:
      default:
        type: Unity::metal::macmini
        image: slough-ops/macos-10.14-xcode:stable
        flavor: m1.mac
    agents_project_OpenGLCore:
      default:
        type: Unity::VM::osx
        image: graphics-foundation/mac-10.15:v0.1.0-841394
        flavor: m1.mac
    agent_package:
      type: Unity::VM::osx
      image: package-ci/mac:stable
      flavor: m1.mac
    copycmd: cp ./upm-ci~/packages/*.tgz ./.Editor/Unity.app/Contents/Resources/PackageManager/Editor
    editorpath: "$(pwd)/.Editor/Unity.app/Contents/MacOS/Unity"
    commands:
      [Metal]:
        setup_utr:
          - command: curl -s https://artifactory.prd.it.unity3d.com/artifactory/unity-tools-local/utr-standalone/utr --output utr
            retries: 2
          - chmod +x utr
          - command: scp -i ~/.ssh/id_rsa_macmini -r $YAMATO_SOURCE_DIR bokken@$BOKKEN_DEVICE_IP:~/Graphics
            retries: 2
          - command: scp -i ~/.ssh/id_rsa_macmini ~/.ssh/id_rsa_macmini bokken@$BOKKEN_DEVICE_IP:~/.ssh/id_rsa_macmini
            retries: 2
        call_utr: # TODO add git commands when needed
          - command: |5-
                    ssh -i ~/.ssh/id_rsa_macmini bokken@$BOKKEN_DEVICE_IP "export UPM_REGISTRY=https://artifactory-slo.bf.unity3d.com/artifactory/api/npm/upm-candidates; ~/Graphics/utr  <UTR_FLAGS> "
                    UTR_RESULT=$?
                    scp -i ~/.ssh/id_rsa_macmini -r bokken@$BOKKEN_DEVICE_IP:/Users/bokken/Graphics/TestProjects/<PROJECT_FOLDER>/test-results/ TestProjects/<PROJECT_FOLDER>
                    exit $UTR_RESULT
        call_utr_without_git:
          - command: |5-
                    ssh -i ~/.ssh/id_rsa_macmini bokken@$BOKKEN_DEVICE_IP "export UPM_REGISTRY=https://artifactory-slo.bf.unity3d.com/artifactory/api/npm/upm-candidates; ~/Graphics/utr  <UTR_FLAGS> "
                    UTR_RESULT=$?
                    scp -i ~/.ssh/id_rsa_macmini -r bokken@$BOKKEN_DEVICE_IP:/Users/bokken/Graphics/TestProjects/<PROJECT_FOLDER>/test-results/ TestProjects/<PROJECT_FOLDER>
                    exit $UTR_RESULT
        unity_downloader_cli:
          - command: ssh -i ~/.ssh/id_rsa_macmini bokken@$BOKKEN_DEVICE_IP "bash -lc 'pip3 install unity-downloader-cli --user --index-url https://artifactory.prd.it.unity3d.com/artifactory/api/pypi/pypi/simple --upgrade'"
            retries: 2
          - command: ssh -i ~/.ssh/id_rsa_macmini bokken@$BOKKEN_DEVICE_IP '$(python3 -m site --user-base)/bin/unity-downloader-cli <EDITOR_REVISION_CMD> -c editor -c il2cpp  --wait --published-only'
            retries: 2
        log_parser:
          - command: pip3 install requests --index-url https://artifactory.prd.it.unity3d.com/artifactory/api/pypi/pypi/simple --upgrade
          - command: python3 .yamato/script/log_scripts/log_parser.py
      [OpenGlCore]:
        setup_utr:
          - command: curl -s https://artifactory.prd.it.unity3d.com/artifactory/unity-tools-local/utr-standalone/utr --output utr
            retries: 2
          - chmod +x utr
        call_utr: # TODO add git commands when needed
          - command: ./utr <UTR_FLAGS>
            retries: 2
        call_utr_without_git:
          - command: ./utr <UTR_FLAGS>
            retries: 2
        unity_downloader_cli:
          - command: brew tap --force-auto-update unity/unity git@github.cds.internal.unity3d.com:unity/homebrew-unity.git
          - command: brew install unity-downloader-cli
            retries: 2
          - command: unity-downloader-cli <EDITOR_REVISION_CMD> -c editor -c il2cpp  --wait --published-only
            retries: 2
        log_parser:
          - command: python3 .yamato/script/log_scripts/log_parser.py

  OSX_Apple_Silicon:
    name: OSX
    os: macos
    components:
      - editor
      - il2cpp
    agents_project_Metal:
      default:
        type: Unity::metal::devkit
        image: slough-ops/macos-10.15-base:stable
        flavor: m1.mac
      standalone_build:
        type: Unity::VM::osx
        image: desktop/unity-macos-10.15-xcode-12.2:stable
        flavor: m1.mac
    agent_package:
      type: Unity::VM::osx
      image: package-ci/mac:stable
      flavor: m1.mac
    copycmd: cp ./upm-ci~/packages/*.tgz ./.Editor/Unity.app/Contents/Resources/PackageManager/Editor
    editorpath: "$(pwd)/.Editor/Unity.app/Contents/MacOS/Unity"
    commands:
      [Metal]:
        setup_utr:
          - curl -s https://artifactory.prd.it.unity3d.com/artifactory/unity-tools-local/utr-standalone/utr --output utr
          - chmod +x ./utr
        call_utr:
          - |5-
                    export GIT_REVISIONDATE=`git rev-parse HEAD | git show -s --format=%cI`
                    ./utr <UTR_FLAGS>
        call_utr_without_git:
          - ./utr <UTR_FLAGS>
        unity_downloader_cli:
          - brew tap --force-auto-update unity/unity git@github.cds.internal.unity3d.com:unity/homebrew-unity.git
          - brew install unity/unity/unity-downloader-cli
          - unity-downloader-cli <EDITOR_REVISION_CMD> -c editor -c il2cpp  --wait --published-only

  Linux:
    name: Linux
    os: linux
    components:
      - editor
      - il2cpp
    agents_project:
      default:
        type: Unity::VM::GPU
        image: package-ci/ubuntu:stable
        flavor: b1.large
      editmode:
        type: Unity::VM
        image: package-ci/ubuntu:stable
        flavor: b1.large
      standalone_build:
        type: Unity::VM
        image: package-ci/ubuntu:stable
        flavor: b1.xlarge
    commands:
      [OpenGlCore, Vulkan]:
        setup_utr:
          - command: curl -s https://artifactory.prd.it.unity3d.com/artifactory/unity-tools-local/utr-standalone/utr --output utr
            retries: 2
          - command: chmod +x utr
        call_utr:
          - command: DISPLAY=:0.0 ./utr <UTR_FLAGS> # TODO include git commands when needed
        call_utr_without_git:
          - command: DISPLAY=:0.0 ./utr <UTR_FLAGS>
        unity_downloader_cli:
          - command: sudo rm -f /etc/apt/sources.list /etc/apt/sources.list.d/{nodesource,teamviewer,deadsnakes-ubuntu-ppa-}*
          - command: curl -L https://artifactory.prd.it.unity3d.com/artifactory/api/gpg/key/public | sudo apt-key add -
          - command: sudo sh -c "echo 'deb https://artifactory.prd.it.unity3d.com/artifactory/unity-apt-local bionic main' > /etc/apt/sources.list.d/unity.list"
          - command: sudo apt update
          - command: sudo apt install unity-downloader-cli
            retries: 2
          - command: sudo unity-downloader-cli <EDITOR_REVISION_CMD> -c editor -c il2cpp  --wait --published-only
            retries: 2
        log_parser:
          - command: python .yamato/script/log_scripts/log_parser.py


  Android:
    name: Android
    os: windows
    components:
      - editor
      - il2cpp
      - android
    agents_project:
      default:
        type: Unity::mobile::samsung
        model: s10e-eu
        image: mobile/android-execution-r19:stable
        flavor: b1.large
      standalone_build:
        type: Unity::VM
        image: mobile/android-execution-r19:stable
        flavor: b1.large
    commands:
      [OpenGLES3, Vulkan]:
        setup_utr:
          - command: curl -s https://artifactory.prd.it.unity3d.com/artifactory/unity-tools-local/utr-standalone/utr.bat --output utr.bat
            retries: 2
        call_utr_hikey:
          - command: |5-
                    set ANDROID_DEVICE_CONNECTION=%BOKKEN_DEVICE_IP%
                    git rev-parse HEAD | git show -s --format=%%cI > revdate.tmp
                    set /p GIT_REVISIONDATE=<revdate.tmp
                    echo %GIT_REVISIONDATE%
                    del revdate.tmp
                    utr <UTR_FLAGS>
        call_utr:
          - command: |5-
                    git rev-parse HEAD | git show -s --format=%%cI > revdate.tmp
                    set /p GIT_REVISIONDATE=<revdate.tmp
                    echo %GIT_REVISIONDATE%
                    del revdate.tmp
                    utr <UTR_FLAGS>
        call_utr_without_git:
          - command: utr <UTR_FLAGS>
        unity_downloader_cli:
          - command: choco install unity-downloader-cli -y -s https://artifactory.prd.it.unity3d.com/artifactory/api/nuget/unity-choco-local
            retries: 2
          - command: unity-downloader-cli <EDITOR_REVISION_CMD> -p WindowsEditor -c editor -c il2cpp -c android  --wait --published-only
            retries: 2
        turn_off_firewall:
          - command: NetSh Advfirewall set allprofiles state off
        connect_bokken_hikey:
          - command: '%ANDROID_SDK_ROOT%\platform-tools\adb.exe connect %BOKKEN_DEVICE_IP%'
            retries: 2
          - command: powershell %ANDROID_SDK_ROOT%\platform-tools\adb.exe devices
            retries: 2
        connect_bokken:
          - command: powershell %ANDROID_SDK_ROOT%\platform-tools\adb.exe devices
            retries: 2
        kill_server:
          - command: start %ANDROID_SDK_ROOT%\platform-tools\adb.exe kill-server
            retries: 2
        log_parser:
          - command: pip install requests --index-url https://artifactory.prd.it.unity3d.com/artifactory/api/pypi/pypi/simple --upgrade
          - command: python .yamato/script/log_scripts/log_parser.py


  XRQuest:
    name: XRQuest
    os: windows
    components:
      - editor
      - il2cpp
      - android
    agents_project:
      default:
        type: Unity::mobile::android
        image: mobile/android-execution-r19:stable
        flavor: b1.large
      standalone_build:
        type: Unity::VM
        image: mobile/android-execution-r19:stable
        flavor: b1.large
    commands:
      [OpenGLES3, Vulkan]:
        setup_utr:
          - command: pip install pywin32 --index-url https://artifactory.prd.it.unity3d.com/artifactory/api/pypi/pypi/simple
          - command: pip install requests --index-url https://artifactory.prd.it.unity3d.com/artifactory/api/pypi/pypi/simple
          - command: git clone -b xrperf-urp git@github.cds.internal.unity3d.com:unity/xr.xrautomatedtests.git
            retries: 2
        call_utr:
          - command: |5-
                    git rev-parse HEAD | git show -s --format=%%cI > revdate.tmp
                    set /p GIT_REVISIONDATE=<revdate.tmp
                    echo %GIT_REVISIONDATE%
                    del revdate.tmp
                    set unityVersion={{editor_versions.trunk_latest_internal.XRQuest.revision}}
                    set artifactPath=Boatattack/Quest
                    set jenkinsJob=SBR_Quest_RunTest
                    set jenkinsNodeLabel=Quest
                    set cmd=<UTR_FLAGS>
                    python xr.xrautomatedtests/.yamato/BuildPlayerAndRun.py -s
        unity_downloader_cli:
          - command: pip install unity-downloader-cli --index-url https://artifactory.prd.it.unity3d.com/artifactory/api/pypi/pypi/simple --upgrade
            retries: 2
          - command: unity-downloader-cli <EDITOR_REVISION_CMD> -p WindowsEditor -c editor -c il2cpp -c android  --wait --published-only
            retries: 2
        turn_off_firewall:
          - command: NetSh Advfirewall set allprofiles state off
        connect_bokken:
          - command: '%ANDROID_SDK_ROOT%\platform-tools\adb.exe connect %BOKKEN_DEVICE_IP%'
            retries: 2
          - command: powershell %ANDROID_SDK_ROOT%\platform-tools\adb.exe devices
            retries: 2
        kill_server:
          - command: start %ANDROID_SDK_ROOT%\platform-tools\adb.exe kill-server
            retries: 2
        log_parser:
          - command: pip install requests --index-url https://artifactory.prd.it.unity3d.com/artifactory/api/pypi/pypi/simple --upgrade
          - command: python .yamato/script/log_scripts/log_parser.py

  iPhone:
    name: iPhone
    os: macos
    components:
      - editor
      - iOS
      - il2cpp
    agents_project:
      default:
        type: Unity::mobile::iPhone
        image: mobile/macos-10.15-testing:stable
        flavor: b1.medium
      standalone_build:
        type: Unity::VM::osx
        image: mobile/macos-10.15-testing:stable
        flavor: b1.large
    commands:
      [Metal]:
        setup_utr:
          - command: curl -s https://artifactory.prd.it.unity3d.com/artifactory/unity-tools-local/utr-standalone/utr --output utr
            retries: 2
          - command: chmod +x ./utr
        call_utr:
          - command: |5-
                    export GIT_REVISIONDATE=`git rev-parse HEAD | git show -s --format=%cI`
                    ./utr <UTR_FLAGS>
        call_utr_without_git:
          - command: ./utr <UTR_FLAGS>
        unity_downloader_cli:
          - command: brew tap --force-auto-update unity/unity git@github.cds.internal.unity3d.com:unity/homebrew-unity.git
            retries: 2
          - command: brew install unity/unity/unity-downloader-cli
            retries: 2
          - command: unity-downloader-cli <EDITOR_REVISION_CMD> -c editor -c iOS -c il2cpp  --wait --published-only
            retries: 2
        log_parser:
          - command: pip3 install requests --index-url https://artifactory.prd.it.unity3d.com/artifactory/api/pypi/pypi/simple --upgrade
          - command: python3 .yamato/script/log_scripts/log_parser.py
non_project_agents:
  package_ci_ubuntu_large:
    type: Unity::VM
    image: package-ci/ubuntu:stable
    flavor: b1.large
  package_ci_ubuntu_small:
    type: Unity::VM
    image: package-ci/ubuntu:stable
    flavor: b1.small
  package_ci_ubuntu_small_v124:
    type: Unity::VM
    image: package-ci/ubuntu:v1.2.4-701242
    flavor: b1.small
  package_ci_win_large:
    type: Unity::VM
    image: package-ci/win10:stable
    flavor: b1.large
  package_ci_mac:
    type: Unity::VM::osx
    image: package-ci/mac:stable
    flavor: m1.mac
  sdet_win_large:
    type: Unity::VM
    image: sdet/gamecode_win10:stable
    flavor: b1.large
  sdet_win_large_gpu:
    type: Unity::VM::GPU
    image: sdet/gamecode_win10:stable
    flavor: b1.large<|MERGE_RESOLUTION|>--- conflicted
+++ resolved
@@ -63,11 +63,7 @@
       - [iPhone_Metal]: --platform=iOS
       - [Android_OpenGLES3, Android_Vulkan, XRQuest_OpenGLES3, XRQuest_Vulkan]: --platform=Android
 
-<<<<<<< HEAD
-      - [Android_OpenGLES3, Android_Vulkan, iPhone_Metal, OSX_Apple_Silicon_Metal, Win_DX11, Win_DX12, Win_Vulkan, Win_, Linux_OpenGlCore, Linux_Vulkan, XRQuest_OpenGLES3, XRQuest_Vulkan]: --player-load-path=players
-=======
-      - [Android_OpenGLES3, Android_Vulkan, iPhone_Metal,Win_DX11, Win_DX12, Win_Vulkan, Win_, Linux_OpenGlCore, Linux_Vulkan, XRQuest_OpenGLES3, XRQuest_Vulkan, OSX_OpenGlCore]: --player-load-path=players
->>>>>>> 769db8cc
+      - [Android_OpenGLES3, Android_Vulkan, iPhone_Metal, OSX_Apple_Silicon_Metal, Win_DX11, Win_DX12, Win_Vulkan, Win_, Linux_OpenGlCore, Linux_Vulkan, XRQuest_OpenGLES3, XRQuest_Vulkan, OSX_OpenGlCore]: --player-load-path=players
 
       - [all]: --artifacts_path=TestProjects/<PROJECT_FOLDER>/test-results
       - [OSX_Metal]: --artifacts_path=/Users/bokken/Graphics/TestProjects/<PROJECT_FOLDER>/test-results
@@ -105,11 +101,7 @@
 
       - [all]: --artifacts_path=TestProjects/<PROJECT_FOLDER>/test-results
 
-<<<<<<< HEAD
-      - [Android_OpenGLES3, Android_Vulkan, iPhone_Metal, OSX_Apple_Silicon_Metal, Win_DX11, Win_DX12, Win_Vulkan, Win_, Linux_OpenGlCore, Linux_Vulkan, XRQuest_OpenGLES3, XRQuest_Vulkan]: --player-save-path=players
-=======
-      - [Android_OpenGLES3, Android_Vulkan, iPhone_Metal, Win_DX11, Win_DX12, Win_Vulkan, Win_, Linux_OpenGlCore, Linux_Vulkan, XRQuest_OpenGLES3, XRQuest_Vulkan, OSX_OpenGlCore]: --player-save-path=players
->>>>>>> 769db8cc
+      - [Android_OpenGLES3, Android_Vulkan, iPhone_Metal, OSX_Apple_Silicon_Metal, Win_DX11, Win_DX12, Win_Vulkan, Win_, Linux_OpenGlCore, Linux_Vulkan, XRQuest_OpenGLES3, XRQuest_Vulkan, OSX_OpenGlCore]: --player-save-path=players
 
       - [all]: --timeout=1200
       - [Android_OpenGLES3, Android_Vulkan, XRQuest_OpenGLES3, XRQuest_Vulkan]: --timeout=2700
