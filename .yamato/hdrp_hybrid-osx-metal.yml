
# This file is generated by .yamato/ruamel/build.py. Don't edit this file manually.
# Introduce any changes under .yamato/config/*.metafile files (for most cases) or under .yamato/ruamel/* within Python (more elaborate cases), and rerun build.py to regenerate all .yml files.
# Read more under .yamato/docs/readme.md

{% metadata_file .yamato/_cache_config.metafile -%}
{% metadata_file .yamato/_latest_editor_versions_trunk.metafile -%}

---

HDRP_Hybrid_OSX_Metal_playmode_mono_Linear_trunk:
    name: HDRP_Hybrid on OSX_Metal_playmode_mono_Linear on version trunk
    agent:
        type: Unity::metal::macmini
        image: slough-ops/macos-10.14-xcode:stable
        flavor: m1.mac
    variables:
        UPM_REGISTRY: https://artifactory-slo.bf.unity3d.com/artifactory/api/npm/upm-candidates
        CUSTOM_REVISION: '{{trunk.changeset.id}}'
        CACHE_ARGS: '{{cache.flags}}'
        UTR_VERSION: "current"
        TEST_FILTER: .*
    commands:
      -  command: curl -s https://artifactory.prd.it.unity3d.com/artifactory/unity-tools-local/utr-standalone/utr --output utr
         retries: 2
      -  chmod +x utr
      -  command: scp -i ~/.ssh/id_rsa_macmini -r $YAMATO_SOURCE_DIR bokken@$BOKKEN_DEVICE_IP:~/Graphics
         retries: 2
      -  command: scp -i ~/.ssh/id_rsa_macmini ~/.ssh/id_rsa_macmini bokken@$BOKKEN_DEVICE_IP:~/.ssh/id_rsa_macmini
         retries: 2
      -  command: ssh -i ~/.ssh/id_rsa_macmini bokken@$BOKKEN_DEVICE_IP "bash -lc 'pip3 install unity-downloader-cli --user --index-url https://artifactory.prd.it.unity3d.com/artifactory/api/pypi/pypi/simple --upgrade'"
         retries: 2
      -  command: ssh -i ~/.ssh/id_rsa_macmini bokken@$BOKKEN_DEVICE_IP '$(python3 -m site --user-base)/bin/unity-downloader-cli --source-file ~/Graphics/unity_revision.txt -c editor -c il2cpp  --wait --published-only'
         retries: 2
      -  command: |5-
                ssh -i ~/.ssh/id_rsa_macmini bokken@$BOKKEN_DEVICE_IP "export UPM_REGISTRY=https://artifactory-slo.bf.unity3d.com/artifactory/api/npm/upm-candidates; ~/Graphics/utr  $CACHE_ARGS --artifacts_path=/Users/bokken/Graphics/TestProjects/HDRP_HybridTests/test-results --compilation-errors-as-warnings --editor-location=/Users/bokken/.Editor --extra-editor-arg="-colorspace=Linear" --scripting-backend=Mono2x --suite=playmode --testfilter=$TEST_FILTER --testproject=/Users/bokken/Graphics/TestProjects/HDRP_HybridTests "
                UTR_RESULT=$?
                mkdir -p TestProjects/HDRP_HybridTests/test-results/
                scp -i ~/.ssh/id_rsa_macmini -r bokken@$BOKKEN_DEVICE_IP:/Users/bokken/Graphics/TestProjects/HDRP_HybridTests/test-results/ TestProjects/HDRP_HybridTests/test-results/
                exit $UTR_RESULT
    after:
      -  command: pip3 install requests --index-url https://artifactory.prd.it.unity3d.com/artifactory/api/pypi/pypi/simple --upgrade
      -  command: python3 .yamato/script/log_scripts/log_parser.py
    artifacts:
        logs:
            paths:
              -  "**/test-results/**"
              -  "TestProjects/HDRP_HybridTests/Logs/*.log"
    dependencies:
      -  path: .yamato/_editor_priming.yml#editor:priming:trunk:OSX
         rerun: on_new_revision
HDRP_Hybrid_OSX_Metal_playmode_XR_mono_Linear_trunk:
    name: HDRP_Hybrid on OSX_Metal_playmode_XR_mono_Linear on version trunk
    agent:
        type: Unity::metal::macmini
        image: slough-ops/macos-10.14-xcode:stable
        flavor: m1.mac
    variables:
        UPM_REGISTRY: https://artifactory-slo.bf.unity3d.com/artifactory/api/npm/upm-candidates
        CUSTOM_REVISION: '{{trunk.changeset.id}}'
        CACHE_ARGS: '{{cache.flags}}'
        UTR_VERSION: "current"
        TEST_FILTER: .*
    commands:
      -  command: curl -s https://artifactory.prd.it.unity3d.com/artifactory/unity-tools-local/utr-standalone/utr --output utr
         retries: 2
      -  chmod +x utr
      -  command: scp -i ~/.ssh/id_rsa_macmini -r $YAMATO_SOURCE_DIR bokken@$BOKKEN_DEVICE_IP:~/Graphics
         retries: 2
      -  command: scp -i ~/.ssh/id_rsa_macmini ~/.ssh/id_rsa_macmini bokken@$BOKKEN_DEVICE_IP:~/.ssh/id_rsa_macmini
         retries: 2
      -  command: ssh -i ~/.ssh/id_rsa_macmini bokken@$BOKKEN_DEVICE_IP "bash -lc 'pip3 install unity-downloader-cli --user --index-url https://artifactory.prd.it.unity3d.com/artifactory/api/pypi/pypi/simple --upgrade'"
         retries: 2
      -  command: ssh -i ~/.ssh/id_rsa_macmini bokken@$BOKKEN_DEVICE_IP '$(python3 -m site --user-base)/bin/unity-downloader-cli --source-file ~/Graphics/unity_revision.txt -c editor -c il2cpp  --wait --published-only'
         retries: 2
      -  command: |5-
                ssh -i ~/.ssh/id_rsa_macmini bokken@$BOKKEN_DEVICE_IP "export UPM_REGISTRY=https://artifactory-slo.bf.unity3d.com/artifactory/api/npm/upm-candidates; ~/Graphics/utr  $CACHE_ARGS --artifacts_path=/Users/bokken/Graphics/TestProjects/HDRP_HybridTests/test-results --compilation-errors-as-warnings --editor-location=/Users/bokken/.Editor --extra-editor-arg="-colorspace=Linear" --extra-editor-arg="-xr-reuse-tests" --scripting-backend=Mono2x --suite=playmode --testfilter=$TEST_FILTER --testproject=/Users/bokken/Graphics/TestProjects/HDRP_HybridTests "
                UTR_RESULT=$?
                mkdir -p TestProjects/HDRP_HybridTests/test-results/
                scp -i ~/.ssh/id_rsa_macmini -r bokken@$BOKKEN_DEVICE_IP:/Users/bokken/Graphics/TestProjects/HDRP_HybridTests/test-results/ TestProjects/HDRP_HybridTests/test-results/
                exit $UTR_RESULT
    after:
      -  command: pip3 install requests --index-url https://artifactory.prd.it.unity3d.com/artifactory/api/pypi/pypi/simple --upgrade
      -  command: python3 .yamato/script/log_scripts/log_parser.py
    artifacts:
        logs:
            paths:
              -  "**/test-results/**"
              -  "TestProjects/HDRP_HybridTests/Logs/*.log"
    dependencies:
      -  path: .yamato/_editor_priming.yml#editor:priming:trunk:OSX
         rerun: on_new_revision
HDRP_Hybrid_OSX_Metal_Standalone_mono_Linear_trunk:
    name: HDRP_Hybrid on OSX_Metal_Standalone_mono_Linear on version trunk
    agent:
        type: Unity::metal::macmini
        image: slough-ops/macos-10.14-xcode:stable
        flavor: m1.mac
    variables:
        UPM_REGISTRY: https://artifactory-slo.bf.unity3d.com/artifactory/api/npm/upm-candidates
        CUSTOM_REVISION: '{{trunk.changeset.id}}'
        CACHE_ARGS: '{{cache.flags}}'
        UTR_VERSION: "current"
        TEST_FILTER: .*
    commands:
      -  command: curl -s https://artifactory.prd.it.unity3d.com/artifactory/unity-tools-local/utr-standalone/utr --output utr
         retries: 2
      -  chmod +x utr
      -  command: scp -i ~/.ssh/id_rsa_macmini -r $YAMATO_SOURCE_DIR bokken@$BOKKEN_DEVICE_IP:~/Graphics
         retries: 2
      -  command: scp -i ~/.ssh/id_rsa_macmini ~/.ssh/id_rsa_macmini bokken@$BOKKEN_DEVICE_IP:~/.ssh/id_rsa_macmini
         retries: 2
      -  command: ssh -i ~/.ssh/id_rsa_macmini bokken@$BOKKEN_DEVICE_IP "bash -lc 'pip3 install unity-downloader-cli --user --index-url https://artifactory.prd.it.unity3d.com/artifactory/api/pypi/pypi/simple --upgrade'"
         retries: 2
      -  command: ssh -i ~/.ssh/id_rsa_macmini bokken@$BOKKEN_DEVICE_IP '$(python3 -m site --user-base)/bin/unity-downloader-cli --source-file ~/Graphics/unity_revision.txt -c editor -c il2cpp  --wait --published-only'
         retries: 2
      -  command: |5-
                ssh -i ~/.ssh/id_rsa_macmini bokken@$BOKKEN_DEVICE_IP "export UPM_REGISTRY=https://artifactory-slo.bf.unity3d.com/artifactory/api/npm/upm-candidates; ~/Graphics/utr  $CACHE_ARGS --artifacts_path=/Users/bokken/Graphics/TestProjects/HDRP_HybridTests/test-results --compilation-errors-as-warnings --editor-location=.Editor --platform=StandaloneOSX --scripting-backend=Mono2x --suite=playmode --testfilter=$TEST_FILTER --testproject=/Users/bokken/Graphics/TestProjects/HDRP_HybridTests --timeout=2400 "
                UTR_RESULT=$?
                mkdir -p TestProjects/HDRP_HybridTests/test-results/
                scp -i ~/.ssh/id_rsa_macmini -r bokken@$BOKKEN_DEVICE_IP:/Users/bokken/Graphics/TestProjects/HDRP_HybridTests/test-results/ TestProjects/HDRP_HybridTests/test-results/
                exit $UTR_RESULT
    after:
      -  command: pip3 install requests --index-url https://artifactory.prd.it.unity3d.com/artifactory/api/pypi/pypi/simple --upgrade
      -  command: python3 .yamato/script/log_scripts/log_parser.py
    artifacts:
        logs:
            paths:
              -  "**/test-results/**"
              -  "TestProjects/HDRP_HybridTests/Logs/*.log"
    dependencies:
      -  path: .yamato/_editor_priming.yml#editor:priming:trunk:OSX
         rerun: on_new_revision
<<<<<<< HEAD
HDRP_Hybrid_OSX_Metal_playmode_mono_Linear_2021.2:
    name: HDRP_Hybrid on OSX_Metal_playmode_mono_Linear on version 2021.2
    agent:
        type: Unity::metal::macmini
        image: slough-ops/macos-10.14-xcode:stable
        flavor: m1.mac
    variables:
        UPM_REGISTRY: https://artifactory-slo.bf.unity3d.com/artifactory/api/npm/upm-candidates
        CUSTOM_REVISION: '{{2021_2.changeset.id}}'
        CACHE_ARGS: '{{cache.flags}}'
        UTR_VERSION: "current"
        TEST_FILTER: .*
    commands:
      -  command: curl -s https://artifactory.prd.it.unity3d.com/artifactory/unity-tools-local/utr-standalone/utr --output utr
         retries: 2
      -  chmod +x utr
      -  command: scp -i ~/.ssh/id_rsa_macmini -r $YAMATO_SOURCE_DIR bokken@$BOKKEN_DEVICE_IP:~/Graphics
         retries: 2
      -  command: scp -i ~/.ssh/id_rsa_macmini ~/.ssh/id_rsa_macmini bokken@$BOKKEN_DEVICE_IP:~/.ssh/id_rsa_macmini
         retries: 2
      -  command: ssh -i ~/.ssh/id_rsa_macmini bokken@$BOKKEN_DEVICE_IP "bash -lc 'pip3 install unity-downloader-cli --user --index-url https://artifactory.prd.it.unity3d.com/artifactory/api/pypi/pypi/simple --upgrade'"
         retries: 2
      -  command: ssh -i ~/.ssh/id_rsa_macmini bokken@$BOKKEN_DEVICE_IP '$(python3 -m site --user-base)/bin/unity-downloader-cli --source-file ~/Graphics/unity_revision.txt -c editor -c il2cpp  --wait --published-only'
         retries: 2
      -  command: |5-
                ssh -i ~/.ssh/id_rsa_macmini bokken@$BOKKEN_DEVICE_IP "export UPM_REGISTRY=https://artifactory-slo.bf.unity3d.com/artifactory/api/npm/upm-candidates; ~/Graphics/utr  $CACHE_ARGS --artifacts_path=/Users/bokken/Graphics/TestProjects/HDRP_HybridTests/test-results --compilation-errors-as-warnings --editor-location=/Users/bokken/.Editor --extra-editor-arg="-colorspace=Linear" --scripting-backend=Mono2x --suite=playmode --testfilter=$TEST_FILTER --testproject=/Users/bokken/Graphics/TestProjects/HDRP_HybridTests "
                UTR_RESULT=$?
                mkdir -p TestProjects/HDRP_HybridTests/test-results/
                scp -i ~/.ssh/id_rsa_macmini -r bokken@$BOKKEN_DEVICE_IP:/Users/bokken/Graphics/TestProjects/HDRP_HybridTests/test-results/ TestProjects/HDRP_HybridTests/test-results/
                exit $UTR_RESULT
    artifacts:
        logs:
            paths:
              -  "**/test-results/**"
              -  "TestProjects/HDRP_HybridTests/Logs/*.log"
    dependencies:
      -  path: .yamato/_editor_priming.yml#editor:priming:2021.2:OSX
         rerun: on_new_revision
HDRP_Hybrid_OSX_Metal_playmode_XR_mono_Linear_2021.2:
    name: HDRP_Hybrid on OSX_Metal_playmode_XR_mono_Linear on version 2021.2
    agent:
        type: Unity::metal::macmini
        image: slough-ops/macos-10.14-xcode:stable
        flavor: m1.mac
    variables:
        UPM_REGISTRY: https://artifactory-slo.bf.unity3d.com/artifactory/api/npm/upm-candidates
        CUSTOM_REVISION: '{{2021_2.changeset.id}}'
        CACHE_ARGS: '{{cache.flags}}'
        UTR_VERSION: "current"
        TEST_FILTER: .*
    commands:
      -  command: curl -s https://artifactory.prd.it.unity3d.com/artifactory/unity-tools-local/utr-standalone/utr --output utr
         retries: 2
      -  chmod +x utr
      -  command: scp -i ~/.ssh/id_rsa_macmini -r $YAMATO_SOURCE_DIR bokken@$BOKKEN_DEVICE_IP:~/Graphics
         retries: 2
      -  command: scp -i ~/.ssh/id_rsa_macmini ~/.ssh/id_rsa_macmini bokken@$BOKKEN_DEVICE_IP:~/.ssh/id_rsa_macmini
         retries: 2
      -  command: ssh -i ~/.ssh/id_rsa_macmini bokken@$BOKKEN_DEVICE_IP "bash -lc 'pip3 install unity-downloader-cli --user --index-url https://artifactory.prd.it.unity3d.com/artifactory/api/pypi/pypi/simple --upgrade'"
         retries: 2
      -  command: ssh -i ~/.ssh/id_rsa_macmini bokken@$BOKKEN_DEVICE_IP '$(python3 -m site --user-base)/bin/unity-downloader-cli --source-file ~/Graphics/unity_revision.txt -c editor -c il2cpp  --wait --published-only'
         retries: 2
      -  command: |5-
                ssh -i ~/.ssh/id_rsa_macmini bokken@$BOKKEN_DEVICE_IP "export UPM_REGISTRY=https://artifactory-slo.bf.unity3d.com/artifactory/api/npm/upm-candidates; ~/Graphics/utr  $CACHE_ARGS --artifacts_path=/Users/bokken/Graphics/TestProjects/HDRP_HybridTests/test-results --compilation-errors-as-warnings --editor-location=/Users/bokken/.Editor --extra-editor-arg="-colorspace=Linear" --extra-editor-arg="-xr-reuse-tests" --scripting-backend=Mono2x --suite=playmode --testfilter=$TEST_FILTER --testproject=/Users/bokken/Graphics/TestProjects/HDRP_HybridTests "
                UTR_RESULT=$?
                mkdir -p TestProjects/HDRP_HybridTests/test-results/
                scp -i ~/.ssh/id_rsa_macmini -r bokken@$BOKKEN_DEVICE_IP:/Users/bokken/Graphics/TestProjects/HDRP_HybridTests/test-results/ TestProjects/HDRP_HybridTests/test-results/
                exit $UTR_RESULT
    artifacts:
        logs:
            paths:
              -  "**/test-results/**"
              -  "TestProjects/HDRP_HybridTests/Logs/*.log"
    dependencies:
      -  path: .yamato/_editor_priming.yml#editor:priming:2021.2:OSX
         rerun: on_new_revision
HDRP_Hybrid_OSX_Metal_Standalone_mono_Linear_2021.2:
    name: HDRP_Hybrid on OSX_Metal_Standalone_mono_Linear on version 2021.2
    agent:
        type: Unity::metal::macmini
        image: slough-ops/macos-10.14-xcode:stable
        flavor: m1.mac
    variables:
        UPM_REGISTRY: https://artifactory-slo.bf.unity3d.com/artifactory/api/npm/upm-candidates
        CUSTOM_REVISION: '{{2021_2.changeset.id}}'
        CACHE_ARGS: '{{cache.flags}}'
        UTR_VERSION: "current"
        TEST_FILTER: .*
    commands:
      -  command: curl -s https://artifactory.prd.it.unity3d.com/artifactory/unity-tools-local/utr-standalone/utr --output utr
         retries: 2
      -  chmod +x utr
      -  command: scp -i ~/.ssh/id_rsa_macmini -r $YAMATO_SOURCE_DIR bokken@$BOKKEN_DEVICE_IP:~/Graphics
         retries: 2
      -  command: scp -i ~/.ssh/id_rsa_macmini ~/.ssh/id_rsa_macmini bokken@$BOKKEN_DEVICE_IP:~/.ssh/id_rsa_macmini
         retries: 2
      -  command: ssh -i ~/.ssh/id_rsa_macmini bokken@$BOKKEN_DEVICE_IP "bash -lc 'pip3 install unity-downloader-cli --user --index-url https://artifactory.prd.it.unity3d.com/artifactory/api/pypi/pypi/simple --upgrade'"
         retries: 2
      -  command: ssh -i ~/.ssh/id_rsa_macmini bokken@$BOKKEN_DEVICE_IP '$(python3 -m site --user-base)/bin/unity-downloader-cli --source-file ~/Graphics/unity_revision.txt -c editor -c il2cpp  --wait --published-only'
         retries: 2
      -  command: |5-
                ssh -i ~/.ssh/id_rsa_macmini bokken@$BOKKEN_DEVICE_IP "export UPM_REGISTRY=https://artifactory-slo.bf.unity3d.com/artifactory/api/npm/upm-candidates; ~/Graphics/utr  $CACHE_ARGS --artifacts_path=/Users/bokken/Graphics/TestProjects/HDRP_HybridTests/test-results --compilation-errors-as-warnings --editor-location=.Editor --platform=StandaloneOSX --scripting-backend=Mono2x --suite=playmode --testfilter=$TEST_FILTER --testproject=/Users/bokken/Graphics/TestProjects/HDRP_HybridTests --timeout=2400 "
                UTR_RESULT=$?
                mkdir -p TestProjects/HDRP_HybridTests/test-results/
                scp -i ~/.ssh/id_rsa_macmini -r bokken@$BOKKEN_DEVICE_IP:/Users/bokken/Graphics/TestProjects/HDRP_HybridTests/test-results/ TestProjects/HDRP_HybridTests/test-results/
                exit $UTR_RESULT
    artifacts:
        logs:
            paths:
              -  "**/test-results/**"
              -  "TestProjects/HDRP_HybridTests/Logs/*.log"
    dependencies:
      -  path: .yamato/_editor_priming.yml#editor:priming:2021.2:OSX
         rerun: on_new_revision
=======
>>>>>>> 2a6f9af4
HDRP_Hybrid_OSX_Metal_playmode_mono_Linear_CUSTOM-REVISION:
    name: HDRP_Hybrid on OSX_Metal_playmode_mono_Linear on version CUSTOM-REVISION
    agent:
        type: Unity::metal::macmini
        image: slough-ops/macos-10.14-xcode:stable
        flavor: m1.mac
    variables:
        UPM_REGISTRY: https://artifactory-slo.bf.unity3d.com/artifactory/api/npm/upm-candidates
        CUSTOM_REVISION: custom_revision_not_set
        CACHE_ARGS: '{{cache.flags}}'
        UTR_VERSION: "current"
        TEST_FILTER: .*
    commands:
      -  command: curl -s https://artifactory.prd.it.unity3d.com/artifactory/unity-tools-local/utr-standalone/utr --output utr
         retries: 2
      -  chmod +x utr
      -  command: scp -i ~/.ssh/id_rsa_macmini -r $YAMATO_SOURCE_DIR bokken@$BOKKEN_DEVICE_IP:~/Graphics
         retries: 2
      -  command: scp -i ~/.ssh/id_rsa_macmini ~/.ssh/id_rsa_macmini bokken@$BOKKEN_DEVICE_IP:~/.ssh/id_rsa_macmini
         retries: 2
      -  command: ssh -i ~/.ssh/id_rsa_macmini bokken@$BOKKEN_DEVICE_IP "bash -lc 'pip3 install unity-downloader-cli --user --index-url https://artifactory.prd.it.unity3d.com/artifactory/api/pypi/pypi/simple --upgrade'"
         retries: 2
      -  command: ssh -i ~/.ssh/id_rsa_macmini bokken@$BOKKEN_DEVICE_IP '$(python3 -m site --user-base)/bin/unity-downloader-cli --source-file ~/Graphics/unity_revision.txt -c editor -c il2cpp  --wait --published-only'
         retries: 2
      -  command: |5-
                ssh -i ~/.ssh/id_rsa_macmini bokken@$BOKKEN_DEVICE_IP "export UPM_REGISTRY=https://artifactory-slo.bf.unity3d.com/artifactory/api/npm/upm-candidates; ~/Graphics/utr  $CACHE_ARGS --artifacts_path=/Users/bokken/Graphics/TestProjects/HDRP_HybridTests/test-results --compilation-errors-as-warnings --editor-location=/Users/bokken/.Editor --extra-editor-arg="-colorspace=Linear" --scripting-backend=Mono2x --suite=playmode --testfilter=$TEST_FILTER --testproject=/Users/bokken/Graphics/TestProjects/HDRP_HybridTests "
                UTR_RESULT=$?
                mkdir -p TestProjects/HDRP_HybridTests/test-results/
                scp -i ~/.ssh/id_rsa_macmini -r bokken@$BOKKEN_DEVICE_IP:/Users/bokken/Graphics/TestProjects/HDRP_HybridTests/test-results/ TestProjects/HDRP_HybridTests/test-results/
                exit $UTR_RESULT
    after:
      -  command: pip3 install requests --index-url https://artifactory.prd.it.unity3d.com/artifactory/api/pypi/pypi/simple --upgrade
      -  command: python3 .yamato/script/log_scripts/log_parser.py
    artifacts:
        logs:
            paths:
              -  "**/test-results/**"
              -  "TestProjects/HDRP_HybridTests/Logs/*.log"
    dependencies:
      -  path: .yamato/_editor_priming.yml#editor:priming:CUSTOM-REVISION:OSX
         rerun: on_new_revision
HDRP_Hybrid_OSX_Metal_playmode_XR_mono_Linear_CUSTOM-REVISION:
    name: HDRP_Hybrid on OSX_Metal_playmode_XR_mono_Linear on version CUSTOM-REVISION
    agent:
        type: Unity::metal::macmini
        image: slough-ops/macos-10.14-xcode:stable
        flavor: m1.mac
    variables:
        UPM_REGISTRY: https://artifactory-slo.bf.unity3d.com/artifactory/api/npm/upm-candidates
        CUSTOM_REVISION: custom_revision_not_set
        CACHE_ARGS: '{{cache.flags}}'
        UTR_VERSION: "current"
        TEST_FILTER: .*
    commands:
      -  command: curl -s https://artifactory.prd.it.unity3d.com/artifactory/unity-tools-local/utr-standalone/utr --output utr
         retries: 2
      -  chmod +x utr
      -  command: scp -i ~/.ssh/id_rsa_macmini -r $YAMATO_SOURCE_DIR bokken@$BOKKEN_DEVICE_IP:~/Graphics
         retries: 2
      -  command: scp -i ~/.ssh/id_rsa_macmini ~/.ssh/id_rsa_macmini bokken@$BOKKEN_DEVICE_IP:~/.ssh/id_rsa_macmini
         retries: 2
      -  command: ssh -i ~/.ssh/id_rsa_macmini bokken@$BOKKEN_DEVICE_IP "bash -lc 'pip3 install unity-downloader-cli --user --index-url https://artifactory.prd.it.unity3d.com/artifactory/api/pypi/pypi/simple --upgrade'"
         retries: 2
      -  command: ssh -i ~/.ssh/id_rsa_macmini bokken@$BOKKEN_DEVICE_IP '$(python3 -m site --user-base)/bin/unity-downloader-cli --source-file ~/Graphics/unity_revision.txt -c editor -c il2cpp  --wait --published-only'
         retries: 2
      -  command: |5-
                ssh -i ~/.ssh/id_rsa_macmini bokken@$BOKKEN_DEVICE_IP "export UPM_REGISTRY=https://artifactory-slo.bf.unity3d.com/artifactory/api/npm/upm-candidates; ~/Graphics/utr  $CACHE_ARGS --artifacts_path=/Users/bokken/Graphics/TestProjects/HDRP_HybridTests/test-results --compilation-errors-as-warnings --editor-location=/Users/bokken/.Editor --extra-editor-arg="-colorspace=Linear" --extra-editor-arg="-xr-reuse-tests" --scripting-backend=Mono2x --suite=playmode --testfilter=$TEST_FILTER --testproject=/Users/bokken/Graphics/TestProjects/HDRP_HybridTests "
                UTR_RESULT=$?
                mkdir -p TestProjects/HDRP_HybridTests/test-results/
                scp -i ~/.ssh/id_rsa_macmini -r bokken@$BOKKEN_DEVICE_IP:/Users/bokken/Graphics/TestProjects/HDRP_HybridTests/test-results/ TestProjects/HDRP_HybridTests/test-results/
                exit $UTR_RESULT
    after:
      -  command: pip3 install requests --index-url https://artifactory.prd.it.unity3d.com/artifactory/api/pypi/pypi/simple --upgrade
      -  command: python3 .yamato/script/log_scripts/log_parser.py
    artifacts:
        logs:
            paths:
              -  "**/test-results/**"
              -  "TestProjects/HDRP_HybridTests/Logs/*.log"
    dependencies:
      -  path: .yamato/_editor_priming.yml#editor:priming:CUSTOM-REVISION:OSX
         rerun: on_new_revision
HDRP_Hybrid_OSX_Metal_Standalone_mono_Linear_CUSTOM-REVISION:
    name: HDRP_Hybrid on OSX_Metal_Standalone_mono_Linear on version CUSTOM-REVISION
    agent:
        type: Unity::metal::macmini
        image: slough-ops/macos-10.14-xcode:stable
        flavor: m1.mac
    variables:
        UPM_REGISTRY: https://artifactory-slo.bf.unity3d.com/artifactory/api/npm/upm-candidates
        CUSTOM_REVISION: custom_revision_not_set
        CACHE_ARGS: '{{cache.flags}}'
        UTR_VERSION: "current"
        TEST_FILTER: .*
    commands:
      -  command: curl -s https://artifactory.prd.it.unity3d.com/artifactory/unity-tools-local/utr-standalone/utr --output utr
         retries: 2
      -  chmod +x utr
      -  command: scp -i ~/.ssh/id_rsa_macmini -r $YAMATO_SOURCE_DIR bokken@$BOKKEN_DEVICE_IP:~/Graphics
         retries: 2
      -  command: scp -i ~/.ssh/id_rsa_macmini ~/.ssh/id_rsa_macmini bokken@$BOKKEN_DEVICE_IP:~/.ssh/id_rsa_macmini
         retries: 2
      -  command: ssh -i ~/.ssh/id_rsa_macmini bokken@$BOKKEN_DEVICE_IP "bash -lc 'pip3 install unity-downloader-cli --user --index-url https://artifactory.prd.it.unity3d.com/artifactory/api/pypi/pypi/simple --upgrade'"
         retries: 2
      -  command: ssh -i ~/.ssh/id_rsa_macmini bokken@$BOKKEN_DEVICE_IP '$(python3 -m site --user-base)/bin/unity-downloader-cli --source-file ~/Graphics/unity_revision.txt -c editor -c il2cpp  --wait --published-only'
         retries: 2
      -  command: |5-
                ssh -i ~/.ssh/id_rsa_macmini bokken@$BOKKEN_DEVICE_IP "export UPM_REGISTRY=https://artifactory-slo.bf.unity3d.com/artifactory/api/npm/upm-candidates; ~/Graphics/utr  $CACHE_ARGS --artifacts_path=/Users/bokken/Graphics/TestProjects/HDRP_HybridTests/test-results --compilation-errors-as-warnings --editor-location=.Editor --platform=StandaloneOSX --scripting-backend=Mono2x --suite=playmode --testfilter=$TEST_FILTER --testproject=/Users/bokken/Graphics/TestProjects/HDRP_HybridTests --timeout=2400 "
                UTR_RESULT=$?
                mkdir -p TestProjects/HDRP_HybridTests/test-results/
                scp -i ~/.ssh/id_rsa_macmini -r bokken@$BOKKEN_DEVICE_IP:/Users/bokken/Graphics/TestProjects/HDRP_HybridTests/test-results/ TestProjects/HDRP_HybridTests/test-results/
                exit $UTR_RESULT
    after:
      -  command: pip3 install requests --index-url https://artifactory.prd.it.unity3d.com/artifactory/api/pypi/pypi/simple --upgrade
      -  command: python3 .yamato/script/log_scripts/log_parser.py
    artifacts:
        logs:
            paths:
              -  "**/test-results/**"
              -  "TestProjects/HDRP_HybridTests/Logs/*.log"
    dependencies:
      -  path: .yamato/_editor_priming.yml#editor:priming:CUSTOM-REVISION:OSX
         rerun: on_new_revision<|MERGE_RESOLUTION|>--- conflicted
+++ resolved
@@ -131,123 +131,6 @@
     dependencies:
       -  path: .yamato/_editor_priming.yml#editor:priming:trunk:OSX
          rerun: on_new_revision
-<<<<<<< HEAD
-HDRP_Hybrid_OSX_Metal_playmode_mono_Linear_2021.2:
-    name: HDRP_Hybrid on OSX_Metal_playmode_mono_Linear on version 2021.2
-    agent:
-        type: Unity::metal::macmini
-        image: slough-ops/macos-10.14-xcode:stable
-        flavor: m1.mac
-    variables:
-        UPM_REGISTRY: https://artifactory-slo.bf.unity3d.com/artifactory/api/npm/upm-candidates
-        CUSTOM_REVISION: '{{2021_2.changeset.id}}'
-        CACHE_ARGS: '{{cache.flags}}'
-        UTR_VERSION: "current"
-        TEST_FILTER: .*
-    commands:
-      -  command: curl -s https://artifactory.prd.it.unity3d.com/artifactory/unity-tools-local/utr-standalone/utr --output utr
-         retries: 2
-      -  chmod +x utr
-      -  command: scp -i ~/.ssh/id_rsa_macmini -r $YAMATO_SOURCE_DIR bokken@$BOKKEN_DEVICE_IP:~/Graphics
-         retries: 2
-      -  command: scp -i ~/.ssh/id_rsa_macmini ~/.ssh/id_rsa_macmini bokken@$BOKKEN_DEVICE_IP:~/.ssh/id_rsa_macmini
-         retries: 2
-      -  command: ssh -i ~/.ssh/id_rsa_macmini bokken@$BOKKEN_DEVICE_IP "bash -lc 'pip3 install unity-downloader-cli --user --index-url https://artifactory.prd.it.unity3d.com/artifactory/api/pypi/pypi/simple --upgrade'"
-         retries: 2
-      -  command: ssh -i ~/.ssh/id_rsa_macmini bokken@$BOKKEN_DEVICE_IP '$(python3 -m site --user-base)/bin/unity-downloader-cli --source-file ~/Graphics/unity_revision.txt -c editor -c il2cpp  --wait --published-only'
-         retries: 2
-      -  command: |5-
-                ssh -i ~/.ssh/id_rsa_macmini bokken@$BOKKEN_DEVICE_IP "export UPM_REGISTRY=https://artifactory-slo.bf.unity3d.com/artifactory/api/npm/upm-candidates; ~/Graphics/utr  $CACHE_ARGS --artifacts_path=/Users/bokken/Graphics/TestProjects/HDRP_HybridTests/test-results --compilation-errors-as-warnings --editor-location=/Users/bokken/.Editor --extra-editor-arg="-colorspace=Linear" --scripting-backend=Mono2x --suite=playmode --testfilter=$TEST_FILTER --testproject=/Users/bokken/Graphics/TestProjects/HDRP_HybridTests "
-                UTR_RESULT=$?
-                mkdir -p TestProjects/HDRP_HybridTests/test-results/
-                scp -i ~/.ssh/id_rsa_macmini -r bokken@$BOKKEN_DEVICE_IP:/Users/bokken/Graphics/TestProjects/HDRP_HybridTests/test-results/ TestProjects/HDRP_HybridTests/test-results/
-                exit $UTR_RESULT
-    artifacts:
-        logs:
-            paths:
-              -  "**/test-results/**"
-              -  "TestProjects/HDRP_HybridTests/Logs/*.log"
-    dependencies:
-      -  path: .yamato/_editor_priming.yml#editor:priming:2021.2:OSX
-         rerun: on_new_revision
-HDRP_Hybrid_OSX_Metal_playmode_XR_mono_Linear_2021.2:
-    name: HDRP_Hybrid on OSX_Metal_playmode_XR_mono_Linear on version 2021.2
-    agent:
-        type: Unity::metal::macmini
-        image: slough-ops/macos-10.14-xcode:stable
-        flavor: m1.mac
-    variables:
-        UPM_REGISTRY: https://artifactory-slo.bf.unity3d.com/artifactory/api/npm/upm-candidates
-        CUSTOM_REVISION: '{{2021_2.changeset.id}}'
-        CACHE_ARGS: '{{cache.flags}}'
-        UTR_VERSION: "current"
-        TEST_FILTER: .*
-    commands:
-      -  command: curl -s https://artifactory.prd.it.unity3d.com/artifactory/unity-tools-local/utr-standalone/utr --output utr
-         retries: 2
-      -  chmod +x utr
-      -  command: scp -i ~/.ssh/id_rsa_macmini -r $YAMATO_SOURCE_DIR bokken@$BOKKEN_DEVICE_IP:~/Graphics
-         retries: 2
-      -  command: scp -i ~/.ssh/id_rsa_macmini ~/.ssh/id_rsa_macmini bokken@$BOKKEN_DEVICE_IP:~/.ssh/id_rsa_macmini
-         retries: 2
-      -  command: ssh -i ~/.ssh/id_rsa_macmini bokken@$BOKKEN_DEVICE_IP "bash -lc 'pip3 install unity-downloader-cli --user --index-url https://artifactory.prd.it.unity3d.com/artifactory/api/pypi/pypi/simple --upgrade'"
-         retries: 2
-      -  command: ssh -i ~/.ssh/id_rsa_macmini bokken@$BOKKEN_DEVICE_IP '$(python3 -m site --user-base)/bin/unity-downloader-cli --source-file ~/Graphics/unity_revision.txt -c editor -c il2cpp  --wait --published-only'
-         retries: 2
-      -  command: |5-
-                ssh -i ~/.ssh/id_rsa_macmini bokken@$BOKKEN_DEVICE_IP "export UPM_REGISTRY=https://artifactory-slo.bf.unity3d.com/artifactory/api/npm/upm-candidates; ~/Graphics/utr  $CACHE_ARGS --artifacts_path=/Users/bokken/Graphics/TestProjects/HDRP_HybridTests/test-results --compilation-errors-as-warnings --editor-location=/Users/bokken/.Editor --extra-editor-arg="-colorspace=Linear" --extra-editor-arg="-xr-reuse-tests" --scripting-backend=Mono2x --suite=playmode --testfilter=$TEST_FILTER --testproject=/Users/bokken/Graphics/TestProjects/HDRP_HybridTests "
-                UTR_RESULT=$?
-                mkdir -p TestProjects/HDRP_HybridTests/test-results/
-                scp -i ~/.ssh/id_rsa_macmini -r bokken@$BOKKEN_DEVICE_IP:/Users/bokken/Graphics/TestProjects/HDRP_HybridTests/test-results/ TestProjects/HDRP_HybridTests/test-results/
-                exit $UTR_RESULT
-    artifacts:
-        logs:
-            paths:
-              -  "**/test-results/**"
-              -  "TestProjects/HDRP_HybridTests/Logs/*.log"
-    dependencies:
-      -  path: .yamato/_editor_priming.yml#editor:priming:2021.2:OSX
-         rerun: on_new_revision
-HDRP_Hybrid_OSX_Metal_Standalone_mono_Linear_2021.2:
-    name: HDRP_Hybrid on OSX_Metal_Standalone_mono_Linear on version 2021.2
-    agent:
-        type: Unity::metal::macmini
-        image: slough-ops/macos-10.14-xcode:stable
-        flavor: m1.mac
-    variables:
-        UPM_REGISTRY: https://artifactory-slo.bf.unity3d.com/artifactory/api/npm/upm-candidates
-        CUSTOM_REVISION: '{{2021_2.changeset.id}}'
-        CACHE_ARGS: '{{cache.flags}}'
-        UTR_VERSION: "current"
-        TEST_FILTER: .*
-    commands:
-      -  command: curl -s https://artifactory.prd.it.unity3d.com/artifactory/unity-tools-local/utr-standalone/utr --output utr
-         retries: 2
-      -  chmod +x utr
-      -  command: scp -i ~/.ssh/id_rsa_macmini -r $YAMATO_SOURCE_DIR bokken@$BOKKEN_DEVICE_IP:~/Graphics
-         retries: 2
-      -  command: scp -i ~/.ssh/id_rsa_macmini ~/.ssh/id_rsa_macmini bokken@$BOKKEN_DEVICE_IP:~/.ssh/id_rsa_macmini
-         retries: 2
-      -  command: ssh -i ~/.ssh/id_rsa_macmini bokken@$BOKKEN_DEVICE_IP "bash -lc 'pip3 install unity-downloader-cli --user --index-url https://artifactory.prd.it.unity3d.com/artifactory/api/pypi/pypi/simple --upgrade'"
-         retries: 2
-      -  command: ssh -i ~/.ssh/id_rsa_macmini bokken@$BOKKEN_DEVICE_IP '$(python3 -m site --user-base)/bin/unity-downloader-cli --source-file ~/Graphics/unity_revision.txt -c editor -c il2cpp  --wait --published-only'
-         retries: 2
-      -  command: |5-
-                ssh -i ~/.ssh/id_rsa_macmini bokken@$BOKKEN_DEVICE_IP "export UPM_REGISTRY=https://artifactory-slo.bf.unity3d.com/artifactory/api/npm/upm-candidates; ~/Graphics/utr  $CACHE_ARGS --artifacts_path=/Users/bokken/Graphics/TestProjects/HDRP_HybridTests/test-results --compilation-errors-as-warnings --editor-location=.Editor --platform=StandaloneOSX --scripting-backend=Mono2x --suite=playmode --testfilter=$TEST_FILTER --testproject=/Users/bokken/Graphics/TestProjects/HDRP_HybridTests --timeout=2400 "
-                UTR_RESULT=$?
-                mkdir -p TestProjects/HDRP_HybridTests/test-results/
-                scp -i ~/.ssh/id_rsa_macmini -r bokken@$BOKKEN_DEVICE_IP:/Users/bokken/Graphics/TestProjects/HDRP_HybridTests/test-results/ TestProjects/HDRP_HybridTests/test-results/
-                exit $UTR_RESULT
-    artifacts:
-        logs:
-            paths:
-              -  "**/test-results/**"
-              -  "TestProjects/HDRP_HybridTests/Logs/*.log"
-    dependencies:
-      -  path: .yamato/_editor_priming.yml#editor:priming:2021.2:OSX
-         rerun: on_new_revision
-=======
->>>>>>> 2a6f9af4
 HDRP_Hybrid_OSX_Metal_playmode_mono_Linear_CUSTOM-REVISION:
     name: HDRP_Hybrid on OSX_Metal_playmode_mono_Linear on version CUSTOM-REVISION
     agent:
