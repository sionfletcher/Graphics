--- conflicted
+++ resolved
@@ -3,165 +3,7 @@
 # Introduce any changes under .yamato/config/*.metafile files (for most cases) or under .yamato/ruamel/* within Python (more elaborate cases), and rerun build.py to regenerate all .yml files. 
 # Read more under .yamato/docs/readme.md 
 
-<<<<<<< HEAD
-Universal_Win_DX11_Standalone_il2cpp_apiNet4_Linear_trunk:
-    name: Universal on Win_DX11_Standalone_il2cpp_apiNet4_Linear on version trunk
-    agent:
-        type: Unity::VM::GPU
-        image: sdet/gamecode_win10:stable
-        flavor: b1.large
-    variables:
-        UPM_REGISTRY: https://artifactory-slo.bf.unity3d.com/artifactory/api/npm/upm-candidates
-    commands:
-      -  curl -s https://artifactory.internal.unity3d.com/core-automation/tools/utr-standalone/utr.bat --output TestProjects/UniversalGraphicsTest/utr.bat
-      -  cd Tools && powershell -command ". .\Unity.ps1; Set-ScreenResolution -width 1920 -Height 1080"
-      -  cd TestProjects/UniversalGraphicsTest && utr --suite=playmode --platform=StandaloneWindows64 --artifacts_path=test-results --player-load-path=../../players --player-connection-ip=auto --scripting-backend=IL2CPP --extra-editor-arg="-colorspace=Linear" --reruncount=2 --timeout=1200
-    artifacts:
-        logs:
-            paths:
-              -  "**/test-results/**"
-              -  "TestProjects/UniversalGraphicsTest/Logs/*.log"
-    dependencies:
-      -  path: .yamato/universal-win-dx11.yml#Build_Universal_Win_DX11_Standalone_Player_il2cpp_apiNet4_Linear_trunk
-         rerun: on-new-revision
-Build_Universal_Win_DX11_Standalone_Player_il2cpp_apiNet4_Linear_trunk:
-    name: Build Universal on Win_DX11_il2cpp_apiNet4_Linear_Standalone_build_Player on version trunk
-    agent:
-        type: Unity::VM
-        image: sdet/gamecode_win10:stable
-        flavor: b1.xlarge
-    variables:
-        UPM_REGISTRY: https://artifactory-slo.bf.unity3d.com/artifactory/api/npm/upm-candidates
-    commands:
-      -  curl -s https://artifactory.internal.unity3d.com/core-automation/tools/utr-standalone/utr.bat --output TestProjects/UniversalGraphicsTest/utr.bat
-      -  pip install unity-downloader-cli --index-url https://artifactory.prd.it.unity3d.com/artifactory/api/pypi/pypi/simple --upgrade
-      -  cd TestProjects/UniversalGraphicsTest && unity-downloader-cli -u 37c5ec4c3cb13853f9074c74cbac49a232178bd8 -c editor -c il2cpp  --wait --published-only
-      -  |5-
-
-                  git rev-parse HEAD | git show -s --format=%%cI > revdate.tmp
-                  set /p GIT_REVISIONDATE=<revdate.tmp
-                  echo %GIT_REVISIONDATE%
-                  del revdate.tmp
-                  cd TestProjects/UniversalGraphicsTest && utr --suite=playmode --platform=StandaloneWindows64 --testproject=. --extra-editor-arg="-playergraphicsapi=Direct3D11" --editor-location=.Editor --artifacts_path=test-results --player-save-path=../../players --build-only --scripting-backend=IL2CPP --extra-editor-arg="-colorspace=Linear" --timeout=2000 --extra-editor-arg="-executemethod" --extra-editor-arg="CustomBuild.BuildWindowsDX11Linear"
-    artifacts:
-        logs:
-            paths:
-              -  "**/test-results/**"
-              -  "TestProjects/UniversalGraphicsTest/Logs/*.log"
-        players:
-            paths:
-              -  "players/**"
-Universal_Win_DX11_Standalone_cache_il2cpp_apiNet4_Linear_trunk:
-    name: Universal on Win_DX11_Standalone_cache_il2cpp_apiNet4_Linear on version trunk
-    agent:
-        type: Unity::VM::GPU
-        image: sdet/gamecode_win10:stable
-        flavor: b1.large
-    variables:
-        UPM_REGISTRY: https://artifactory-slo.bf.unity3d.com/artifactory/api/npm/upm-candidates
-    commands:
-      -  curl -s https://artifactory.internal.unity3d.com/core-automation/tools/utr-standalone/utr.bat --output TestProjects/UniversalGraphicsTest/utr.bat
-      -  cd Tools && powershell -command ". .\Unity.ps1; Set-ScreenResolution -width 1920 -Height 1080"
-      -  cd TestProjects/UniversalGraphicsTest && utr --suite=playmode --platform=StandaloneWindows64 --artifacts_path=test-results --player-load-path=../../players --player-connection-ip=auto --scripting-backend=IL2CPP --extra-editor-arg="-colorspace=Linear" --reruncount=2 --extra-editor-arg="-adb2" --extra-editor-arg="-enableCacheServer" --extra-editor-arg="-cacheServerEndpoint cacheserver-slo.hq.unity3d.com" --extra-editor-arg="-cacheServerNamespacePrefix SRP" --extra-editor-arg="-cacheServerEnableDownload true" --extra-editor-arg="-cacheServerEnableUpload true" --timeout=1200
-    artifacts:
-        logs:
-            paths:
-              -  "**/test-results/**"
-              -  "TestProjects/UniversalGraphicsTest/Logs/*.log"
-    dependencies:
-      -  path: .yamato/universal-win-dx11.yml#Build_Universal_Win_DX11_Standalone_cache_Player_il2cpp_apiNet4_Linear_trunk
-         rerun: on-new-revision
-Build_Universal_Win_DX11_Standalone_cache_Player_il2cpp_apiNet4_Linear_trunk:
-    name: Build Universal on Win_DX11_il2cpp_apiNet4_Linear_Standalone_cache_build_Player on version trunk
-    agent:
-        type: Unity::VM::GPU
-        image: sdet/gamecode_win10:stable
-        flavor: b1.large
-    variables:
-        UPM_REGISTRY: https://artifactory-slo.bf.unity3d.com/artifactory/api/npm/upm-candidates
-    commands:
-      -  curl -s https://artifactory.internal.unity3d.com/core-automation/tools/utr-standalone/utr.bat --output TestProjects/UniversalGraphicsTest/utr.bat
-      -  pip install unity-downloader-cli --index-url https://artifactory.prd.it.unity3d.com/artifactory/api/pypi/pypi/simple --upgrade
-      -  cd TestProjects/UniversalGraphicsTest && unity-downloader-cli -u 37c5ec4c3cb13853f9074c74cbac49a232178bd8 -c editor -c il2cpp  --wait --published-only
-      -  |5-
-
-                  git rev-parse HEAD | git show -s --format=%%cI > revdate.tmp
-                  set /p GIT_REVISIONDATE=<revdate.tmp
-                  echo %GIT_REVISIONDATE%
-                  del revdate.tmp
-                  cd TestProjects/UniversalGraphicsTest && utr --suite=playmode --platform=StandaloneWindows64 --testproject=. --extra-editor-arg="-playergraphicsapi=Direct3D11" --editor-location=.Editor --artifacts_path=test-results --player-save-path=../../players --build-only --scripting-backend=IL2CPP --extra-editor-arg="-colorspace=Linear" --extra-editor-arg="-adb2" --extra-editor-arg="-enableCacheServer" --extra-editor-arg="-cacheServerEndpoint cacheserver-slo.hq.unity3d.com" --extra-editor-arg="-cacheServerNamespacePrefix SRP" --extra-editor-arg="-cacheServerEnableDownload true" --extra-editor-arg="-cacheServerEnableUpload true" --timeout=1200 --extra-editor-arg="-executemethod" --extra-editor-arg="CustomBuild.BuildWindowsDX11Linear"
-    artifacts:
-        logs:
-            paths:
-              -  "**/test-results/**"
-              -  "TestProjects/UniversalGraphicsTest/Logs/*.log"
-        players:
-            paths:
-              -  "players/**"
-Universal_Win_DX11_playmode_il2cpp_apiNet4_Linear_trunk:
-    name: Universal on Win_DX11_playmode_il2cpp_apiNet4_Linear on version trunk
-    agent:
-        type: Unity::VM::GPU
-        image: sdet/gamecode_win10:stable
-        flavor: b1.large
-    variables:
-        UPM_REGISTRY: https://artifactory-slo.bf.unity3d.com/artifactory/api/npm/upm-candidates
-    commands:
-      -  curl -s https://artifactory.internal.unity3d.com/core-automation/tools/utr-standalone/utr.bat --output TestProjects/UniversalGraphicsTest/utr.bat
-      -  pip install unity-downloader-cli --index-url https://artifactory.prd.it.unity3d.com/artifactory/api/pypi/pypi/simple --upgrade
-      -  cd TestProjects/UniversalGraphicsTest && unity-downloader-cli -u 37c5ec4c3cb13853f9074c74cbac49a232178bd8 -c editor -c il2cpp  --wait --published-only
-      -  |5-
-
-                  git rev-parse HEAD | git show -s --format=%%cI > revdate.tmp
-                  set /p GIT_REVISIONDATE=<revdate.tmp
-                  echo %GIT_REVISIONDATE%
-                  del revdate.tmp
-                  cd TestProjects/UniversalGraphicsTest && utr --suite=playmode --testproject=. --editor-location=.Editor --artifacts_path=test-results --scripting-backend=IL2CPP --extra-editor-arg="-colorspace=Linear" --reruncount=2 --extra-editor-arg="-force-d3d11"
-    artifacts:
-        logs:
-            paths:
-              -  "**/test-results/**"
-              -  "TestProjects/UniversalGraphicsTest/Logs/*.log"
-Universal_Win_DX11_playmode_cache_il2cpp_apiNet4_Linear_trunk:
-    name: Universal on Win_DX11_playmode_cache_il2cpp_apiNet4_Linear on version trunk
-    agent:
-        type: Unity::VM::GPU
-        image: sdet/gamecode_win10:stable
-        flavor: b1.large
-    variables:
-        UPM_REGISTRY: https://artifactory-slo.bf.unity3d.com/artifactory/api/npm/upm-candidates
-    commands:
-      -  curl -s https://artifactory.internal.unity3d.com/core-automation/tools/utr-standalone/utr.bat --output TestProjects/UniversalGraphicsTest/utr.bat
-      -  pip install unity-downloader-cli --index-url https://artifactory.prd.it.unity3d.com/artifactory/api/pypi/pypi/simple --upgrade
-      -  cd TestProjects/UniversalGraphicsTest && unity-downloader-cli -u 37c5ec4c3cb13853f9074c74cbac49a232178bd8 -c editor -c il2cpp  --wait --published-only
-      -  |5-
-
-                  git rev-parse HEAD | git show -s --format=%%cI > revdate.tmp
-                  set /p GIT_REVISIONDATE=<revdate.tmp
-                  echo %GIT_REVISIONDATE%
-                  del revdate.tmp
-                  cd TestProjects/UniversalGraphicsTest && utr --suite=playmode --testproject=. --editor-location=.Editor --artifacts_path=test-results --scripting-backend=IL2CPP --extra-editor-arg="-colorspace=Linear" --reruncount=2 --extra-editor-arg="-adb2" --extra-editor-arg="-enableCacheServer" --extra-editor-arg="-cacheServerEndpoint cacheserver-slo.hq.unity3d.com" --extra-editor-arg="-cacheServerNamespacePrefix SRP" --extra-editor-arg="-cacheServerEnableDownload true" --extra-editor-arg="-cacheServerEnableUpload true" --extra-editor-arg="-force-d3d11"
-    artifacts:
-        logs:
-            paths:
-              -  "**/test-results/**"
-              -  "TestProjects/UniversalGraphicsTest/Logs/*.log"
-Universal_Win_DX11_editmode_il2cpp_apiNet4_Linear_trunk:
-    name: Universal on Win_DX11_editmode_il2cpp_apiNet4_Linear on version trunk
-    agent:
-        type: Unity::VM
-        image: sdet/gamecode_win10:stable
-        flavor: b1.large
-    variables:
-        UPM_REGISTRY: https://artifactory-slo.bf.unity3d.com/artifactory/api/npm/upm-candidates
-    commands:
-      -  curl -s https://artifactory.internal.unity3d.com/core-automation/tools/utr-standalone/utr.bat --output TestProjects/UniversalGraphicsTest/utr.bat
-      -  pip install unity-downloader-cli --index-url https://artifactory.prd.it.unity3d.com/artifactory/api/pypi/pypi/simple --upgrade
-      -  cd TestProjects/UniversalGraphicsTest && unity-downloader-cli -u 37c5ec4c3cb13853f9074c74cbac49a232178bd8 -c editor -c il2cpp  --wait --published-only
-      -  |5-
-=======
 {% metadata_file .yamato/_latest_editor_versions_trunk.metafile -%}
->>>>>>> 7d5b400e
 
 ---
 
@@ -185,17 +27,10 @@
               -  "**/test-results/**"
               -  "TestProjects/UniversalGraphicsTest/Logs/*.log"
     dependencies:
-<<<<<<< HEAD
-      -  path: .yamato/universal-win-dx11.yml#Build_Universal_Win_DX11_Standalone_Player_mono_apiNet2_Linear_trunk
-         rerun: on-new-revision
-Build_Universal_Win_DX11_Standalone_Player_mono_apiNet2_Linear_trunk:
-    name: Build Universal on Win_DX11_mono_apiNet2_Linear_Standalone_build_Player on version trunk
-=======
       -  path: .yamato/universal-win-dx11.yml#Build_Universal_Win_DX11_Standalone_mono_Linear_trunk
          rerun: on-new-revision
 Build_Universal_Win_DX11_Standalone_mono_Linear_trunk:
     name: Build Universal on Win_DX11_mono_Linear_Standalone_build_Player on version trunk
->>>>>>> 7d5b400e
     agent:
         type: Unity::VM
         image: sdet/gamecode_win10:stable
@@ -214,7 +49,7 @@
                   set /p GIT_REVISIONDATE=<revdate.tmp
                   echo %GIT_REVISIONDATE%
                   del revdate.tmp
-                  cd TestProjects/UniversalGraphicsTest && utr --artifacts_path=test-results --build-only --editor-location=.Editor --extra-editor-arg="-colorspace=Linear" --extra-editor-arg="-executemethod" --extra-editor-arg="SetupProject.ApplySettings" --extra-editor-arg="d3d11" --extra-editor-arg="Linear" --extra-editor-arg="-playergraphicsapi=Direct3D11" --platform=StandaloneWindows64 --player-save-path=../../players --scripting-backend=Mono2x --suite=playmode --testfilter=%TEST_FILTER% --testproject=. --timeout=3000
+                  cd TestProjects/UniversalGraphicsTest && utr --artifacts_path=test-results --build-only --editor-location=.Editor --extra-editor-arg="-colorspace=Linear" --extra-editor-arg="-executemethod" --extra-editor-arg="SetupProject.ApplySettings" --extra-editor-arg="d3d11" --extra-editor-arg="Linear" --extra-editor-arg="-playergraphicsapi=Direct3D11" --platform=StandaloneWindows64 --player-save-path=../../players --scripting-backend=Mono2x --suite=playmode --testfilter=%TEST_FILTER% --testproject=. --timeout=1200
     artifacts:
         logs:
             paths:
@@ -223,46 +58,49 @@
         players:
             paths:
               -  "players/**"
-<<<<<<< HEAD
-Universal_Win_DX11_Standalone_cache_mono_apiNet2_Linear_trunk:
-    name: Universal on Win_DX11_Standalone_cache_mono_apiNet2_Linear on version trunk
-    agent:
-        type: Unity::VM::GPU
-        image: sdet/gamecode_win10:stable
-        flavor: b1.large
-    variables:
-        UPM_REGISTRY: https://artifactory-slo.bf.unity3d.com/artifactory/api/npm/upm-candidates
+Universal_Win_DX11_Standalone_cache_mono_Linear_trunk:
+    name: Universal on Win_DX11_Standalone_cache_mono_Linear on version trunk
+    agent:
+        type: Unity::VM::GPU
+        image: sdet/gamecode_win10:stable
+        flavor: b1.large
+    variables:
+        UPM_REGISTRY: https://artifactory-slo.bf.unity3d.com/artifactory/api/npm/upm-candidates
+        UTR_VERSION: "current"
+        TEST_FILTER: .*
     commands:
       -  curl -s https://artifactory.internal.unity3d.com/core-automation/tools/utr-standalone/utr.bat --output TestProjects/UniversalGraphicsTest/utr.bat
       -  cd Tools && powershell -command ". .\Unity.ps1; Set-ScreenResolution -width 1920 -Height 1080"
-      -  cd TestProjects/UniversalGraphicsTest && utr --suite=playmode --platform=StandaloneWindows64 --artifacts_path=test-results --player-load-path=../../players --player-connection-ip=auto --scripting-backend=Mono2x --extra-editor-arg="-colorspace=Linear" --reruncount=2 --extra-editor-arg="-adb2" --extra-editor-arg="-enableCacheServer" --extra-editor-arg="-cacheServerEndpoint cacheserver-slo.hq.unity3d.com" --extra-editor-arg="-cacheServerNamespacePrefix SRP" --extra-editor-arg="-cacheServerEnableDownload true" --extra-editor-arg="-cacheServerEnableUpload true" --timeout=1200
-    artifacts:
-        logs:
-            paths:
-              -  "**/test-results/**"
-              -  "TestProjects/UniversalGraphicsTest/Logs/*.log"
-    dependencies:
-      -  path: .yamato/universal-win-dx11.yml#Build_Universal_Win_DX11_Standalone_cache_Player_mono_apiNet2_Linear_trunk
+      -  cd TestProjects/UniversalGraphicsTest && utr --artifacts_path=test-results --platform=StandaloneWindows64 --player-connection-ip=auto --player-load-path=../../players --reruncount=2 --suite=playmode --timeout=1200 --zero-tests-are-ok=1
+    artifacts:
+        logs:
+            paths:
+              -  "**/test-results/**"
+              -  "TestProjects/UniversalGraphicsTest/Logs/*.log"
+    dependencies:
+      -  path: .yamato/universal-win-dx11.yml#Build_Universal_Win_DX11_Standalone_cache_mono_Linear_trunk
          rerun: on-new-revision
-Build_Universal_Win_DX11_Standalone_cache_Player_mono_apiNet2_Linear_trunk:
-    name: Build Universal on Win_DX11_mono_apiNet2_Linear_Standalone_cache_build_Player on version trunk
-    agent:
-        type: Unity::VM::GPU
-        image: sdet/gamecode_win10:stable
-        flavor: b1.large
-    variables:
-        UPM_REGISTRY: https://artifactory-slo.bf.unity3d.com/artifactory/api/npm/upm-candidates
-    commands:
-      -  curl -s https://artifactory.internal.unity3d.com/core-automation/tools/utr-standalone/utr.bat --output TestProjects/UniversalGraphicsTest/utr.bat
-      -  pip install unity-downloader-cli --index-url https://artifactory.prd.it.unity3d.com/artifactory/api/pypi/pypi/simple --upgrade
-      -  cd TestProjects/UniversalGraphicsTest && unity-downloader-cli -u 37c5ec4c3cb13853f9074c74cbac49a232178bd8 -c editor -c il2cpp  --wait --published-only
-      -  |5-
-
-                  git rev-parse HEAD | git show -s --format=%%cI > revdate.tmp
-                  set /p GIT_REVISIONDATE=<revdate.tmp
-                  echo %GIT_REVISIONDATE%
-                  del revdate.tmp
-                  cd TestProjects/UniversalGraphicsTest && utr --suite=playmode --platform=StandaloneWindows64 --testproject=. --extra-editor-arg="-playergraphicsapi=Direct3D11" --editor-location=.Editor --artifacts_path=test-results --player-save-path=../../players --build-only --scripting-backend=Mono2x --extra-editor-arg="-colorspace=Linear" --extra-editor-arg="-adb2" --extra-editor-arg="-enableCacheServer" --extra-editor-arg="-cacheServerEndpoint cacheserver-slo.hq.unity3d.com" --extra-editor-arg="-cacheServerNamespacePrefix SRP" --extra-editor-arg="-cacheServerEnableDownload true" --extra-editor-arg="-cacheServerEnableUpload true" --timeout=1200 --extra-editor-arg="-executemethod" --extra-editor-arg="CustomBuild.BuildWindowsDX11Linear"
+Build_Universal_Win_DX11_Standalone_cache_mono_Linear_trunk:
+    name: Build Universal on Win_DX11_mono_Linear_Standalone_cache_build_Player on version trunk
+    agent:
+        type: Unity::VM
+        image: sdet/gamecode_win10:stable
+        flavor: b1.xlarge
+    variables:
+        UPM_REGISTRY: https://artifactory-slo.bf.unity3d.com/artifactory/api/npm/upm-candidates
+        UTR_VERSION: "current"
+        TEST_FILTER: .*
+    commands:
+      -  curl -s https://artifactory.internal.unity3d.com/core-automation/tools/utr-standalone/utr.bat --output TestProjects/UniversalGraphicsTest/utr.bat
+      -  pip install unity-downloader-cli --index-url https://artifactory.prd.it.unity3d.com/artifactory/api/pypi/pypi/simple --upgrade
+      -  cd TestProjects/UniversalGraphicsTest && unity-downloader-cli -u {{editor_versions.trunk_latest_internal.windows.revision}} -c editor -c il2cpp  --wait --published-only
+      -  |5-
+
+                  git rev-parse HEAD | git show -s --format=%%cI > revdate.tmp
+                  set /p GIT_REVISIONDATE=<revdate.tmp
+                  echo %GIT_REVISIONDATE%
+                  del revdate.tmp
+                  cd TestProjects/UniversalGraphicsTest && utr --artifacts_path=test-results --build-only --editor-location=.Editor --extra-editor-arg="-colorspace=Linear" --extra-editor-arg="-executemethod" --extra-editor-arg="SetupProject.ApplySettings" --extra-editor-arg="d3d11" --extra-editor-arg="Linear" --extra-editor-arg="-playergraphicsapi=Direct3D11" --platform=StandaloneWindows64 --player-save-path=../../players --scripting-backend=Mono2x --suite=playmode --testfilter=%TEST_FILTER% --testproject=. --timeout=1200
     artifacts:
         logs:
             paths:
@@ -271,12 +109,8 @@
         players:
             paths:
               -  "players/**"
-Universal_Win_DX11_playmode_mono_apiNet2_Linear_trunk:
-    name: Universal on Win_DX11_playmode_mono_apiNet2_Linear on version trunk
-=======
 Universal_Win_DX11_playmode_mono_Linear_trunk:
     name: Universal on Win_DX11_playmode_mono_Linear on version trunk
->>>>>>> 7d5b400e
     agent:
         type: Unity::VM::GPU
         image: sdet/gamecode_win10:stable
@@ -301,37 +135,34 @@
             paths:
               -  "**/test-results/**"
               -  "TestProjects/UniversalGraphicsTest/Logs/*.log"
-<<<<<<< HEAD
-Universal_Win_DX11_playmode_cache_mono_apiNet2_Linear_trunk:
-    name: Universal on Win_DX11_playmode_cache_mono_apiNet2_Linear on version trunk
-    agent:
-        type: Unity::VM::GPU
-        image: sdet/gamecode_win10:stable
-        flavor: b1.large
-    variables:
-        UPM_REGISTRY: https://artifactory-slo.bf.unity3d.com/artifactory/api/npm/upm-candidates
-    commands:
-      -  curl -s https://artifactory.internal.unity3d.com/core-automation/tools/utr-standalone/utr.bat --output TestProjects/UniversalGraphicsTest/utr.bat
-      -  pip install unity-downloader-cli --index-url https://artifactory.prd.it.unity3d.com/artifactory/api/pypi/pypi/simple --upgrade
-      -  cd TestProjects/UniversalGraphicsTest && unity-downloader-cli -u 37c5ec4c3cb13853f9074c74cbac49a232178bd8 -c editor -c il2cpp  --wait --published-only
-      -  |5-
-
-                  git rev-parse HEAD | git show -s --format=%%cI > revdate.tmp
-                  set /p GIT_REVISIONDATE=<revdate.tmp
-                  echo %GIT_REVISIONDATE%
-                  del revdate.tmp
-                  cd TestProjects/UniversalGraphicsTest && utr --suite=playmode --testproject=. --editor-location=.Editor --artifacts_path=test-results --scripting-backend=Mono2x --extra-editor-arg="-colorspace=Linear" --reruncount=2 --extra-editor-arg="-adb2" --extra-editor-arg="-enableCacheServer" --extra-editor-arg="-cacheServerEndpoint cacheserver-slo.hq.unity3d.com" --extra-editor-arg="-cacheServerNamespacePrefix SRP" --extra-editor-arg="-cacheServerEnableDownload true" --extra-editor-arg="-cacheServerEnableUpload true" --extra-editor-arg="-force-d3d11"
-    artifacts:
-        logs:
-            paths:
-              -  "**/test-results/**"
-              -  "TestProjects/UniversalGraphicsTest/Logs/*.log"
-Universal_Win_DX11_editmode_mono_apiNet2_Linear_trunk:
-    name: Universal on Win_DX11_editmode_mono_apiNet2_Linear on version trunk
-=======
+Universal_Win_DX11_playmode_cache_mono_Linear_trunk:
+    name: Universal on Win_DX11_playmode_cache_mono_Linear on version trunk
+    agent:
+        type: Unity::VM::GPU
+        image: sdet/gamecode_win10:stable
+        flavor: b1.large
+    variables:
+        UPM_REGISTRY: https://artifactory-slo.bf.unity3d.com/artifactory/api/npm/upm-candidates
+        UTR_VERSION: "current"
+        TEST_FILTER: .*
+    commands:
+      -  curl -s https://artifactory.internal.unity3d.com/core-automation/tools/utr-standalone/utr.bat --output TestProjects/UniversalGraphicsTest/utr.bat
+      -  pip install unity-downloader-cli --index-url https://artifactory.prd.it.unity3d.com/artifactory/api/pypi/pypi/simple --upgrade
+      -  cd TestProjects/UniversalGraphicsTest && unity-downloader-cli -u {{editor_versions.trunk_latest_internal.windows.revision}} -c editor -c il2cpp  --wait --published-only
+      -  |5-
+
+                  git rev-parse HEAD | git show -s --format=%%cI > revdate.tmp
+                  set /p GIT_REVISIONDATE=<revdate.tmp
+                  echo %GIT_REVISIONDATE%
+                  del revdate.tmp
+                  cd TestProjects/UniversalGraphicsTest && utr --artifacts_path=test-results --editor-location=.Editor --extra-editor-arg="-colorspace=Linear" --extra-editor-arg="-force-d3d11" --reruncount=2 --scripting-backend=Mono2x --suite=playmode --testfilter=%TEST_FILTER% --testproject=. --zero-tests-are-ok=1
+    artifacts:
+        logs:
+            paths:
+              -  "**/test-results/**"
+              -  "TestProjects/UniversalGraphicsTest/Logs/*.log"
 Universal_Win_DX11_editmode_mono_Linear_trunk:
     name: Universal on Win_DX11_editmode_mono_Linear on version trunk
->>>>>>> 7d5b400e
     agent:
         type: Unity::VM
         image: sdet/gamecode_win10:stable
@@ -382,233 +213,8 @@
             paths:
               -  "**/test-results/**"
               -  "TestProjects/UniversalGraphicsTest/Logs/*.log"
-<<<<<<< HEAD
-Universal_Win_DX11_Standalone_il2cpp_apiNet4_Linear_CUSTOM-REVISION:
-    name: Universal on Win_DX11_Standalone_il2cpp_apiNet4_Linear on version CUSTOM-REVISION
-    agent:
-        type: Unity::VM::GPU
-        image: sdet/gamecode_win10:stable
-        flavor: b1.large
-    variables:
-        UPM_REGISTRY: https://artifactory-slo.bf.unity3d.com/artifactory/api/npm/upm-candidates
-        CUSTOM_REVISION: custom_revision_not_set
-    commands:
-      -  curl -s https://artifactory.internal.unity3d.com/core-automation/tools/utr-standalone/utr.bat --output TestProjects/UniversalGraphicsTest/utr.bat
-      -  cd Tools && powershell -command ". .\Unity.ps1; Set-ScreenResolution -width 1920 -Height 1080"
-      -  cd TestProjects/UniversalGraphicsTest && utr --suite=playmode --platform=StandaloneWindows64 --artifacts_path=test-results --player-load-path=../../players --player-connection-ip=auto --scripting-backend=IL2CPP --extra-editor-arg="-colorspace=Linear" --reruncount=2 --timeout=1200
-    artifacts:
-        logs:
-            paths:
-              -  "**/test-results/**"
-              -  "TestProjects/UniversalGraphicsTest/Logs/*.log"
-    dependencies:
-      -  path: .yamato/_editor_priming.yml#editor:priming:CUSTOM-REVISION:windows
-         rerun: always
-      -  path: .yamato/universal-win-dx11.yml#Build_Universal_Win_DX11_Standalone_Player_il2cpp_apiNet4_Linear_CUSTOM-REVISION
-         rerun: always
-Build_Universal_Win_DX11_Standalone_Player_il2cpp_apiNet4_Linear_CUSTOM-REVISION:
-    name: Build Universal on Win_DX11_il2cpp_apiNet4_Linear_Standalone_build_Player on version CUSTOM-REVISION
-    agent:
-        type: Unity::VM
-        image: sdet/gamecode_win10:stable
-        flavor: b1.xlarge
-    variables:
-        UPM_REGISTRY: https://artifactory-slo.bf.unity3d.com/artifactory/api/npm/upm-candidates
-        CUSTOM_REVISION: custom_revision_not_set
-    commands:
-      -  curl -s https://artifactory.internal.unity3d.com/core-automation/tools/utr-standalone/utr.bat --output TestProjects/UniversalGraphicsTest/utr.bat
-      -  pip install unity-downloader-cli --index-url https://artifactory.prd.it.unity3d.com/artifactory/api/pypi/pypi/simple --upgrade
-      -  cd TestProjects/UniversalGraphicsTest && unity-downloader-cli --source-file ../../unity_revision.txt -c editor -c il2cpp  --wait --published-only
-      -  |5-
-
-                  git rev-parse HEAD | git show -s --format=%%cI > revdate.tmp
-                  set /p GIT_REVISIONDATE=<revdate.tmp
-                  echo %GIT_REVISIONDATE%
-                  del revdate.tmp
-                  cd TestProjects/UniversalGraphicsTest && utr --suite=playmode --platform=StandaloneWindows64 --testproject=. --extra-editor-arg="-playergraphicsapi=Direct3D11" --editor-location=.Editor --artifacts_path=test-results --player-save-path=../../players --build-only --scripting-backend=IL2CPP --extra-editor-arg="-colorspace=Linear" --timeout=2000 --extra-editor-arg="-executemethod" --extra-editor-arg="CustomBuild.BuildWindowsDX11Linear"
-    artifacts:
-        logs:
-            paths:
-              -  "**/test-results/**"
-              -  "TestProjects/UniversalGraphicsTest/Logs/*.log"
-        players:
-            paths:
-              -  "players/**"
-    dependencies:
-      -  path: .yamato/_editor_priming.yml#editor:priming:CUSTOM-REVISION:windows
-         rerun: always
-Universal_Win_DX11_Standalone_cache_il2cpp_apiNet4_Linear_CUSTOM-REVISION:
-    name: Universal on Win_DX11_Standalone_cache_il2cpp_apiNet4_Linear on version CUSTOM-REVISION
-    agent:
-        type: Unity::VM::GPU
-        image: sdet/gamecode_win10:stable
-        flavor: b1.large
-    variables:
-        UPM_REGISTRY: https://artifactory-slo.bf.unity3d.com/artifactory/api/npm/upm-candidates
-        CUSTOM_REVISION: custom_revision_not_set
-    commands:
-      -  curl -s https://artifactory.internal.unity3d.com/core-automation/tools/utr-standalone/utr.bat --output TestProjects/UniversalGraphicsTest/utr.bat
-      -  cd Tools && powershell -command ". .\Unity.ps1; Set-ScreenResolution -width 1920 -Height 1080"
-      -  cd TestProjects/UniversalGraphicsTest && utr --suite=playmode --platform=StandaloneWindows64 --artifacts_path=test-results --player-load-path=../../players --player-connection-ip=auto --scripting-backend=IL2CPP --extra-editor-arg="-colorspace=Linear" --reruncount=2 --extra-editor-arg="-adb2" --extra-editor-arg="-enableCacheServer" --extra-editor-arg="-cacheServerEndpoint cacheserver-slo.hq.unity3d.com" --extra-editor-arg="-cacheServerNamespacePrefix SRP" --extra-editor-arg="-cacheServerEnableDownload true" --extra-editor-arg="-cacheServerEnableUpload true" --timeout=1200
-    artifacts:
-        logs:
-            paths:
-              -  "**/test-results/**"
-              -  "TestProjects/UniversalGraphicsTest/Logs/*.log"
-    dependencies:
-      -  path: .yamato/_editor_priming.yml#editor:priming:CUSTOM-REVISION:windows
-         rerun: always
-      -  path: .yamato/universal-win-dx11.yml#Build_Universal_Win_DX11_Standalone_cache_Player_il2cpp_apiNet4_Linear_CUSTOM-REVISION
-         rerun: always
-Build_Universal_Win_DX11_Standalone_cache_Player_il2cpp_apiNet4_Linear_CUSTOM-REVISION:
-    name: Build Universal on Win_DX11_il2cpp_apiNet4_Linear_Standalone_cache_build_Player on version CUSTOM-REVISION
-    agent:
-        type: Unity::VM::GPU
-        image: sdet/gamecode_win10:stable
-        flavor: b1.large
-    variables:
-        UPM_REGISTRY: https://artifactory-slo.bf.unity3d.com/artifactory/api/npm/upm-candidates
-        CUSTOM_REVISION: custom_revision_not_set
-    commands:
-      -  curl -s https://artifactory.internal.unity3d.com/core-automation/tools/utr-standalone/utr.bat --output TestProjects/UniversalGraphicsTest/utr.bat
-      -  pip install unity-downloader-cli --index-url https://artifactory.prd.it.unity3d.com/artifactory/api/pypi/pypi/simple --upgrade
-      -  cd TestProjects/UniversalGraphicsTest && unity-downloader-cli --source-file ../../unity_revision.txt -c editor -c il2cpp  --wait --published-only
-      -  |5-
-
-                  git rev-parse HEAD | git show -s --format=%%cI > revdate.tmp
-                  set /p GIT_REVISIONDATE=<revdate.tmp
-                  echo %GIT_REVISIONDATE%
-                  del revdate.tmp
-                  cd TestProjects/UniversalGraphicsTest && utr --suite=playmode --platform=StandaloneWindows64 --testproject=. --extra-editor-arg="-playergraphicsapi=Direct3D11" --editor-location=.Editor --artifacts_path=test-results --player-save-path=../../players --build-only --scripting-backend=IL2CPP --extra-editor-arg="-colorspace=Linear" --extra-editor-arg="-adb2" --extra-editor-arg="-enableCacheServer" --extra-editor-arg="-cacheServerEndpoint cacheserver-slo.hq.unity3d.com" --extra-editor-arg="-cacheServerNamespacePrefix SRP" --extra-editor-arg="-cacheServerEnableDownload true" --extra-editor-arg="-cacheServerEnableUpload true" --timeout=1200 --extra-editor-arg="-executemethod" --extra-editor-arg="CustomBuild.BuildWindowsDX11Linear"
-    artifacts:
-        logs:
-            paths:
-              -  "**/test-results/**"
-              -  "TestProjects/UniversalGraphicsTest/Logs/*.log"
-        players:
-            paths:
-              -  "players/**"
-    dependencies:
-      -  path: .yamato/_editor_priming.yml#editor:priming:CUSTOM-REVISION:windows
-         rerun: always
-Universal_Win_DX11_playmode_il2cpp_apiNet4_Linear_CUSTOM-REVISION:
-    name: Universal on Win_DX11_playmode_il2cpp_apiNet4_Linear on version CUSTOM-REVISION
-    agent:
-        type: Unity::VM::GPU
-        image: sdet/gamecode_win10:stable
-        flavor: b1.large
-    variables:
-        UPM_REGISTRY: https://artifactory-slo.bf.unity3d.com/artifactory/api/npm/upm-candidates
-        CUSTOM_REVISION: custom_revision_not_set
-    commands:
-      -  curl -s https://artifactory.internal.unity3d.com/core-automation/tools/utr-standalone/utr.bat --output TestProjects/UniversalGraphicsTest/utr.bat
-      -  pip install unity-downloader-cli --index-url https://artifactory.prd.it.unity3d.com/artifactory/api/pypi/pypi/simple --upgrade
-      -  cd TestProjects/UniversalGraphicsTest && unity-downloader-cli --source-file ../../unity_revision.txt -c editor -c il2cpp  --wait --published-only
-      -  |5-
-
-                  git rev-parse HEAD | git show -s --format=%%cI > revdate.tmp
-                  set /p GIT_REVISIONDATE=<revdate.tmp
-                  echo %GIT_REVISIONDATE%
-                  del revdate.tmp
-                  cd TestProjects/UniversalGraphicsTest && utr --suite=playmode --testproject=. --editor-location=.Editor --artifacts_path=test-results --scripting-backend=IL2CPP --extra-editor-arg="-colorspace=Linear" --reruncount=2 --extra-editor-arg="-force-d3d11"
-    artifacts:
-        logs:
-            paths:
-              -  "**/test-results/**"
-              -  "TestProjects/UniversalGraphicsTest/Logs/*.log"
-    dependencies:
-      -  path: .yamato/_editor_priming.yml#editor:priming:CUSTOM-REVISION:windows
-         rerun: always
-Universal_Win_DX11_playmode_cache_il2cpp_apiNet4_Linear_CUSTOM-REVISION:
-    name: Universal on Win_DX11_playmode_cache_il2cpp_apiNet4_Linear on version CUSTOM-REVISION
-    agent:
-        type: Unity::VM::GPU
-        image: sdet/gamecode_win10:stable
-        flavor: b1.large
-    variables:
-        UPM_REGISTRY: https://artifactory-slo.bf.unity3d.com/artifactory/api/npm/upm-candidates
-        CUSTOM_REVISION: custom_revision_not_set
-    commands:
-      -  curl -s https://artifactory.internal.unity3d.com/core-automation/tools/utr-standalone/utr.bat --output TestProjects/UniversalGraphicsTest/utr.bat
-      -  pip install unity-downloader-cli --index-url https://artifactory.prd.it.unity3d.com/artifactory/api/pypi/pypi/simple --upgrade
-      -  cd TestProjects/UniversalGraphicsTest && unity-downloader-cli --source-file ../../unity_revision.txt -c editor -c il2cpp  --wait --published-only
-      -  |5-
-
-                  git rev-parse HEAD | git show -s --format=%%cI > revdate.tmp
-                  set /p GIT_REVISIONDATE=<revdate.tmp
-                  echo %GIT_REVISIONDATE%
-                  del revdate.tmp
-                  cd TestProjects/UniversalGraphicsTest && utr --suite=playmode --testproject=. --editor-location=.Editor --artifacts_path=test-results --scripting-backend=IL2CPP --extra-editor-arg="-colorspace=Linear" --reruncount=2 --extra-editor-arg="-adb2" --extra-editor-arg="-enableCacheServer" --extra-editor-arg="-cacheServerEndpoint cacheserver-slo.hq.unity3d.com" --extra-editor-arg="-cacheServerNamespacePrefix SRP" --extra-editor-arg="-cacheServerEnableDownload true" --extra-editor-arg="-cacheServerEnableUpload true" --extra-editor-arg="-force-d3d11"
-    artifacts:
-        logs:
-            paths:
-              -  "**/test-results/**"
-              -  "TestProjects/UniversalGraphicsTest/Logs/*.log"
-    dependencies:
-      -  path: .yamato/_editor_priming.yml#editor:priming:CUSTOM-REVISION:windows
-         rerun: always
-Universal_Win_DX11_editmode_il2cpp_apiNet4_Linear_CUSTOM-REVISION:
-    name: Universal on Win_DX11_editmode_il2cpp_apiNet4_Linear on version CUSTOM-REVISION
-    agent:
-        type: Unity::VM
-        image: sdet/gamecode_win10:stable
-        flavor: b1.large
-    variables:
-        UPM_REGISTRY: https://artifactory-slo.bf.unity3d.com/artifactory/api/npm/upm-candidates
-        CUSTOM_REVISION: custom_revision_not_set
-    commands:
-      -  curl -s https://artifactory.internal.unity3d.com/core-automation/tools/utr-standalone/utr.bat --output TestProjects/UniversalGraphicsTest/utr.bat
-      -  pip install unity-downloader-cli --index-url https://artifactory.prd.it.unity3d.com/artifactory/api/pypi/pypi/simple --upgrade
-      -  cd TestProjects/UniversalGraphicsTest && unity-downloader-cli --source-file ../../unity_revision.txt -c editor -c il2cpp  --wait --published-only
-      -  |5-
-
-                  git rev-parse HEAD | git show -s --format=%%cI > revdate.tmp
-                  set /p GIT_REVISIONDATE=<revdate.tmp
-                  echo %GIT_REVISIONDATE%
-                  del revdate.tmp
-                  cd TestProjects/UniversalGraphicsTest && utr --suite=editor --platform=editmode --testproject=. --editor-location=.Editor --artifacts_path=test-results --scripting-backend=IL2CPP --extra-editor-arg="-colorspace=Linear" --reruncount=2 --extra-editor-arg="-force-d3d11"
-    artifacts:
-        logs:
-            paths:
-              -  "**/test-results/**"
-              -  "TestProjects/UniversalGraphicsTest/Logs/*.log"
-    dependencies:
-      -  path: .yamato/_editor_priming.yml#editor:priming:CUSTOM-REVISION:windows
-         rerun: always
-Universal_Win_DX11_playmode_XR_il2cpp_apiNet4_Linear_CUSTOM-REVISION:
-    name: Universal on Win_DX11_playmode_XR_il2cpp_apiNet4_Linear on version CUSTOM-REVISION
-    agent:
-        type: Unity::VM::GPU
-        image: sdet/gamecode_win10:stable
-        flavor: b1.large
-    variables:
-        UPM_REGISTRY: https://artifactory-slo.bf.unity3d.com/artifactory/api/npm/upm-candidates
-        CUSTOM_REVISION: custom_revision_not_set
-    commands:
-      -  curl -s https://artifactory.internal.unity3d.com/core-automation/tools/utr-standalone/utr.bat --output TestProjects/UniversalGraphicsTest/utr.bat
-      -  pip install unity-downloader-cli --index-url https://artifactory.prd.it.unity3d.com/artifactory/api/pypi/pypi/simple --upgrade
-      -  cd TestProjects/UniversalGraphicsTest && unity-downloader-cli --source-file ../../unity_revision.txt -c editor -c il2cpp  --wait --published-only
-      -  |5-
-
-                  git rev-parse HEAD | git show -s --format=%%cI > revdate.tmp
-                  set /p GIT_REVISIONDATE=<revdate.tmp
-                  echo %GIT_REVISIONDATE%
-                  del revdate.tmp
-                  cd TestProjects/UniversalGraphicsTest && utr --suite=playmode --testproject=. --editor-location=.Editor --artifacts_path=test-results --scripting-backend=IL2CPP --extra-editor-arg="-colorspace=Linear" --reruncount=2 --extra-editor-arg="-xr-tests" --extra-editor-arg="-force-d3d11"
-    artifacts:
-        logs:
-            paths:
-              -  "**/test-results/**"
-              -  "TestProjects/UniversalGraphicsTest/Logs/*.log"
-    dependencies:
-      -  path: .yamato/_editor_priming.yml#editor:priming:CUSTOM-REVISION:windows
-         rerun: always
-Universal_Win_DX11_Standalone_mono_apiNet2_Linear_CUSTOM-REVISION:
-    name: Universal on Win_DX11_Standalone_mono_apiNet2_Linear on version CUSTOM-REVISION
-=======
 Universal_Win_DX11_Standalone_mono_Linear_CUSTOM-REVISION:
     name: Universal on Win_DX11_Standalone_mono_Linear on version CUSTOM-REVISION
->>>>>>> 7d5b400e
     agent:
         type: Unity::VM::GPU
         image: sdet/gamecode_win10:stable
@@ -630,17 +236,10 @@
     dependencies:
       -  path: .yamato/_editor_priming.yml#editor:priming:CUSTOM-REVISION:windows
          rerun: always
-<<<<<<< HEAD
-      -  path: .yamato/universal-win-dx11.yml#Build_Universal_Win_DX11_Standalone_Player_mono_apiNet2_Linear_CUSTOM-REVISION
-         rerun: always
-Build_Universal_Win_DX11_Standalone_Player_mono_apiNet2_Linear_CUSTOM-REVISION:
-    name: Build Universal on Win_DX11_mono_apiNet2_Linear_Standalone_build_Player on version CUSTOM-REVISION
-=======
       -  path: .yamato/universal-win-dx11.yml#Build_Universal_Win_DX11_Standalone_mono_Linear_CUSTOM-REVISION
          rerun: always
 Build_Universal_Win_DX11_Standalone_mono_Linear_CUSTOM-REVISION:
     name: Build Universal on Win_DX11_mono_Linear_Standalone_build_Player on version CUSTOM-REVISION
->>>>>>> 7d5b400e
     agent:
         type: Unity::VM
         image: sdet/gamecode_win10:stable
@@ -660,7 +259,7 @@
                   set /p GIT_REVISIONDATE=<revdate.tmp
                   echo %GIT_REVISIONDATE%
                   del revdate.tmp
-                  cd TestProjects/UniversalGraphicsTest && utr --artifacts_path=test-results --build-only --editor-location=.Editor --extra-editor-arg="-colorspace=Linear" --extra-editor-arg="-executemethod" --extra-editor-arg="SetupProject.ApplySettings" --extra-editor-arg="d3d11" --extra-editor-arg="Linear" --extra-editor-arg="-playergraphicsapi=Direct3D11" --platform=StandaloneWindows64 --player-save-path=../../players --scripting-backend=Mono2x --suite=playmode --testfilter=%TEST_FILTER% --testproject=. --timeout=3000
+                  cd TestProjects/UniversalGraphicsTest && utr --artifacts_path=test-results --build-only --editor-location=.Editor --extra-editor-arg="-colorspace=Linear" --extra-editor-arg="-executemethod" --extra-editor-arg="SetupProject.ApplySettings" --extra-editor-arg="d3d11" --extra-editor-arg="Linear" --extra-editor-arg="-playergraphicsapi=Direct3D11" --platform=StandaloneWindows64 --player-save-path=../../players --scripting-backend=Mono2x --suite=playmode --testfilter=%TEST_FILTER% --testproject=. --timeout=1200
     artifacts:
         logs:
             paths:
@@ -672,50 +271,53 @@
     dependencies:
       -  path: .yamato/_editor_priming.yml#editor:priming:CUSTOM-REVISION:windows
          rerun: always
-<<<<<<< HEAD
-Universal_Win_DX11_Standalone_cache_mono_apiNet2_Linear_CUSTOM-REVISION:
-    name: Universal on Win_DX11_Standalone_cache_mono_apiNet2_Linear on version CUSTOM-REVISION
-    agent:
-        type: Unity::VM::GPU
-        image: sdet/gamecode_win10:stable
-        flavor: b1.large
-    variables:
-        UPM_REGISTRY: https://artifactory-slo.bf.unity3d.com/artifactory/api/npm/upm-candidates
-        CUSTOM_REVISION: custom_revision_not_set
+Universal_Win_DX11_Standalone_cache_mono_Linear_CUSTOM-REVISION:
+    name: Universal on Win_DX11_Standalone_cache_mono_Linear on version CUSTOM-REVISION
+    agent:
+        type: Unity::VM::GPU
+        image: sdet/gamecode_win10:stable
+        flavor: b1.large
+    variables:
+        UPM_REGISTRY: https://artifactory-slo.bf.unity3d.com/artifactory/api/npm/upm-candidates
+        CUSTOM_REVISION: custom_revision_not_set
+        UTR_VERSION: "current"
+        TEST_FILTER: .*
     commands:
       -  curl -s https://artifactory.internal.unity3d.com/core-automation/tools/utr-standalone/utr.bat --output TestProjects/UniversalGraphicsTest/utr.bat
       -  cd Tools && powershell -command ". .\Unity.ps1; Set-ScreenResolution -width 1920 -Height 1080"
-      -  cd TestProjects/UniversalGraphicsTest && utr --suite=playmode --platform=StandaloneWindows64 --artifacts_path=test-results --player-load-path=../../players --player-connection-ip=auto --scripting-backend=Mono2x --extra-editor-arg="-colorspace=Linear" --reruncount=2 --extra-editor-arg="-adb2" --extra-editor-arg="-enableCacheServer" --extra-editor-arg="-cacheServerEndpoint cacheserver-slo.hq.unity3d.com" --extra-editor-arg="-cacheServerNamespacePrefix SRP" --extra-editor-arg="-cacheServerEnableDownload true" --extra-editor-arg="-cacheServerEnableUpload true" --timeout=1200
-    artifacts:
-        logs:
-            paths:
-              -  "**/test-results/**"
-              -  "TestProjects/UniversalGraphicsTest/Logs/*.log"
-    dependencies:
-      -  path: .yamato/_editor_priming.yml#editor:priming:CUSTOM-REVISION:windows
-         rerun: always
-      -  path: .yamato/universal-win-dx11.yml#Build_Universal_Win_DX11_Standalone_cache_Player_mono_apiNet2_Linear_CUSTOM-REVISION
-         rerun: always
-Build_Universal_Win_DX11_Standalone_cache_Player_mono_apiNet2_Linear_CUSTOM-REVISION:
-    name: Build Universal on Win_DX11_mono_apiNet2_Linear_Standalone_cache_build_Player on version CUSTOM-REVISION
-    agent:
-        type: Unity::VM::GPU
-        image: sdet/gamecode_win10:stable
-        flavor: b1.large
-    variables:
-        UPM_REGISTRY: https://artifactory-slo.bf.unity3d.com/artifactory/api/npm/upm-candidates
-        CUSTOM_REVISION: custom_revision_not_set
-    commands:
-      -  curl -s https://artifactory.internal.unity3d.com/core-automation/tools/utr-standalone/utr.bat --output TestProjects/UniversalGraphicsTest/utr.bat
-      -  pip install unity-downloader-cli --index-url https://artifactory.prd.it.unity3d.com/artifactory/api/pypi/pypi/simple --upgrade
-      -  cd TestProjects/UniversalGraphicsTest && unity-downloader-cli --source-file ../../unity_revision.txt -c editor -c il2cpp  --wait --published-only
-      -  |5-
-
-                  git rev-parse HEAD | git show -s --format=%%cI > revdate.tmp
-                  set /p GIT_REVISIONDATE=<revdate.tmp
-                  echo %GIT_REVISIONDATE%
-                  del revdate.tmp
-                  cd TestProjects/UniversalGraphicsTest && utr --suite=playmode --platform=StandaloneWindows64 --testproject=. --extra-editor-arg="-playergraphicsapi=Direct3D11" --editor-location=.Editor --artifacts_path=test-results --player-save-path=../../players --build-only --scripting-backend=Mono2x --extra-editor-arg="-colorspace=Linear" --extra-editor-arg="-adb2" --extra-editor-arg="-enableCacheServer" --extra-editor-arg="-cacheServerEndpoint cacheserver-slo.hq.unity3d.com" --extra-editor-arg="-cacheServerNamespacePrefix SRP" --extra-editor-arg="-cacheServerEnableDownload true" --extra-editor-arg="-cacheServerEnableUpload true" --timeout=1200 --extra-editor-arg="-executemethod" --extra-editor-arg="CustomBuild.BuildWindowsDX11Linear"
+      -  cd TestProjects/UniversalGraphicsTest && utr --artifacts_path=test-results --platform=StandaloneWindows64 --player-connection-ip=auto --player-load-path=../../players --reruncount=2 --suite=playmode --timeout=1200 --zero-tests-are-ok=1
+    artifacts:
+        logs:
+            paths:
+              -  "**/test-results/**"
+              -  "TestProjects/UniversalGraphicsTest/Logs/*.log"
+    dependencies:
+      -  path: .yamato/_editor_priming.yml#editor:priming:CUSTOM-REVISION:windows
+         rerun: always
+      -  path: .yamato/universal-win-dx11.yml#Build_Universal_Win_DX11_Standalone_cache_mono_Linear_CUSTOM-REVISION
+         rerun: always
+Build_Universal_Win_DX11_Standalone_cache_mono_Linear_CUSTOM-REVISION:
+    name: Build Universal on Win_DX11_mono_Linear_Standalone_cache_build_Player on version CUSTOM-REVISION
+    agent:
+        type: Unity::VM
+        image: sdet/gamecode_win10:stable
+        flavor: b1.xlarge
+    variables:
+        UPM_REGISTRY: https://artifactory-slo.bf.unity3d.com/artifactory/api/npm/upm-candidates
+        CUSTOM_REVISION: custom_revision_not_set
+        UTR_VERSION: "current"
+        TEST_FILTER: .*
+    commands:
+      -  curl -s https://artifactory.internal.unity3d.com/core-automation/tools/utr-standalone/utr.bat --output TestProjects/UniversalGraphicsTest/utr.bat
+      -  pip install unity-downloader-cli --index-url https://artifactory.prd.it.unity3d.com/artifactory/api/pypi/pypi/simple --upgrade
+      -  cd TestProjects/UniversalGraphicsTest && unity-downloader-cli --source-file ../../unity_revision.txt -c editor -c il2cpp  --wait --published-only
+      -  |5-
+
+                  git rev-parse HEAD | git show -s --format=%%cI > revdate.tmp
+                  set /p GIT_REVISIONDATE=<revdate.tmp
+                  echo %GIT_REVISIONDATE%
+                  del revdate.tmp
+                  cd TestProjects/UniversalGraphicsTest && utr --artifacts_path=test-results --build-only --editor-location=.Editor --extra-editor-arg="-colorspace=Linear" --extra-editor-arg="-executemethod" --extra-editor-arg="SetupProject.ApplySettings" --extra-editor-arg="d3d11" --extra-editor-arg="Linear" --extra-editor-arg="-playergraphicsapi=Direct3D11" --platform=StandaloneWindows64 --player-save-path=../../players --scripting-backend=Mono2x --suite=playmode --testfilter=%TEST_FILTER% --testproject=. --timeout=1200
     artifacts:
         logs:
             paths:
@@ -727,12 +329,8 @@
     dependencies:
       -  path: .yamato/_editor_priming.yml#editor:priming:CUSTOM-REVISION:windows
          rerun: always
-Universal_Win_DX11_playmode_mono_apiNet2_Linear_CUSTOM-REVISION:
-    name: Universal on Win_DX11_playmode_mono_apiNet2_Linear on version CUSTOM-REVISION
-=======
 Universal_Win_DX11_playmode_mono_Linear_CUSTOM-REVISION:
     name: Universal on Win_DX11_playmode_mono_Linear on version CUSTOM-REVISION
->>>>>>> 7d5b400e
     agent:
         type: Unity::VM::GPU
         image: sdet/gamecode_win10:stable
@@ -761,41 +359,38 @@
     dependencies:
       -  path: .yamato/_editor_priming.yml#editor:priming:CUSTOM-REVISION:windows
          rerun: always
-<<<<<<< HEAD
-Universal_Win_DX11_playmode_cache_mono_apiNet2_Linear_CUSTOM-REVISION:
-    name: Universal on Win_DX11_playmode_cache_mono_apiNet2_Linear on version CUSTOM-REVISION
-    agent:
-        type: Unity::VM::GPU
-        image: sdet/gamecode_win10:stable
-        flavor: b1.large
-    variables:
-        UPM_REGISTRY: https://artifactory-slo.bf.unity3d.com/artifactory/api/npm/upm-candidates
-        CUSTOM_REVISION: custom_revision_not_set
-    commands:
-      -  curl -s https://artifactory.internal.unity3d.com/core-automation/tools/utr-standalone/utr.bat --output TestProjects/UniversalGraphicsTest/utr.bat
-      -  pip install unity-downloader-cli --index-url https://artifactory.prd.it.unity3d.com/artifactory/api/pypi/pypi/simple --upgrade
-      -  cd TestProjects/UniversalGraphicsTest && unity-downloader-cli --source-file ../../unity_revision.txt -c editor -c il2cpp  --wait --published-only
-      -  |5-
-
-                  git rev-parse HEAD | git show -s --format=%%cI > revdate.tmp
-                  set /p GIT_REVISIONDATE=<revdate.tmp
-                  echo %GIT_REVISIONDATE%
-                  del revdate.tmp
-                  cd TestProjects/UniversalGraphicsTest && utr --suite=playmode --testproject=. --editor-location=.Editor --artifacts_path=test-results --scripting-backend=Mono2x --extra-editor-arg="-colorspace=Linear" --reruncount=2 --extra-editor-arg="-adb2" --extra-editor-arg="-enableCacheServer" --extra-editor-arg="-cacheServerEndpoint cacheserver-slo.hq.unity3d.com" --extra-editor-arg="-cacheServerNamespacePrefix SRP" --extra-editor-arg="-cacheServerEnableDownload true" --extra-editor-arg="-cacheServerEnableUpload true" --extra-editor-arg="-force-d3d11"
-    artifacts:
-        logs:
-            paths:
-              -  "**/test-results/**"
-              -  "TestProjects/UniversalGraphicsTest/Logs/*.log"
-    dependencies:
-      -  path: .yamato/_editor_priming.yml#editor:priming:CUSTOM-REVISION:windows
-         rerun: always
-Universal_Win_DX11_editmode_mono_apiNet2_Linear_CUSTOM-REVISION:
-    name: Universal on Win_DX11_editmode_mono_apiNet2_Linear on version CUSTOM-REVISION
-=======
+Universal_Win_DX11_playmode_cache_mono_Linear_CUSTOM-REVISION:
+    name: Universal on Win_DX11_playmode_cache_mono_Linear on version CUSTOM-REVISION
+    agent:
+        type: Unity::VM::GPU
+        image: sdet/gamecode_win10:stable
+        flavor: b1.large
+    variables:
+        UPM_REGISTRY: https://artifactory-slo.bf.unity3d.com/artifactory/api/npm/upm-candidates
+        CUSTOM_REVISION: custom_revision_not_set
+        UTR_VERSION: "current"
+        TEST_FILTER: .*
+    commands:
+      -  curl -s https://artifactory.internal.unity3d.com/core-automation/tools/utr-standalone/utr.bat --output TestProjects/UniversalGraphicsTest/utr.bat
+      -  pip install unity-downloader-cli --index-url https://artifactory.prd.it.unity3d.com/artifactory/api/pypi/pypi/simple --upgrade
+      -  cd TestProjects/UniversalGraphicsTest && unity-downloader-cli --source-file ../../unity_revision.txt -c editor -c il2cpp  --wait --published-only
+      -  |5-
+
+                  git rev-parse HEAD | git show -s --format=%%cI > revdate.tmp
+                  set /p GIT_REVISIONDATE=<revdate.tmp
+                  echo %GIT_REVISIONDATE%
+                  del revdate.tmp
+                  cd TestProjects/UniversalGraphicsTest && utr --artifacts_path=test-results --editor-location=.Editor --extra-editor-arg="-colorspace=Linear" --extra-editor-arg="-force-d3d11" --reruncount=2 --scripting-backend=Mono2x --suite=playmode --testfilter=%TEST_FILTER% --testproject=. --zero-tests-are-ok=1
+    artifacts:
+        logs:
+            paths:
+              -  "**/test-results/**"
+              -  "TestProjects/UniversalGraphicsTest/Logs/*.log"
+    dependencies:
+      -  path: .yamato/_editor_priming.yml#editor:priming:CUSTOM-REVISION:windows
+         rerun: always
 Universal_Win_DX11_editmode_mono_Linear_CUSTOM-REVISION:
     name: Universal on Win_DX11_editmode_mono_Linear on version CUSTOM-REVISION
->>>>>>> 7d5b400e
     agent:
         type: Unity::VM
         image: sdet/gamecode_win10:stable
