from ruamel.yaml.scalarstring import DoubleQuotedScalarString as dss
from ..shared.namer import project_job_id_build
from .commands._cmd_mapper import get_cmd
from ._project_base import _job

class Project_StandaloneBuildJob():
    
    def __init__(self, project, editor, platform, api, test_platform):
        self.project_name = project["name"]
        self.job_id = project_job_id_build(project["name"],platform["name"],api["name"],editor["version"])
        self.yml = self.get_job_definition(project, editor, platform, api, test_platform).get_yml()

    
    def get_job_definition(self, project, editor, platform, api, test_platform):

        project_folder = project.get("folder_standalone", project["folder"])
<<<<<<< HEAD
        if 'performance' in test_platform['name']:
            cmd = get_cmd(platform["name"], api, 'standalone_build_performance')
        else:
            cmd = get_cmd(platform["name"], api, 'standalone_build')
=======
        cmd = get_cmd(platform["name"], api, 'standalone_build', "")
>>>>>>> 0ed6a73c
        job = _job(project["name"], 'standalone_build', editor, platform, api, cmd(project_folder, platform, api, test_platform["args"]))
        
        job.add_artifacts_players()
        return job<|MERGE_RESOLUTION|>--- conflicted
+++ resolved
@@ -14,14 +14,11 @@
     def get_job_definition(self, project, editor, platform, api, test_platform):
 
         project_folder = project.get("folder_standalone", project["folder"])
-<<<<<<< HEAD
         if 'performance' in test_platform['name']:
-            cmd = get_cmd(platform["name"], api, 'standalone_build_performance')
+            cmd = get_cmd(platform["name"], api, 'standalone_build_performance', "")
         else:
-            cmd = get_cmd(platform["name"], api, 'standalone_build')
-=======
-        cmd = get_cmd(platform["name"], api, 'standalone_build', "")
->>>>>>> 0ed6a73c
+            cmd = get_cmd(platform["name"], api, 'standalone_build', "")
+        
         job = _job(project["name"], 'standalone_build', editor, platform, api, cmd(project_folder, platform, api, test_platform["args"]))
         
         job.add_artifacts_players()
