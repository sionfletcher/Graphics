--- conflicted
+++ resolved
@@ -125,149 +125,7 @@
       -  cd TestProjects/BoatAttack && unity-config project set project-update false --project-path .
       -  curl -s https://artifactory.internal.unity3d.com/core-automation/tools/utr-standalone/utr.bat --output TestProjects/BoatAttack/utr.bat
       -  pip install unity-downloader-cli --index-url https://artifactory.prd.it.unity3d.com/artifactory/api/pypi/pypi/simple --upgrade
-<<<<<<< HEAD
-      -  cd TestProjects/BoatAttack && unity-downloader-cli -u 5181ec54d595526303eb2714f480cbc3ee1911bd -c editor -c il2cpp  --wait --published-only
-      -  |5-
-
-                  git rev-parse HEAD | git show -s --format=%%cI > revdate.tmp
-                  set /p GIT_REVISIONDATE=<revdate.tmp
-                  echo %GIT_REVISIONDATE%
-                  del revdate.tmp
-                  cd TestProjects/BoatAttack && utr --suite=playmode --platform=StandaloneWindows64 --testproject=. --extra-editor-arg="-playergraphicsapi=Direct3D11" --editor-location=.Editor --artifacts_path=test-results --player-save-path=../../players --build-only --scripting-backend=Mono2x --extra-editor-arg="-colorspace=Linear" --extra-editor-arg="-executemethod Editor.Setup" --category=URP --extra-editor-arg="-addscenetobuild=Assets/scenes/Testing/benchmark_island-static.unity" --extra-editor-arg="-packageundertestname=com.unity.render-pipelines.universal" --extra-editor-arg="-packageundertestrev=%GIT_REVISION%" --extra-editor-arg="-packageundertestrevdate=%GIT_REVISIONDATE%" --extra-editor-arg="-packageundertestbranch=%GIT_BRANCH%" --extra-editor-arg="-stripenginecode-" --extra-editor-arg="-managedstrippinglevel=Low" --extra-editor-arg="-allowdebugging-" --timeout=1200
-    artifacts:
-        logs:
-            paths:
-              -  "**/test-results/**"
-              -  "TestProjects/BoatAttack/Logs/*.log"
-        players:
-            paths:
-              -  "players/**"
-URP_Performance_BoatAttack_Win_DX11_performance_playmode_runtime_il2cpp_apiNet4_Linear_2020.2:
-    name: URP_Performance_BoatAttack on Win_DX11_performance_playmode_runtime_il2cpp_apiNet4_Linear on version 2020.2
-    agent:
-        type: Unity::VM::GPU
-        image: sdet/gamecode_win10:stable
-        flavor: b1.large
-    variables:
-        UPM_REGISTRY: https://artifactory-slo.bf.unity3d.com/artifactory/api/npm/upm-candidates
-    commands:
-      -  curl -s https://artifactory.internal.unity3d.com/core-automation/tools/utr-standalone/utr.bat --output TestProjects/BoatAttack/utr.bat
-      -  cd TestProjects/BoatAttack && utr --suite=playmode --platform=StandaloneWindows64 --artifacts_path=test-results --player-load-path=../../players --player-connection-ip=auto --scripting-backend=IL2CPP --extra-editor-arg="-colorspace=Linear" --reruncount=2 --report-performance-data --performance-project-id=BoatAttack --timeout=1200
-    artifacts:
-        logs:
-            paths:
-              -  "**/test-results/**"
-              -  "TestProjects/BoatAttack/Logs/*.log"
-    dependencies:
-      -  path: .yamato/urp_performance_boatattack-win-dx11.yml#Build_URP_Performance_BoatAttack_Win_DX11_performance_playmode_runtime_Player_il2cpp_apiNet4_Linear_2020.2
-         rerun: on-new-revision
-Build_URP_Performance_BoatAttack_Win_DX11_performance_playmode_runtime_Player_il2cpp_apiNet4_Linear_2020.2:
-    name: Build URP_Performance_BoatAttack on Win_DX11_il2cpp_apiNet4_Linear_performance_playmode_runtime_build_Player on version 2020.2
-    agent:
-        type: Unity::VM::GPU
-        image: sdet/gamecode_win10:stable
-        flavor: b1.large
-    variables:
-        UPM_REGISTRY: https://artifactory-slo.bf.unity3d.com/artifactory/api/npm/upm-candidates
-    commands:
-      -  git clone https://github.com/Unity-Technologies/BoatAttack.git -b feature/benchmark TestProjects/BoatAttack
-      -  NetSh Advfirewall set allprofiles state off
-      -  choco source add -n Unity -s https://artifactory.prd.it.unity3d.com/artifactory/api/nuget/unity-choco-local
-      -  choco install unity-config
-      -  cd TestProjects/BoatAttack && unity-config project add dependency "com.unity.render-pipelines.core@file:../../../com.unity.render-pipelines.core" --project-path .
-      -  cd TestProjects/BoatAttack && unity-config project add dependency "com.unity.render-pipelines.universal@file:../../../com.unity.render-pipelines.universal" --project-path .
-      -  cd TestProjects/BoatAttack && unity-config project add dependency "com.unity.shadergraph@file:../../../com.unity.shadergraph" --project-path .
-      -  cd TestProjects/BoatAttack && unity-config project add dependency com.unity.addressables@1.14.2 --project-path .
-      -  cd TestProjects/BoatAttack && unity-config project add dependency com.unity.scriptablebuildpipeline@1.11.2 --project-path .
-      -  cd TestProjects/BoatAttack && unity-config project add dependency com.unity.test-framework@1.1.18 --project-path .
-      -  cd TestProjects/BoatAttack && unity-config project add dependency com.unity.test-framework.performance@2.3.1-preview --project-path .
-      -  cd TestProjects/BoatAttack && unity-config project add dependency com.unity.test-framework.utp-reporter@1.0.2-preview --project-path .
-      -  cd TestProjects/BoatAttack && unity-config project add dependency com.unity.test-framework.build@0.0.1-preview.12 --project-path .
-      -  cd TestProjects/BoatAttack && unity-config project add dependency "com.unity.test.metadata-manager@ssh://git@github.cds.internal.unity3d.com/unity/com.unity.test.metadata-manager.git" --project-path .
-      -  cd TestProjects/BoatAttack && unity-config project add dependency "com.unity.testing.graphics-performance@ssh://git@github.cds.internal.unity3d.com/unity/com.unity.testing.graphics-performance.git"  --project-path .
-      -  cd TestProjects/BoatAttack && unity-config project add dependency "unity.graphictests.performance.universal@ssh://git@github.cds.internal.unity3d.com/unity/unity.graphictests.performance.universal.git" --project-path .
-      -  cd TestProjects/BoatAttack && unity-config project add testable com.unity.cli-project-setup  --project-path .
-      -  cd TestProjects/BoatAttack && unity-config project add testable com.unity.test.performance.runtimesettings  --project-path .
-      -  cd TestProjects/BoatAttack && unity-config project add testable test.metadata-manager  --project-path .
-      -  cd TestProjects/BoatAttack && unity-config project add testable com.unity.testing.graphics-performance --project-path .
-      -  cd TestProjects/BoatAttack && unity-config project add testable com.unity.render-pipelines.core  --project-path .
-      -  cd TestProjects/BoatAttack && unity-config project add testable unity.graphictests.performance.universal  --project-path .
-      -  cd TestProjects/BoatAttack && unity-config project set project-update false --project-path .
-      -  curl -s https://artifactory.internal.unity3d.com/core-automation/tools/utr-standalone/utr.bat --output TestProjects/BoatAttack/utr.bat
-      -  pip install unity-downloader-cli --index-url https://artifactory.prd.it.unity3d.com/artifactory/api/pypi/pypi/simple --upgrade
-      -  cd TestProjects/BoatAttack && unity-downloader-cli -u dff91d65251a9ab8c12af258ce88fee061d85a7d -c editor -c il2cpp  --wait --published-only
-      -  |5-
-
-                  git rev-parse HEAD | git show -s --format=%%cI > revdate.tmp
-                  set /p GIT_REVISIONDATE=<revdate.tmp
-                  echo %GIT_REVISIONDATE%
-                  del revdate.tmp
-                  cd TestProjects/BoatAttack && utr --suite=playmode --platform=StandaloneWindows64 --testproject=. --extra-editor-arg="-playergraphicsapi=Direct3D11" --editor-location=.Editor --artifacts_path=test-results --player-save-path=../../players --build-only --scripting-backend=IL2CPP --extra-editor-arg="-colorspace=Linear" --extra-editor-arg="-executemethod Editor.Setup" --category=URP --extra-editor-arg="-addscenetobuild=Assets/scenes/Testing/benchmark_island-static.unity" --extra-editor-arg="-packageundertestname=com.unity.render-pipelines.universal" --extra-editor-arg="-packageundertestrev=%GIT_REVISION%" --extra-editor-arg="-packageundertestrevdate=%GIT_REVISIONDATE%" --extra-editor-arg="-packageundertestbranch=%GIT_BRANCH%" --extra-editor-arg="-stripenginecode-" --extra-editor-arg="-managedstrippinglevel=Low" --extra-editor-arg="-allowdebugging-" --timeout=1200
-    artifacts:
-        logs:
-            paths:
-              -  "**/test-results/**"
-              -  "TestProjects/BoatAttack/Logs/*.log"
-        players:
-            paths:
-              -  "players/**"
-URP_Performance_BoatAttack_Win_DX11_performance_playmode_runtime_mono_apiNet2_Linear_2020.2:
-    name: URP_Performance_BoatAttack on Win_DX11_performance_playmode_runtime_mono_apiNet2_Linear on version 2020.2
-    agent:
-        type: Unity::VM::GPU
-        image: sdet/gamecode_win10:stable
-        flavor: b1.large
-    variables:
-        UPM_REGISTRY: https://artifactory-slo.bf.unity3d.com/artifactory/api/npm/upm-candidates
-    commands:
-      -  curl -s https://artifactory.internal.unity3d.com/core-automation/tools/utr-standalone/utr.bat --output TestProjects/BoatAttack/utr.bat
-      -  cd TestProjects/BoatAttack && utr --suite=playmode --platform=StandaloneWindows64 --artifacts_path=test-results --player-load-path=../../players --player-connection-ip=auto --scripting-backend=Mono2x --extra-editor-arg="-colorspace=Linear" --reruncount=2 --report-performance-data --performance-project-id=BoatAttack --timeout=1200
-    artifacts:
-        logs:
-            paths:
-              -  "**/test-results/**"
-              -  "TestProjects/BoatAttack/Logs/*.log"
-    dependencies:
-      -  path: .yamato/urp_performance_boatattack-win-dx11.yml#Build_URP_Performance_BoatAttack_Win_DX11_performance_playmode_runtime_Player_mono_apiNet2_Linear_2020.2
-         rerun: on-new-revision
-Build_URP_Performance_BoatAttack_Win_DX11_performance_playmode_runtime_Player_mono_apiNet2_Linear_2020.2:
-    name: Build URP_Performance_BoatAttack on Win_DX11_mono_apiNet2_Linear_performance_playmode_runtime_build_Player on version 2020.2
-    agent:
-        type: Unity::VM::GPU
-        image: sdet/gamecode_win10:stable
-        flavor: b1.large
-    variables:
-        UPM_REGISTRY: https://artifactory-slo.bf.unity3d.com/artifactory/api/npm/upm-candidates
-    commands:
-      -  git clone https://github.com/Unity-Technologies/BoatAttack.git -b feature/benchmark TestProjects/BoatAttack
-      -  NetSh Advfirewall set allprofiles state off
-      -  choco source add -n Unity -s https://artifactory.prd.it.unity3d.com/artifactory/api/nuget/unity-choco-local
-      -  choco install unity-config
-      -  cd TestProjects/BoatAttack && unity-config project add dependency "com.unity.render-pipelines.core@file:../../../com.unity.render-pipelines.core" --project-path .
-      -  cd TestProjects/BoatAttack && unity-config project add dependency "com.unity.render-pipelines.universal@file:../../../com.unity.render-pipelines.universal" --project-path .
-      -  cd TestProjects/BoatAttack && unity-config project add dependency "com.unity.shadergraph@file:../../../com.unity.shadergraph" --project-path .
-      -  cd TestProjects/BoatAttack && unity-config project add dependency com.unity.addressables@1.14.2 --project-path .
-      -  cd TestProjects/BoatAttack && unity-config project add dependency com.unity.scriptablebuildpipeline@1.11.2 --project-path .
-      -  cd TestProjects/BoatAttack && unity-config project add dependency com.unity.test-framework@1.1.18 --project-path .
-      -  cd TestProjects/BoatAttack && unity-config project add dependency com.unity.test-framework.performance@2.3.1-preview --project-path .
-      -  cd TestProjects/BoatAttack && unity-config project add dependency com.unity.test-framework.utp-reporter@1.0.2-preview --project-path .
-      -  cd TestProjects/BoatAttack && unity-config project add dependency com.unity.test-framework.build@0.0.1-preview.12 --project-path .
-      -  cd TestProjects/BoatAttack && unity-config project add dependency "com.unity.test.metadata-manager@ssh://git@github.cds.internal.unity3d.com/unity/com.unity.test.metadata-manager.git" --project-path .
-      -  cd TestProjects/BoatAttack && unity-config project add dependency "com.unity.testing.graphics-performance@ssh://git@github.cds.internal.unity3d.com/unity/com.unity.testing.graphics-performance.git"  --project-path .
-      -  cd TestProjects/BoatAttack && unity-config project add dependency "unity.graphictests.performance.universal@ssh://git@github.cds.internal.unity3d.com/unity/unity.graphictests.performance.universal.git" --project-path .
-      -  cd TestProjects/BoatAttack && unity-config project add testable com.unity.cli-project-setup  --project-path .
-      -  cd TestProjects/BoatAttack && unity-config project add testable com.unity.test.performance.runtimesettings  --project-path .
-      -  cd TestProjects/BoatAttack && unity-config project add testable test.metadata-manager  --project-path .
-      -  cd TestProjects/BoatAttack && unity-config project add testable com.unity.testing.graphics-performance --project-path .
-      -  cd TestProjects/BoatAttack && unity-config project add testable com.unity.render-pipelines.core  --project-path .
-      -  cd TestProjects/BoatAttack && unity-config project add testable unity.graphictests.performance.universal  --project-path .
-      -  cd TestProjects/BoatAttack && unity-config project set project-update false --project-path .
-      -  curl -s https://artifactory.internal.unity3d.com/core-automation/tools/utr-standalone/utr.bat --output TestProjects/BoatAttack/utr.bat
-      -  pip install unity-downloader-cli --index-url https://artifactory.prd.it.unity3d.com/artifactory/api/pypi/pypi/simple --upgrade
-      -  cd TestProjects/BoatAttack && unity-downloader-cli -u dff91d65251a9ab8c12af258ce88fee061d85a7d -c editor -c il2cpp  --wait --published-only
-=======
       -  cd TestProjects/BoatAttack && unity-downloader-cli -u 37c5ec4c3cb13853f9074c74cbac49a232178bd8 -c editor -c il2cpp  --wait --published-only
->>>>>>> 33e0650b
       -  |5-
 
                   git rev-parse HEAD | git show -s --format=%%cI > revdate.tmp
