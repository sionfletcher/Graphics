
# This file is generated by .yamato/ruamel/build.py. Don't edit this file manually.
# Introduce any changes under .yamato/config/*.metafile files (for most cases) or under .yamato/ruamel/* within Python (more elaborate cases), and rerun build.py to regenerate all .yml files.
# Read more under .yamato/docs/readme.md

{% metadata_file .yamato/_cache_config.metafile -%}
{% metadata_file .yamato/_latest_editor_versions_2021.2.metafile -%}
{% metadata_file .yamato/_latest_editor_versions_trunk.metafile -%}

---

ShaderGraph_Linux_Vulkan_Standalone_mono_Linear_trunk:
    name: ShaderGraph on Linux_Vulkan_Standalone_mono_Linear on version trunk
    agent:
        type: Unity::VM::GPU
        image: package-ci/ubuntu:stable
        flavor: b1.large
    variables:
        UPM_REGISTRY: https://artifactory-slo.bf.unity3d.com/artifactory/api/npm/upm-candidates
        CUSTOM_REVISION: '{{trunk.changeset.id}}'
        CACHE_ARGS: '{{cache.flags}}'
        UTR_VERSION: "current"
        TEST_FILTER: .*
    commands:
<<<<<<< HEAD
      -  curl -s https://artifactory.prd.it.unity3d.com/artifactory/unity-tools-local/utr-standalone/utr --output utr
      -  chmod +x utr
=======
      -  command: curl -s https://artifactory.prd.it.unity3d.com/artifactory/unity-tools-local/utr-standalone/utr --output utr
         retries: 2
      -  command: chmod +x utr
      -  command: DISPLAY=:0.0 ./utr --artifacts_path=TestProjects/ShaderGraph/test-results --platform=StandaloneLinux64 --player-connection-ip=auto --player-load-path=players --suite=playmode --timeout=1200 --zero-tests-are-ok=1
>>>>>>> d86d7a54
    artifacts:
        logs:
            paths:
              -  "**/test-results/**"
              -  "TestProjects/ShaderGraph/Logs/*.log"
    dependencies:
      -  path: .yamato/_editor_priming.yml#editor:priming:trunk:Linux
         rerun: on_new_revision
      -  path: .yamato/shadergraph-linux-vulkan.yml#Build_ShaderGraph_Linux_Vulkan_Standalone_mono_Linear_trunk
         rerun: on_new_revision
Build_ShaderGraph_Linux_Vulkan_Standalone_mono_Linear_trunk:
    name: Build ShaderGraph on Linux_Vulkan_mono_Linear_Standalone_build_Player on version trunk
    agent:
        type: Unity::VM
        image: package-ci/ubuntu:stable
        flavor: b1.xlarge
    variables:
        UPM_REGISTRY: https://artifactory-slo.bf.unity3d.com/artifactory/api/npm/upm-candidates
        CUSTOM_REVISION: '{{trunk.changeset.id}}'
        CACHE_ARGS: '{{cache.flags}}'
        UTR_VERSION: "current"
        TEST_FILTER: .*
    commands:
      -  command: curl -s https://artifactory.prd.it.unity3d.com/artifactory/unity-tools-local/utr-standalone/utr --output utr
         retries: 2
      -  command: chmod +x utr
      -  command: sudo rm -f /etc/apt/sources.list /etc/apt/sources.list.d/{nodesource,teamviewer,deadsnakes-ubuntu-ppa-}*
      -  command: curl -L https://artifactory.prd.it.unity3d.com/artifactory/api/gpg/key/public | sudo apt-key add -
      -  command: sudo sh -c "echo 'deb https://artifactory.prd.it.unity3d.com/artifactory/unity-apt-local bionic main' > /etc/apt/sources.list.d/unity.list"
      -  command: sudo apt update
      -  command: sudo apt install unity-downloader-cli
         retries: 2
      -  command: sudo unity-downloader-cli --source-file unity_revision.txt -c editor -c il2cpp  --wait --published-only
         retries: 2
      -  command: DISPLAY=:0.0 ./utr $CACHE_ARGS --artifacts_path=TestProjects/ShaderGraph/test-results --build-only --editor-location=.Editor --extra-editor-arg="-colorspace=Linear" --extra-editor-arg="-executemethod" --extra-editor-arg="SetupProject.ApplySettings" --extra-editor-arg="vulkan" --extra-editor-arg="Linear" --extra-editor-arg="-playergraphicsapi=Vulkan" --platform=StandaloneLinux64 --player-save-path=players --scripting-backend=Mono2x --suite=playmode --testfilter=$TEST_FILTER --testproject=./TestProjects/ShaderGraph --timeout=1200
    artifacts:
        logs:
            paths:
              -  "**/test-results/**"
              -  "TestProjects/ShaderGraph/Logs/*.log"
        players:
            paths:
              -  "players*/**"
    dependencies:
      -  path: .yamato/_editor_priming.yml#editor:priming:trunk:Linux
         rerun: on_new_revision
ShaderGraph_Linux_Vulkan_playmode_mono_Linear_trunk:
    name: ShaderGraph on Linux_Vulkan_playmode_mono_Linear on version trunk
    agent:
        type: Unity::VM::GPU
        image: package-ci/ubuntu:stable
        flavor: b1.large
    variables:
        UPM_REGISTRY: https://artifactory-slo.bf.unity3d.com/artifactory/api/npm/upm-candidates
        CUSTOM_REVISION: '{{trunk.changeset.id}}'
        CACHE_ARGS: '{{cache.flags}}'
        UTR_VERSION: "current"
        TEST_FILTER: .*
    commands:
<<<<<<< HEAD
      -  curl -s https://artifactory.prd.it.unity3d.com/artifactory/unity-tools-local/utr-standalone/utr --output utr
      -  chmod +x utr
      -  sudo rm -f /etc/apt/sources.list /etc/apt/sources.list.d/{nodesource,teamviewer,deadsnakes-ubuntu-ppa-}*
      -  curl -L https://artifactory.prd.it.unity3d.com/artifactory/api/gpg/key/public | sudo apt-key add -
      -  sudo sh -c "echo 'deb https://artifactory.prd.it.unity3d.com/artifactory/unity-apt-local bionic main' > /etc/apt/sources.list.d/unity.list"
      -  sudo apt update
      -  sudo apt install unity-downloader-cli
      -  sudo unity-downloader-cli --source-file unity_revision.txt -c editor -c il2cpp  --wait --published-only
    artifacts:
        logs:
            paths:
              -  "**/test-results/**"
              -  "TestProjects/ShaderGraph/Logs/*.log"
    dependencies:
      -  path: .yamato/_editor_priming.yml#editor:priming:trunk:Linux
         rerun: on_new_revision
ShaderGraph_Linux_Vulkan_playmode_cache_mono_Linear_trunk:
    name: ShaderGraph on Linux_Vulkan_playmode_cache_mono_Linear on version trunk
    agent:
        type: Unity::VM::GPU
        image: package-ci/ubuntu:stable
        flavor: b1.large
    variables:
        UPM_REGISTRY: https://artifactory-slo.bf.unity3d.com/artifactory/api/npm/upm-candidates
        CUSTOM_REVISION: '{{trunk.changeset.id}}'
        UTR_VERSION: "current"
        TEST_FILTER: .*
    commands:
      -  curl -s https://artifactory.prd.it.unity3d.com/artifactory/unity-tools-local/utr-standalone/utr --output utr
      -  chmod +x utr
      -  sudo rm -f /etc/apt/sources.list /etc/apt/sources.list.d/{nodesource,teamviewer,deadsnakes-ubuntu-ppa-}*
      -  curl -L https://artifactory.prd.it.unity3d.com/artifactory/api/gpg/key/public | sudo apt-key add -
      -  sudo sh -c "echo 'deb https://artifactory.prd.it.unity3d.com/artifactory/unity-apt-local bionic main' > /etc/apt/sources.list.d/unity.list"
      -  sudo apt update
      -  sudo apt install unity-downloader-cli
      -  sudo unity-downloader-cli --source-file unity_revision.txt -c editor -c il2cpp  --wait --published-only
=======
      -  command: curl -s https://artifactory.prd.it.unity3d.com/artifactory/unity-tools-local/utr-standalone/utr --output utr
         retries: 2
      -  command: chmod +x utr
      -  command: sudo rm -f /etc/apt/sources.list /etc/apt/sources.list.d/{nodesource,teamviewer,deadsnakes-ubuntu-ppa-}*
      -  command: curl -L https://artifactory.prd.it.unity3d.com/artifactory/api/gpg/key/public | sudo apt-key add -
      -  command: sudo sh -c "echo 'deb https://artifactory.prd.it.unity3d.com/artifactory/unity-apt-local bionic main' > /etc/apt/sources.list.d/unity.list"
      -  command: sudo apt update
      -  command: sudo apt install unity-downloader-cli
         retries: 2
      -  command: sudo unity-downloader-cli --source-file unity_revision.txt -c editor -c il2cpp  --wait --published-only
         retries: 2
      -  command: DISPLAY=:0.0 ./utr $CACHE_ARGS --artifacts_path=TestProjects/ShaderGraph/test-results --editor-location=.Editor --extra-editor-arg="-colorspace=Linear" --extra-editor-arg="-force-vulkan" --scripting-backend=Mono2x --suite=playmode --testfilter=$TEST_FILTER --testproject=./TestProjects/ShaderGraph --zero-tests-are-ok=1
>>>>>>> d86d7a54
    artifacts:
        logs:
            paths:
              -  "**/test-results/**"
              -  "TestProjects/ShaderGraph/Logs/*.log"
    dependencies:
      -  path: .yamato/_editor_priming.yml#editor:priming:trunk:Linux
         rerun: on_new_revision
ShaderGraph_Linux_Vulkan_editmode_mono_Linear_trunk:
    name: ShaderGraph on Linux_Vulkan_editmode_mono_Linear on version trunk
    agent:
        type: Unity::VM
        image: package-ci/ubuntu:stable
        flavor: b1.large
    variables:
        UPM_REGISTRY: https://artifactory-slo.bf.unity3d.com/artifactory/api/npm/upm-candidates
        CUSTOM_REVISION: '{{trunk.changeset.id}}'
        CACHE_ARGS: '{{cache.flags}}'
        UTR_VERSION: "current"
        TEST_FILTER: .*
    commands:
<<<<<<< HEAD
      -  curl -s https://artifactory.prd.it.unity3d.com/artifactory/unity-tools-local/utr-standalone/utr --output utr
      -  chmod +x utr
      -  sudo rm -f /etc/apt/sources.list /etc/apt/sources.list.d/{nodesource,teamviewer,deadsnakes-ubuntu-ppa-}*
      -  curl -L https://artifactory.prd.it.unity3d.com/artifactory/api/gpg/key/public | sudo apt-key add -
      -  sudo sh -c "echo 'deb https://artifactory.prd.it.unity3d.com/artifactory/unity-apt-local bionic main' > /etc/apt/sources.list.d/unity.list"
      -  sudo apt update
      -  sudo apt install unity-downloader-cli
      -  sudo unity-downloader-cli --source-file unity_revision.txt -c editor -c il2cpp  --wait --published-only
=======
      -  command: curl -s https://artifactory.prd.it.unity3d.com/artifactory/unity-tools-local/utr-standalone/utr --output utr
         retries: 2
      -  command: chmod +x utr
      -  command: sudo rm -f /etc/apt/sources.list /etc/apt/sources.list.d/{nodesource,teamviewer,deadsnakes-ubuntu-ppa-}*
      -  command: curl -L https://artifactory.prd.it.unity3d.com/artifactory/api/gpg/key/public | sudo apt-key add -
      -  command: sudo sh -c "echo 'deb https://artifactory.prd.it.unity3d.com/artifactory/unity-apt-local bionic main' > /etc/apt/sources.list.d/unity.list"
      -  command: sudo apt update
      -  command: sudo apt install unity-downloader-cli
         retries: 2
      -  command: sudo unity-downloader-cli --source-file unity_revision.txt -c editor -c il2cpp  --wait --published-only
         retries: 2
      -  command: DISPLAY=:0.0 ./utr --artifacts_path=TestProjects/ShaderGraph/test-results --editor-location=.Editor --extra-editor-arg="-colorspace=Linear" --extra-editor-arg="-force-vulkan" --extra-editor-arg="-playergraphicsapi=Vulkan" --platform=editmode --scripting-backend=Mono2x --suite=editor --testfilter=$TEST_FILTER --testproject=./TestProjects/ShaderGraph --zero-tests-are-ok=1
>>>>>>> d86d7a54
    artifacts:
        logs:
            paths:
              -  "**/test-results/**"
              -  "TestProjects/ShaderGraph/Logs/*.log"
    dependencies:
      -  path: .yamato/_editor_priming.yml#editor:priming:trunk:Linux
         rerun: on_new_revision
ShaderGraph_Linux_Vulkan_Standalone_mono_Linear_2021.2:
    name: ShaderGraph on Linux_Vulkan_Standalone_mono_Linear on version 2021.2
    agent:
        type: Unity::VM::GPU
        image: package-ci/ubuntu:stable
        flavor: b1.large
    variables:
        UPM_REGISTRY: https://artifactory-slo.bf.unity3d.com/artifactory/api/npm/upm-candidates
        CUSTOM_REVISION: '{{2021_2.changeset.id}}'
        CACHE_ARGS: '{{cache.flags}}'
        UTR_VERSION: "current"
        TEST_FILTER: .*
    commands:
      -  command: curl -s https://artifactory.prd.it.unity3d.com/artifactory/unity-tools-local/utr-standalone/utr --output utr
         retries: 2
      -  command: chmod +x utr
      -  command: DISPLAY=:0.0 ./utr --artifacts_path=TestProjects/ShaderGraph/test-results --platform=StandaloneLinux64 --player-connection-ip=auto --player-load-path=players --suite=playmode --timeout=1200 --zero-tests-are-ok=1
    artifacts:
        logs:
            paths:
              -  "**/test-results/**"
              -  "TestProjects/ShaderGraph/Logs/*.log"
    dependencies:
      -  path: .yamato/_editor_priming.yml#editor:priming:2021.2:Linux
         rerun: on_new_revision
      -  path: .yamato/shadergraph-linux-vulkan.yml#Build_ShaderGraph_Linux_Vulkan_Standalone_mono_Linear_2021.2
         rerun: on_new_revision
Build_ShaderGraph_Linux_Vulkan_Standalone_mono_Linear_2021.2:
    name: Build ShaderGraph on Linux_Vulkan_mono_Linear_Standalone_build_Player on version 2021.2
    agent:
        type: Unity::VM
        image: package-ci/ubuntu:stable
        flavor: b1.xlarge
    variables:
        UPM_REGISTRY: https://artifactory-slo.bf.unity3d.com/artifactory/api/npm/upm-candidates
        CUSTOM_REVISION: '{{2021_2.changeset.id}}'
        CACHE_ARGS: '{{cache.flags}}'
        UTR_VERSION: "current"
        TEST_FILTER: .*
    commands:
      -  command: curl -s https://artifactory.prd.it.unity3d.com/artifactory/unity-tools-local/utr-standalone/utr --output utr
         retries: 2
      -  command: chmod +x utr
      -  command: sudo rm -f /etc/apt/sources.list /etc/apt/sources.list.d/{nodesource,teamviewer,deadsnakes-ubuntu-ppa-}*
      -  command: curl -L https://artifactory.prd.it.unity3d.com/artifactory/api/gpg/key/public | sudo apt-key add -
      -  command: sudo sh -c "echo 'deb https://artifactory.prd.it.unity3d.com/artifactory/unity-apt-local bionic main' > /etc/apt/sources.list.d/unity.list"
      -  command: sudo apt update
      -  command: sudo apt install unity-downloader-cli
         retries: 2
      -  command: sudo unity-downloader-cli --source-file unity_revision.txt -c editor -c il2cpp  --wait --published-only
         retries: 2
      -  command: DISPLAY=:0.0 ./utr $CACHE_ARGS --artifacts_path=TestProjects/ShaderGraph/test-results --build-only --editor-location=.Editor --extra-editor-arg="-colorspace=Linear" --extra-editor-arg="-executemethod" --extra-editor-arg="SetupProject.ApplySettings" --extra-editor-arg="vulkan" --extra-editor-arg="Linear" --extra-editor-arg="-playergraphicsapi=Vulkan" --platform=StandaloneLinux64 --player-save-path=players --scripting-backend=Mono2x --suite=playmode --testfilter=$TEST_FILTER --testproject=./TestProjects/ShaderGraph --timeout=1200
    artifacts:
        logs:
            paths:
              -  "**/test-results/**"
              -  "TestProjects/ShaderGraph/Logs/*.log"
        players:
            paths:
              -  "players*/**"
    dependencies:
      -  path: .yamato/_editor_priming.yml#editor:priming:2021.2:Linux
         rerun: on_new_revision
ShaderGraph_Linux_Vulkan_playmode_mono_Linear_2021.2:
    name: ShaderGraph on Linux_Vulkan_playmode_mono_Linear on version 2021.2
    agent:
        type: Unity::VM::GPU
        image: package-ci/ubuntu:stable
        flavor: b1.large
    variables:
        UPM_REGISTRY: https://artifactory-slo.bf.unity3d.com/artifactory/api/npm/upm-candidates
        CUSTOM_REVISION: '{{2021_2.changeset.id}}'
        CACHE_ARGS: '{{cache.flags}}'
        UTR_VERSION: "current"
        TEST_FILTER: .*
    commands:
<<<<<<< HEAD
      -  curl -s https://artifactory.prd.it.unity3d.com/artifactory/unity-tools-local/utr-standalone/utr --output utr
      -  chmod +x utr
=======
      -  command: curl -s https://artifactory.prd.it.unity3d.com/artifactory/unity-tools-local/utr-standalone/utr --output utr
         retries: 2
      -  command: chmod +x utr
      -  command: sudo rm -f /etc/apt/sources.list /etc/apt/sources.list.d/{nodesource,teamviewer,deadsnakes-ubuntu-ppa-}*
      -  command: curl -L https://artifactory.prd.it.unity3d.com/artifactory/api/gpg/key/public | sudo apt-key add -
      -  command: sudo sh -c "echo 'deb https://artifactory.prd.it.unity3d.com/artifactory/unity-apt-local bionic main' > /etc/apt/sources.list.d/unity.list"
      -  command: sudo apt update
      -  command: sudo apt install unity-downloader-cli
         retries: 2
      -  command: sudo unity-downloader-cli --source-file unity_revision.txt -c editor -c il2cpp  --wait --published-only
         retries: 2
      -  command: DISPLAY=:0.0 ./utr $CACHE_ARGS --artifacts_path=TestProjects/ShaderGraph/test-results --editor-location=.Editor --extra-editor-arg="-colorspace=Linear" --extra-editor-arg="-force-vulkan" --scripting-backend=Mono2x --suite=playmode --testfilter=$TEST_FILTER --testproject=./TestProjects/ShaderGraph --zero-tests-are-ok=1
>>>>>>> d86d7a54
    artifacts:
        logs:
            paths:
              -  "**/test-results/**"
              -  "TestProjects/ShaderGraph/Logs/*.log"
    dependencies:
      -  path: .yamato/_editor_priming.yml#editor:priming:2021.2:Linux
         rerun: on_new_revision
ShaderGraph_Linux_Vulkan_editmode_mono_Linear_2021.2:
    name: ShaderGraph on Linux_Vulkan_editmode_mono_Linear on version 2021.2
    agent:
        type: Unity::VM
        image: package-ci/ubuntu:stable
        flavor: b1.large
    variables:
        UPM_REGISTRY: https://artifactory-slo.bf.unity3d.com/artifactory/api/npm/upm-candidates
        CUSTOM_REVISION: '{{2021_2.changeset.id}}'
        CACHE_ARGS: '{{cache.flags}}'
        UTR_VERSION: "current"
        TEST_FILTER: .*
    commands:
<<<<<<< HEAD
      -  curl -s https://artifactory.prd.it.unity3d.com/artifactory/unity-tools-local/utr-standalone/utr --output utr
      -  chmod +x utr
      -  sudo rm -f /etc/apt/sources.list /etc/apt/sources.list.d/{nodesource,teamviewer,deadsnakes-ubuntu-ppa-}*
      -  curl -L https://artifactory.prd.it.unity3d.com/artifactory/api/gpg/key/public | sudo apt-key add -
      -  sudo sh -c "echo 'deb https://artifactory.prd.it.unity3d.com/artifactory/unity-apt-local bionic main' > /etc/apt/sources.list.d/unity.list"
      -  sudo apt update
      -  sudo apt install unity-downloader-cli
      -  sudo unity-downloader-cli --source-file unity_revision.txt -c editor -c il2cpp  --wait --published-only
=======
      -  command: curl -s https://artifactory.prd.it.unity3d.com/artifactory/unity-tools-local/utr-standalone/utr --output utr
         retries: 2
      -  command: chmod +x utr
      -  command: sudo rm -f /etc/apt/sources.list /etc/apt/sources.list.d/{nodesource,teamviewer,deadsnakes-ubuntu-ppa-}*
      -  command: curl -L https://artifactory.prd.it.unity3d.com/artifactory/api/gpg/key/public | sudo apt-key add -
      -  command: sudo sh -c "echo 'deb https://artifactory.prd.it.unity3d.com/artifactory/unity-apt-local bionic main' > /etc/apt/sources.list.d/unity.list"
      -  command: sudo apt update
      -  command: sudo apt install unity-downloader-cli
         retries: 2
      -  command: sudo unity-downloader-cli --source-file unity_revision.txt -c editor -c il2cpp  --wait --published-only
         retries: 2
      -  command: DISPLAY=:0.0 ./utr --artifacts_path=TestProjects/ShaderGraph/test-results --editor-location=.Editor --extra-editor-arg="-colorspace=Linear" --extra-editor-arg="-force-vulkan" --extra-editor-arg="-playergraphicsapi=Vulkan" --platform=editmode --scripting-backend=Mono2x --suite=editor --testfilter=$TEST_FILTER --testproject=./TestProjects/ShaderGraph --zero-tests-are-ok=1
>>>>>>> d86d7a54
    artifacts:
        logs:
            paths:
              -  "**/test-results/**"
              -  "TestProjects/ShaderGraph/Logs/*.log"
    dependencies:
      -  path: .yamato/_editor_priming.yml#editor:priming:2021.2:Linux
         rerun: on_new_revision
ShaderGraph_Linux_Vulkan_Standalone_mono_Linear_CUSTOM-REVISION:
    name: ShaderGraph on Linux_Vulkan_Standalone_mono_Linear on version CUSTOM-REVISION
    agent:
        type: Unity::VM::GPU
        image: package-ci/ubuntu:stable
        flavor: b1.large
    variables:
        UPM_REGISTRY: https://artifactory-slo.bf.unity3d.com/artifactory/api/npm/upm-candidates
        CUSTOM_REVISION: custom_revision_not_set
        CACHE_ARGS: '{{cache.flags}}'
        UTR_VERSION: "current"
        TEST_FILTER: .*
    commands:
<<<<<<< HEAD
      -  curl -s https://artifactory.prd.it.unity3d.com/artifactory/unity-tools-local/utr-standalone/utr --output utr
      -  chmod +x utr
      -  sudo rm -f /etc/apt/sources.list /etc/apt/sources.list.d/{nodesource,teamviewer,deadsnakes-ubuntu-ppa-}*
      -  curl -L https://artifactory.prd.it.unity3d.com/artifactory/api/gpg/key/public | sudo apt-key add -
      -  sudo sh -c "echo 'deb https://artifactory.prd.it.unity3d.com/artifactory/unity-apt-local bionic main' > /etc/apt/sources.list.d/unity.list"
      -  sudo apt update
      -  sudo apt install unity-downloader-cli
      -  sudo unity-downloader-cli --source-file unity_revision.txt -c editor -c il2cpp  --wait --published-only
=======
      -  command: curl -s https://artifactory.prd.it.unity3d.com/artifactory/unity-tools-local/utr-standalone/utr --output utr
         retries: 2
      -  command: chmod +x utr
      -  command: DISPLAY=:0.0 ./utr --artifacts_path=TestProjects/ShaderGraph/test-results --platform=StandaloneLinux64 --player-connection-ip=auto --player-load-path=players --suite=playmode --timeout=1200 --zero-tests-are-ok=1
>>>>>>> d86d7a54
    artifacts:
        logs:
            paths:
              -  "**/test-results/**"
              -  "TestProjects/ShaderGraph/Logs/*.log"
    dependencies:
      -  path: .yamato/_editor_priming.yml#editor:priming:CUSTOM-REVISION:Linux
         rerun: on_new_revision
      -  path: .yamato/shadergraph-linux-vulkan.yml#Build_ShaderGraph_Linux_Vulkan_Standalone_mono_Linear_CUSTOM-REVISION
         rerun: on_new_revision
Build_ShaderGraph_Linux_Vulkan_Standalone_mono_Linear_CUSTOM-REVISION:
    name: Build ShaderGraph on Linux_Vulkan_mono_Linear_Standalone_build_Player on version CUSTOM-REVISION
    agent:
        type: Unity::VM
        image: package-ci/ubuntu:stable
        flavor: b1.xlarge
    variables:
        UPM_REGISTRY: https://artifactory-slo.bf.unity3d.com/artifactory/api/npm/upm-candidates
        CUSTOM_REVISION: custom_revision_not_set
        CACHE_ARGS: '{{cache.flags}}'
        UTR_VERSION: "current"
        TEST_FILTER: .*
    commands:
<<<<<<< HEAD
      -  curl -s https://artifactory.prd.it.unity3d.com/artifactory/unity-tools-local/utr-standalone/utr --output utr
      -  chmod +x utr
      -  sudo rm -f /etc/apt/sources.list /etc/apt/sources.list.d/{nodesource,teamviewer,deadsnakes-ubuntu-ppa-}*
      -  curl -L https://artifactory.prd.it.unity3d.com/artifactory/api/gpg/key/public | sudo apt-key add -
      -  sudo sh -c "echo 'deb https://artifactory.prd.it.unity3d.com/artifactory/unity-apt-local bionic main' > /etc/apt/sources.list.d/unity.list"
      -  sudo apt update
      -  sudo apt install unity-downloader-cli
      -  sudo unity-downloader-cli --source-file unity_revision.txt -c editor -c il2cpp  --wait --published-only
=======
      -  command: curl -s https://artifactory.prd.it.unity3d.com/artifactory/unity-tools-local/utr-standalone/utr --output utr
         retries: 2
      -  command: chmod +x utr
      -  command: sudo rm -f /etc/apt/sources.list /etc/apt/sources.list.d/{nodesource,teamviewer,deadsnakes-ubuntu-ppa-}*
      -  command: curl -L https://artifactory.prd.it.unity3d.com/artifactory/api/gpg/key/public | sudo apt-key add -
      -  command: sudo sh -c "echo 'deb https://artifactory.prd.it.unity3d.com/artifactory/unity-apt-local bionic main' > /etc/apt/sources.list.d/unity.list"
      -  command: sudo apt update
      -  command: sudo apt install unity-downloader-cli
         retries: 2
      -  command: sudo unity-downloader-cli --source-file unity_revision.txt -c editor -c il2cpp  --wait --published-only
         retries: 2
      -  command: DISPLAY=:0.0 ./utr $CACHE_ARGS --artifacts_path=TestProjects/ShaderGraph/test-results --build-only --editor-location=.Editor --extra-editor-arg="-colorspace=Linear" --extra-editor-arg="-executemethod" --extra-editor-arg="SetupProject.ApplySettings" --extra-editor-arg="vulkan" --extra-editor-arg="Linear" --extra-editor-arg="-playergraphicsapi=Vulkan" --platform=StandaloneLinux64 --player-save-path=players --scripting-backend=Mono2x --suite=playmode --testfilter=$TEST_FILTER --testproject=./TestProjects/ShaderGraph --timeout=1200
>>>>>>> d86d7a54
    artifacts:
        logs:
            paths:
              -  "**/test-results/**"
              -  "TestProjects/ShaderGraph/Logs/*.log"
        players:
            paths:
              -  "players*/**"
    dependencies:
      -  path: .yamato/_editor_priming.yml#editor:priming:CUSTOM-REVISION:Linux
         rerun: on_new_revision
ShaderGraph_Linux_Vulkan_playmode_mono_Linear_CUSTOM-REVISION:
    name: ShaderGraph on Linux_Vulkan_playmode_mono_Linear on version CUSTOM-REVISION
    agent:
        type: Unity::VM::GPU
        image: package-ci/ubuntu:stable
        flavor: b1.large
    variables:
        UPM_REGISTRY: https://artifactory-slo.bf.unity3d.com/artifactory/api/npm/upm-candidates
        CUSTOM_REVISION: custom_revision_not_set
        CACHE_ARGS: '{{cache.flags}}'
        UTR_VERSION: "current"
        TEST_FILTER: .*
    commands:
      -  command: curl -s https://artifactory.prd.it.unity3d.com/artifactory/unity-tools-local/utr-standalone/utr --output utr
         retries: 2
      -  command: chmod +x utr
      -  command: sudo rm -f /etc/apt/sources.list /etc/apt/sources.list.d/{nodesource,teamviewer,deadsnakes-ubuntu-ppa-}*
      -  command: curl -L https://artifactory.prd.it.unity3d.com/artifactory/api/gpg/key/public | sudo apt-key add -
      -  command: sudo sh -c "echo 'deb https://artifactory.prd.it.unity3d.com/artifactory/unity-apt-local bionic main' > /etc/apt/sources.list.d/unity.list"
      -  command: sudo apt update
      -  command: sudo apt install unity-downloader-cli
         retries: 2
      -  command: sudo unity-downloader-cli --source-file unity_revision.txt -c editor -c il2cpp  --wait --published-only
         retries: 2
      -  command: DISPLAY=:0.0 ./utr $CACHE_ARGS --artifacts_path=TestProjects/ShaderGraph/test-results --editor-location=.Editor --extra-editor-arg="-colorspace=Linear" --extra-editor-arg="-force-vulkan" --scripting-backend=Mono2x --suite=playmode --testfilter=$TEST_FILTER --testproject=./TestProjects/ShaderGraph --zero-tests-are-ok=1
    artifacts:
        logs:
            paths:
              -  "**/test-results/**"
              -  "TestProjects/ShaderGraph/Logs/*.log"
    dependencies:
      -  path: .yamato/_editor_priming.yml#editor:priming:CUSTOM-REVISION:Linux
         rerun: on_new_revision
ShaderGraph_Linux_Vulkan_editmode_mono_Linear_CUSTOM-REVISION:
    name: ShaderGraph on Linux_Vulkan_editmode_mono_Linear on version CUSTOM-REVISION
    agent:
        type: Unity::VM
        image: package-ci/ubuntu:stable
        flavor: b1.large
    variables:
        UPM_REGISTRY: https://artifactory-slo.bf.unity3d.com/artifactory/api/npm/upm-candidates
        CUSTOM_REVISION: custom_revision_not_set
        CACHE_ARGS: '{{cache.flags}}'
        UTR_VERSION: "current"
        TEST_FILTER: .*
    commands:
      -  command: curl -s https://artifactory.prd.it.unity3d.com/artifactory/unity-tools-local/utr-standalone/utr --output utr
         retries: 2
      -  command: chmod +x utr
      -  command: sudo rm -f /etc/apt/sources.list /etc/apt/sources.list.d/{nodesource,teamviewer,deadsnakes-ubuntu-ppa-}*
      -  command: curl -L https://artifactory.prd.it.unity3d.com/artifactory/api/gpg/key/public | sudo apt-key add -
      -  command: sudo sh -c "echo 'deb https://artifactory.prd.it.unity3d.com/artifactory/unity-apt-local bionic main' > /etc/apt/sources.list.d/unity.list"
      -  command: sudo apt update
      -  command: sudo apt install unity-downloader-cli
         retries: 2
      -  command: sudo unity-downloader-cli --source-file unity_revision.txt -c editor -c il2cpp  --wait --published-only
         retries: 2
      -  command: DISPLAY=:0.0 ./utr --artifacts_path=TestProjects/ShaderGraph/test-results --editor-location=.Editor --extra-editor-arg="-colorspace=Linear" --extra-editor-arg="-force-vulkan" --extra-editor-arg="-playergraphicsapi=Vulkan" --platform=editmode --scripting-backend=Mono2x --suite=editor --testfilter=$TEST_FILTER --testproject=./TestProjects/ShaderGraph --zero-tests-are-ok=1
    artifacts:
        logs:
            paths:
              -  "**/test-results/**"
              -  "TestProjects/ShaderGraph/Logs/*.log"
    dependencies:
      -  path: .yamato/_editor_priming.yml#editor:priming:CUSTOM-REVISION:Linux
         rerun: on_new_revision<|MERGE_RESOLUTION|>--- conflicted
+++ resolved
@@ -22,15 +22,10 @@
         UTR_VERSION: "current"
         TEST_FILTER: .*
     commands:
-<<<<<<< HEAD
-      -  curl -s https://artifactory.prd.it.unity3d.com/artifactory/unity-tools-local/utr-standalone/utr --output utr
-      -  chmod +x utr
-=======
       -  command: curl -s https://artifactory.prd.it.unity3d.com/artifactory/unity-tools-local/utr-standalone/utr --output utr
          retries: 2
       -  command: chmod +x utr
       -  command: DISPLAY=:0.0 ./utr --artifacts_path=TestProjects/ShaderGraph/test-results --platform=StandaloneLinux64 --player-connection-ip=auto --player-load-path=players --suite=playmode --timeout=1200 --zero-tests-are-ok=1
->>>>>>> d86d7a54
     artifacts:
         logs:
             paths:
@@ -90,44 +85,6 @@
         UTR_VERSION: "current"
         TEST_FILTER: .*
     commands:
-<<<<<<< HEAD
-      -  curl -s https://artifactory.prd.it.unity3d.com/artifactory/unity-tools-local/utr-standalone/utr --output utr
-      -  chmod +x utr
-      -  sudo rm -f /etc/apt/sources.list /etc/apt/sources.list.d/{nodesource,teamviewer,deadsnakes-ubuntu-ppa-}*
-      -  curl -L https://artifactory.prd.it.unity3d.com/artifactory/api/gpg/key/public | sudo apt-key add -
-      -  sudo sh -c "echo 'deb https://artifactory.prd.it.unity3d.com/artifactory/unity-apt-local bionic main' > /etc/apt/sources.list.d/unity.list"
-      -  sudo apt update
-      -  sudo apt install unity-downloader-cli
-      -  sudo unity-downloader-cli --source-file unity_revision.txt -c editor -c il2cpp  --wait --published-only
-    artifacts:
-        logs:
-            paths:
-              -  "**/test-results/**"
-              -  "TestProjects/ShaderGraph/Logs/*.log"
-    dependencies:
-      -  path: .yamato/_editor_priming.yml#editor:priming:trunk:Linux
-         rerun: on_new_revision
-ShaderGraph_Linux_Vulkan_playmode_cache_mono_Linear_trunk:
-    name: ShaderGraph on Linux_Vulkan_playmode_cache_mono_Linear on version trunk
-    agent:
-        type: Unity::VM::GPU
-        image: package-ci/ubuntu:stable
-        flavor: b1.large
-    variables:
-        UPM_REGISTRY: https://artifactory-slo.bf.unity3d.com/artifactory/api/npm/upm-candidates
-        CUSTOM_REVISION: '{{trunk.changeset.id}}'
-        UTR_VERSION: "current"
-        TEST_FILTER: .*
-    commands:
-      -  curl -s https://artifactory.prd.it.unity3d.com/artifactory/unity-tools-local/utr-standalone/utr --output utr
-      -  chmod +x utr
-      -  sudo rm -f /etc/apt/sources.list /etc/apt/sources.list.d/{nodesource,teamviewer,deadsnakes-ubuntu-ppa-}*
-      -  curl -L https://artifactory.prd.it.unity3d.com/artifactory/api/gpg/key/public | sudo apt-key add -
-      -  sudo sh -c "echo 'deb https://artifactory.prd.it.unity3d.com/artifactory/unity-apt-local bionic main' > /etc/apt/sources.list.d/unity.list"
-      -  sudo apt update
-      -  sudo apt install unity-downloader-cli
-      -  sudo unity-downloader-cli --source-file unity_revision.txt -c editor -c il2cpp  --wait --published-only
-=======
       -  command: curl -s https://artifactory.prd.it.unity3d.com/artifactory/unity-tools-local/utr-standalone/utr --output utr
          retries: 2
       -  command: chmod +x utr
@@ -140,7 +97,6 @@
       -  command: sudo unity-downloader-cli --source-file unity_revision.txt -c editor -c il2cpp  --wait --published-only
          retries: 2
       -  command: DISPLAY=:0.0 ./utr $CACHE_ARGS --artifacts_path=TestProjects/ShaderGraph/test-results --editor-location=.Editor --extra-editor-arg="-colorspace=Linear" --extra-editor-arg="-force-vulkan" --scripting-backend=Mono2x --suite=playmode --testfilter=$TEST_FILTER --testproject=./TestProjects/ShaderGraph --zero-tests-are-ok=1
->>>>>>> d86d7a54
     artifacts:
         logs:
             paths:
@@ -162,16 +118,6 @@
         UTR_VERSION: "current"
         TEST_FILTER: .*
     commands:
-<<<<<<< HEAD
-      -  curl -s https://artifactory.prd.it.unity3d.com/artifactory/unity-tools-local/utr-standalone/utr --output utr
-      -  chmod +x utr
-      -  sudo rm -f /etc/apt/sources.list /etc/apt/sources.list.d/{nodesource,teamviewer,deadsnakes-ubuntu-ppa-}*
-      -  curl -L https://artifactory.prd.it.unity3d.com/artifactory/api/gpg/key/public | sudo apt-key add -
-      -  sudo sh -c "echo 'deb https://artifactory.prd.it.unity3d.com/artifactory/unity-apt-local bionic main' > /etc/apt/sources.list.d/unity.list"
-      -  sudo apt update
-      -  sudo apt install unity-downloader-cli
-      -  sudo unity-downloader-cli --source-file unity_revision.txt -c editor -c il2cpp  --wait --published-only
-=======
       -  command: curl -s https://artifactory.prd.it.unity3d.com/artifactory/unity-tools-local/utr-standalone/utr --output utr
          retries: 2
       -  command: chmod +x utr
@@ -184,7 +130,6 @@
       -  command: sudo unity-downloader-cli --source-file unity_revision.txt -c editor -c il2cpp  --wait --published-only
          retries: 2
       -  command: DISPLAY=:0.0 ./utr --artifacts_path=TestProjects/ShaderGraph/test-results --editor-location=.Editor --extra-editor-arg="-colorspace=Linear" --extra-editor-arg="-force-vulkan" --extra-editor-arg="-playergraphicsapi=Vulkan" --platform=editmode --scripting-backend=Mono2x --suite=editor --testfilter=$TEST_FILTER --testproject=./TestProjects/ShaderGraph --zero-tests-are-ok=1
->>>>>>> d86d7a54
     artifacts:
         logs:
             paths:
@@ -269,10 +214,6 @@
         UTR_VERSION: "current"
         TEST_FILTER: .*
     commands:
-<<<<<<< HEAD
-      -  curl -s https://artifactory.prd.it.unity3d.com/artifactory/unity-tools-local/utr-standalone/utr --output utr
-      -  chmod +x utr
-=======
       -  command: curl -s https://artifactory.prd.it.unity3d.com/artifactory/unity-tools-local/utr-standalone/utr --output utr
          retries: 2
       -  command: chmod +x utr
@@ -285,7 +226,6 @@
       -  command: sudo unity-downloader-cli --source-file unity_revision.txt -c editor -c il2cpp  --wait --published-only
          retries: 2
       -  command: DISPLAY=:0.0 ./utr $CACHE_ARGS --artifacts_path=TestProjects/ShaderGraph/test-results --editor-location=.Editor --extra-editor-arg="-colorspace=Linear" --extra-editor-arg="-force-vulkan" --scripting-backend=Mono2x --suite=playmode --testfilter=$TEST_FILTER --testproject=./TestProjects/ShaderGraph --zero-tests-are-ok=1
->>>>>>> d86d7a54
     artifacts:
         logs:
             paths:
@@ -307,16 +247,6 @@
         UTR_VERSION: "current"
         TEST_FILTER: .*
     commands:
-<<<<<<< HEAD
-      -  curl -s https://artifactory.prd.it.unity3d.com/artifactory/unity-tools-local/utr-standalone/utr --output utr
-      -  chmod +x utr
-      -  sudo rm -f /etc/apt/sources.list /etc/apt/sources.list.d/{nodesource,teamviewer,deadsnakes-ubuntu-ppa-}*
-      -  curl -L https://artifactory.prd.it.unity3d.com/artifactory/api/gpg/key/public | sudo apt-key add -
-      -  sudo sh -c "echo 'deb https://artifactory.prd.it.unity3d.com/artifactory/unity-apt-local bionic main' > /etc/apt/sources.list.d/unity.list"
-      -  sudo apt update
-      -  sudo apt install unity-downloader-cli
-      -  sudo unity-downloader-cli --source-file unity_revision.txt -c editor -c il2cpp  --wait --published-only
-=======
       -  command: curl -s https://artifactory.prd.it.unity3d.com/artifactory/unity-tools-local/utr-standalone/utr --output utr
          retries: 2
       -  command: chmod +x utr
@@ -329,7 +259,6 @@
       -  command: sudo unity-downloader-cli --source-file unity_revision.txt -c editor -c il2cpp  --wait --published-only
          retries: 2
       -  command: DISPLAY=:0.0 ./utr --artifacts_path=TestProjects/ShaderGraph/test-results --editor-location=.Editor --extra-editor-arg="-colorspace=Linear" --extra-editor-arg="-force-vulkan" --extra-editor-arg="-playergraphicsapi=Vulkan" --platform=editmode --scripting-backend=Mono2x --suite=editor --testfilter=$TEST_FILTER --testproject=./TestProjects/ShaderGraph --zero-tests-are-ok=1
->>>>>>> d86d7a54
     artifacts:
         logs:
             paths:
@@ -351,21 +280,10 @@
         UTR_VERSION: "current"
         TEST_FILTER: .*
     commands:
-<<<<<<< HEAD
-      -  curl -s https://artifactory.prd.it.unity3d.com/artifactory/unity-tools-local/utr-standalone/utr --output utr
-      -  chmod +x utr
-      -  sudo rm -f /etc/apt/sources.list /etc/apt/sources.list.d/{nodesource,teamviewer,deadsnakes-ubuntu-ppa-}*
-      -  curl -L https://artifactory.prd.it.unity3d.com/artifactory/api/gpg/key/public | sudo apt-key add -
-      -  sudo sh -c "echo 'deb https://artifactory.prd.it.unity3d.com/artifactory/unity-apt-local bionic main' > /etc/apt/sources.list.d/unity.list"
-      -  sudo apt update
-      -  sudo apt install unity-downloader-cli
-      -  sudo unity-downloader-cli --source-file unity_revision.txt -c editor -c il2cpp  --wait --published-only
-=======
       -  command: curl -s https://artifactory.prd.it.unity3d.com/artifactory/unity-tools-local/utr-standalone/utr --output utr
          retries: 2
       -  command: chmod +x utr
       -  command: DISPLAY=:0.0 ./utr --artifacts_path=TestProjects/ShaderGraph/test-results --platform=StandaloneLinux64 --player-connection-ip=auto --player-load-path=players --suite=playmode --timeout=1200 --zero-tests-are-ok=1
->>>>>>> d86d7a54
     artifacts:
         logs:
             paths:
@@ -389,16 +307,6 @@
         UTR_VERSION: "current"
         TEST_FILTER: .*
     commands:
-<<<<<<< HEAD
-      -  curl -s https://artifactory.prd.it.unity3d.com/artifactory/unity-tools-local/utr-standalone/utr --output utr
-      -  chmod +x utr
-      -  sudo rm -f /etc/apt/sources.list /etc/apt/sources.list.d/{nodesource,teamviewer,deadsnakes-ubuntu-ppa-}*
-      -  curl -L https://artifactory.prd.it.unity3d.com/artifactory/api/gpg/key/public | sudo apt-key add -
-      -  sudo sh -c "echo 'deb https://artifactory.prd.it.unity3d.com/artifactory/unity-apt-local bionic main' > /etc/apt/sources.list.d/unity.list"
-      -  sudo apt update
-      -  sudo apt install unity-downloader-cli
-      -  sudo unity-downloader-cli --source-file unity_revision.txt -c editor -c il2cpp  --wait --published-only
-=======
       -  command: curl -s https://artifactory.prd.it.unity3d.com/artifactory/unity-tools-local/utr-standalone/utr --output utr
          retries: 2
       -  command: chmod +x utr
@@ -411,7 +319,6 @@
       -  command: sudo unity-downloader-cli --source-file unity_revision.txt -c editor -c il2cpp  --wait --published-only
          retries: 2
       -  command: DISPLAY=:0.0 ./utr $CACHE_ARGS --artifacts_path=TestProjects/ShaderGraph/test-results --build-only --editor-location=.Editor --extra-editor-arg="-colorspace=Linear" --extra-editor-arg="-executemethod" --extra-editor-arg="SetupProject.ApplySettings" --extra-editor-arg="vulkan" --extra-editor-arg="Linear" --extra-editor-arg="-playergraphicsapi=Vulkan" --platform=StandaloneLinux64 --player-save-path=players --scripting-backend=Mono2x --suite=playmode --testfilter=$TEST_FILTER --testproject=./TestProjects/ShaderGraph --timeout=1200
->>>>>>> d86d7a54
     artifacts:
         logs:
             paths:
