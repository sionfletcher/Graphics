--- conflicted
+++ resolved
@@ -19,12 +19,8 @@
         TEST_FILTER: .*
     commands:
       -  curl -s https://artifactory.internal.unity3d.com/core-automation/tools/utr-standalone/utr.bat --output TestProjects/HDRP_HybridTests/utr.bat
-<<<<<<< HEAD
-      -  pip install unity-downloader-cli --index-url https://artifactory.prd.it.unity3d.com/artifactory/api/pypi/pypi/simple --upgrade
-      -  NetSh Advfirewall set allprofiles state off
-=======
-      -  choco install unity-downloader-cli -y -s https://artifactory.prd.it.unity3d.com/artifactory/api/nuget/unity-choco-local
->>>>>>> 86354714
+      -  choco install unity-downloader-cli -y -s https://artifactory.prd.it.unity3d.com/artifactory/api/nuget/unity-choco-local
+      -  NetSh Advfirewall set allprofiles state off
       -  cd TestProjects/HDRP_HybridTests && unity-downloader-cli -u {{editor_versions.trunk_latest_internal.windows.revision}} -c editor -c il2cpp  --wait --published-only
       -  |5-
 
@@ -50,7 +46,7 @@
         TEST_FILTER: .*
     commands:
       -  curl -s https://artifactory.internal.unity3d.com/core-automation/tools/utr-standalone/utr.bat --output TestProjects/HDRP_HybridTests/utr.bat
-      -  pip install unity-downloader-cli --index-url https://artifactory.prd.it.unity3d.com/artifactory/api/pypi/pypi/simple --upgrade
+      -  choco install unity-downloader-cli -y -s https://artifactory.prd.it.unity3d.com/artifactory/api/nuget/unity-choco-local
       -  NetSh Advfirewall set allprofiles state off
       -  cd TestProjects/HDRP_HybridTests && unity-downloader-cli -u {{editor_versions.trunk_latest_internal.windows.revision}} -c editor -c il2cpp  --wait --published-only
       -  |5-
@@ -77,12 +73,8 @@
         TEST_FILTER: .*
     commands:
       -  curl -s https://artifactory.internal.unity3d.com/core-automation/tools/utr-standalone/utr.bat --output TestProjects/HDRP_HybridTests/utr.bat
-<<<<<<< HEAD
-      -  pip install unity-downloader-cli --index-url https://artifactory.prd.it.unity3d.com/artifactory/api/pypi/pypi/simple --upgrade
-      -  NetSh Advfirewall set allprofiles state off
-=======
-      -  choco install unity-downloader-cli -y -s https://artifactory.prd.it.unity3d.com/artifactory/api/nuget/unity-choco-local
->>>>>>> 86354714
+      -  choco install unity-downloader-cli -y -s https://artifactory.prd.it.unity3d.com/artifactory/api/nuget/unity-choco-local
+      -  NetSh Advfirewall set allprofiles state off
       -  cd TestProjects/HDRP_HybridTests && unity-downloader-cli -u {{editor_versions.trunk_latest_internal.windows.revision}} -c editor -c il2cpp  --wait --published-only
       -  |5-
 
@@ -129,12 +121,8 @@
         TEST_FILTER: .*
     commands:
       -  curl -s https://artifactory.internal.unity3d.com/core-automation/tools/utr-standalone/utr.bat --output TestProjects/HDRP_HybridTests/utr.bat
-<<<<<<< HEAD
-      -  pip install unity-downloader-cli --index-url https://artifactory.prd.it.unity3d.com/artifactory/api/pypi/pypi/simple --upgrade
-      -  NetSh Advfirewall set allprofiles state off
-=======
-      -  choco install unity-downloader-cli -y -s https://artifactory.prd.it.unity3d.com/artifactory/api/nuget/unity-choco-local
->>>>>>> 86354714
+      -  choco install unity-downloader-cli -y -s https://artifactory.prd.it.unity3d.com/artifactory/api/nuget/unity-choco-local
+      -  NetSh Advfirewall set allprofiles state off
       -  cd TestProjects/HDRP_HybridTests && unity-downloader-cli -u {{editor_versions.trunk_latest_internal.windows.revision}} -c editor -c il2cpp  --wait --published-only
       -  |5-
 
@@ -164,12 +152,8 @@
         TEST_FILTER: .*
     commands:
       -  curl -s https://artifactory.internal.unity3d.com/core-automation/tools/utr-standalone/utr.bat --output TestProjects/HDRP_HybridTests/utr.bat
-<<<<<<< HEAD
-      -  pip install unity-downloader-cli --index-url https://artifactory.prd.it.unity3d.com/artifactory/api/pypi/pypi/simple --upgrade
-      -  NetSh Advfirewall set allprofiles state off
-=======
-      -  choco install unity-downloader-cli -y -s https://artifactory.prd.it.unity3d.com/artifactory/api/nuget/unity-choco-local
->>>>>>> 86354714
+      -  choco install unity-downloader-cli -y -s https://artifactory.prd.it.unity3d.com/artifactory/api/nuget/unity-choco-local
+      -  NetSh Advfirewall set allprofiles state off
       -  cd TestProjects/HDRP_HybridTests && unity-downloader-cli --source-file ../../unity_revision.txt -c editor -c il2cpp  --wait --published-only
       -  |5-
 
@@ -199,7 +183,7 @@
         TEST_FILTER: .*
     commands:
       -  curl -s https://artifactory.internal.unity3d.com/core-automation/tools/utr-standalone/utr.bat --output TestProjects/HDRP_HybridTests/utr.bat
-      -  pip install unity-downloader-cli --index-url https://artifactory.prd.it.unity3d.com/artifactory/api/pypi/pypi/simple --upgrade
+      -  choco install unity-downloader-cli -y -s https://artifactory.prd.it.unity3d.com/artifactory/api/nuget/unity-choco-local
       -  NetSh Advfirewall set allprofiles state off
       -  cd TestProjects/HDRP_HybridTests && unity-downloader-cli --source-file ../../unity_revision.txt -c editor -c il2cpp  --wait --published-only
       -  |5-
@@ -230,12 +214,8 @@
         TEST_FILTER: .*
     commands:
       -  curl -s https://artifactory.internal.unity3d.com/core-automation/tools/utr-standalone/utr.bat --output TestProjects/HDRP_HybridTests/utr.bat
-<<<<<<< HEAD
-      -  pip install unity-downloader-cli --index-url https://artifactory.prd.it.unity3d.com/artifactory/api/pypi/pypi/simple --upgrade
-      -  NetSh Advfirewall set allprofiles state off
-=======
-      -  choco install unity-downloader-cli -y -s https://artifactory.prd.it.unity3d.com/artifactory/api/nuget/unity-choco-local
->>>>>>> 86354714
+      -  choco install unity-downloader-cli -y -s https://artifactory.prd.it.unity3d.com/artifactory/api/nuget/unity-choco-local
+      -  NetSh Advfirewall set allprofiles state off
       -  cd TestProjects/HDRP_HybridTests && unity-downloader-cli --source-file ../../unity_revision.txt -c editor -c il2cpp  --wait --published-only
       -  |5-
 
@@ -289,12 +269,8 @@
         TEST_FILTER: .*
     commands:
       -  curl -s https://artifactory.internal.unity3d.com/core-automation/tools/utr-standalone/utr.bat --output TestProjects/HDRP_HybridTests/utr.bat
-<<<<<<< HEAD
-      -  pip install unity-downloader-cli --index-url https://artifactory.prd.it.unity3d.com/artifactory/api/pypi/pypi/simple --upgrade
-      -  NetSh Advfirewall set allprofiles state off
-=======
-      -  choco install unity-downloader-cli -y -s https://artifactory.prd.it.unity3d.com/artifactory/api/nuget/unity-choco-local
->>>>>>> 86354714
+      -  choco install unity-downloader-cli -y -s https://artifactory.prd.it.unity3d.com/artifactory/api/nuget/unity-choco-local
+      -  NetSh Advfirewall set allprofiles state off
       -  cd TestProjects/HDRP_HybridTests && unity-downloader-cli --source-file ../../unity_revision.txt -c editor -c il2cpp  --wait --published-only
       -  |5-
 
