--- conflicted
+++ resolved
@@ -41,40 +41,6 @@
     dependencies:
       -  path: .yamato/_editor_priming.yml#editor:priming:trunk:OSX
          rerun: on_new_revision
-<<<<<<< HEAD
-ShaderGraph_BuiltIn_Foundation_OSX_OpenGLCore_playmode_mono_Linear_2021.2:
-    name: ShaderGraph_BuiltIn_Foundation on OSX_OpenGLCore_playmode_mono_Linear on version 2021.2
-    agent:
-        type: Unity::VM::osx
-        image: graphics-foundation/mac-10.15:latest
-        flavor: m1.mac
-    variables:
-        UPM_REGISTRY: https://artifactory-slo.bf.unity3d.com/artifactory/api/npm/upm-candidates
-        CUSTOM_REVISION: '{{2021_2.changeset.id}}'
-        CACHE_ARGS: '{{cache.flags}}'
-        UTR_VERSION: "current"
-        TEST_FILTER: .*
-    commands:
-      -  command: curl -s https://artifactory.prd.it.unity3d.com/artifactory/unity-tools-local/utr-standalone/utr --output utr
-         retries: 2
-      -  chmod +x utr
-      -  command: brew tap --force-auto-update unity/unity git@github.cds.internal.unity3d.com:unity/homebrew-unity.git
-      -  command: brew install unity-downloader-cli
-         retries: 2
-      -  command: unity-downloader-cli --source-file unity_revision.txt -c editor -c il2cpp  --wait --published-only
-         retries: 2
-      -  command: ./utr $CACHE_ARGS --artifacts_path=TestProjects/BuiltInGraphicsTest_Foundation/test-results --editor-location=.Editor --extra-editor-arg="-colorspace=Linear" --scripting-backend=Mono2x --suite=playmode --testfilter=$TEST_FILTER --testproject=./TestProjects/BuiltInGraphicsTest_Foundation
-         retries: 2
-    artifacts:
-        logs:
-            paths:
-              -  "**/test-results/**"
-              -  "TestProjects/BuiltInGraphicsTest_Foundation/Logs/*.log"
-    dependencies:
-      -  path: .yamato/_editor_priming.yml#editor:priming:2021.2:OSX
-         rerun: on_new_revision
-=======
->>>>>>> 2a6f9af4
 ShaderGraph_BuiltIn_Foundation_OSX_OpenGLCore_playmode_mono_Linear_CUSTOM-REVISION:
     name: ShaderGraph_BuiltIn_Foundation on OSX_OpenGLCore_playmode_mono_Linear on version CUSTOM-REVISION
     agent:
