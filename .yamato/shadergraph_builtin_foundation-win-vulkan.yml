--- conflicted
+++ resolved
@@ -3,21 +3,12 @@
 # Introduce any changes under .yamato/config/*.metafile files and rerun yaml-generation (or check #devs-automation-tooling).
 
 {% metadata_file .yamato/_cache_config.metafile -%}
-<<<<<<< HEAD
-{% metadata_file .yamato/_latest_editor_versions_trunk.metafile -%}
-
----
-
-ShaderGraph_BuiltIn_Foundation_Win_Vulkan_playmode_mono_Linear_trunk:
-    name: ShaderGraph_BuiltIn_Foundation on Win_Vulkan_playmode_mono_Linear on version trunk
-=======
 {% metadata_file .yamato/_latest_editor_versions_2021.2.metafile -%}
 
 ---
 
 ShaderGraph_BuiltIn_Foundation_Win_Vulkan_playmode_mono_Linear_2021.2:
     name: ShaderGraph_BuiltIn_Foundation on Win_Vulkan_playmode_mono_Linear on version 2021.2
->>>>>>> 1ee5912c
     agent:
         type: Unity::VM::GPU
         image: sdet/gamecode_win10:stable
@@ -25,11 +16,7 @@
         model: rtx2080
     variables:
         UPM_REGISTRY: https://artifactory-slo.bf.unity3d.com/artifactory/api/npm/upm-candidates
-<<<<<<< HEAD
-        CUSTOM_REVISION: '{{trunk.changeset.id}}'
-=======
         CUSTOM_REVISION: '{{2021_2.changeset.id}}'
->>>>>>> 1ee5912c
         CACHE_ARGS: '{{cache.flags}}'
         UTR_VERSION: "current"
         TEST_FILTER: .*
@@ -53,11 +40,7 @@
               -  "**/test-results/**"
               -  "TestProjects/BuiltInGraphicsTest_Foundation/Logs/*.log"
     dependencies:
-<<<<<<< HEAD
-      -  path: .yamato/_editor_priming.yml#editor:priming:trunk:Win
-=======
       -  path: .yamato/_editor_priming.yml#editor:priming:2021.2:Win
->>>>>>> 1ee5912c
          rerun: on_new_revision
 ShaderGraph_BuiltIn_Foundation_Win_Vulkan_playmode_mono_Linear_CUSTOM-REVISION:
     name: ShaderGraph_BuiltIn_Foundation on Win_Vulkan_playmode_mono_Linear on version CUSTOM-REVISION
