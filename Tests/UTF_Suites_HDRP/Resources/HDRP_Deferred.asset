--- conflicted
+++ resolved
@@ -219,7 +219,6 @@
       minimumUnityVersion: 4
       platforms: -1
       run: 0
-<<<<<<< HEAD
     - name: Assets/ScriptableRenderPipeline/Tests/UTF_Tests_HDRP/Scenes/2x_Lighting/2204_ScreenSpaceReflectionProxyBox.unity
       scene: {fileID: 102900000, guid: 371699c064b85d04ba90b577c881c643, type: 3}
       scenePath: Assets/ScriptableRenderPipeline/Tests/UTF_Tests_HDRP/Scenes/2x_Lighting/2204_ScreenSpaceReflectionProxyBox.unity
@@ -227,6 +226,13 @@
       minimumUnityVersion: 4
       platforms: -1
       run: 1
+    - name: Assets/ScriptableRenderPipeline/Tests/UTF_Tests_HDRP/Scenes/2x_Lighting/2206_ProbeRoughness.unity
+      scene: {fileID: 102900000, guid: fde2b1b0825ef5f40a0e5069afcca848, type: 3}
+      scenePath: Assets/ScriptableRenderPipeline/Tests/UTF_Tests_HDRP/Scenes/2x_Lighting/2206_ProbeRoughness.unity
+      testTypes: 2
+      minimumUnityVersion: 4
+      platforms: -1
+      run: 0
     - name: Assets/ScriptableRenderPipeline/Tests/UTF_Tests_HDRP/Scenes/2x_Lighting/2205_ScreenSpaceReflectionProxySphere.unity
       scene: {fileID: 102900000, guid: 3a4f431f1be840b45945d9ec965b621c, type: 3}
       scenePath: Assets/ScriptableRenderPipeline/Tests/UTF_Tests_HDRP/Scenes/2x_Lighting/2205_ScreenSpaceReflectionProxySphere.unity
@@ -234,15 +240,6 @@
       minimumUnityVersion: 4
       platforms: -1
       run: 1
-=======
-    - name: Assets/ScriptableRenderPipeline/Tests/UTF_Tests_HDRP/Scenes/2x_Lighting/2206_ProbeRoughness.unity
-      scene: {fileID: 102900000, guid: fde2b1b0825ef5f40a0e5069afcca848, type: 3}
-      scenePath: Assets/ScriptableRenderPipeline/Tests/UTF_Tests_HDRP/Scenes/2x_Lighting/2206_ProbeRoughness.unity
-      testTypes: 2
-      minimumUnityVersion: 4
-      platforms: -1
-      run: 0
->>>>>>> b4319b63
     - name: Assets/ScriptableRenderPipeline/Tests/UTF_Tests_HDRP/Scenes/2x_Lighting/2301_Shadow_Mask.unity
       scene: {fileID: 102900000, guid: 1029947770f955b4290bbdd8b641f7f1, type: 3}
       scenePath: Assets/ScriptableRenderPipeline/Tests/UTF_Tests_HDRP/Scenes/2x_Lighting/2301_Shadow_Mask.unity
@@ -340,8 +337,4 @@
       minimumUnityVersion: 4
       platforms: -1
       run: 0
-<<<<<<< HEAD
-  suiteVersion: 3
-=======
-  suiteVersion: 8
->>>>>>> b4319b63
+  suiteVersion: 8