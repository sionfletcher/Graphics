--- conflicted
+++ resolved
@@ -2,70 +2,6 @@
 {
     public class RenderPipelineResources : ScriptableObject
     {
-<<<<<<< HEAD
-=======
-#if UNITY_EDITOR
-        public static string GetRenderPipelineResourcesPath()
-        {
-            return HDUtils.GetHDRenderPipelinePath() + "RenderPipelineResources/HDRenderPipelineResources.asset";
-        }
-
-        // TODO skybox/cubemap
-
-        [UnityEditor.MenuItem("RenderPipeline/HDRenderPipeline/Create Resources Asset", false, 15)]
-        static void CreateRenderPipelineResources()
-        {
-            var instance = CreateInstance<RenderPipelineResources>();
-
-            string HDRenderPipelinePath = HDUtils.GetHDRenderPipelinePath();
-            string PostProcessingPath = HDUtils.GetPostProcessingPath();
-
-            instance.debugDisplayLatlongShader = UnityEditor.AssetDatabase.LoadAssetAtPath<Shader>(HDRenderPipelinePath + "Debug/DebugDisplayLatlong.Shader");
-            instance.debugViewMaterialGBufferShader = UnityEditor.AssetDatabase.LoadAssetAtPath<Shader>(HDRenderPipelinePath + "Debug/DebugViewMaterialGBuffer.Shader");
-            instance.debugViewTilesShader = UnityEditor.AssetDatabase.LoadAssetAtPath<Shader>(HDRenderPipelinePath + "Debug/DebugViewTiles.Shader");
-            instance.debugFullScreenShader = UnityEditor.AssetDatabase.LoadAssetAtPath<Shader>(HDRenderPipelinePath + "Debug/DebugFullScreen.Shader");
-
-            instance.deferredShader = UnityEditor.AssetDatabase.LoadAssetAtPath<Shader>(HDRenderPipelinePath + "Lighting/Deferred.Shader");
-            instance.screenSpaceAmbientOcclusionShader = UnityEditor.AssetDatabase.LoadAssetAtPath<Shader>(HDRenderPipelinePath + "Lighting/AmbientOcclusion/ScreenSpaceAmbientOcclusion.Shader");
-            instance.subsurfaceScatteringCS = UnityEditor.AssetDatabase.LoadAssetAtPath<ComputeShader>(HDRenderPipelinePath + "Material/Lit/Resources/SubsurfaceScattering.compute");
-            instance.volumetricLightingCS = UnityEditor.AssetDatabase.LoadAssetAtPath<ComputeShader>(HDRenderPipelinePath + "Lighting/Volumetrics/Resources/VolumetricLighting.compute");
-            instance.gaussianPyramidCS = UnityEditor.AssetDatabase.LoadAssetAtPath<ComputeShader>(PostProcessingPath + "Shaders/Builtins/GaussianDownsample.compute");
-            instance.depthPyramidCS = UnityEditor.AssetDatabase.LoadAssetAtPath<ComputeShader>(HDRenderPipelinePath + "RenderPipelineResources/DepthDownsample.compute");
-            instance.copyChannelCS = UnityEditor.AssetDatabase.LoadAssetAtPath<ComputeShader>(HDRenderPipelinePath + "RenderPipelineResources/CopyChannel.compute");
-
-            instance.clearDispatchIndirectShader = UnityEditor.AssetDatabase.LoadAssetAtPath<ComputeShader>(HDRenderPipelinePath + "Lighting/TilePass/cleardispatchindirect.compute");
-            instance.buildDispatchIndirectShader = UnityEditor.AssetDatabase.LoadAssetAtPath<ComputeShader>(HDRenderPipelinePath + "Lighting/TilePass/builddispatchindirect.compute");
-            instance.buildScreenAABBShader = UnityEditor.AssetDatabase.LoadAssetAtPath<ComputeShader>(HDRenderPipelinePath + "Lighting/TilePass/scrbound.compute");
-            instance.buildPerTileLightListShader = UnityEditor.AssetDatabase.LoadAssetAtPath<ComputeShader>(HDRenderPipelinePath + "Lighting/TilePass/lightlistbuild.compute");
-            instance.buildPerBigTileLightListShader = UnityEditor.AssetDatabase.LoadAssetAtPath<ComputeShader>(HDRenderPipelinePath + "Lighting/TilePass/lightlistbuild-bigtile.compute");
-            instance.buildPerVoxelLightListShader = UnityEditor.AssetDatabase.LoadAssetAtPath<ComputeShader>(HDRenderPipelinePath + "Lighting/TilePass/lightlistbuild-clustered.compute");
-            instance.buildMaterialFlagsShader = UnityEditor.AssetDatabase.LoadAssetAtPath<ComputeShader>(HDRenderPipelinePath + "Lighting/TilePass/materialflags.compute");
-            instance.deferredComputeShader = UnityEditor.AssetDatabase.LoadAssetAtPath<ComputeShader>(HDRenderPipelinePath + "Lighting/TilePass/Deferred.compute");
-
-            instance.deferredDirectionalShadowComputeShader = UnityEditor.AssetDatabase.LoadAssetAtPath<ComputeShader>(HDRenderPipelinePath + "Lighting/TilePass/DeferredDirectionalShadow.compute");
-
-            // SceneSettings
-            // These shaders don't need to be reference by RenderPipelineResource as they are not use at runtime (only to draw in editor)
-            // instance.drawSssProfile = UnityEditor.AssetDatabase.LoadAssetAtPath<Shader>(HDRenderPipelinePath + "SceneSettings/DrawSssProfile.shader");
-            // instance.drawTransmittanceGraphShader = UnityEditor.AssetDatabase.LoadAssetAtPath<Shader>(HDRenderPipelinePath + "SceneSettings/DrawTransmittanceGraph.shader");
-
-            instance.cameraMotionVectors = UnityEditor.AssetDatabase.LoadAssetAtPath<Shader>(HDRenderPipelinePath + "RenderPipelineResources/CameraMotionVectors.shader");
-
-            // Sky
-            instance.blitCubemap = UnityEditor.AssetDatabase.LoadAssetAtPath<Shader>(HDRenderPipelinePath + "Sky/BlitCubemap.shader");
-            instance.buildProbabilityTables = UnityEditor.AssetDatabase.LoadAssetAtPath<ComputeShader>(HDRenderPipelinePath + "Sky/BuildProbabilityTables.compute");
-            instance.computeGgxIblSampleData = UnityEditor.AssetDatabase.LoadAssetAtPath<ComputeShader>(HDRenderPipelinePath + "Sky/ComputeGgxIblSampleData.compute");
-            instance.GGXConvolve = UnityEditor.AssetDatabase.LoadAssetAtPath<Shader>(HDRenderPipelinePath + "Sky/GGXConvolve.shader");
-
-            // Skybox/Cubemap is a builtin shader, must use Sahder.Find to access it. It is fine because we are in the editor
-            instance.skyboxCubemap = Shader.Find("Skybox/Cubemap");
-
-            UnityEditor.AssetDatabase.CreateAsset(instance, GetRenderPipelineResourcesPath());
-            UnityEditor.AssetDatabase.SaveAssets();
-            UnityEditor.AssetDatabase.Refresh();
-        }
-#endif
->>>>>>> 9628e4a4
         // Debug
         public Shader debugDisplayLatlongShader;
         public Shader debugViewMaterialGBufferShader;
