﻿using System;
using System.Collections.Generic;
using UnityEngine.Experimental.Rendering.HDPipeline.Internal;
using UnityEngine.Rendering;
using UnityEngine.Rendering.PostProcessing;

namespace UnityEngine.Experimental.Rendering.HDPipeline
{
    class ShadowSetup : IDisposable
    {
        // shadow related stuff
        const int k_MaxShadowDataSlots              = 64;
        const int k_MaxPayloadSlotsPerShadowData    =  4;
        ShadowmapBase[]         m_Shadowmaps;
        ShadowManager           m_ShadowMgr;
        static ComputeBuffer    s_ShadowDataBuffer;
        static ComputeBuffer    s_ShadowPayloadBuffer;

        public static GPUShadowType HDShadowLightType(Light l)
        {
            // We only process light with additional data
            var ald = l.GetComponent<HDAdditionalLightData>();

            if (ald == null)
            {
                return ShadowRegistry.ShadowLightType(l);
            }

            GPUShadowType shadowType = GPUShadowType.Unknown;

            switch (ald.lightTypeExtent)
            {
                case LightTypeExtent.Punctual:
                    shadowType = ShadowRegistry.ShadowLightType(l);
                    break;

                // Area and projector not supported yet
            }

            return shadowType;
        }

        public ShadowSetup(RenderPipelineResources resources, ShadowInitParameters shadowInit, ShadowSettings shadowSettings, out IShadowManager shadowManager)
        {
            s_ShadowDataBuffer      = new ComputeBuffer( k_MaxShadowDataSlots, System.Runtime.InteropServices.Marshal.SizeOf( typeof( ShadowData ) ) );
            s_ShadowPayloadBuffer   = new ComputeBuffer( k_MaxShadowDataSlots * k_MaxPayloadSlotsPerShadowData, System.Runtime.InteropServices.Marshal.SizeOf( typeof( ShadowPayload ) ) );
            ShadowAtlas.AtlasInit atlasInit;
            atlasInit.baseInit.width           = (uint)shadowInit.shadowAtlasWidth;
            atlasInit.baseInit.height          = (uint)shadowInit.shadowAtlasHeight;
            atlasInit.baseInit.slices          = 1;
            atlasInit.baseInit.shadowmapBits   = 32;
            atlasInit.baseInit.shadowmapFormat = RenderTextureFormat.Shadowmap;
            atlasInit.baseInit.samplerState    = SamplerState.Default();
            atlasInit.baseInit.comparisonSamplerState = ComparisonSamplerState.Default();
            atlasInit.baseInit.clearColor      = new Vector4( 0.0f, 0.0f, 0.0f, 0.0f );
            atlasInit.baseInit.maxPayloadCount = 0;
            atlasInit.baseInit.shadowSupport   = ShadowmapBase.ShadowSupport.Directional | ShadowmapBase.ShadowSupport.Point | ShadowmapBase.ShadowSupport.Spot;
            atlasInit.shaderKeyword            = null;
            atlasInit.shadowClearShader         = resources.shadowClearShader;
            atlasInit.shadowBlurMoments         = resources.shadowBlurMoments;

            var varianceInit = atlasInit;
            varianceInit.baseInit.shadowmapFormat = ShadowVariance.GetFormat( false, false, true );

            var varianceInit2 = varianceInit;
            varianceInit2.baseInit.shadowmapFormat = ShadowVariance.GetFormat( true, true, false );

            var varianceInit3 = varianceInit;
            varianceInit3.baseInit.shadowmapFormat = ShadowVariance.GetFormat( true, false, true );

            m_Shadowmaps = new ShadowmapBase[] { new ShadowVariance(ref varianceInit), new ShadowVariance(ref varianceInit2), new ShadowVariance(ref varianceInit3), new ShadowAtlas(ref atlasInit) };

            ShadowContext.SyncDel syncer = (ShadowContext sc) =>
                {
                    // update buffers
                    uint offset, count;
                    ShadowData[] sds;
                    sc.GetShadowDatas(out sds, out offset, out count);
                    Debug.Assert(offset == 0);
                    s_ShadowDataBuffer.SetData(sds);   // unfortunately we can't pass an offset or count to this function
                    ShadowPayload[] payloads;
                    sc.GetPayloads(out payloads, out offset, out count);
                    Debug.Assert(offset == 0);
                    s_ShadowPayloadBuffer.SetData(payloads);
                };

            // binding code. This needs to be in sync with ShadowContext.hlsl
            ShadowContext.BindDel binder = (ShadowContext sc, CommandBuffer cb, ComputeShader computeShader, int computeKernel) =>
                {
                    uint offset, count;
                    RenderTargetIdentifier[] tex;
                    sc.GetTex2DArrays(out tex, out offset, out count);

                    // bind buffers
                    cb.SetGlobalBuffer(HDShaderIDs._ShadowDatasExp, s_ShadowDataBuffer);
                    cb.SetGlobalBuffer(HDShaderIDs._ShadowPayloads, s_ShadowPayloadBuffer);
                    // bind textures
                    cb.SetGlobalTexture(HDShaderIDs._ShadowmapExp_VSM_0, tex[0]);
                    cb.SetGlobalTexture(HDShaderIDs._ShadowmapExp_VSM_1, tex[1]);
                    cb.SetGlobalTexture(HDShaderIDs._ShadowmapExp_VSM_2, tex[2]);
                    cb.SetGlobalTexture(HDShaderIDs._ShadowmapExp_PCF, tex[3]);

                    // TODO: Currently samplers are hard coded in ShadowContext.hlsl, so we can't really set them here
                };

            ShadowContext.CtxtInit scInit;
            scInit.storage.maxShadowDataSlots        = k_MaxShadowDataSlots;
            scInit.storage.maxPayloadSlots           = k_MaxShadowDataSlots * k_MaxPayloadSlotsPerShadowData;
            scInit.storage.maxTex2DArraySlots        = 4;
            scInit.storage.maxTexCubeArraySlots      = 0;
            scInit.storage.maxComparisonSamplerSlots = 1;
            scInit.storage.maxSamplerSlots           = 4;
            scInit.dataSyncer                        = syncer;
            scInit.resourceBinder                    = binder;

            ShadowManager.ShadowBudgets budgets;
            budgets.maxPointLights       = 6;
            budgets.maxSpotLights        = 12;
            budgets.maxDirectionalLights = 1;

            m_ShadowMgr = new ShadowManager(shadowSettings, ref scInit, ref budgets, m_Shadowmaps);
            // set global overrides - these need to match the override specified in LightLoop/Shadow.hlsl
            bool useGlobalOverrides = true;
            m_ShadowMgr.SetGlobalShadowOverride( GPUShadowType.Point        , ShadowAlgorithm.PCF, ShadowVariant.V2, ShadowPrecision.High, useGlobalOverrides );
            m_ShadowMgr.SetGlobalShadowOverride( GPUShadowType.Spot         , ShadowAlgorithm.PCF, ShadowVariant.V2, ShadowPrecision.High, useGlobalOverrides );
            m_ShadowMgr.SetGlobalShadowOverride( GPUShadowType.Directional  , ShadowAlgorithm.PCF, ShadowVariant.V3, ShadowPrecision.High, useGlobalOverrides );

            m_ShadowMgr.SetShadowLightTypeDelegate(HDShadowLightType);

            shadowManager = m_ShadowMgr;
        }

        public void Dispose()
        {
            if (m_Shadowmaps != null)
            {
                (m_Shadowmaps[0] as ShadowAtlas).Dispose();
                (m_Shadowmaps[1] as ShadowAtlas).Dispose();
                (m_Shadowmaps[2] as ShadowAtlas).Dispose();
                (m_Shadowmaps[3] as ShadowAtlas).Dispose();
                m_Shadowmaps = null;
            }
            m_ShadowMgr = null;

            if (s_ShadowDataBuffer != null)
                s_ShadowDataBuffer.Release();
            if (s_ShadowPayloadBuffer != null)
                s_ShadowPayloadBuffer.Release();
        }
    }

    //-----------------------------------------------------------------------------
    // structure definition
    //-----------------------------------------------------------------------------

    [GenerateHLSL]
    public enum LightVolumeType
    {
        Cone,
        Sphere,
        Box,
        Count
    }

    [GenerateHLSL]
    public enum LightCategory
    {
        Punctual,
        Area,
        Env,
<<<<<<< HEAD
        DensityVolume,
=======
        Decal,
>>>>>>> 43d1cdd3
        Count
    }

    [GenerateHLSL]
    public enum LightFeatureFlags
    {
        // Light bit mask must match LightDefinitions.s_LightFeatureMaskFlags value
        Punctual    = 1 << 12,
        Area        = 1 << 13,
        Directional = 1 << 14,
        Env         = 1 << 15,
        Sky         = 1 << 16,
        SSRefraction = 1 << 17,
        SSReflection = 1 << 18
        // If adding more light be sure to not overflow LightDefinitions.s_LightFeatureMaskFlags
    }

    [GenerateHLSL]
    public class LightDefinitions
    {
        public static int s_MaxNrBigTileLightsPlusOne = 512;      // may be overkill but the footprint is 2 bits per pixel using uint16.
        public static float s_ViewportScaleZ = 1.0f;
        public static int s_UseLeftHandCameraSpace = 1;

        public static int s_TileSizeFptl = 16;
        public static int s_TileSizeClustered = 32;

        // feature variants
        public static int s_NumFeatureVariants = 27;

        // Following define the maximum number of bits use in each feature category.
        public static uint s_LightFeatureMaskFlags = 0xFFF000;
        public static uint s_LightFeatureMaskFlagsOpaque = 0xFFF000 & ~((uint)LightFeatureFlags.SSRefraction); // Opaque don't support screen space refraction
        public static uint s_LightFeatureMaskFlagsTransparent = 0xFFF000 & ~((uint)LightFeatureFlags.SSReflection); // Transparent don't support screen space reflection
        public static uint s_MaterialFeatureMaskFlags = 0x000FFF;   // don't use all bits just to be safe from signed and/or float conversions :/
    }

    [GenerateHLSL]
    public struct SFiniteLightBound
    {
        public Vector3 boxAxisX;
        public Vector3 boxAxisY;
        public Vector3 boxAxisZ;
        public Vector3 center;        // a center in camera space inside the bounding volume of the light source.
        public Vector2 scaleXY;
        public float radius;
    };

    [GenerateHLSL]
    public struct LightVolumeData
    {
        public Vector3 lightPos;
        public uint lightVolume;

        public Vector3 lightAxisX;
        public uint lightCategory;

        public Vector3 lightAxisY;
        public float radiusSq;

        public Vector3 lightAxisZ;      // spot +Z axis
        public float cotan;

        public Vector3 boxInnerDist;
        public uint featureFlags;

        public Vector3 boxInvRange;
        public float unused2;
    };

    public class LightLoop
    {
        public enum TileClusterDebug : int
        {
            None,
            Tile,
            Cluster,
            MaterialFeatureVariants
        };

        public enum TileClusterCategoryDebug : int
        {
            Punctual = 1,
            Area = 2,
            AreaAndPunctual = 3,
            Environment = 4,
            EnvironmentAndPunctual = 5,
            EnvironmentAndArea = 6,
            EnvironmentAndAreaAndPunctual = 7,
<<<<<<< HEAD
            DensityVolumes = 8
=======
			Decal = 8
>>>>>>> 43d1cdd3
        };

        public const int k_MaxDirectionalLightsOnScreen = 4;
        public const int k_MaxPunctualLightsOnScreen    = 512;
        public const int k_MaxAreaLightsOnScreen        = 64;
        public const int k_MaxDecalsOnScreen = 512;
        public const int k_MaxLightsOnScreen = k_MaxDirectionalLightsOnScreen + k_MaxPunctualLightsOnScreen + k_MaxAreaLightsOnScreen + k_MaxDecalsOnScreen;
        public const int k_MaxEnvLightsOnScreen = 64;
        public const int k_MaxShadowOnScreen = 16;
        public const int k_MaxCascadeCount = 4; //Should be not less than m_Settings.directionalLightCascadeCount;
        public const int k_MaxStereoEyes = 2;
        public static readonly Vector3 k_BoxCullingExtentThreshold = Vector3.one * 0.01f;

        // Static keyword is required here else we get a "DestroyBuffer can only be called from the main thread"
        static ComputeBuffer s_DirectionalLightDatas = null;
        static ComputeBuffer s_LightDatas = null;
        static ComputeBuffer s_EnvLightDatas = null;
        static ComputeBuffer s_shadowDatas = null;
        static ComputeBuffer s_DecalDatas = null;

        static Texture2DArray s_DefaultTexture2DArray;
        static Cubemap s_DefaultTextureCube;

        PlanarReflectionProbeCache m_ReflectionPlanarProbeCache;
        ReflectionProbeCache m_ReflectionProbeCache;
        TextureCache2D m_CookieTexArray;
        TextureCacheCubemap m_CubeCookieTexArray;
        List<Matrix4x4> m_Env2DCaptureVP = new List<Matrix4x4>();

        public class LightList
        {
            public List<DirectionalLightData> directionalLights;
            public List<LightData> lights;
            public List<EnvLightData> envLights;
            public List<ShadowData> shadows;

            public List<SFiniteLightBound> bounds;
            public List<LightVolumeData> lightVolumes;
            public List<SFiniteLightBound> rightEyeBounds;
            public List<LightVolumeData> rightEyeLightVolumes;

            public void Clear()
            {
                directionalLights.Clear();
                lights.Clear();
                envLights.Clear();
                shadows.Clear();

                bounds.Clear();
                lightVolumes.Clear();
                rightEyeBounds.Clear();
                rightEyeLightVolumes.Clear();
            }

            public void Allocate()
            {
                directionalLights = new List<DirectionalLightData>();
                lights = new List<LightData>();
                envLights = new List<EnvLightData>();
                shadows = new List<ShadowData>();

                bounds = new List<SFiniteLightBound>();
                lightVolumes = new List<LightVolumeData>();

                rightEyeBounds = new List<SFiniteLightBound>();
                rightEyeLightVolumes = new List<LightVolumeData>();
            }
        }

        LightList m_lightList;
        int m_punctualLightCount = 0;
        int m_areaLightCount = 0;
        int m_lightCount = 0;
        int m_densityVolumeCount = 0;
        bool m_enableBakeShadowMask = false; // Track if any light require shadow mask. In this case we will need to enable the keyword shadow mask
        float m_maxShadowDistance = 0.0f; // Save value from shadow settings

        private ComputeShader buildScreenAABBShader { get { return m_Resources.buildScreenAABBShader; } }
        private ComputeShader buildPerTileLightListShader { get { return m_Resources.buildPerTileLightListShader; } }
        private ComputeShader buildPerBigTileLightListShader { get { return m_Resources.buildPerBigTileLightListShader; } }
        private ComputeShader buildPerVoxelLightListShader { get { return m_Resources.buildPerVoxelLightListShader; } }

        private ComputeShader buildMaterialFlagsShader { get { return m_Resources.buildMaterialFlagsShader; } }
        private ComputeShader buildDispatchIndirectShader { get { return m_Resources.buildDispatchIndirectShader; } }
        private ComputeShader clearDispatchIndirectShader { get { return m_Resources.clearDispatchIndirectShader; } }
        private ComputeShader deferredComputeShader { get { return m_Resources.deferredComputeShader; } }
        private ComputeShader deferredDirectionalShadowComputeShader { get { return m_Resources.deferredDirectionalShadowComputeShader; } }


        static int s_GenAABBKernel;
        static int s_GenListPerTileKernel;
        static int s_GenListPerVoxelKernel;
        static int s_ClearVoxelAtomicKernel;
        static int s_ClearDispatchIndirectKernel;
        static int s_BuildDispatchIndirectKernel;
        static int s_BuildMaterialFlagsWriteKernel;
        static int s_BuildMaterialFlagsOrKernel;

        static int s_shadeOpaqueDirectFptlKernel;
        static int s_shadeOpaqueDirectFptlDebugDisplayKernel;
        static int s_shadeOpaqueDirectShadowMaskFptlKernel;
        static int s_shadeOpaqueDirectShadowMaskFptlDebugDisplayKernel;

        static int[] s_shadeOpaqueIndirectFptlKernels = new int[LightDefinitions.s_NumFeatureVariants];
        static int[] s_shadeOpaqueIndirectShadowMaskFptlKernels = new int[LightDefinitions.s_NumFeatureVariants];

        static int s_deferredDirectionalShadowKernel;
        static int s_deferredDirectionalShadow_Contact_Kernel;
        static int s_deferredDirectionalShadow_Normals_Kernel;
        static int s_deferredDirectionalShadow_Contact_Normals_Kernel;

        static ComputeBuffer s_LightVolumeDataBuffer = null;
        static ComputeBuffer s_ConvexBoundsBuffer = null;
        static ComputeBuffer s_AABBBoundsBuffer = null;
        static ComputeBuffer s_LightList = null;
        static ComputeBuffer s_TileList = null;
        static ComputeBuffer s_TileFeatureFlags = null;
        static ComputeBuffer s_DispatchIndirectBuffer = null;

        static ComputeBuffer s_BigTileLightList = null;        // used for pre-pass coarse culling on 64x64 tiles
        static int s_GenListPerBigTileKernel;

        const bool k_UseDepthBuffer = true;      // only has an impact when EnableClustered is true (requires a depth-prepass)

        const int k_Log2NumClusters = 6;     // accepted range is from 0 to 6. NumClusters is 1<<g_iLog2NumClusters
        const float k_ClustLogBase = 1.02f;     // each slice 2% bigger than the previous
        float m_ClustScale;
        static ComputeBuffer s_PerVoxelLightLists = null;
        static ComputeBuffer s_PerVoxelOffset = null;
        static ComputeBuffer s_PerTileLogBaseTweak = null;
        static ComputeBuffer s_GlobalLightListAtomic = null;

        public enum ClusterPrepassSource : int
        {
            None = 0,
            BigTile = 1,
            Count = 2,
        }

        public enum ClusterDepthSource : int
        {
            NoDepth = 0,
            Depth = 1,
            MSAA_Depth = 2,
            Count = 3,
        }

        static string[,] s_ClusterKernelNames = new string[(int)ClusterPrepassSource.Count, (int)ClusterDepthSource.Count]
        {
            { "TileLightListGen_NoDepthRT", "TileLightListGen_DepthRT", "TileLightListGen_DepthRT_MSAA" },
            { "TileLightListGen_NoDepthRT_SrcBigTile", "TileLightListGen_DepthRT_SrcBigTile", "TileLightListGen_DepthRT_MSAA_SrcBigTile" }
        };
        // clustered light list specific buffers and data end

        static int[] s_TempIntArray = new int[2]; // Used to avoid GC stress when calling SetComputeIntParams

        FrameSettings m_FrameSettings = null;
        RenderPipelineResources m_Resources = null;

        // Following is an array of material of size eight for all combination of keyword: OUTPUT_SPLIT_LIGHTING - LIGHTLOOP_TILE_PASS - SHADOWS_SHADOWMASK - USE_FPTL_LIGHTLIST/USE_CLUSTERED_LIGHTLIST - DEBUG_DISPLAY
        Material[] m_deferredLightingMaterial;
        Material m_DebugViewTilesMaterial;
        Material m_DebugShadowMapMaterial;
        Material m_CubeToPanoMaterial;

        Light m_CurrentSunLight;
        int m_CurrentSunLightShadowIndex = -1;

        public Light GetCurrentSunLight() { return m_CurrentSunLight; }

        // shadow related stuff
        FrameId                 m_FrameId = new FrameId();
        ShadowSetup             m_ShadowSetup; // doesn't actually have to reside here, it would be enough to pass the IShadowManager in from the outside
        IShadowManager          m_ShadowMgr;
        List<int>               m_ShadowRequests = new List<int>();
        Dictionary<int, int>    m_ShadowIndices = new Dictionary<int, int>();

        void InitShadowSystem(HDRenderPipelineAsset hdAsset, ShadowSettings shadowSettings)
        {
            m_ShadowSetup = new ShadowSetup(hdAsset.renderPipelineResources, hdAsset.GetRenderPipelineSettings().shadowInitParams, shadowSettings, out m_ShadowMgr);
        }

        void DeinitShadowSystem()
        {
            if (m_ShadowSetup != null)
            {
                m_ShadowSetup.Dispose();
                m_ShadowSetup = null;
                m_ShadowMgr = null;
            }
        }

        int GetNumTileFtplX(HDCamera hdCamera)
        {
            return ((int)hdCamera.screenSize.x + (LightDefinitions.s_TileSizeFptl - 1)) / LightDefinitions.s_TileSizeFptl;
        }

        int GetNumTileFtplY(HDCamera hdCamera)
        {
            return ((int)hdCamera.screenSize.y + (LightDefinitions.s_TileSizeFptl - 1)) / LightDefinitions.s_TileSizeFptl;
        }

        int GetNumTileClusteredX(HDCamera hdCamera)
        {
            return ((int)hdCamera.screenSize.x + (LightDefinitions.s_TileSizeClustered - 1)) / LightDefinitions.s_TileSizeClustered;
        }

        int GetNumTileClusteredY(HDCamera hdCamera)
        {
            return ((int)hdCamera.screenSize.y + (LightDefinitions.s_TileSizeClustered - 1)) / LightDefinitions.s_TileSizeClustered;
        }

        public bool GetFeatureVariantsEnabled()
        {
            return !m_FrameSettings.enableForwardRenderingOnly && m_FrameSettings.lightLoopSettings.isFptlEnabled && m_FrameSettings.lightLoopSettings.enableComputeLightEvaluation &&
                    (m_FrameSettings.lightLoopSettings.enableComputeLightVariants || m_FrameSettings.lightLoopSettings.enableComputeMaterialVariants);
        }

        public LightLoop()
        {}

        int GetDeferredLightingMaterialIndex(int outputSplitLighting, int lightLoopTilePass, int shadowMask, int debugDisplay)
        {
            return (outputSplitLighting) | (lightLoopTilePass << 1) | (shadowMask << 2) | (debugDisplay << 3);
        }

        public void Build(HDRenderPipelineAsset hdAsset, ShadowSettings shadowSettings, IBLFilterGGX iblFilterGGX)
        {
            m_Resources = hdAsset.renderPipelineResources;

            m_DebugViewTilesMaterial = CoreUtils.CreateEngineMaterial(m_Resources.debugViewTilesShader);
            m_DebugShadowMapMaterial = CoreUtils.CreateEngineMaterial(m_Resources.debugShadowMapShader);
            m_CubeToPanoMaterial = CoreUtils.CreateEngineMaterial(m_Resources.cubeToPanoShader);

            m_lightList = new LightList();
            m_lightList.Allocate();
            m_Env2DCaptureVP.Clear();
            for (int i = 0, c = Mathf.Max(1, hdAsset.renderPipelineSettings.lightLoopSettings.maxPlanarReflectionProbes); i < c; ++i)
                m_Env2DCaptureVP.Add(Matrix4x4.identity);

            s_DirectionalLightDatas = new ComputeBuffer(k_MaxDirectionalLightsOnScreen, System.Runtime.InteropServices.Marshal.SizeOf(typeof(DirectionalLightData)));
            s_LightDatas = new ComputeBuffer(k_MaxPunctualLightsOnScreen + k_MaxAreaLightsOnScreen, System.Runtime.InteropServices.Marshal.SizeOf(typeof(LightData)));
            s_EnvLightDatas = new ComputeBuffer(k_MaxEnvLightsOnScreen, System.Runtime.InteropServices.Marshal.SizeOf(typeof(EnvLightData)));
            s_shadowDatas = new ComputeBuffer(k_MaxCascadeCount + k_MaxShadowOnScreen, System.Runtime.InteropServices.Marshal.SizeOf(typeof(ShadowData)));
            s_DecalDatas = new ComputeBuffer(k_MaxDecalsOnScreen, System.Runtime.InteropServices.Marshal.SizeOf(typeof(DecalData)));

            GlobalLightLoopSettings gLightLoopSettings = hdAsset.GetRenderPipelineSettings().lightLoopSettings;
            m_CookieTexArray = new TextureCache2D();
            m_CookieTexArray.AllocTextureArray(gLightLoopSettings.cookieTexArraySize, gLightLoopSettings.cookieSize, gLightLoopSettings.cookieSize, TextureFormat.RGBA32, true);
            m_CubeCookieTexArray = new TextureCacheCubemap();
            m_CubeCookieTexArray.AllocTextureArray(gLightLoopSettings.cubeCookieTexArraySize, gLightLoopSettings.pointCookieSize, TextureFormat.RGBA32, true, m_CubeToPanoMaterial);

            TextureFormat probeCacheFormat = gLightLoopSettings.reflectionCacheCompressed ? TextureFormat.BC6H : TextureFormat.RGBAHalf;
            m_ReflectionProbeCache = new ReflectionProbeCache(hdAsset, iblFilterGGX, gLightLoopSettings.reflectionProbeCacheSize, gLightLoopSettings.reflectionCubemapSize, probeCacheFormat, true);

            TextureFormat planarProbeCacheFormat = gLightLoopSettings.planarReflectionCacheCompressed ? TextureFormat.BC6H : TextureFormat.RGBAHalf;
            m_ReflectionPlanarProbeCache = new PlanarReflectionProbeCache(hdAsset, iblFilterGGX, gLightLoopSettings.planarReflectionProbeCacheSize, gLightLoopSettings.planarReflectionTextureSize, planarProbeCacheFormat, true);

            s_GenAABBKernel = buildScreenAABBShader.FindKernel("ScreenBoundsAABB");

            // The bounds and light volumes are view-dependent, and AABB is additionally projection dependent.
            // The view and proj matrices are per eye in stereo. This means we have to double the size of these buffers.
            // TODO: Maybe in stereo, we will only support half as many lights total, in order to minimize buffer size waste.
            // Alternatively, we could re-size these buffers if any stereo camera is active, instead of unilaterally increasing buffer size.
            // TODO: I don't think k_MaxLightsOnScreen corresponds to the actual correct light count for cullable light types (punctual, area, env, decal)
            s_AABBBoundsBuffer = new ComputeBuffer(k_MaxStereoEyes * 2 * k_MaxLightsOnScreen, 3 * sizeof(float));
            s_ConvexBoundsBuffer = new ComputeBuffer(k_MaxStereoEyes* k_MaxLightsOnScreen, System.Runtime.InteropServices.Marshal.SizeOf(typeof(SFiniteLightBound)));
            s_LightVolumeDataBuffer = new ComputeBuffer(k_MaxStereoEyes* k_MaxLightsOnScreen, System.Runtime.InteropServices.Marshal.SizeOf(typeof(LightVolumeData)));
            s_DispatchIndirectBuffer = new ComputeBuffer(LightDefinitions.s_NumFeatureVariants * 3, sizeof(uint), ComputeBufferType.IndirectArguments);

            // Cluster
            {
                s_ClearVoxelAtomicKernel = buildPerVoxelLightListShader.FindKernel("ClearAtomic");
                s_GlobalLightListAtomic = new ComputeBuffer(1, sizeof(uint));
            }

            s_GenListPerBigTileKernel = buildPerBigTileLightListShader.FindKernel("BigTileLightListGen");

            s_BuildDispatchIndirectKernel = buildDispatchIndirectShader.FindKernel("BuildDispatchIndirect");
            s_ClearDispatchIndirectKernel = clearDispatchIndirectShader.FindKernel("ClearDispatchIndirect");

            s_BuildMaterialFlagsOrKernel = buildMaterialFlagsShader.FindKernel("MaterialFlagsGen_Or");
            s_BuildMaterialFlagsWriteKernel = buildMaterialFlagsShader.FindKernel("MaterialFlagsGen_Write");

            s_shadeOpaqueDirectFptlKernel = deferredComputeShader.FindKernel("Deferred_Direct_Fptl");
            s_shadeOpaqueDirectFptlDebugDisplayKernel = deferredComputeShader.FindKernel("Deferred_Direct_Fptl_DebugDisplay");

            s_shadeOpaqueDirectShadowMaskFptlKernel = deferredComputeShader.FindKernel("Deferred_Direct_ShadowMask_Fptl");
            s_shadeOpaqueDirectShadowMaskFptlDebugDisplayKernel = deferredComputeShader.FindKernel("Deferred_Direct_ShadowMask_Fptl_DebugDisplay");

            s_deferredDirectionalShadowKernel = deferredDirectionalShadowComputeShader.FindKernel("DeferredDirectionalShadow");
            s_deferredDirectionalShadow_Contact_Kernel = deferredDirectionalShadowComputeShader.FindKernel("DeferredDirectionalShadow_Contact");
            s_deferredDirectionalShadow_Normals_Kernel = deferredDirectionalShadowComputeShader.FindKernel("DeferredDirectionalShadow_Normals");
            s_deferredDirectionalShadow_Contact_Normals_Kernel = deferredDirectionalShadowComputeShader.FindKernel("DeferredDirectionalShadow_Contact_Normals");

            for (int variant = 0; variant < LightDefinitions.s_NumFeatureVariants; variant++)
            {
                s_shadeOpaqueIndirectFptlKernels[variant] = deferredComputeShader.FindKernel("Deferred_Indirect_Fptl_Variant" + variant);
                s_shadeOpaqueIndirectShadowMaskFptlKernels[variant] = deferredComputeShader.FindKernel("Deferred_Indirect_ShadowMask_Fptl_Variant" + variant);
            }

            s_LightList = null;
            s_TileList = null;
            s_TileFeatureFlags = null;

            // OUTPUT_SPLIT_LIGHTING - LIGHTLOOP_TILE_PASS - SHADOWS_SHADOWMASK - DEBUG_DISPLAY
            m_deferredLightingMaterial = new Material[16];

            for (int outputSplitLighting = 0; outputSplitLighting < 2; ++outputSplitLighting)
            {
                for (int lightLoopTilePass = 0; lightLoopTilePass < 2; ++lightLoopTilePass)
                {
                    for (int shadowMask = 0; shadowMask < 2; ++shadowMask)
                    {
                        for (int debugDisplay = 0; debugDisplay < 2; ++debugDisplay)
                        {
                            int index = GetDeferredLightingMaterialIndex(outputSplitLighting, lightLoopTilePass, shadowMask, debugDisplay);

                            m_deferredLightingMaterial[index] = CoreUtils.CreateEngineMaterial(m_Resources.deferredShader);
                            CoreUtils.SetKeyword(m_deferredLightingMaterial[index], "OUTPUT_SPLIT_LIGHTING", outputSplitLighting == 1);
                            CoreUtils.SelectKeyword(m_deferredLightingMaterial[index], "LIGHTLOOP_TILE_PASS", "LIGHTLOOP_SINGLE_PASS", lightLoopTilePass == 1);
                            CoreUtils.SetKeyword(m_deferredLightingMaterial[index], "SHADOWS_SHADOWMASK", shadowMask == 1);
                            CoreUtils.SetKeyword(m_deferredLightingMaterial[index], "DEBUG_DISPLAY", debugDisplay == 1);

                            m_deferredLightingMaterial[index].SetInt(HDShaderIDs._StencilMask, (int)HDRenderPipeline.StencilBitMask.LightingMask);
                            m_deferredLightingMaterial[index].SetInt(HDShaderIDs._StencilRef, outputSplitLighting == 1 ? (int)StencilLightingUsage.SplitLighting : (int)StencilLightingUsage.RegularLighting);
                            m_deferredLightingMaterial[index].SetInt(HDShaderIDs._StencilCmp, (int)CompareFunction.Equal);
                            m_deferredLightingMaterial[index].SetInt(HDShaderIDs._SrcBlend, (int)BlendMode.One);
                            m_deferredLightingMaterial[index].SetInt(HDShaderIDs._DstBlend, (int)BlendMode.Zero);
                        }
                    }
                }
            }

            s_DefaultTexture2DArray = new Texture2DArray(1, 1, 1, TextureFormat.ARGB32, false);
            s_DefaultTexture2DArray.SetPixels32(new Color32[1] { new Color32(128, 128, 128, 128) }, 0);
            s_DefaultTexture2DArray.Apply();

            s_DefaultTextureCube = new Cubemap(16, TextureFormat.ARGB32, false);
            s_DefaultTextureCube.Apply();

            InitShadowSystem(hdAsset, shadowSettings);
        }

        public void Cleanup()
        {
            DeinitShadowSystem();

            CoreUtils.SafeRelease(s_DirectionalLightDatas);
            CoreUtils.SafeRelease(s_LightDatas);
            CoreUtils.SafeRelease(s_EnvLightDatas);
            CoreUtils.SafeRelease(s_shadowDatas);
            CoreUtils.SafeRelease(s_DecalDatas);

            if (m_ReflectionProbeCache != null)
            {
                m_ReflectionProbeCache.Release();
                m_ReflectionProbeCache = null;
            }
            if (m_ReflectionPlanarProbeCache != null)
            {
                m_ReflectionPlanarProbeCache.Release();
                m_ReflectionPlanarProbeCache = null;
            }
            if (m_CookieTexArray != null)
            {
                m_CookieTexArray.Release();
                m_CookieTexArray = null;
            }
            if (m_CubeCookieTexArray != null)
            {
                m_CubeCookieTexArray.Release();
                m_CubeCookieTexArray = null;
            }

            ReleaseResolutionDependentBuffers();

            CoreUtils.SafeRelease(s_AABBBoundsBuffer);
            CoreUtils.SafeRelease(s_ConvexBoundsBuffer);
            CoreUtils.SafeRelease(s_LightVolumeDataBuffer);
            CoreUtils.SafeRelease(s_DispatchIndirectBuffer);

            // enableClustered
            CoreUtils.SafeRelease(s_GlobalLightListAtomic);

            for (int outputSplitLighting = 0; outputSplitLighting < 2; ++outputSplitLighting)
            {
                for (int lightLoopTilePass = 0; lightLoopTilePass < 2; ++lightLoopTilePass)
                {
                    for (int shadowMask = 0; shadowMask < 2; ++shadowMask)
                    {
                        for (int debugDisplay = 0; debugDisplay < 2; ++debugDisplay)
                        {
                            int index = GetDeferredLightingMaterialIndex(outputSplitLighting, lightLoopTilePass, shadowMask, debugDisplay);
                            CoreUtils.Destroy(m_deferredLightingMaterial[index]);
                        }
                    }
                }
            }

            CoreUtils.Destroy(m_DebugViewTilesMaterial);
            CoreUtils.Destroy(m_DebugShadowMapMaterial);
            CoreUtils.Destroy(m_CubeToPanoMaterial);
        }

        public void NewFrame(FrameSettings frameSettings)
        {
            m_FrameSettings = frameSettings;

            // Cluster
            {
                var clustPrepassSourceIdx = m_FrameSettings.lightLoopSettings.enableBigTilePrepass ? ClusterPrepassSource.BigTile : ClusterPrepassSource.None;
                var clustDepthSourceIdx = ClusterDepthSource.NoDepth;
                if (k_UseDepthBuffer)
                {
                    if (m_FrameSettings.enableMSAA)
                        clustDepthSourceIdx = ClusterDepthSource.MSAA_Depth;
                    else
                        clustDepthSourceIdx = ClusterDepthSource.Depth;
                }
                var kernelName = s_ClusterKernelNames[(int)clustPrepassSourceIdx, (int)clustDepthSourceIdx];

                s_GenListPerVoxelKernel = buildPerVoxelLightListShader.FindKernel(kernelName);
            }

            if (GetFeatureVariantsEnabled())
            {
                s_GenListPerTileKernel = buildPerTileLightListShader.FindKernel(m_FrameSettings.lightLoopSettings.enableBigTilePrepass ? "TileLightListGen_SrcBigTile_FeatureFlags" : "TileLightListGen_FeatureFlags");
            }
            else
            {
                s_GenListPerTileKernel = buildPerTileLightListShader.FindKernel(m_FrameSettings.lightLoopSettings.enableBigTilePrepass ? "TileLightListGen_SrcBigTile" : "TileLightListGen");
            }

            m_CookieTexArray.NewFrame();
            m_CubeCookieTexArray.NewFrame();
            m_ReflectionProbeCache.NewFrame();
            m_ReflectionPlanarProbeCache.NewFrame();
        }

        public bool NeedResize()
        {
            return s_LightList == null || s_TileList == null || s_TileFeatureFlags == null ||
                (s_BigTileLightList == null && m_FrameSettings.lightLoopSettings.enableBigTilePrepass) ||
                (s_PerVoxelLightLists == null);
        }

        public void ReleaseResolutionDependentBuffers()
        {
            CoreUtils.SafeRelease(s_LightList);
            CoreUtils.SafeRelease(s_TileList);
            CoreUtils.SafeRelease(s_TileFeatureFlags);

            // enableClustered
            CoreUtils.SafeRelease(s_PerVoxelLightLists);
            CoreUtils.SafeRelease(s_PerVoxelOffset);
            CoreUtils.SafeRelease(s_PerTileLogBaseTweak);

            // enableBigTilePrepass
            CoreUtils.SafeRelease(s_BigTileLightList);
        }

        int NumLightIndicesPerClusteredTile()
        {
            return 8 * (1 << k_Log2NumClusters);       // total footprint for all layers of the tile (measured in light index entries)
        }

        public void AllocResolutionDependentBuffers(int width, int height, bool stereoEnabled)
        {
            var nrStereoLayers = stereoEnabled ? 2 : 1;

            var nrTilesX = (width + LightDefinitions.s_TileSizeFptl - 1) / LightDefinitions.s_TileSizeFptl;
            var nrTilesY = (height + LightDefinitions.s_TileSizeFptl - 1) / LightDefinitions.s_TileSizeFptl;
            var nrTiles = nrTilesX * nrTilesY * nrStereoLayers;
            const int capacityUShortsPerTile = 32;
            const int dwordsPerTile = (capacityUShortsPerTile + 1) >> 1;        // room for 31 lights and a nrLights value.

            s_LightList = new ComputeBuffer((int)LightCategory.Count * dwordsPerTile * nrTiles, sizeof(uint));       // enough list memory for a 4k x 4k display
            s_TileList = new ComputeBuffer((int)LightDefinitions.s_NumFeatureVariants * nrTiles, sizeof(uint));
            s_TileFeatureFlags = new ComputeBuffer(nrTiles, sizeof(uint));

            // Cluster
            {
                var nrClustersX = (width + LightDefinitions.s_TileSizeClustered - 1) / LightDefinitions.s_TileSizeClustered;
                var nrClustersY = (height + LightDefinitions.s_TileSizeClustered - 1) / LightDefinitions.s_TileSizeClustered;
                var nrClusterTiles = nrClustersX * nrClustersY * nrStereoLayers;

                s_PerVoxelOffset = new ComputeBuffer((int)LightCategory.Count * (1 << k_Log2NumClusters) * nrClusterTiles, sizeof(uint));
                s_PerVoxelLightLists = new ComputeBuffer(NumLightIndicesPerClusteredTile() * nrClusterTiles, sizeof(uint));

                if (k_UseDepthBuffer)
                {
                    s_PerTileLogBaseTweak = new ComputeBuffer(nrClusterTiles, sizeof(float));
                }
            }

            if (m_FrameSettings.lightLoopSettings.enableBigTilePrepass)
            {
                var nrBigTilesX = (width + 63) / 64;
                var nrBigTilesY = (height + 63) / 64;
                var nrBigTiles = nrBigTilesX * nrBigTilesY * nrStereoLayers;
                s_BigTileLightList = new ComputeBuffer(LightDefinitions.s_MaxNrBigTileLightsPlusOne * nrBigTiles, sizeof(uint));
            }
        }

        public static Matrix4x4 WorldToCamera(Camera camera)
        {
            // camera.worldToCameraMatrix is RHS and Unity's transforms are LHS
            // We need to flip it to work with transforms
            return Matrix4x4.Scale(new Vector3(1, 1, -1)) * camera.worldToCameraMatrix;
        }

        static Matrix4x4 WorldToViewStereo(Camera camera, Camera.StereoscopicEye eyeIndex)
        {
            return Matrix4x4.Scale(new Vector3(1, 1, -1)) * camera.GetStereoViewMatrix(eyeIndex);
        }

        // For light culling system, we need non oblique projection matrices
        static Matrix4x4 CameraProjectionNonObliqueLHS(HDCamera camera)
        {
            // camera.projectionMatrix expect RHS data and Unity's transforms are LHS
            // We need to flip it to work with transforms
            return camera.nonObliqueProjMatrix * Matrix4x4.Scale(new Vector3(1, 1, -1));
        }

        static Matrix4x4 CameraProjectionStereoLHS(Camera camera, Camera.StereoscopicEye eyeIndex)
        {
            return camera.GetStereoProjectionMatrix(eyeIndex) * Matrix4x4.Scale(new Vector3(1, 1, -1));
        }

        public Vector3 GetLightColor(VisibleLight light)
        {
            return new Vector3(light.finalColor.r, light.finalColor.g, light.finalColor.b);
        }

        public bool GetDirectionalLightData(CommandBuffer cmd, ShadowSettings shadowSettings, GPULightType gpuLightType, VisibleLight light, HDAdditionalLightData additionalData, AdditionalShadowData additionalShadowData, int lightIndex)
        {
            var directionalLightData = new DirectionalLightData();

            float diffuseDimmer = m_FrameSettings.diffuseGlobalDimmer * additionalData.lightDimmer;
            float specularDimmer = m_FrameSettings.specularGlobalDimmer * additionalData.lightDimmer;
            if (diffuseDimmer  <= 0.0f && specularDimmer <= 0.0f)
                return false;

            // Light direction for directional is opposite to the forward direction
            directionalLightData.forward = light.light.transform.forward;
            // Rescale for cookies and windowing.
            directionalLightData.right      = light.light.transform.right * 2 / Mathf.Max(additionalData.shapeWidth, 0.001f);
            directionalLightData.up         = light.light.transform.up    * 2 / Mathf.Max(additionalData.shapeHeight, 0.001f);
            directionalLightData.positionWS = light.light.transform.position;
            directionalLightData.color = GetLightColor(light);

            // Caution: This is bad but if additionalData == HDUtils.s_DefaultHDAdditionalLightData it mean we are trying to promote legacy lights, which is the case for the preview for example, so we need to multiply by PI as legacy Unity do implicit divide by PI for direct intensity.
            // So we expect that all light with additionalData == HDUtils.s_DefaultHDAdditionalLightData are currently the one from the preview, light in scene MUST have additionalData
            directionalLightData.color *= (HDUtils.s_DefaultHDAdditionalLightData == additionalData) ? Mathf.PI : 1.0f;

            directionalLightData.diffuseScale = additionalData.affectDiffuse ? diffuseDimmer : 0.0f;
            directionalLightData.specularScale = additionalData.affectSpecular ? specularDimmer : 0.0f;
            directionalLightData.shadowIndex = directionalLightData.cookieIndex = -1;

            if (light.light.cookie != null)
            {
                directionalLightData.tileCookie = light.light.cookie.wrapMode == TextureWrapMode.Repeat ? 1 : 0;
                directionalLightData.cookieIndex = m_CookieTexArray.FetchSlice(cmd, light.light.cookie);
            }
            // fix up shadow information
            int shadowIdx;
            if (m_ShadowIndices.TryGetValue(lightIndex, out shadowIdx))
            {
                directionalLightData.shadowIndex = shadowIdx;
                m_CurrentSunLight = light.light;
                m_CurrentSunLightShadowIndex = shadowIdx;
            }

            // TODO: Currently m_maxShadowDistance is based on shadow settings, but this value is define for a whole level. We should be able to change this value during gameplay
            float scale;
            float bias;
            GetScaleAndBiasForLinearDistanceFade(m_maxShadowDistance, out scale, out bias);
            directionalLightData.fadeDistanceScaleAndBias = new Vector2(scale, bias);
            directionalLightData.shadowMaskSelector = Vector4.zero;

            if (IsBakedShadowMaskLight(light.light))
            {
                directionalLightData.shadowMaskSelector[light.light.bakingOutput.occlusionMaskChannel] = 1.0f;
                // TODO: make this option per light, not global
                directionalLightData.dynamicShadowCasterOnly = QualitySettings.shadowmaskMode == ShadowmaskMode.Shadowmask ? 1 : 0;
            }
            else
            {
                // use -1 to say that we don't use shadow mask
                directionalLightData.shadowMaskSelector.x = -1.0f;
                directionalLightData.dynamicShadowCasterOnly = 0;
            }

            // Fallback to the first non shadow casting directional light.
            m_CurrentSunLight = m_CurrentSunLight == null ? light.light : m_CurrentSunLight;

            m_lightList.directionalLights.Add(directionalLightData);

            return true;
        }

        void GetScaleAndBiasForLinearDistanceFade(float fadeDistance, out float scale, out float bias)
        {
            // Fade with distance calculation is just a linear fade from 90% of fade distance to fade distance. 90% arbitrarily chosen but should work well enough.
            float distanceFadeNear = 0.9f * fadeDistance;
            scale = 1.0f / (fadeDistance - distanceFadeNear);
            bias = - distanceFadeNear / (fadeDistance - distanceFadeNear);
        }

        float ComputeLinearDistanceFade(float distanceToCamera, float fadeDistance)
        {
            float scale;
            float bias;
            GetScaleAndBiasForLinearDistanceFade(fadeDistance, out scale, out bias);

            return 1.0f - Mathf.Clamp01(distanceToCamera * scale + bias);
        }

        public bool GetLightData(CommandBuffer cmd, ShadowSettings shadowSettings, Camera camera, GPULightType gpuLightType,
                                 VisibleLight light, HDAdditionalLightData additionalLightData, AdditionalShadowData additionalshadowData,
                                 int lightIndex, ref Vector3 lightDimensions)
        {
            var lightData = new LightData();

            lightData.lightType = gpuLightType;

            lightData.positionWS = light.light.transform.position;
            // Setting 0 for invSqrAttenuationRadius mean we have no range attenuation, but still have inverse square attenuation.
            bool applyRangeAttenuation = additionalLightData.applyRangeAttenuation && (gpuLightType != GPULightType.ProjectorBox);
            lightData.invSqrAttenuationRadius = applyRangeAttenuation ? 1.0f / (light.range * light.range) : 0.0f;
            lightData.color = GetLightColor(light);

            lightData.forward = light.light.transform.forward; // Note: Light direction is oriented backward (-Z)
            lightData.up = light.light.transform.up;
            lightData.right = light.light.transform.right;

            lightDimensions.x = additionalLightData.shapeWidth;
            lightDimensions.y = additionalLightData.shapeHeight;
            lightDimensions.z = light.range;

            if (lightData.lightType == GPULightType.ProjectorBox)
            {
                lightData.size.x = light.range;

                // Rescale for cookies and windowing.
                lightData.right *= 2.0f / Mathf.Max(additionalLightData.shapeWidth, 0.001f);
                lightData.up    *= 2.0f / Mathf.Max(additionalLightData.shapeHeight, 0.001f);
            }
            else if (lightData.lightType == GPULightType.ProjectorPyramid)
            {
                // Get width and height for the current frustum
                var spotAngle = light.spotAngle;

                float frustumWidth, frustumHeight;

                if (additionalLightData.aspectRatio >= 1.0f)
                {
                    frustumHeight = 2.0f * Mathf.Tan(spotAngle * 0.5f * Mathf.Deg2Rad);
                    frustumWidth = frustumHeight * additionalLightData.aspectRatio;
                }
                else
                {
                    frustumWidth = 2.0f * Mathf.Tan(spotAngle * 0.5f * Mathf.Deg2Rad);
                    frustumHeight = frustumWidth / additionalLightData.aspectRatio;
                }

                // Adjust based on the new parametrization.
                lightDimensions.x = frustumWidth;
                lightDimensions.y = frustumHeight;

                // Rescale for cookies and windowing.
                lightData.right *= 2.0f / frustumWidth;
                lightData.up *= 2.0f / frustumHeight;
            }

            if (lightData.lightType == GPULightType.Spot)
            {
                var spotAngle = light.spotAngle;

                var innerConePercent = additionalLightData.GetInnerSpotPercent01();
                var cosSpotOuterHalfAngle = Mathf.Clamp(Mathf.Cos(spotAngle * 0.5f * Mathf.Deg2Rad), 0.0f, 1.0f);
                var sinSpotOuterHalfAngle = Mathf.Sqrt(1.0f - cosSpotOuterHalfAngle * cosSpotOuterHalfAngle);
                var cosSpotInnerHalfAngle = Mathf.Clamp(Mathf.Cos(spotAngle * 0.5f * innerConePercent * Mathf.Deg2Rad), 0.0f, 1.0f); // inner cone

                var val = Mathf.Max(0.001f, (cosSpotInnerHalfAngle - cosSpotOuterHalfAngle));
                lightData.angleScale = 1.0f / val;
                lightData.angleOffset = -cosSpotOuterHalfAngle * lightData.angleScale;

                // Rescale for cookies and windowing.
                float cotOuterHalfAngle = cosSpotOuterHalfAngle / sinSpotOuterHalfAngle;
                lightData.up    *= cotOuterHalfAngle;
                lightData.right *= cotOuterHalfAngle;
            }
            else
            {
                // These are the neutral values allowing GetAngleAnttenuation in shader code to return 1.0
                lightData.angleScale = 0.0f;
                lightData.angleOffset = 1.0f;
            }

            if (lightData.lightType == GPULightType.Rectangle || lightData.lightType == GPULightType.Line)
            {
                lightData.size = new Vector2(additionalLightData.shapeWidth, additionalLightData.shapeHeight);
            }

            float distanceToCamera = (lightData.positionWS - camera.transform.position).magnitude;
            float distanceFade = ComputeLinearDistanceFade(distanceToCamera, additionalLightData.fadeDistance);
            float lightScale = additionalLightData.lightDimmer * distanceFade;

            lightData.diffuseScale = additionalLightData.affectDiffuse ? lightScale * m_FrameSettings.diffuseGlobalDimmer : 0.0f;
            lightData.specularScale = additionalLightData.affectSpecular ? lightScale * m_FrameSettings.specularGlobalDimmer : 0.0f;

            if (lightData.diffuseScale <= 0.0f && lightData.specularScale <= 0.0f)
                return false;

            lightData.cookieIndex = -1;
            lightData.shadowIndex = -1;

            if (light.light.cookie != null)
            {
                // TODO: add texture atlas support for cookie textures.
                switch (light.lightType)
                {
                    case LightType.Spot:
                        lightData.cookieIndex = m_CookieTexArray.FetchSlice(cmd, light.light.cookie);
                        break;
                    case LightType.Point:
                        lightData.cookieIndex = m_CubeCookieTexArray.FetchSlice(cmd, light.light.cookie);
                        break;
                }
            }
            else if (light.lightType == LightType.Spot && additionalLightData.spotLightShape != SpotLightShape.Cone)
            {
                // Projectors lights must always have a cookie texture.
                // As long as the cache is a texture array and not an atlas, the 4x4 white texture will be rescaled to 128
                lightData.cookieIndex = m_CookieTexArray.FetchSlice(cmd, Texture2D.whiteTexture);
            }

            if (additionalshadowData)
            {
                float shadowDistanceFade = ComputeLinearDistanceFade(distanceToCamera, additionalshadowData.shadowFadeDistance);
                lightData.shadowDimmer = additionalshadowData.shadowDimmer * shadowDistanceFade;
            }
            else
            {
                lightData.shadowDimmer = 1.0f;
            }

            // fix up shadow information
            int shadowIdx;
            if (m_ShadowIndices.TryGetValue(lightIndex, out shadowIdx))
            {
                lightData.shadowIndex = shadowIdx;
            }

            // Value of max smoothness is from artists point of view, need to convert from perceptual smoothness to roughness
            lightData.minRoughness = (1.0f - additionalLightData.maxSmoothness) * (1.0f - additionalLightData.maxSmoothness);

            lightData.shadowMaskSelector = Vector4.zero;

            if (IsBakedShadowMaskLight(light.light))
            {
                lightData.shadowMaskSelector[light.light.bakingOutput.occlusionMaskChannel] = 1.0f;
                // TODO: make this option per light, not global
                lightData.dynamicShadowCasterOnly = QualitySettings.shadowmaskMode == ShadowmaskMode.Shadowmask ? 1 : 0;
            }
            else
            {
                // use -1 to say that we don't use shadow mask
                lightData.shadowMaskSelector.x = -1.0f;
                lightData.dynamicShadowCasterOnly = 0;
            }

            m_lightList.lights.Add(lightData);

            return true;
        }

        // TODO: we should be able to do this calculation only with LightData without VisibleLight light, but for now pass both
        public void GetLightVolumeDataAndBound(LightCategory lightCategory, GPULightType gpuLightType, LightVolumeType lightVolumeType,
                                               VisibleLight light, LightData lightData, Vector3 lightDimensions, Matrix4x4 worldToView,
                                               Camera.StereoscopicEye eyeIndex = Camera.StereoscopicEye.Left)
        {
            // Then Culling side
            var range = lightDimensions.z;
            var lightToWorld = light.localToWorld;
            Vector3 positionWS = lightData.positionWS;
            Vector3 positionVS = worldToView.MultiplyPoint(positionWS);

            Matrix4x4 lightToView = worldToView * lightToWorld;
            Vector3   xAxisVS     = lightToView.GetColumn(0);
            Vector3   yAxisVS     = lightToView.GetColumn(1);
            Vector3   zAxisVS     = lightToView.GetColumn(2);

            // Fill bounds
            var bound = new SFiniteLightBound();
            var lightVolumeData = new LightVolumeData();

            lightVolumeData.lightCategory = (uint)lightCategory;
            lightVolumeData.lightVolume = (uint)lightVolumeType;

            if (gpuLightType == GPULightType.Spot || gpuLightType == GPULightType.ProjectorPyramid)
            {
                Vector3 lightDir = lightToWorld.GetColumn(2);

                // represents a left hand coordinate system in world space since det(worldToView)<0
                Vector3 vx = xAxisVS;
                Vector3 vy = yAxisVS;
                Vector3 vz = zAxisVS;

                const float pi = 3.1415926535897932384626433832795f;
                const float degToRad = (float)(pi / 180.0);

                var sa = light.light.spotAngle;
                var cs = Mathf.Cos(0.5f * sa * degToRad);
                var si = Mathf.Sin(0.5f * sa * degToRad);

                if (gpuLightType == GPULightType.ProjectorPyramid)
                {
                    Vector3 lightPosToProjWindowCorner = (0.5f * lightDimensions.x) * vx + (0.5f * lightDimensions.y) * vy + 1.0f * vz;
                    cs = Vector3.Dot(vz, Vector3.Normalize(lightPosToProjWindowCorner));
                    si = Mathf.Sqrt(1.0f - cs * cs);
                }

                const float FltMax = 3.402823466e+38F;
                var ta = cs > 0.0f ? (si / cs) : FltMax;
                var cota = si > 0.0f ? (cs / si) : FltMax;

                //const float cotasa = l.GetCotanHalfSpotAngle();

                // apply nonuniform scale to OBB of spot light
                var squeeze = true;//sa < 0.7f * 90.0f;      // arb heuristic
                var fS = squeeze ? ta : si;
                bound.center = worldToView.MultiplyPoint(positionWS + ((0.5f * range) * lightDir));    // use mid point of the spot as the center of the bounding volume for building screen-space AABB for tiled lighting.

                // scale axis to match box or base of pyramid
                bound.boxAxisX = (fS * range) * vx;
                bound.boxAxisY = (fS * range) * vy;
                bound.boxAxisZ = (0.5f * range) * vz;

                // generate bounding sphere radius
                var fAltDx = si;
                var fAltDy = cs;
                fAltDy = fAltDy - 0.5f;
                //if(fAltDy<0) fAltDy=-fAltDy;

                fAltDx *= range; fAltDy *= range;

                // Handle case of pyramid with this select (currently unused)
                var altDist = Mathf.Sqrt(fAltDy * fAltDy + (true ? 1.0f : 2.0f) * fAltDx * fAltDx);
                bound.radius = altDist > (0.5f * range) ? altDist : (0.5f * range);       // will always pick fAltDist
                bound.scaleXY = squeeze ? new Vector2(0.01f, 0.01f) : new Vector2(1.0f, 1.0f);

                lightVolumeData.lightAxisX = vx;
                lightVolumeData.lightAxisY = vy;
                lightVolumeData.lightAxisZ = vz;
                lightVolumeData.lightPos = positionVS;
                lightVolumeData.radiusSq = range * range;
                lightVolumeData.cotan = cota;
                lightVolumeData.featureFlags = (uint)LightFeatureFlags.Punctual;
            }
            else if (gpuLightType == GPULightType.Point)
            {
                Vector3 vx = xAxisVS;
                Vector3 vy = yAxisVS;
                Vector3 vz = zAxisVS;

                bound.center   = positionVS;
                bound.boxAxisX = vx * range;
                bound.boxAxisY = vy * range;
                bound.boxAxisZ = vz * range;
                bound.scaleXY.Set(1.0f, 1.0f);
                bound.radius = range;

                // fill up ldata
                lightVolumeData.lightAxisX = vx;
                lightVolumeData.lightAxisY = vy;
                lightVolumeData.lightAxisZ = vz;
                lightVolumeData.lightPos = bound.center;
                lightVolumeData.radiusSq = range * range;
                lightVolumeData.featureFlags = (uint)LightFeatureFlags.Punctual;
            }
            else if (gpuLightType == GPULightType.Line)
            {
                Vector3 dimensions = new Vector3(lightDimensions.x + 2 * range, 2 * range, 2 * range); // Omni-directional
                Vector3 extents = 0.5f * dimensions;

                bound.center = positionVS;
                bound.boxAxisX = extents.x * xAxisVS;
                bound.boxAxisY = extents.y * yAxisVS;
                bound.boxAxisZ = extents.z * zAxisVS;
                bound.scaleXY.Set(1.0f, 1.0f);
                bound.radius = extents.magnitude;

                lightVolumeData.lightPos = positionVS;
                lightVolumeData.lightAxisX = xAxisVS;
                lightVolumeData.lightAxisY = yAxisVS;
                lightVolumeData.lightAxisZ = zAxisVS;
                lightVolumeData.boxInnerDist = new Vector3(lightDimensions.x, 0, 0);
                lightVolumeData.boxInvRange.Set(1.0f / range, 1.0f / range, 1.0f / range);
                lightVolumeData.featureFlags = (uint)LightFeatureFlags.Area;
            }
            else if (gpuLightType == GPULightType.Rectangle)
            {
                Vector3 dimensions = new Vector3(lightDimensions.x + 2 * range, lightDimensions.y + 2 * range, range); // One-sided
                Vector3 extents = 0.5f * dimensions;
                Vector3 centerVS = positionVS + extents.z * zAxisVS;

                bound.center = centerVS;
                bound.boxAxisX = extents.x * xAxisVS;
                bound.boxAxisY = extents.y * yAxisVS;
                bound.boxAxisZ = extents.z * zAxisVS;
                bound.scaleXY.Set(1.0f, 1.0f);
                bound.radius = extents.magnitude;

                lightVolumeData.lightPos     = centerVS;
                lightVolumeData.lightAxisX   = xAxisVS;
                lightVolumeData.lightAxisY   = yAxisVS;
                lightVolumeData.lightAxisZ   = zAxisVS;
                lightVolumeData.boxInnerDist = extents;
                lightVolumeData.boxInvRange.Set(Mathf.Infinity, Mathf.Infinity, Mathf.Infinity);
                lightVolumeData.featureFlags = (uint)LightFeatureFlags.Area;
            }
            else if (gpuLightType == GPULightType.ProjectorBox)
            {
                Vector3 dimensions  = new Vector3(lightDimensions.x, lightDimensions.y, range);  // One-sided
                Vector3 extents = 0.5f * dimensions;
                Vector3 centerVS = positionVS + extents.z * zAxisVS;

                bound.center   = centerVS;
                bound.boxAxisX = extents.x * xAxisVS;
                bound.boxAxisY = extents.y * yAxisVS;
                bound.boxAxisZ = extents.z * zAxisVS;
                bound.radius   = extents.magnitude;
                bound.scaleXY.Set(1.0f, 1.0f);

                lightVolumeData.lightPos     = centerVS;
                lightVolumeData.lightAxisX   = xAxisVS;
                lightVolumeData.lightAxisY   = yAxisVS;
                lightVolumeData.lightAxisZ   = zAxisVS;
                lightVolumeData.boxInnerDist = extents;
                lightVolumeData.boxInvRange.Set(Mathf.Infinity, Mathf.Infinity, Mathf.Infinity);
                lightVolumeData.featureFlags = (uint)LightFeatureFlags.Punctual;
            }
            else
            {
                Debug.Assert(false, "TODO: encountered an unknown GPULightType.");
            }

            if (eyeIndex == Camera.StereoscopicEye.Left)
            {
                m_lightList.bounds.Add(bound);
                m_lightList.lightVolumes.Add(lightVolumeData);
            }
            else
            {
                m_lightList.rightEyeBounds.Add(bound);
                m_lightList.rightEyeLightVolumes.Add(lightVolumeData);
            }
        }


        public bool GetEnvLightData(CommandBuffer cmd, Camera camera, ProbeWrapper probe)
        {
            // For now we won't display real time probe when rendering one.
            // TODO: We may want to display last frame result but in this case we need to be careful not to update the atlas before all realtime probes are rendered (for frame coherency).
            // Unfortunately we don't have this information at the moment.
            if (probe.mode == ReflectionProbeMode.Realtime && camera.cameraType == CameraType.Reflection)
                return false;

            var capturePosition = Vector3.zero;
            var influenceToWorld = probe.influenceToWorld;

            var sampleDirectionDiscardWS = Vector3.zero;

            // 31 bits index, 1 bit cache type
            var envIndex = -1;
            if (probe.planarReflectionProbe != null)
            {
                var fetchIndex = m_ReflectionPlanarProbeCache.FetchSlice(cmd, probe.texture);
                envIndex = (fetchIndex << 1) | (int)EnvCacheType.Texture2D;

                float nearClipPlane, farClipPlane, aspect, fov;
                Color backgroundColor;
                CameraClearFlags clearFlags;
                Quaternion captureRotation;
                Matrix4x4 worldToCamera, projection;

                ReflectionSystem.CalculateCaptureCameraProperties(
                    probe.planarReflectionProbe,
                    out nearClipPlane, out farClipPlane,
                    out aspect, out fov, out clearFlags, out backgroundColor,
                    out worldToCamera, out projection, out capturePosition, out captureRotation,
                    camera);

                var gpuProj = GL.GetGPUProjectionMatrix(projection, true); // Had to change this from 'false'
                var gpuView = worldToCamera;

                // We transform it to object space by translating the capturePosition
                var vp = gpuProj * gpuView * Matrix4x4.Translate(capturePosition);
                m_Env2DCaptureVP[fetchIndex] = vp;
                sampleDirectionDiscardWS = captureRotation * Vector3.forward;
            }
            else if (probe.reflectionProbe != null)
            {
                envIndex = m_ReflectionProbeCache.FetchSlice(cmd, probe.texture);
                envIndex = envIndex << 1 | (int)EnvCacheType.Cubemap;
                capturePosition = (Vector3)influenceToWorld.GetColumn(3) - probe.reflectionProbe.center;
            }
            // -1 means that the texture is not ready yet (ie not convolved/compressed yet)
            if (envIndex == -1)
                return false;

            // Build light data
            var envLightData = new EnvLightData();


            envLightData.influenceShapeType = probe.influenceShapeType;
            envLightData.dimmer = probe.dimmer;
            envLightData.influenceExtents = probe.influenceExtents;
            envLightData.blendNormalDistancePositive = probe.blendNormalDistancePositive;
            envLightData.blendNormalDistanceNegative = probe.blendNormalDistanceNegative;
            envLightData.blendDistancePositive = probe.blendDistancePositive;
            envLightData.blendDistanceNegative = probe.blendDistanceNegative;
            envLightData.boxSideFadePositive = probe.boxSideFadePositive;
            envLightData.boxSideFadeNegative = probe.boxSideFadeNegative;
            envLightData.sampleDirectionDiscardWS = sampleDirectionDiscardWS;

            envLightData.influenceRight = influenceToWorld.GetColumn(0).normalized;
            envLightData.influenceUp = influenceToWorld.GetColumn(1).normalized;
            envLightData.influenceForward = influenceToWorld.GetColumn(2).normalized;
            envLightData.capturePositionWS = capturePosition;
            envLightData.influencePositionWS = influenceToWorld.GetColumn(3);

            envLightData.envIndex = envIndex;

            // Proxy data
            var proxyToWorld = probe.proxyToWorld;
            envLightData.proxyExtents = probe.proxyExtents;
            envLightData.minProjectionDistance = probe.infiniteProjection ? 65504f : 0;
            envLightData.proxyRight = proxyToWorld.GetColumn(0).normalized;
            envLightData.proxyUp = proxyToWorld.GetColumn(1).normalized;
            envLightData.proxyForward = proxyToWorld.GetColumn(2).normalized;
            envLightData.proxyPositionWS = proxyToWorld.GetColumn(3);

            m_lightList.envLights.Add(envLightData);
            return true;
        }

        public void GetEnvLightVolumeDataAndBound(ProbeWrapper probe, LightVolumeType lightVolumeType, Matrix4x4 worldToView, Camera.StereoscopicEye eyeIndex = Camera.StereoscopicEye.Left)
        {
            var bound = new SFiniteLightBound();
            var lightVolumeData = new LightVolumeData();

            // C is reflection volume center in world space (NOT same as cube map capture point)
            var influenceExtents = probe.influenceExtents;       // 0.5f * Vector3.Max(-boxSizes[p], boxSizes[p]);

            var influenceToWorld = probe.influenceToWorld;

            // transform to camera space (becomes a left hand coordinate frame in Unity since Determinant(worldToView)<0)
            var influenceRightVS = worldToView.MultiplyVector(influenceToWorld.GetColumn(0).normalized);
            var influenceUpVS = worldToView.MultiplyVector(influenceToWorld.GetColumn(1).normalized);
            var influenceForwardVS = worldToView.MultiplyVector(influenceToWorld.GetColumn(2).normalized);
            var influencePositionVS = worldToView.MultiplyPoint(influenceToWorld.GetColumn(3));

            lightVolumeData.lightCategory = (uint)LightCategory.Env;
            lightVolumeData.lightVolume = (uint)lightVolumeType;
            lightVolumeData.featureFlags = (uint)LightFeatureFlags.Env;

            switch (lightVolumeType)
            {
                case LightVolumeType.Sphere:
                {
                    lightVolumeData.lightPos = influencePositionVS;
                    lightVolumeData.radiusSq = influenceExtents.x * influenceExtents.x;
                    lightVolumeData.lightAxisX = influenceRightVS;
                    lightVolumeData.lightAxisY = influenceUpVS;
                    lightVolumeData.lightAxisZ = influenceForwardVS;

                    bound.center = influencePositionVS;
                    bound.boxAxisX = influenceRightVS * influenceExtents.x;
                    bound.boxAxisY = influenceUpVS * influenceExtents.x;
                    bound.boxAxisZ = influenceForwardVS * influenceExtents.x;
                    bound.scaleXY.Set(1.0f, 1.0f);
                    bound.radius = influenceExtents.x;
                    break;
                }
                case LightVolumeType.Box:
                {
                    bound.center = influencePositionVS;
                    bound.boxAxisX = influenceExtents.x * influenceRightVS;
                    bound.boxAxisY = influenceExtents.y * influenceUpVS;
                    bound.boxAxisZ = influenceExtents.z * influenceForwardVS;
                    bound.scaleXY.Set(1.0f, 1.0f);
                    bound.radius = influenceExtents.magnitude;

                    // The culling system culls pixels that are further
                    //   than a threshold to the box influence extents.
                    // So we use an arbitrary threshold here (k_BoxCullingExtentOffset)
                    lightVolumeData.lightPos = influencePositionVS;
                    lightVolumeData.lightAxisX = influenceRightVS;
                    lightVolumeData.lightAxisY = influenceUpVS;
                    lightVolumeData.lightAxisZ = influenceForwardVS;
                    lightVolumeData.boxInnerDist = influenceExtents - k_BoxCullingExtentThreshold;
                    lightVolumeData.boxInvRange.Set(1.0f / k_BoxCullingExtentThreshold.x, 1.0f / k_BoxCullingExtentThreshold.y, 1.0f / k_BoxCullingExtentThreshold.z);
                    break;
                }
            }

            if (eyeIndex == Camera.StereoscopicEye.Left)
            {
                m_lightList.bounds.Add(bound);
                m_lightList.lightVolumes.Add(lightVolumeData);
            }
            else
            {
                m_lightList.rightEyeBounds.Add(bound);
                m_lightList.rightEyeLightVolumes.Add(lightVolumeData);
            }
        }

        public void AddBoxVolumeDataAndBound(OrientedBBox obb, LightCategory category, LightFeatureFlags featureFlags, Matrix4x4 worldToView)
        {
            var bound      = new SFiniteLightBound();
            var volumeData = new LightVolumeData();

            // transform to camera space (becomes a left hand coordinate frame in Unity since Determinant(worldToView)<0)
            var positionVS = worldToView.MultiplyPoint(obb.center);
            var rightVS    = worldToView.MultiplyVector(obb.right);
            var upVS       = worldToView.MultiplyVector(obb.up);
            var forwardVS  = Vector3.Cross(upVS, rightVS);
            var extents    = new Vector3(obb.extentX, obb.extentY, obb.extentZ);

            volumeData.lightVolume   = (uint)LightVolumeType.Box;
            volumeData.lightCategory = (uint)category;
            volumeData.featureFlags  = (uint)featureFlags;

            bound.center   = positionVS;
            bound.boxAxisX = obb.extentX * rightVS;
            bound.boxAxisY = obb.extentY * upVS;
            bound.boxAxisZ = obb.extentZ * forwardVS;
            bound.radius   = extents.magnitude;
            bound.scaleXY.Set(1.0f, 1.0f);

            // The culling system culls pixels that are further
            //   than a threshold to the box influence extents.
            // So we use an arbitrary threshold here (k_BoxCullingExtentOffset)
            volumeData.lightPos     = positionVS;
            volumeData.lightAxisX   = rightVS;
            volumeData.lightAxisY   = upVS;
            volumeData.lightAxisZ   = forwardVS;
            volumeData.boxInnerDist = extents - k_BoxCullingExtentThreshold; // We have no blend range, but the culling code needs a small EPS value for some reason???
            volumeData.boxInvRange.Set(1.0f / k_BoxCullingExtentThreshold.x, 1.0f / k_BoxCullingExtentThreshold.y, 1.0f / k_BoxCullingExtentThreshold.z);

            m_lightList.bounds.Add(bound);
            m_lightList.lightVolumes.Add(volumeData);
        }

        public int GetCurrentShadowCount()
        {
            return m_ShadowRequests.Count;
        }

        public int GetShadowAtlasCount()
        {
            return (m_ShadowMgr == null) ? 0 : (int)m_ShadowMgr.GetShadowMapCount();
        }

        public void UpdateCullingParameters(ref ScriptableCullingParameters cullingParams)
        {
            m_ShadowMgr.UpdateCullingParameters( ref cullingParams );
        }

        public bool IsBakedShadowMaskLight(Light light)
        {
            return light.bakingOutput.lightmapBakeType == LightmapBakeType.Mixed &&
                    light.bakingOutput.mixedLightingMode == MixedLightingMode.Shadowmask &&
                    light.bakingOutput.occlusionMaskChannel != -1; // We need to have an occlusion mask channel assign, else we have no shadow mask
        }

        // Return true if BakedShadowMask are enabled
        public bool PrepareLightsForGPU(CommandBuffer cmd, Camera camera, ShadowSettings shadowSettings, CullResults cullResults,
                                        ReflectionProbeCullResults reflectionProbeCullResults, DensityVolumeList densityVolumes)
        {
            using (new ProfilingSample(cmd, "Prepare Lights For GPU"))
            {
                // If any light require it, we need to enabled bake shadow mask feature
                m_enableBakeShadowMask = false;

                m_lightList.Clear();

                // We need to properly reset this here otherwise if we go from 1 light to no visible light we would keep the old reference active.
                m_CurrentSunLight = null;
                m_CurrentSunLightShadowIndex = -1;

                var stereoEnabled = m_FrameSettings.enableStereo;

                // Note: Light with null intensity/Color are culled by the C++, no need to test it here
                if (cullResults.visibleLights.Count != 0 || cullResults.visibleReflectionProbes.Count != 0)
                {
                    // 0. deal with shadows
                    {
                        m_FrameId.frameCount++;
                        // get the indices for all lights that want to have shadows
                        m_ShadowRequests.Clear();
                        m_ShadowRequests.Capacity = cullResults.visibleLights.Count;
                        int lcnt = cullResults.visibleLights.Count;
                        for (int i = 0; i < lcnt; ++i)
                        {
                            VisibleLight vl = cullResults.visibleLights[i];
                            if (vl.light.shadows == LightShadows.None)
                                continue;

                            AdditionalShadowData asd = vl.light.GetComponent<AdditionalShadowData>();
                            if (asd != null && asd.shadowDimmer > 0.0f)
                            {
                                m_ShadowRequests.Add(i);

                                // Discover sun light and update cascade info from Volumes
                                // TODO: This should be moved to GetDirectionalLightData when we merge the two loops here.
                                // Careful it must still be done BEFORE the call to ProcessShadowRequests
                                if (vl.lightType == LightType.Directional && m_CurrentSunLight == null)
                                {
                                    var hdShadowSettings = VolumeManager.instance.stack.GetComponent<HDShadowSettings>();
                                    asd.SetShadowCascades(hdShadowSettings.cascadeShadowSplitCount, hdShadowSettings.cascadeShadowSplits, hdShadowSettings.cascadeShadowBorders );
                                }
                            }
                        }
                        // pass this list to a routine that assigns shadows based on some heuristic
                        uint shadowRequestCount = (uint)m_ShadowRequests.Count;
                        //TODO: Do not call ToArray here to avoid GC, refactor API
                        int[]   shadowRequests = m_ShadowRequests.ToArray();
                        int[]   shadowDataIndices;

                        m_ShadowMgr.ProcessShadowRequests(m_FrameId, cullResults, camera, ShaderConfig.s_CameraRelativeRendering != 0, cullResults.visibleLights,
                            ref shadowRequestCount, shadowRequests, out shadowDataIndices);

                        // update the visibleLights with the shadow information
                        m_ShadowIndices.Clear();
                        for (uint i = 0; i < shadowRequestCount; i++)
                        {
                            m_ShadowIndices.Add(shadowRequests[i], shadowDataIndices[i]);
                        }
                    }

                    // 1. Count the number of lights and sort all lights by category, type and volume - This is required for the fptl/cluster shader code
                    // If we reach maximum of lights available on screen, then we discard the light.
                    // Lights are processed in order, so we don't discards light based on their importance but based on their ordering in visible lights list.
                    int directionalLightcount = 0;
                    int punctualLightcount = 0;
                    int areaLightCount = 0;

                    int lightCount = Math.Min(cullResults.visibleLights.Count, k_MaxLightsOnScreen);
                    var sortKeys = new uint[lightCount];
                    int sortCount = 0;

                    for (int lightIndex = 0, numLights = cullResults.visibleLights.Count; (lightIndex < numLights) && (sortCount < lightCount); ++lightIndex)
                    {
                        var light = cullResults.visibleLights[lightIndex];

                        // Light should always have additional data, however preview light right don't have, so we must handle the case by assigning HDUtils.s_DefaultHDAdditionalLightData
                        var additionalData = GetHDAdditionalLightData(light);

                        LightCategory lightCategory = LightCategory.Count;
                        GPULightType gpuLightType = GPULightType.Point;
                        LightVolumeType lightVolumeType = LightVolumeType.Count;

                        if (additionalData.lightTypeExtent == LightTypeExtent.Punctual)
                        {
                            lightCategory = LightCategory.Punctual;

                            switch (light.lightType)
                            {
                                case LightType.Spot:
                                    if (punctualLightcount >= k_MaxPunctualLightsOnScreen)
                                        continue;
                                    switch (additionalData.spotLightShape)
                                    {
                                        case SpotLightShape.Cone:
                                            gpuLightType = GPULightType.Spot;
                                            lightVolumeType = LightVolumeType.Cone;
                                            break;
                                        case SpotLightShape.Pyramid:
                                            gpuLightType = GPULightType.ProjectorPyramid;
                                            lightVolumeType = LightVolumeType.Cone;
                                            break;
                                        case SpotLightShape.Box:
                                            gpuLightType = GPULightType.ProjectorBox;
                                            lightVolumeType = LightVolumeType.Box;
                                            break;
                                        default:
                                            Debug.Assert(false, "Encountered an unknown SpotLightShape.");
                                            break;
                                    }
                                    break;

                                case LightType.Directional:
                                    if (directionalLightcount >= k_MaxDirectionalLightsOnScreen)
                                        continue;
                                    gpuLightType = GPULightType.Directional;
                                    // No need to add volume, always visible
                                    lightVolumeType = LightVolumeType.Count; // Count is none
                                    break;

                                case LightType.Point:
                                    if (punctualLightcount >= k_MaxPunctualLightsOnScreen)
                                        continue;
                                    gpuLightType = GPULightType.Point;
                                    lightVolumeType = LightVolumeType.Sphere;
                                    break;

                                default:
                                    Debug.Assert(false, "Encountered an unknown LightType.");
                                    break;
                            }
                        }
                        else
                        {
                            lightCategory = LightCategory.Area;

                            switch (additionalData.lightTypeExtent)
                            {
                                case LightTypeExtent.Rectangle:
                                    if (areaLightCount >= k_MaxAreaLightsOnScreen)
                                        continue;
                                    gpuLightType = GPULightType.Rectangle;
                                    lightVolumeType = LightVolumeType.Box;
                                    break;

                                case LightTypeExtent.Line:
                                    if (areaLightCount >= k_MaxAreaLightsOnScreen)
                                        continue;
                                    gpuLightType = GPULightType.Line;
                                    lightVolumeType = LightVolumeType.Box;
                                    break;

                                default:
                                    Debug.Assert(false, "Encountered an unknown LightType.");
                                    break;
                            }
                        }

                        uint shadow = m_ShadowIndices.ContainsKey(lightIndex) ? 1u : 0;
                        // 5 bit (0x1F) light category, 5 bit (0x1F) GPULightType, 5 bit (0x1F) lightVolume, 1 bit for shadow casting, 16 bit index
                        sortKeys[sortCount++] = (uint)lightCategory << 27 | (uint)gpuLightType << 22 | (uint)lightVolumeType << 17 | shadow << 16 | (uint)lightIndex;
                    }

                    CoreUtils.QuickSort(sortKeys, 0, sortCount - 1); // Call our own quicksort instead of Array.Sort(sortKeys, 0, sortCount) so we don't allocate memory (note the SortCount-1 that is different from original call).

                    // TODO: Refactor shadow management
                    // The good way of managing shadow:
                    // Here we sort everyone and we decide which light is important or not (this is the responsibility of the lightloop)
                    // we allocate shadow slot based on maximum shadow allowed on screen and attribute slot by bigger solid angle
                    // THEN we ask to the ShadowRender to render the shadow, not the reverse as it is today (i.e render shadow than expect they
                    // will be use...)
                    // The lightLoop is in charge, not the shadow pass.
                    // For now we will still apply the maximum of shadow here but we don't apply the sorting by priority + slot allocation yet

                    // 2. Go through all lights, convert them to GPU format.
                    // Simultaneously create data for culling (LightVolumeData and SFiniteLightBound)
                    Vector3 camPosWS = camera.transform.position;

                    var worldToView = WorldToCamera(camera);
                    var rightEyeWorldToView = Matrix4x4.identity;
                    if (stereoEnabled)
                    {
                        worldToView = WorldToViewStereo(camera, Camera.StereoscopicEye.Left);
                        rightEyeWorldToView = WorldToViewStereo(camera, Camera.StereoscopicEye.Right);
                    }

                    for (int sortIndex = 0; sortIndex < sortCount; ++sortIndex)
                    {
                        // In 1. we have already classify and sorted the light, we need to use this sorted order here
                        uint sortKey = sortKeys[sortIndex];
                        LightCategory lightCategory = (LightCategory)((sortKey >> 27) & 0x1F);
                        GPULightType gpuLightType = (GPULightType)((sortKey >> 22) & 0x1F);
                        LightVolumeType lightVolumeType = (LightVolumeType)((sortKey >> 17) & 0x1F);
                        int lightIndex = (int)(sortKey & 0xFFFF);

                        var light = cullResults.visibleLights[lightIndex];

                        m_enableBakeShadowMask = m_enableBakeShadowMask || IsBakedShadowMaskLight(light.light);

                        // Light should always have additional data, however preview light right don't have, so we must handle the case by assigning HDUtils.s_DefaultHDAdditionalLightData
                        var additionalLightData = GetHDAdditionalLightData(light);
                        var additionalShadowData = light.light.GetComponent<AdditionalShadowData>(); // Can be null

                        // Directional rendering side, it is separated as it is always visible so no volume to handle here
                        if (gpuLightType == GPULightType.Directional)
                        {
                            if (GetDirectionalLightData(cmd, shadowSettings, gpuLightType, light, additionalLightData, additionalShadowData, lightIndex))
                            {
                                directionalLightcount++;

                                // We make the light position camera-relative as late as possible in order
                                // to allow the preceding code to work with the absolute world space coordinates.
                                if (ShaderConfig.s_CameraRelativeRendering != 0)
                                {
                                    // Caution: 'DirectionalLightData.positionWS' is camera-relative after this point.
                                    int last = m_lightList.directionalLights.Count - 1;
                                    DirectionalLightData lightData = m_lightList.directionalLights[last];
                                    lightData.positionWS -= camPosWS;
                                    m_lightList.directionalLights[last] = lightData;
                                }
                            }
                            continue;
                        }

                        Vector3 lightDimensions = new Vector3(); // X = length or width, Y = height, Z = range (depth)

                        // Punctual, area, projector lights - the rendering side.
                        if (GetLightData(cmd, shadowSettings, camera, gpuLightType, light, additionalLightData, additionalShadowData, lightIndex, ref lightDimensions))
                        {
                            switch (lightCategory)
                            {
                                case LightCategory.Punctual:
                                    punctualLightcount++;
                                    break;
                                case LightCategory.Area:
                                    areaLightCount++;
                                    break;
                                default:
                                    Debug.Assert(false, "TODO: encountered an unknown LightCategory.");
                                    break;
                            }

                            // Then culling side. Must be call in this order as we pass the created Light data to the function
                            GetLightVolumeDataAndBound(lightCategory, gpuLightType, lightVolumeType, light, m_lightList.lights[m_lightList.lights.Count - 1], lightDimensions, worldToView);
                            if (stereoEnabled)
                                GetLightVolumeDataAndBound(lightCategory, gpuLightType, lightVolumeType, light, m_lightList.lights[m_lightList.lights.Count - 1], lightDimensions, rightEyeWorldToView, Camera.StereoscopicEye.Right);

                            // We make the light position camera-relative as late as possible in order
                            // to allow the preceding code to work with the absolute world space coordinates.
                            if (ShaderConfig.s_CameraRelativeRendering != 0)
                            {
                                // Caution: 'LightData.positionWS' is camera-relative after this point.
                                int last = m_lightList.lights.Count - 1;
                                LightData lightData = m_lightList.lights[last];
                                lightData.positionWS -= camPosWS;
                                m_lightList.lights[last] = lightData;
                            }
                        }
                    }

                    // Sanity check
                    Debug.Assert(m_lightList.directionalLights.Count == directionalLightcount);
                    Debug.Assert(m_lightList.lights.Count == areaLightCount + punctualLightcount);

                    m_punctualLightCount = punctualLightcount;
                    m_areaLightCount = areaLightCount;

                    // Redo everything but this time with envLights
                    int envLightCount = 0;

                    var totalProbes = cullResults.visibleReflectionProbes.Count + reflectionProbeCullResults.visiblePlanarReflectionProbeCount;
                    int probeCount = Math.Min(totalProbes, k_MaxEnvLightsOnScreen);
                    sortKeys = new uint[probeCount];
                    sortCount = 0;

                    for (int probeIndex = 0, numProbes = totalProbes; (probeIndex < numProbes) && (sortCount < probeCount); probeIndex++)
                    {
                        if (probeIndex < cullResults.visibleReflectionProbes.Count)
                    {
                        VisibleReflectionProbe probe = cullResults.visibleReflectionProbes[probeIndex];
                        HDAdditionalReflectionData additional = probe.probe.GetComponent<HDAdditionalReflectionData>();

                        // probe.texture can be null when we are adding a reflection probe in the editor
                        if (probe.texture == null || envLightCount >= k_MaxEnvLightsOnScreen)
                            continue;

                        // Work around the culling issues. TODO: fix culling in C++.
                        if (probe.probe == null || !probe.probe.isActiveAndEnabled)
                            continue;

                        // Work around the data issues.
                        if (probe.localToWorld.determinant == 0)
                        {
                            Debug.LogError("Reflection probe " + probe.probe.name + " has an invalid local frame and needs to be fixed.");
                            continue;
                        }

                        LightVolumeType lightVolumeType = LightVolumeType.Box;
                        if (additional != null && additional.influenceShape == ShapeType.Sphere)
                            lightVolumeType = LightVolumeType.Sphere;
                        ++envLightCount;

                            var logVolume = CalculateProbeLogVolume(probe.bounds);

                            sortKeys[sortCount++] = PackProbeKey(logVolume, lightVolumeType, 0u, probeIndex); // Sort by volume
                        }
                        else
                        {
                            var planarProbeIndex = probeIndex - cullResults.visibleReflectionProbes.Count;
                            var probe = reflectionProbeCullResults.visiblePlanarReflectionProbes[planarProbeIndex];

                            // probe.texture can be null when we are adding a reflection probe in the editor
                            if (probe.texture == null || envLightCount >= k_MaxEnvLightsOnScreen)
                                continue;

                            var lightVolumeType = LightVolumeType.Box;
                            if (probe.influenceVolume.shapeType == ShapeType.Sphere)
                                lightVolumeType = LightVolumeType.Sphere;
                            ++envLightCount;

                            var logVolume = CalculateProbeLogVolume(probe.bounds);

                            sortKeys[sortCount++] = PackProbeKey(logVolume, lightVolumeType, 1u, planarProbeIndex); // Sort by volume
                        }
                    }

                    // Not necessary yet but call it for future modification with sphere influence volume
                    CoreUtils.QuickSort(sortKeys, 0, sortCount - 1); // Call our own quicksort instead of Array.Sort(sortKeys, 0, sortCount) so we don't allocate memory (note the SortCount-1 that is different from original call).

                    for (int sortIndex = 0; sortIndex < sortCount; ++sortIndex)
                    {
                        // In 1. we have already classify and sorted the light, we need to use this sorted order here
                        uint sortKey = sortKeys[sortIndex];
                        LightVolumeType lightVolumeType;
                        int probeIndex;
                        int listType;
                        UnpackProbeSortKey(sortKey, out lightVolumeType, out probeIndex, out listType);

                        PlanarReflectionProbe planarProbe = null;
                        VisibleReflectionProbe probe = default(VisibleReflectionProbe);
                        if (listType == 0)
                            probe = cullResults.visibleReflectionProbes[probeIndex];
                        else
                            planarProbe = reflectionProbeCullResults.visiblePlanarReflectionProbes[probeIndex];

                        var probeWrapper = ProbeWrapper.Wrap(probe, planarProbe);

                        if (GetEnvLightData(cmd, camera, probeWrapper))
                        {
                            GetEnvLightVolumeDataAndBound(probeWrapper, lightVolumeType, worldToView);
                            if (stereoEnabled)
                                GetEnvLightVolumeDataAndBound(probeWrapper, lightVolumeType, rightEyeWorldToView, Camera.StereoscopicEye.Right);

                            // We make the light position camera-relative as late as possible in order
                            // to allow the preceding code to work with the absolute world space coordinates.
                            if (ShaderConfig.s_CameraRelativeRendering != 0)
                            {
                                // Caution: 'EnvLightData.positionWS' is camera-relative after this point.
                                int last = m_lightList.envLights.Count - 1;
                                EnvLightData envLightData = m_lightList.envLights[last];
                                envLightData.capturePositionWS -= camPosWS;
                                envLightData.influencePositionWS -= camPosWS;
                                envLightData.proxyPositionWS -= camPosWS;
                                m_lightList.envLights[last] = envLightData;
                            }
                        }
                    }

                    // Inject density volumes into the clustered data structure for efficient look up.
                    m_densityVolumeCount = densityVolumes.bounds != null ? densityVolumes.bounds.Count : 0;

                    for (int i = 0, n = m_densityVolumeCount; i < n; i++)
                    {
                        // Density volumes are not lights and therefore should not affect light classification.
                        LightFeatureFlags featureFlags = 0;
                        AddBoxVolumeDataAndBound(densityVolumes.bounds[i], LightCategory.DensityVolume, featureFlags, worldToView);
                    }
                }

                m_lightCount = m_lightList.lights.Count + m_lightList.envLights.Count + m_densityVolumeCount;
                Debug.Assert(m_lightCount == m_lightList.bounds.Count);
                Debug.Assert(m_lightCount == m_lightList.lightVolumes.Count);

                int decalDatasCount = Math.Min(DecalSystem.m_DecalDatasCount, k_MaxDecalsOnScreen);
                if (decalDatasCount > 0)
                {
                    for (int i = 0; i < decalDatasCount; i++)
                    {
                        m_lightList.bounds.Add(DecalSystem.m_Bounds[i]);
                        m_lightList.lightVolumes.Add(DecalSystem.m_LightVolumes[i]);
                    }
                    m_lightCount += decalDatasCount;
                }

                if (stereoEnabled)
                {
                    // TODO: Proper decal + stereo cull management

                    Debug.Assert(m_lightList.rightEyeBounds.Count == m_lightCount);
                    Debug.Assert(m_lightList.rightEyeLightVolumes.Count == m_lightCount);

                    // TODO: GC considerations?
                    m_lightList.bounds.AddRange(m_lightList.rightEyeBounds);
                    m_lightList.lightVolumes.AddRange(m_lightList.rightEyeLightVolumes);
                }
                
                UpdateDataBuffers();

                m_maxShadowDistance = shadowSettings.maxShadowDistance;

                return m_enableBakeShadowMask;
            }
        }

        static float CalculateProbeLogVolume(Bounds bounds)
        {
            float boxVolume = 8 * bounds.extents.x * bounds.extents.y * bounds.extents.z;
            float logVolume = Mathf.Clamp(256 + Mathf.Log(boxVolume, 1.05f), 0, 4095); // Allow for negative exponents
            return logVolume;
        }

        static void UnpackProbeSortKey(uint sortKey, out LightVolumeType lightVolumeType, out int probeIndex, out int listType)
        {
            lightVolumeType = (LightVolumeType)((sortKey >> 17) & 0x3);
            probeIndex = (int)(sortKey & 0xFFFF);
            listType = (int)((sortKey >> 16) & 1);
        }

        static uint PackProbeKey(float logVolume, LightVolumeType lightVolumeType, uint listType, int probeIndex)
        {
            // 12 bit volume, 3 bit LightVolumeType, 1 bit list type, 16 bit index
            return (uint)logVolume << 20 | (uint)lightVolumeType << 17 | listType << 16 | ((uint)probeIndex & 0xFFFF);
        }

        void VoxelLightListGeneration(CommandBuffer cmd, HDCamera hdCamera, Matrix4x4 projscr, Matrix4x4 invProjscr, RenderTargetIdentifier cameraDepthBufferRT)
        {
            Camera camera = hdCamera.camera;
            // clear atomic offset index
            cmd.SetComputeBufferParam(buildPerVoxelLightListShader, s_ClearVoxelAtomicKernel, HDShaderIDs.g_LayeredSingleIdxBuffer, s_GlobalLightListAtomic);
            cmd.DispatchCompute(buildPerVoxelLightListShader, s_ClearVoxelAtomicKernel, 1, 1, 1);

            bool isOrthographic = camera.orthographic;
            cmd.SetComputeIntParam(buildPerVoxelLightListShader, HDShaderIDs.g_isOrthographic, isOrthographic ? 1 : 0);
            cmd.SetComputeIntParam(buildPerVoxelLightListShader, HDShaderIDs._EnvLightIndexShift, m_lightList.lights.Count);
<<<<<<< HEAD
            cmd.SetComputeIntParam(buildPerVoxelLightListShader, HDShaderIDs._DensityVolumeIndexShift, m_lightList.lights.Count + m_lightList.envLights.Count);
=======
            cmd.SetComputeIntParam(buildPerVoxelLightListShader, HDShaderIDs._DecalIndexShift, m_lightList.lights.Count + m_lightList.envLights.Count);
>>>>>>> 43d1cdd3
            cmd.SetComputeIntParam(buildPerVoxelLightListShader, HDShaderIDs.g_iNrVisibLights, m_lightCount);
            cmd.SetComputeMatrixParam(buildPerVoxelLightListShader, HDShaderIDs.g_mScrProjection, projscr);
            cmd.SetComputeMatrixParam(buildPerVoxelLightListShader, HDShaderIDs.g_mInvScrProjection, invProjscr);

            cmd.SetComputeIntParam(buildPerVoxelLightListShader, HDShaderIDs.g_iLog2NumClusters, k_Log2NumClusters);

            cmd.SetComputeVectorParam(buildPerVoxelLightListShader, HDShaderIDs.g_screenSize, hdCamera.screenSize);
            cmd.SetComputeIntParam(buildPerVoxelLightListShader, HDShaderIDs.g_iNumSamplesMSAA, (int)hdCamera.msaaSamples);

            //Vector4 v2_near = invProjscr * new Vector4(0.0f, 0.0f, 0.0f, 1.0f);
            //Vector4 v2_far = invProjscr * new Vector4(0.0f, 0.0f, 1.0f, 1.0f);
            //float nearPlane2 = -(v2_near.z/v2_near.w);
            //float farPlane2 = -(v2_far.z/v2_far.w);
            var nearPlane = camera.nearClipPlane;
            var farPlane = camera.farClipPlane;
            cmd.SetComputeFloatParam(buildPerVoxelLightListShader, HDShaderIDs.g_fNearPlane, nearPlane);
            cmd.SetComputeFloatParam(buildPerVoxelLightListShader, HDShaderIDs.g_fFarPlane, farPlane);

            const float C = (float)(1 << k_Log2NumClusters);
            var geomSeries = (1.0 - Mathf.Pow(k_ClustLogBase, C)) / (1 - k_ClustLogBase);        // geometric series: sum_k=0^{C-1} base^k
            m_ClustScale = (float)(geomSeries / (farPlane - nearPlane));

            cmd.SetComputeFloatParam(buildPerVoxelLightListShader, HDShaderIDs.g_fClustScale, m_ClustScale);
            cmd.SetComputeFloatParam(buildPerVoxelLightListShader, HDShaderIDs.g_fClustBase, k_ClustLogBase);

            cmd.SetComputeTextureParam(buildPerVoxelLightListShader, s_GenListPerVoxelKernel, HDShaderIDs.g_depth_tex, cameraDepthBufferRT);
            cmd.SetComputeBufferParam(buildPerVoxelLightListShader, s_GenListPerVoxelKernel, HDShaderIDs.g_vLayeredLightList, s_PerVoxelLightLists);
            cmd.SetComputeBufferParam(buildPerVoxelLightListShader, s_GenListPerVoxelKernel, HDShaderIDs.g_LayeredOffset, s_PerVoxelOffset);
            cmd.SetComputeBufferParam(buildPerVoxelLightListShader, s_GenListPerVoxelKernel, HDShaderIDs.g_LayeredSingleIdxBuffer, s_GlobalLightListAtomic);
            if (m_FrameSettings.lightLoopSettings.enableBigTilePrepass)
                cmd.SetComputeBufferParam(buildPerVoxelLightListShader, s_GenListPerVoxelKernel, HDShaderIDs.g_vBigTileLightList, s_BigTileLightList);

            if (k_UseDepthBuffer)
            {
                cmd.SetComputeBufferParam(buildPerVoxelLightListShader, s_GenListPerVoxelKernel, HDShaderIDs.g_logBaseBuffer, s_PerTileLogBaseTweak);
            }

            cmd.SetComputeBufferParam(buildPerVoxelLightListShader, s_GenListPerVoxelKernel, HDShaderIDs.g_vBoundsBuffer, s_AABBBoundsBuffer);
            cmd.SetComputeBufferParam(buildPerVoxelLightListShader, s_GenListPerVoxelKernel, HDShaderIDs._LightVolumeData, s_LightVolumeDataBuffer);
            cmd.SetComputeBufferParam(buildPerVoxelLightListShader, s_GenListPerVoxelKernel, HDShaderIDs.g_data, s_ConvexBoundsBuffer);

            var numTilesX = GetNumTileClusteredX(hdCamera);
            var numTilesY = GetNumTileClusteredY(hdCamera);
            cmd.DispatchCompute(buildPerVoxelLightListShader, s_GenListPerVoxelKernel, numTilesX, numTilesY, 1);
        }

        public void BuildGPULightListsCommon(HDCamera hdCamera, CommandBuffer cmd, RenderTargetIdentifier cameraDepthBufferRT, RenderTargetIdentifier stencilTextureRT, bool skyEnabled)
        {
            var camera = hdCamera.camera;
            cmd.BeginSample("Build Light List");

            var w = (int)hdCamera.screenSize.x;
            var h = (int)hdCamera.screenSize.y;
            s_TempIntArray[0] = w;
            s_TempIntArray[1] = h;
            var numBigTilesX = (w + 63) / 64;
            var numBigTilesY = (h + 63) / 64;

            var temp = new Matrix4x4();
            temp.SetRow(0, new Vector4(0.5f * w, 0.0f, 0.0f, 0.5f * w));
            temp.SetRow(1, new Vector4(0.0f, 0.5f * h, 0.0f, 0.5f * h));
            temp.SetRow(2, new Vector4(0.0f, 0.0f, 0.5f, 0.5f));
            temp.SetRow(3, new Vector4(0.0f, 0.0f, 0.0f, 1.0f));
            bool isOrthographic = camera.orthographic;

            // camera to screen matrix (and it's inverse)
            var projArr = new Matrix4x4[2];
            var projscrArr = new Matrix4x4[2];
            var invProjscrArr = new Matrix4x4[2];
            if (m_FrameSettings.enableStereo)
            {
                for (int eyeIndex = 0; eyeIndex < 2; eyeIndex++)
                {
                    projArr[eyeIndex] = CameraProjectionStereoLHS(hdCamera.camera, (Camera.StereoscopicEye)eyeIndex);
                    projscrArr[eyeIndex] = temp * projArr[eyeIndex];
                    invProjscrArr[eyeIndex] = projscrArr[eyeIndex].inverse;
                }
            }
            else
            {
                projArr[0] = CameraProjectionNonObliqueLHS(hdCamera);
                projscrArr[0] = temp * projArr[0];
                invProjscrArr[0] = projscrArr[0].inverse;
            }


            // generate screen-space AABBs (used for both fptl and clustered).
            if (m_lightCount != 0)
            {
                temp.SetRow(0, new Vector4(1.0f, 0.0f, 0.0f, 0.0f));
                temp.SetRow(1, new Vector4(0.0f, 1.0f, 0.0f, 0.0f));
                temp.SetRow(2, new Vector4(0.0f, 0.0f, 0.5f, 0.5f));
                temp.SetRow(3, new Vector4(0.0f, 0.0f, 0.0f, 1.0f));

                var projhArr = new Matrix4x4[2];
                var invProjhArr = new Matrix4x4[2];
                if (m_FrameSettings.enableStereo)
                {
                    for (int eyeIndex = 0; eyeIndex < 2; eyeIndex++)
                    {
                        projhArr[eyeIndex] = temp * projArr[eyeIndex];
                        invProjhArr[eyeIndex] = projhArr[eyeIndex].inverse;
                    }
                }
                else
                {
                    projhArr[0] = temp * projArr[0];
                    invProjhArr[0] = projhArr[0].inverse;
                }

                cmd.SetComputeIntParam(buildScreenAABBShader, HDShaderIDs.g_isOrthographic, isOrthographic ? 1 : 0);

                // In the stereo case, we have two sets of light bounds to iterate over (bounds are in per-eye view space)
                cmd.SetComputeIntParam(buildScreenAABBShader, HDShaderIDs.g_iNrVisibLights, m_lightCount);
                cmd.SetComputeBufferParam(buildScreenAABBShader, s_GenAABBKernel, HDShaderIDs.g_data, s_ConvexBoundsBuffer);

                cmd.SetComputeMatrixArrayParam(buildScreenAABBShader, HDShaderIDs.g_mProjectionArr, projhArr);
                cmd.SetComputeMatrixArrayParam(buildScreenAABBShader, HDShaderIDs.g_mInvProjectionArr, invProjhArr);

                // In stereo, we output two sets of AABB bounds
                cmd.SetComputeBufferParam(buildScreenAABBShader, s_GenAABBKernel, HDShaderIDs.g_vBoundsBuffer, s_AABBBoundsBuffer);

                int tgY = m_FrameSettings.enableStereo ? 2 : 1;
                cmd.DispatchCompute(buildScreenAABBShader, s_GenAABBKernel, (m_lightCount + 7) / 8, tgY, 1);
            }

            // enable coarse 2D pass on 64x64 tiles (used for both fptl and clustered).
            if (m_FrameSettings.lightLoopSettings.enableBigTilePrepass)
            {
                cmd.SetComputeIntParam(buildPerBigTileLightListShader, HDShaderIDs.g_isOrthographic, isOrthographic ? 1 : 0);
                cmd.SetComputeIntParams(buildPerBigTileLightListShader, HDShaderIDs.g_viDimensions, s_TempIntArray);
                cmd.SetComputeIntParam(buildPerBigTileLightListShader, HDShaderIDs._EnvLightIndexShift, m_lightList.lights.Count);
                cmd.SetComputeIntParam(buildPerBigTileLightListShader, HDShaderIDs._DecalIndexShift, m_lightList.lights.Count + m_lightList.envLights.Count);
                cmd.SetComputeIntParam(buildPerBigTileLightListShader, HDShaderIDs.g_iNrVisibLights, m_lightCount);

                cmd.SetComputeMatrixParam(buildPerBigTileLightListShader, HDShaderIDs.g_mScrProjection, projscrArr[0]);
                cmd.SetComputeMatrixParam(buildPerBigTileLightListShader, HDShaderIDs.g_mInvScrProjection, invProjscrArr[0]);

                cmd.SetComputeFloatParam(buildPerBigTileLightListShader, HDShaderIDs.g_fNearPlane, camera.nearClipPlane);
                cmd.SetComputeFloatParam(buildPerBigTileLightListShader, HDShaderIDs.g_fFarPlane, camera.farClipPlane);
                cmd.SetComputeBufferParam(buildPerBigTileLightListShader, s_GenListPerBigTileKernel, HDShaderIDs.g_vLightList, s_BigTileLightList);
                cmd.SetComputeBufferParam(buildPerBigTileLightListShader, s_GenListPerBigTileKernel, HDShaderIDs.g_vBoundsBuffer, s_AABBBoundsBuffer);
                cmd.SetComputeBufferParam(buildPerBigTileLightListShader, s_GenListPerBigTileKernel, HDShaderIDs._LightVolumeData, s_LightVolumeDataBuffer);
                cmd.SetComputeBufferParam(buildPerBigTileLightListShader, s_GenListPerBigTileKernel, HDShaderIDs.g_data, s_ConvexBoundsBuffer);
                cmd.DispatchCompute(buildPerBigTileLightListShader, s_GenListPerBigTileKernel, numBigTilesX, numBigTilesY, 1);
            }

            var numTilesX = GetNumTileFtplX(hdCamera);
            var numTilesY = GetNumTileFtplY(hdCamera);
            var numTiles = numTilesX * numTilesY;
            bool enableFeatureVariants = GetFeatureVariantsEnabled();

            // optimized for opaques only
            if (m_FrameSettings.lightLoopSettings.isFptlEnabled)
            {
                cmd.SetComputeIntParam(buildPerTileLightListShader, HDShaderIDs.g_isOrthographic, isOrthographic ? 1 : 0);
                cmd.SetComputeIntParams(buildPerTileLightListShader, HDShaderIDs.g_viDimensions, s_TempIntArray);
                cmd.SetComputeIntParam(buildPerTileLightListShader, HDShaderIDs._EnvLightIndexShift, m_lightList.lights.Count);
                cmd.SetComputeIntParam(buildPerTileLightListShader, HDShaderIDs._DecalIndexShift, m_lightList.lights.Count + m_lightList.envLights.Count);
                cmd.SetComputeIntParam(buildPerTileLightListShader, HDShaderIDs.g_iNrVisibLights, m_lightCount);

                cmd.SetComputeBufferParam(buildPerTileLightListShader, s_GenListPerTileKernel, HDShaderIDs.g_vBoundsBuffer, s_AABBBoundsBuffer);
                cmd.SetComputeBufferParam(buildPerTileLightListShader, s_GenListPerTileKernel, HDShaderIDs._LightVolumeData, s_LightVolumeDataBuffer);
                cmd.SetComputeBufferParam(buildPerTileLightListShader, s_GenListPerTileKernel, HDShaderIDs.g_data, s_ConvexBoundsBuffer);

                cmd.SetComputeMatrixParam(buildPerTileLightListShader, HDShaderIDs.g_mScrProjection, projscrArr[0]);
                cmd.SetComputeMatrixParam(buildPerTileLightListShader, HDShaderIDs.g_mInvScrProjection, invProjscrArr[0]);

                cmd.SetComputeTextureParam(buildPerTileLightListShader, s_GenListPerTileKernel, HDShaderIDs.g_depth_tex, cameraDepthBufferRT);
                cmd.SetComputeBufferParam(buildPerTileLightListShader, s_GenListPerTileKernel, HDShaderIDs.g_vLightList, s_LightList);
                if (m_FrameSettings.lightLoopSettings.enableBigTilePrepass)
                    cmd.SetComputeBufferParam(buildPerTileLightListShader, s_GenListPerTileKernel, HDShaderIDs.g_vBigTileLightList, s_BigTileLightList);

                if (enableFeatureVariants)
                {
                    uint baseFeatureFlags = 0;
                    if (m_lightList.directionalLights.Count > 0)
                    {
                        baseFeatureFlags |= (uint)LightFeatureFlags.Directional;
                    }
                    if (skyEnabled)
                    {
                        baseFeatureFlags |= (uint)LightFeatureFlags.Sky;
                    }
                    if (!m_FrameSettings.lightLoopSettings.enableComputeMaterialVariants)
                    {
                        baseFeatureFlags |= LightDefinitions.s_MaterialFeatureMaskFlags;
                    }
                    cmd.SetComputeIntParam(buildPerTileLightListShader, HDShaderIDs.g_BaseFeatureFlags, (int)baseFeatureFlags);
                    cmd.SetComputeBufferParam(buildPerTileLightListShader, s_GenListPerTileKernel, HDShaderIDs.g_TileFeatureFlags, s_TileFeatureFlags);
                }

                cmd.DispatchCompute(buildPerTileLightListShader, s_GenListPerTileKernel, numTilesX, numTilesY, 1);
            }

            // Cluster
            VoxelLightListGeneration(cmd, hdCamera, projscrArr[0], invProjscrArr[0], cameraDepthBufferRT);

            if (enableFeatureVariants)
            {
                // material classification
                if (m_FrameSettings.lightLoopSettings.enableComputeMaterialVariants)
                {
                    int buildMaterialFlagsKernel = s_BuildMaterialFlagsOrKernel;

                    uint baseFeatureFlags = 0;
                    if (!m_FrameSettings.lightLoopSettings.enableComputeLightVariants)
                    {
                        buildMaterialFlagsKernel = s_BuildMaterialFlagsWriteKernel;
                        baseFeatureFlags |= LightDefinitions.s_LightFeatureMaskFlags;
                    }

                    cmd.SetComputeIntParam(buildMaterialFlagsShader, HDShaderIDs.g_BaseFeatureFlags, (int)baseFeatureFlags);
                    cmd.SetComputeIntParams(buildMaterialFlagsShader, HDShaderIDs.g_viDimensions, s_TempIntArray);
                    cmd.SetComputeBufferParam(buildMaterialFlagsShader, buildMaterialFlagsKernel, HDShaderIDs.g_TileFeatureFlags, s_TileFeatureFlags);

                    cmd.SetComputeTextureParam(buildMaterialFlagsShader, buildMaterialFlagsKernel, HDShaderIDs._StencilTexture, stencilTextureRT);

                    cmd.DispatchCompute(buildMaterialFlagsShader, buildMaterialFlagsKernel, numTilesX, numTilesY, 1);
                }

                // clear dispatch indirect buffer
                cmd.SetComputeBufferParam(clearDispatchIndirectShader, s_ClearDispatchIndirectKernel, HDShaderIDs.g_DispatchIndirectBuffer, s_DispatchIndirectBuffer);
                cmd.DispatchCompute(clearDispatchIndirectShader, s_ClearDispatchIndirectKernel, 1, 1, 1);

                // add tiles to indirect buffer
                cmd.SetComputeBufferParam(buildDispatchIndirectShader, s_BuildDispatchIndirectKernel, HDShaderIDs.g_DispatchIndirectBuffer, s_DispatchIndirectBuffer);
                cmd.SetComputeBufferParam(buildDispatchIndirectShader, s_BuildDispatchIndirectKernel, HDShaderIDs.g_TileList, s_TileList);
                cmd.SetComputeBufferParam(buildDispatchIndirectShader, s_BuildDispatchIndirectKernel, HDShaderIDs.g_TileFeatureFlags, s_TileFeatureFlags);
                cmd.SetComputeIntParam(buildDispatchIndirectShader, HDShaderIDs.g_NumTiles, numTiles);
                cmd.SetComputeIntParam(buildDispatchIndirectShader, HDShaderIDs.g_NumTilesX, numTilesX);
                cmd.DispatchCompute(buildDispatchIndirectShader, s_BuildDispatchIndirectKernel, (numTiles + 63) / 64, 1, 1);
            }

            cmd.EndSample("Build Light List");
        }

        public void BuildGPULightLists(HDCamera hdCamera, CommandBuffer cmd, RenderTargetIdentifier cameraDepthBufferRT, RenderTargetIdentifier stencilTextureRT, bool skyEnabled)
        {
            cmd.SetRenderTarget(BuiltinRenderTextureType.None);

            BuildGPULightListsCommon(hdCamera, cmd, cameraDepthBufferRT, stencilTextureRT, skyEnabled);
            PushGlobalParams(hdCamera, cmd);
        }

        public GPUFence BuildGPULightListsAsyncBegin(HDCamera hdCamera, ScriptableRenderContext renderContext, RenderTargetIdentifier cameraDepthBufferRT, RenderTargetIdentifier stencilTextureRT, GPUFence startFence, bool skyEnabled)
        {
            var cmd = CommandBufferPool.Get("Build light list");
            cmd.WaitOnGPUFence(startFence);

            BuildGPULightListsCommon(hdCamera, cmd, cameraDepthBufferRT, stencilTextureRT, skyEnabled);
            GPUFence completeFence = cmd.CreateGPUFence();
            renderContext.ExecuteCommandBufferAsync(cmd, ComputeQueueType.Background);
            CommandBufferPool.Release(cmd);

            return completeFence;
        }

        public void BuildGPULightListAsyncEnd(HDCamera hdCamera, CommandBuffer cmd, GPUFence doneFence)
        {
            cmd.WaitOnGPUFence(doneFence);
            PushGlobalParams(hdCamera, cmd);
        }

        void UpdateDataBuffers()
        {
            s_DirectionalLightDatas.SetData(m_lightList.directionalLights);
            s_LightDatas.SetData(m_lightList.lights);
            s_EnvLightDatas.SetData(m_lightList.envLights);
            s_shadowDatas.SetData(m_lightList.shadows);
            s_DecalDatas.SetData(DecalSystem.m_DecalDatas, 0, 0, Math.Min(DecalSystem.m_DecalDatasCount, k_MaxDecalsOnScreen)); // don't add more than the size of the buffer

            // These two buffers have been set in Rebuild()
            s_ConvexBoundsBuffer.SetData(m_lightList.bounds);
            s_LightVolumeDataBuffer.SetData(m_lightList.lightVolumes);
        }

        HDAdditionalReflectionData GetHDAdditionalReflectionData(VisibleReflectionProbe probe)
        {
            var add = probe.probe.GetComponent<HDAdditionalReflectionData>();
            if (add == null)
            {
                add = HDUtils.s_DefaultHDAdditionalReflectionData;
                add.blendDistancePositive = Vector3.one * probe.blendDistance;
                add.blendDistanceNegative = add.blendDistancePositive;
                add.influenceShape = ShapeType.Box;
            }
            return add;
        }

        HDAdditionalLightData GetHDAdditionalLightData(VisibleLight light)
        {
            var add = light.light.GetComponent<HDAdditionalLightData>();
            if (add == null)
            {
                add = HDUtils.s_DefaultHDAdditionalLightData;
            }
            return add;
        }

        void PushGlobalParams(HDCamera hdCamera, CommandBuffer cmd)
        {
            using (new ProfilingSample(cmd, "Push Global Parameters", CustomSamplerId.TPPushGlobalParameters.GetSampler()))
            {
                Camera camera = hdCamera.camera;
                // Shadows
                m_ShadowMgr.SyncData();
                m_ShadowMgr.BindResources(cmd, null, 0);

                cmd.SetGlobalTexture(HDShaderIDs._CookieTextures, m_CookieTexArray.GetTexCache());
                cmd.SetGlobalTexture(HDShaderIDs._CookieCubeTextures, m_CubeCookieTexArray.GetTexCache());
                cmd.SetGlobalTexture(HDShaderIDs._EnvCubemapTextures, m_ReflectionProbeCache.GetTexCache());
                cmd.SetGlobalTexture(HDShaderIDs._Env2DTextures, m_ReflectionPlanarProbeCache.GetTexCache());
                cmd.SetGlobalMatrixArray(HDShaderIDs._Env2DCaptureVP, m_Env2DCaptureVP);

                cmd.SetGlobalBuffer(HDShaderIDs._DirectionalLightDatas, s_DirectionalLightDatas);
                cmd.SetGlobalInt(HDShaderIDs._DirectionalLightCount, m_lightList.directionalLights.Count);
                cmd.SetGlobalBuffer(HDShaderIDs._LightDatas, s_LightDatas);
                cmd.SetGlobalInt(HDShaderIDs._PunctualLightCount, m_punctualLightCount);
                cmd.SetGlobalInt(HDShaderIDs._AreaLightCount, m_areaLightCount);
                cmd.SetGlobalBuffer(HDShaderIDs._EnvLightDatas, s_EnvLightDatas);
                cmd.SetGlobalInt(HDShaderIDs._EnvLightCount, m_lightList.envLights.Count);
                cmd.SetGlobalBuffer(HDShaderIDs._DecalDatas, s_DecalDatas);
                cmd.SetGlobalInt(HDShaderIDs._DecalCount, DecalSystem.m_DecalDatasCount);
                cmd.SetGlobalBuffer(HDShaderIDs._ShadowDatas, s_shadowDatas);

                cmd.SetGlobalInt(HDShaderIDs._NumTileFtplX, GetNumTileFtplX(hdCamera));
                cmd.SetGlobalInt(HDShaderIDs._NumTileFtplY, GetNumTileFtplY(hdCamera));

                cmd.SetGlobalInt(HDShaderIDs._NumTileClusteredX, GetNumTileClusteredX(hdCamera));
                cmd.SetGlobalInt(HDShaderIDs._NumTileClusteredY, GetNumTileClusteredY(hdCamera));

                if (m_FrameSettings.lightLoopSettings.enableBigTilePrepass)
                    cmd.SetGlobalBuffer(HDShaderIDs.g_vBigTileLightList, s_BigTileLightList);

                // Cluster
                {
                    cmd.SetGlobalFloat(HDShaderIDs.g_fClustScale, m_ClustScale);
                    cmd.SetGlobalFloat(HDShaderIDs.g_fClustBase, k_ClustLogBase);
                    cmd.SetGlobalFloat(HDShaderIDs.g_fNearPlane, camera.nearClipPlane);
                    cmd.SetGlobalFloat(HDShaderIDs.g_fFarPlane, camera.farClipPlane);
                    cmd.SetGlobalInt(HDShaderIDs.g_iLog2NumClusters, k_Log2NumClusters);

                    cmd.SetGlobalInt(HDShaderIDs.g_isLogBaseBufferEnabled, k_UseDepthBuffer ? 1 : 0);

                    cmd.SetGlobalBuffer(HDShaderIDs.g_vLayeredOffsetsBuffer, s_PerVoxelOffset);
                    if (k_UseDepthBuffer)
                    {
                        cmd.SetGlobalBuffer(HDShaderIDs.g_logBaseBuffer, s_PerTileLogBaseTweak);
                    }

                    // Set up clustered lighting for volumetrics.
                    cmd.SetGlobalBuffer(HDShaderIDs.g_vLightListGlobal, s_PerVoxelLightLists);
                }
            }
        }

        public void RenderShadows(ScriptableRenderContext renderContext, CommandBuffer cmd, CullResults cullResults)
        {
            // kick off the shadow jobs here
            m_ShadowMgr.RenderShadows(m_FrameId, renderContext, cmd, cullResults, cullResults.visibleLights);
        }

        public struct LightingPassOptions
        {
            public bool outputSplitLighting;
        }

        public void RenderDeferredDirectionalShadow(HDCamera hdCamera, RTHandle deferredShadowRT, RenderTargetIdentifier depthTexture, CommandBuffer cmd)
        {
            if (m_CurrentSunLight == null || m_CurrentSunLight.GetComponent<AdditionalShadowData>() == null)
            {
                cmd.SetGlobalTexture(HDShaderIDs._DeferredShadowTexture, RuntimeUtilities.blackTexture);
                return;
            }

            using (new ProfilingSample(cmd, "Deferred Directional Shadow", CustomSamplerId.TPDeferredDirectionalShadow.GetSampler()))
            {
                ContactShadows contactShadows = VolumeManager.instance.stack.GetComponent<ContactShadows>();

                bool enableContactShadows = m_FrameSettings.enableContactShadows && contactShadows.enable && contactShadows.length > 0.0f;
                int kernel;
                if (enableContactShadows)
                    kernel = m_FrameSettings.enableForwardRenderingOnly ? s_deferredDirectionalShadow_Contact_Kernel : s_deferredDirectionalShadow_Contact_Normals_Kernel;
                else
                    kernel = m_FrameSettings.enableForwardRenderingOnly ? s_deferredDirectionalShadowKernel : s_deferredDirectionalShadow_Normals_Kernel;

                m_ShadowMgr.BindResources(cmd, deferredDirectionalShadowComputeShader, kernel);

                if (enableContactShadows)
                {
                    float contactShadowRange = Mathf.Clamp(contactShadows.fadeDistance, 0.0f, contactShadows.maxDistance);
                    float contactShadowFadeEnd = contactShadows.maxDistance;
                    float contactShadowOneOverFadeRange = 1.0f / (contactShadowRange);
                    Vector4 contactShadowParams = new Vector4(contactShadows.length, contactShadows.distanceScaleFactor, contactShadowFadeEnd, contactShadowOneOverFadeRange);
                    cmd.SetComputeVectorParam(deferredDirectionalShadowComputeShader, HDShaderIDs._DirectionalContactShadowParams, contactShadowParams);
                    cmd.SetComputeIntParam(deferredDirectionalShadowComputeShader, HDShaderIDs._DirectionalContactShadowSampleCount, contactShadows.sampleCount);
                }

                cmd.SetComputeIntParam(deferredDirectionalShadowComputeShader, HDShaderIDs._DirectionalShadowIndex, m_CurrentSunLightShadowIndex);
                cmd.SetComputeVectorParam(deferredDirectionalShadowComputeShader, HDShaderIDs._DirectionalLightDirection, -m_CurrentSunLight.transform.forward);
                cmd.SetComputeTextureParam(deferredDirectionalShadowComputeShader, kernel, HDShaderIDs._DeferredShadowTextureUAV, deferredShadowRT);
                cmd.SetComputeTextureParam(deferredDirectionalShadowComputeShader, kernel, HDShaderIDs._MainDepthTexture, depthTexture);

                int deferredShadowTileSize = 16; // Must match DeferreDirectionalShadow.compute
                int numTilesX = (hdCamera.actualWidth + (deferredShadowTileSize - 1)) / deferredShadowTileSize;
                int numTilesY = (hdCamera.actualHeight + (deferredShadowTileSize - 1)) / deferredShadowTileSize;

                hdCamera.SetupComputeShader(deferredDirectionalShadowComputeShader, cmd);

                // TODO: Update for stereo
                cmd.DispatchCompute(deferredDirectionalShadowComputeShader, kernel, numTilesX, numTilesY, 1);

                cmd.SetGlobalTexture(HDShaderIDs._DeferredShadowTexture, deferredShadowRT);
            }
        }

        public void RenderDeferredLighting( HDCamera hdCamera, CommandBuffer cmd, DebugDisplaySettings debugDisplaySettings,
                                            RenderTargetIdentifier[] colorBuffers, RenderTargetIdentifier depthStencilBuffer, RenderTargetIdentifier depthTexture,
                                            LightingPassOptions options)
        {
            cmd.SetGlobalBuffer(HDShaderIDs.g_vLightListGlobal, s_LightList);

            if (m_FrameSettings.lightLoopSettings.enableTileAndCluster && m_FrameSettings.lightLoopSettings.enableComputeLightEvaluation && options.outputSplitLighting)
            {
                // The CS is always in the MRT mode. Do not execute the same shader twice.
                return;
            }


            // Predeclared to reduce GC pressure
            string tilePassName = "TilePass - Deferred Lighting Pass";
            string tilePassMRTName = "TilePass - Deferred Lighting Pass MRT";
            string singlePassName = "SinglePass - Deferred Lighting Pass";
            string SinglePassMRTName = "SinglePass - Deferred Lighting Pass MRT";

            string sLabel = m_FrameSettings.lightLoopSettings.enableTileAndCluster ?
                (options.outputSplitLighting ? tilePassMRTName : tilePassName) :
                (options.outputSplitLighting ? SinglePassMRTName : singlePassName);

            using (new ProfilingSample(cmd, sLabel, CustomSamplerId.TPRenderDeferredLighting.GetSampler()))
            {
                var camera = hdCamera.camera;

                // Compute path
                if (m_FrameSettings.lightLoopSettings.enableTileAndCluster && m_FrameSettings.lightLoopSettings.enableComputeLightEvaluation)
                {
                    int w = camera.pixelWidth;
                    int h = camera.pixelHeight;
                    int numTilesX = (w + 15) / 16;
                    int numTilesY = (h + 15) / 16;
                    int numTiles = numTilesX * numTilesY;

                    bool enableFeatureVariants = GetFeatureVariantsEnabled() && !debugDisplaySettings.IsDebugDisplayEnabled();

                    int numVariants = 1;
                    if (enableFeatureVariants)
                        numVariants = LightDefinitions.s_NumFeatureVariants;


                    hdCamera.SetupComputeShader(deferredComputeShader, cmd);

                    for (int variant = 0; variant < numVariants; variant++)
                    {
                        int kernel;

                        if (enableFeatureVariants)
                        {
                            if (m_enableBakeShadowMask)
                                kernel = s_shadeOpaqueIndirectShadowMaskFptlKernels[variant];
                            else
                                kernel = s_shadeOpaqueIndirectFptlKernels[variant];
                        }
                        else
                        {
                            if (m_enableBakeShadowMask)
                            {
                                kernel = debugDisplaySettings.IsDebugDisplayEnabled() ? s_shadeOpaqueDirectShadowMaskFptlDebugDisplayKernel : s_shadeOpaqueDirectShadowMaskFptlKernel;
                            }
                            else
                            {
                                kernel = debugDisplaySettings.IsDebugDisplayEnabled() ? s_shadeOpaqueDirectFptlDebugDisplayKernel : s_shadeOpaqueDirectFptlKernel;
                            }
                        }

                        cmd.SetComputeTextureParam(deferredComputeShader, kernel, HDShaderIDs._MainDepthTexture, depthTexture);

                        // TODO: Is it possible to setup this outside the loop ? Can figure out how, get this: Property (specularLightingUAV) at kernel index (21) is not set
                        cmd.SetComputeTextureParam(deferredComputeShader, kernel, HDShaderIDs.specularLightingUAV, colorBuffers[0]);
                        cmd.SetComputeTextureParam(deferredComputeShader, kernel, HDShaderIDs.diffuseLightingUAV,  colorBuffers[1]);

                        // always do deferred lighting in blocks of 16x16 (not same as tiled light size)

                        if (enableFeatureVariants)
                        {
                            cmd.SetComputeBufferParam(deferredComputeShader, kernel, HDShaderIDs.g_TileFeatureFlags, s_TileFeatureFlags);
                            cmd.SetComputeIntParam(deferredComputeShader, HDShaderIDs.g_TileListOffset, variant * numTiles);
                            cmd.SetComputeBufferParam(deferredComputeShader, kernel, HDShaderIDs.g_TileList, s_TileList);
                            cmd.DispatchCompute(deferredComputeShader, kernel, s_DispatchIndirectBuffer, (uint)variant * 3 * sizeof(uint));
                        }
                        else
                        {
                            cmd.DispatchCompute(deferredComputeShader, kernel, numTilesX, numTilesY, 1);
                        }
                    }
                }
                else // Pixel shader evaluation
                {
                    int index = GetDeferredLightingMaterialIndex(   options.outputSplitLighting ? 1 : 0,
                                                                            m_FrameSettings.lightLoopSettings.enableTileAndCluster ? 1 : 0,
                                                                            m_enableBakeShadowMask ? 1 : 0,
                                                                    debugDisplaySettings.IsDebugDisplayEnabled() ? 1 : 0);

                    Material currentLightingMaterial = m_deferredLightingMaterial[index];

                    if (options.outputSplitLighting)
                    {
                        CoreUtils.DrawFullScreen(cmd, currentLightingMaterial, colorBuffers, depthStencilBuffer);
                    }
                    else
                    {
                        // If SSS is disable, do lighting for both split lighting and no split lighting
                        // This is for debug purpose, so fine to use immediate material mode here to modify render state
                        if (!m_FrameSettings.enableSubsurfaceScattering)
                        {
                            currentLightingMaterial.SetInt(HDShaderIDs._StencilRef, (int)StencilLightingUsage.NoLighting);
                            currentLightingMaterial.SetInt(HDShaderIDs._StencilCmp, (int)CompareFunction.NotEqual);
                        }
                        else
                        {
                            currentLightingMaterial.SetInt(HDShaderIDs._StencilRef, (int)StencilLightingUsage.RegularLighting);
                            currentLightingMaterial.SetInt(HDShaderIDs._StencilCmp, (int)CompareFunction.Equal);
                        }

                        CoreUtils.DrawFullScreen(cmd, currentLightingMaterial, colorBuffers[0], depthStencilBuffer);
                    }
                }
            } // End profiling
        }

        public void RenderForward(Camera camera, CommandBuffer cmd, bool renderOpaque)
        {
            // Note: SHADOWS_SHADOWMASK keyword is enabled in HDRenderPipeline.cs ConfigureForShadowMask

            // Note: if we use render opaque with deferred tiling we need to render a opaque depth pass for these opaque objects
            if (!m_FrameSettings.lightLoopSettings.enableTileAndCluster)
            {
                using (new ProfilingSample(cmd, "Forward pass", CustomSamplerId.TPForwardPass.GetSampler()))
                {
                    cmd.EnableShaderKeyword("LIGHTLOOP_SINGLE_PASS");
                    cmd.DisableShaderKeyword("LIGHTLOOP_TILE_PASS");
                }
            }
            else
            {
                // Only opaques can use FPTL, transparent must use clustered!
                bool useFptl = renderOpaque && m_FrameSettings.lightLoopSettings.enableFptlForForwardOpaque;

                using (new ProfilingSample(cmd, useFptl ? "Forward Tiled pass" : "Forward Clustered pass", CustomSamplerId.TPForwardTiledClusterpass.GetSampler()))
                {
                    // say that we want to use tile of single loop
                    cmd.EnableShaderKeyword("LIGHTLOOP_TILE_PASS");
                    cmd.DisableShaderKeyword("LIGHTLOOP_SINGLE_PASS");
                    CoreUtils.SetKeyword(cmd, "USE_FPTL_LIGHTLIST", useFptl);
                    CoreUtils.SetKeyword(cmd, "USE_CLUSTERED_LIGHTLIST", !useFptl);
                    cmd.SetGlobalBuffer(HDShaderIDs.g_vLightListGlobal, useFptl ? s_LightList : s_PerVoxelLightLists);
                }
            }
        }

        public void RenderDebugOverlay(HDCamera hdCamera, CommandBuffer cmd, DebugDisplaySettings debugDisplaySettings, ref float x, ref float y, float overlaySize, float width)
        {
            LightingDebugSettings lightingDebug = debugDisplaySettings.lightingDebugSettings;

            if (lightingDebug.debugLightingMode == DebugLightingMode.EnvironmentProxyVolume)
                cmd.SetGlobalFloat(HDShaderIDs._DebugEnvironmentProxyDepthScale, lightingDebug.environmentProxyDepthScale);

            using (new ProfilingSample(cmd, "Tiled/cluster Lighting Debug", CustomSamplerId.TPTiledLightingDebug.GetSampler()))
            {
                if (lightingDebug.tileClusterDebug != LightLoop.TileClusterDebug.None)
                {

                    int w = hdCamera.actualWidth;
                    int h = hdCamera.actualHeight;
                    int numTilesX = (w + 15) / 16;
                    int numTilesY = (h + 15) / 16;
                    int numTiles = numTilesX * numTilesY;

                    // Debug tiles
                    if (lightingDebug.tileClusterDebug == LightLoop.TileClusterDebug.MaterialFeatureVariants)
                    {
                        if (GetFeatureVariantsEnabled())
                        {
                            // featureVariants
                            m_DebugViewTilesMaterial.SetInt(HDShaderIDs._NumTiles, numTiles);
                            m_DebugViewTilesMaterial.SetInt(HDShaderIDs._ViewTilesFlags, (int)lightingDebug.tileClusterDebugByCategory);
                            m_DebugViewTilesMaterial.SetVector(HDShaderIDs._MousePixelCoord, HDUtils.GetMouseCoordinates(hdCamera));
                            m_DebugViewTilesMaterial.SetBuffer(HDShaderIDs.g_TileList, s_TileList);
                            m_DebugViewTilesMaterial.SetBuffer(HDShaderIDs.g_DispatchIndirectBuffer, s_DispatchIndirectBuffer);
                            m_DebugViewTilesMaterial.EnableKeyword("USE_FPTL_LIGHTLIST");
                            m_DebugViewTilesMaterial.DisableKeyword("USE_CLUSTERED_LIGHTLIST");
                            m_DebugViewTilesMaterial.DisableKeyword("SHOW_LIGHT_CATEGORIES");
                            m_DebugViewTilesMaterial.EnableKeyword("SHOW_FEATURE_VARIANTS");
                            cmd.DrawProcedural(Matrix4x4.identity, m_DebugViewTilesMaterial, 0, MeshTopology.Triangles, numTiles * 6);
                        }
                    }
                    else // tile or cluster
                    {
                        bool bUseClustered = lightingDebug.tileClusterDebug == LightLoop.TileClusterDebug.Cluster;

                        // lightCategories
                        m_DebugViewTilesMaterial.SetInt(HDShaderIDs._ViewTilesFlags, (int)lightingDebug.tileClusterDebugByCategory);
                        m_DebugViewTilesMaterial.SetVector(HDShaderIDs._MousePixelCoord, HDUtils.GetMouseCoordinates(hdCamera));
                        m_DebugViewTilesMaterial.SetBuffer(HDShaderIDs.g_vLightListGlobal, bUseClustered ? s_PerVoxelLightLists : s_LightList);
                        m_DebugViewTilesMaterial.EnableKeyword(bUseClustered ? "USE_CLUSTERED_LIGHTLIST" : "USE_FPTL_LIGHTLIST");
                        m_DebugViewTilesMaterial.DisableKeyword(!bUseClustered ? "USE_CLUSTERED_LIGHTLIST" : "USE_FPTL_LIGHTLIST");
                        m_DebugViewTilesMaterial.EnableKeyword("SHOW_LIGHT_CATEGORIES");
                        m_DebugViewTilesMaterial.DisableKeyword("SHOW_FEATURE_VARIANTS");

                        CoreUtils.DrawFullScreen(cmd, m_DebugViewTilesMaterial, 0);
                    }
                }
            }

            using (new ProfilingSample(cmd, "Display Shadows", CustomSamplerId.TPDisplayShadows.GetSampler()))
            {
                if (lightingDebug.shadowDebugMode == ShadowMapDebugMode.VisualizeShadowMap)
                {
                    int index = (int)lightingDebug.shadowMapIndex;

#if UNITY_EDITOR
                    if(lightingDebug.shadowDebugUseSelection)
                    {
                        index = -1;
                        if (UnityEditor.Selection.activeObject is GameObject)
                        {
                            GameObject go = UnityEditor.Selection.activeObject as GameObject;
                            Light light = go.GetComponent<Light>();
                            if (light != null)
                            {
                                index = m_ShadowMgr.GetShadowRequestIndex(light);
                            }
                        }
                    }
#endif

                    if(index != -1)
                    {
                        uint faceCount = m_ShadowMgr.GetShadowRequestFaceCount((uint)index);
                        for (uint i = 0; i < faceCount; ++i)
                        {
                            m_ShadowMgr.DisplayShadow(cmd, m_DebugShadowMapMaterial, index, i, x, y, overlaySize, overlaySize, lightingDebug.shadowMinValue, lightingDebug.shadowMaxValue);
                            HDUtils.NextOverlayCoord(ref x, ref y, overlaySize, overlaySize, hdCamera.actualWidth);
                        }
                    }
                }
                else if (lightingDebug.shadowDebugMode == ShadowMapDebugMode.VisualizeAtlas)
                {
                    m_ShadowMgr.DisplayShadowMap(cmd, m_DebugShadowMapMaterial, lightingDebug.shadowAtlasIndex, 0, x, y, overlaySize, overlaySize, lightingDebug.shadowMinValue, lightingDebug.shadowMaxValue);
                    HDUtils.NextOverlayCoord(ref x, ref y, overlaySize, overlaySize, hdCamera.actualWidth);
                }
            }
        }
    }
}<|MERGE_RESOLUTION|>--- conflicted
+++ resolved
@@ -168,11 +168,8 @@
         Punctual,
         Area,
         Env,
-<<<<<<< HEAD
+        Decal,
         DensityVolume,
-=======
-        Decal,
->>>>>>> 43d1cdd3
         Count
     }
 
@@ -262,11 +259,8 @@
             EnvironmentAndPunctual = 5,
             EnvironmentAndArea = 6,
             EnvironmentAndAreaAndPunctual = 7,
-<<<<<<< HEAD
-            DensityVolumes = 8
-=======
-			Decal = 8
->>>>>>> 43d1cdd3
+			Decal = 8,
+            DensityVolumes = 9
         };
 
         public const int k_MaxDirectionalLightsOnScreen = 4;
@@ -1893,14 +1887,13 @@
             cmd.SetComputeBufferParam(buildPerVoxelLightListShader, s_ClearVoxelAtomicKernel, HDShaderIDs.g_LayeredSingleIdxBuffer, s_GlobalLightListAtomic);
             cmd.DispatchCompute(buildPerVoxelLightListShader, s_ClearVoxelAtomicKernel, 1, 1, 1);
 
+            int decalDatasCount = Math.Min(DecalSystem.m_DecalDatasCount, k_MaxDecalsOnScreen);
+
             bool isOrthographic = camera.orthographic;
             cmd.SetComputeIntParam(buildPerVoxelLightListShader, HDShaderIDs.g_isOrthographic, isOrthographic ? 1 : 0);
             cmd.SetComputeIntParam(buildPerVoxelLightListShader, HDShaderIDs._EnvLightIndexShift, m_lightList.lights.Count);
-<<<<<<< HEAD
-            cmd.SetComputeIntParam(buildPerVoxelLightListShader, HDShaderIDs._DensityVolumeIndexShift, m_lightList.lights.Count + m_lightList.envLights.Count);
-=======
             cmd.SetComputeIntParam(buildPerVoxelLightListShader, HDShaderIDs._DecalIndexShift, m_lightList.lights.Count + m_lightList.envLights.Count);
->>>>>>> 43d1cdd3
+            cmd.SetComputeIntParam(buildPerVoxelLightListShader, HDShaderIDs._DensityVolumeIndexShift, m_lightList.lights.Count + m_lightList.envLights.Count + decalDatasCount);
             cmd.SetComputeIntParam(buildPerVoxelLightListShader, HDShaderIDs.g_iNrVisibLights, m_lightCount);
             cmd.SetComputeMatrixParam(buildPerVoxelLightListShader, HDShaderIDs.g_mScrProjection, projscr);
             cmd.SetComputeMatrixParam(buildPerVoxelLightListShader, HDShaderIDs.g_mInvScrProjection, invProjscr);
