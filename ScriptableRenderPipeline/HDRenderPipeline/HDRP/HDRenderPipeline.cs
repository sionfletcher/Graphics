--- conflicted
+++ resolved
@@ -1345,17 +1345,10 @@
                         HDShaderPassNames.s_ForwardOnlyName;
                     m_ForwardAndForwardOnlyPassNames[1] = HDShaderPassNames.s_ForwardName;
 
-<<<<<<< HEAD
                     var passNames = m_FrameSettings.enableForwardRenderingOnly
                         ? m_ForwardAndForwardOnlyPassNames
                         : m_ForwardOnlyPassNames;
-                    // Forward opaque material always have a prepass (whether or not we use deferred, whether or not there is option like alpha test only) so we pass the right depth state here.
-                    RenderOpaqueRenderList(cullResults, camera, renderContext, cmd, passNames,
-                        m_currentRendererConfigurationBakedLighting, null, m_DepthStateOpaqueWithPrepass);
-=======
-                    var passNames = m_FrameSettings.enableForwardRenderingOnly ? m_ForwardAndForwardOnlyPassNames : m_ForwardOnlyPassNames;
                     RenderOpaqueRenderList(cullResults, camera, renderContext, cmd, passNames, m_currentRendererConfigurationBakedLighting);
->>>>>>> fa167c85
                 }
                 else
                 {
