using System.Collections.Generic;
using UnityEngine.Rendering;
using System;
using System.Diagnostics;
using System.Linq;
using UnityEngine.Rendering.PostProcessing;
using UnityEngine.Experimental.GlobalIllumination;
using UnityEngine.XR;

namespace UnityEngine.Experimental.Rendering.HDPipeline
{
    public class HDRenderPipeline : RenderPipeline
    {
        enum ForwardPass
        {
            Opaque,
            PreRefraction,
            Transparent
        }

        static readonly string[] k_ForwardPassDebugName =
        {
            "Forward Opaque Debug",
            "Forward PreRefraction Debug",
            "Forward Transparent Debug"
        };

        static readonly string[] k_ForwardPassName =
        {
            "Forward Opaque",
            "Forward PreRefraction",
            "Forward Transparent"
        };

        readonly HDRenderPipelineAsset m_Asset;
        public HDRenderPipelineAsset asset { get { return m_Asset; } }

        DiffusionProfileSettings m_InternalSSSAsset;
        public DiffusionProfileSettings diffusionProfileSettings
        {
            get
            {
                // If no SSS asset is set, build / reuse an internal one for simplicity
                var asset = m_Asset.diffusionProfileSettings;

                if (asset == null)
                {
                    if (m_InternalSSSAsset == null)
                        m_InternalSSSAsset = ScriptableObject.CreateInstance<DiffusionProfileSettings>();

                    asset = m_InternalSSSAsset;
                }

                return asset;
            }
        }
        public RenderPipelineSettings renderPipelineSettings { get { return m_Asset.renderPipelineSettings; } }

        public bool IsInternalDiffusionProfile(DiffusionProfileSettings profile)
        {
            return m_InternalSSSAsset == profile;
        }

        readonly RenderPipelineMaterial m_DeferredMaterial;
        readonly List<RenderPipelineMaterial> m_MaterialList = new List<RenderPipelineMaterial>();

        readonly GBufferManager m_GbufferManager;
        readonly DBufferManager m_DbufferManager;
        readonly SubsurfaceScatteringManager m_SSSBufferManager = new SubsurfaceScatteringManager();

        // Renderer Bake configuration can vary depends on if shadow mask is enabled or no
        RendererConfiguration m_currentRendererConfigurationBakedLighting = HDUtils.k_RendererConfigurationBakedLighting;
        Material m_CopyStencilForNoLighting;
        Material m_CopyDepth;
        GPUCopy m_GPUCopy;
        BufferPyramid m_BufferPyramid;

        IBLFilterGGX m_IBLFilterGGX = null;

        ComputeShader m_applyDistortionCS { get { return m_Asset.renderPipelineResources.applyDistortionCS; } }
        int m_applyDistortionKernel;

        Material m_CameraMotionVectorsMaterial;

        // Debug material
        Material m_DebugViewMaterialGBuffer;
        Material m_DebugViewMaterialGBufferShadowMask;
        Material m_currentDebugViewMaterialGBuffer;
        Material m_DebugDisplayLatlong;
        Material m_DebugFullScreen;
        Material m_DebugColorPicker;
        Material m_Blit;
        Material m_ErrorMaterial;

        RenderTargetIdentifier[] m_MRTCache2 = new RenderTargetIdentifier[2];

        // 'm_CameraColorBuffer' does not contain diffuse lighting of SSS materials until the SSS pass. It is stored within 'm_CameraSssDiffuseLightingBuffer'.
        RTHandleSystem.RTHandle m_CameraColorBuffer;
        RTHandleSystem.RTHandle m_CameraSssDiffuseLightingBuffer;

        RTHandleSystem.RTHandle m_CameraDepthStencilBuffer;
        RTHandleSystem.RTHandle m_CameraDepthBufferCopy;
        RTHandleSystem.RTHandle m_CameraStencilBufferCopy;

        RTHandleSystem.RTHandle m_VelocityBuffer;
        RTHandleSystem.RTHandle m_DeferredShadowBuffer;
        RTHandleSystem.RTHandle m_AmbientOcclusionBuffer;
        RTHandleSystem.RTHandle m_DistortionBuffer;

        // The pass "SRPDefaultUnlit" is a fall back to legacy unlit rendering and is required to support unity 2d + unity UI that render in the scene.
        ShaderPassName[] m_ForwardAndForwardOnlyPassNames = { new ShaderPassName(), new ShaderPassName(), HDShaderPassNames.s_SRPDefaultUnlitName };
        ShaderPassName[] m_ForwardOnlyPassNames = { new ShaderPassName(), HDShaderPassNames.s_SRPDefaultUnlitName };

        ShaderPassName[] m_AllTransparentPassNames = {  HDShaderPassNames.s_TransparentBackfaceName,
                                                        HDShaderPassNames.s_ForwardOnlyName,
                                                        HDShaderPassNames.s_ForwardName,
                                                        HDShaderPassNames.s_SRPDefaultUnlitName };

        ShaderPassName[] m_AllForwardOpaquePassNames = {    HDShaderPassNames.s_ForwardOnlyName,
                                                            HDShaderPassNames.s_ForwardName,
                                                            HDShaderPassNames.s_SRPDefaultUnlitName };

        ShaderPassName[] m_DepthOnlyAndDepthForwardOnlyPassNames = { HDShaderPassNames.s_DepthForwardOnlyName, HDShaderPassNames.s_DepthOnlyName };
        ShaderPassName[] m_DepthForwardOnlyPassNames = { HDShaderPassNames.s_DepthForwardOnlyName };
        ShaderPassName[] m_DepthOnlyPassNames = { HDShaderPassNames.s_DepthOnlyName };
        ShaderPassName[] m_TransparentDepthPrepassNames = { HDShaderPassNames.s_TransparentDepthPrepassName };
        ShaderPassName[] m_TransparentDepthPostpassNames = { HDShaderPassNames.s_TransparentDepthPostpassName };
        ShaderPassName[] m_ForwardErrorPassNames = { HDShaderPassNames.s_AlwaysName, HDShaderPassNames.s_ForwardBaseName, HDShaderPassNames.s_DeferredName, HDShaderPassNames.s_PrepassBaseName, HDShaderPassNames.s_VertexName, HDShaderPassNames.s_VertexLMRGBMName, HDShaderPassNames.s_VertexLMName };
        ShaderPassName[] m_SinglePassName = new ShaderPassName[1];

        // Stencil usage in HDRenderPipeline.
        // Currently we use only 2 bits to identify the kind of lighting that is expected from the render pipeline
        // Usage is define in LightDefinitions.cs
        [Flags]
        public enum StencilBitMask
        {
            Clear           = 0,             // 0x0
            LightingMask    = 7,             // 0x7  - 3 bit
            ObjectVelocity  = 128,           // 0x80 - 1 bit
            All             = 255            // 0xFF - 8 bit
        }

        RenderStateBlock m_DepthStateOpaque;

        // Detect when windows size is changing
        int m_CurrentWidth;
        int m_CurrentHeight;

        // Use to detect frame changes
        uint  m_FrameCount;
        float m_LastTime, m_Time;

        public int GetCurrentShadowCount() { return m_LightLoop.GetCurrentShadowCount(); }
        public int GetShadowAtlasCount() { return m_LightLoop.GetShadowAtlasCount(); }
        public int GetDecalAtlasMipCount()
        {
            int highestDim = Math.Max(renderPipelineSettings.decalSettings.atlasWidth, renderPipelineSettings.decalSettings.atlasHeight);
            return (int)Math.Log(highestDim, 2);
        }

        public int GetShadowSliceCount(uint atlasIndex) { return m_LightLoop.GetShadowSliceCount(atlasIndex); }

        readonly SkyManager m_SkyManager = new SkyManager();
        readonly LightLoop m_LightLoop = new LightLoop();
        readonly ShadowSettings m_ShadowSettings = new ShadowSettings();
        readonly VolumetricLightingSystem m_VolumetricLightingSystem = new VolumetricLightingSystem();

        // Debugging
        MaterialPropertyBlock m_SharedPropertyBlock = new MaterialPropertyBlock();
        DebugDisplaySettings m_DebugDisplaySettings = new DebugDisplaySettings();
        public DebugDisplaySettings debugDisplaySettings { get { return m_DebugDisplaySettings; } }
        static DebugDisplaySettings s_NeutralDebugDisplaySettings = new DebugDisplaySettings();
        DebugDisplaySettings m_CurrentDebugDisplaySettings;
        RTHandleSystem.RTHandle         m_DebugColorPickerBuffer;
        RTHandleSystem.RTHandle         m_DebugFullScreenTempBuffer;
        bool                            m_FullScreenDebugPushed;
        bool                            m_ValidAPI; // False by default mean we render normally, true mean we don't render anything

        public Material GetBlitMaterial() { return m_Blit; }

        FrameSettings m_FrameSettings; // Init every frame

        ComputeBuffer m_DebugScreenSpaceTracingData = null;
        ScreenSpaceTracingDebug[] m_DebugScreenSpaceTracingDataArray = new ScreenSpaceTracingDebug[1];

        public HDRenderPipeline(HDRenderPipelineAsset asset)
        {
            m_ValidAPI = true;

            if (!SetRenderingFeatures())
            {
                m_ValidAPI = false;

                return ;
            }

            m_Asset = asset;
            m_GPUCopy = new GPUCopy(asset.renderPipelineResources.copyChannelCS);
            var bufferPyramidProcessor = new BufferPyramidProcessor(
                asset.renderPipelineResources.colorPyramidCS,
                asset.renderPipelineResources.depthPyramidCS,
                m_GPUCopy,
                new TexturePadding(asset.renderPipelineResources.texturePaddingCS)
            );
            m_BufferPyramid = new BufferPyramid(bufferPyramidProcessor);

            EncodeBC6H.DefaultInstance = EncodeBC6H.DefaultInstance ?? new EncodeBC6H(asset.renderPipelineResources.encodeBC6HCS);

            m_ReflectionProbeCullResults = new ReflectionProbeCullResults(asset.reflectionSystemParameters);
            ReflectionSystem.SetParameters(asset.reflectionSystemParameters);

            // Scan material list and assign it
            m_MaterialList = HDUtils.GetRenderPipelineMaterialList();
            // Find first material that have non 0 Gbuffer count and assign it as deferredMaterial
            m_DeferredMaterial = null;
            foreach (var material in m_MaterialList)
            {
                if (material.GetMaterialGBufferCount() > 0)
                    m_DeferredMaterial = material;
            }

            // TODO: Handle the case of no Gbuffer material
            // TODO: I comment the assert here because m_DeferredMaterial for whatever reasons contain the correct class but with a "null" in the name instead of the real name and then trigger the assert
            // whereas it work. Don't know what is happening, DebugDisplay use the same code and name is correct there.
            // Debug.Assert(m_DeferredMaterial != null);

            m_GbufferManager = new GBufferManager(m_DeferredMaterial, m_Asset.renderPipelineSettings.supportShadowMask);
            m_DbufferManager = new DBufferManager();

            m_SSSBufferManager.Build(asset);

            // Initialize various compute shader resources
            m_applyDistortionKernel = m_applyDistortionCS.FindKernel("KMain");

            // General material
            m_CopyStencilForNoLighting = CoreUtils.CreateEngineMaterial(asset.renderPipelineResources.copyStencilBuffer);
            m_CopyStencilForNoLighting.SetInt(HDShaderIDs._StencilRef, (int)StencilLightingUsage.NoLighting);
            m_CopyStencilForNoLighting.SetInt(HDShaderIDs._StencilMask, (int)StencilBitMask.LightingMask);
            m_CameraMotionVectorsMaterial = CoreUtils.CreateEngineMaterial(asset.renderPipelineResources.cameraMotionVectors);

            m_CopyDepth = CoreUtils.CreateEngineMaterial(asset.renderPipelineResources.copyDepthBuffer);

            InitializeDebugMaterials();

            m_MaterialList.ForEach(material => material.Build(asset));

            m_IBLFilterGGX = new IBLFilterGGX(asset.renderPipelineResources, bufferPyramidProcessor);

            m_LightLoop.Build(asset, m_ShadowSettings, m_IBLFilterGGX);

            m_SkyManager.Build(asset, m_IBLFilterGGX);

            m_VolumetricLightingSystem.Build(asset);

            m_DebugDisplaySettings.RegisterDebug();
#if UNITY_EDITOR
            // We don't need the debug of Scene View at runtime (each camera have its own debug settings)
            FrameSettings.RegisterDebug("Scene View", m_Asset.GetFrameSettings());
#endif
            m_DebugScreenSpaceTracingData = new ComputeBuffer(1, System.Runtime.InteropServices.Marshal.SizeOf(typeof(ScreenSpaceTracingDebug)));

            InitializeRenderTextures();

            // For debugging
            MousePositionDebug.instance.Build();

            InitializeRenderStateBlocks();
        }

        void InitializeRenderTextures()
        {
            // Initial state of the RTHandle system.
            // Tells the system that we will require MSAA or not so that we can avoid wasteful render texture allocation.
            // TODO: Might want to initialize to at least the window resolution to avoid un-necessary re-alloc in the player
            RTHandles.Initialize(1, 1, m_Asset.renderPipelineSettings.supportMSAA, m_Asset.renderPipelineSettings.msaaSampleCount);

            if(!m_Asset.renderPipelineSettings.supportForwardOnly)
                m_GbufferManager.CreateBuffers();

            if (m_Asset.renderPipelineSettings.supportDBuffer)
                m_DbufferManager.CreateBuffers();

            m_SSSBufferManager.InitSSSBuffers(m_GbufferManager, m_Asset.renderPipelineSettings);

            m_CameraColorBuffer = RTHandles.Alloc(Vector2.one, filterMode: FilterMode.Point, colorFormat: RenderTextureFormat.ARGBHalf, sRGB : false, enableRandomWrite: true, enableMSAA: true, name : "CameraColor");
            m_CameraSssDiffuseLightingBuffer = RTHandles.Alloc(Vector2.one, filterMode: FilterMode.Point, colorFormat: RenderTextureFormat.RGB111110Float, sRGB: false, enableRandomWrite: true, enableMSAA: true, name: "CameraSSSDiffuseLighting");

            m_CameraDepthStencilBuffer = RTHandles.Alloc(Vector2.one, depthBufferBits: DepthBits.Depth24, colorFormat: RenderTextureFormat.Depth, filterMode: FilterMode.Point, bindTextureMS: true, enableMSAA: true, name: "CameraDepthStencil");

            if (NeedDepthBufferCopy())
            {
                m_CameraDepthBufferCopy = RTHandles.Alloc(Vector2.one, depthBufferBits: DepthBits.Depth24, colorFormat: RenderTextureFormat.Depth, filterMode: FilterMode.Point, bindTextureMS: true, enableMSAA: true, name: "CameraDepthStencilCopy");
            }

            // Technically we won't need this buffer in some cases, but nothing that we can determine at init time.
            m_CameraStencilBufferCopy = RTHandles.Alloc(Vector2.one, depthBufferBits: DepthBits.None, colorFormat: RenderTextureFormat.R8, sRGB: false, filterMode: FilterMode.Point, enableMSAA: true, name: "CameraStencilCopy"); // DXGI_FORMAT_R8_UINT is not supported by Unity

            if (m_Asset.renderPipelineSettings.supportSSAO)
            {
                m_AmbientOcclusionBuffer = RTHandles.Alloc(Vector2.one, filterMode: FilterMode.Bilinear, colorFormat: RenderTextureFormat.R8, sRGB: false, enableRandomWrite: true, name: "AmbientOcclusion");
            }

            if (m_Asset.renderPipelineSettings.supportMotionVectors)
            {
                m_VelocityBuffer = RTHandles.Alloc(Vector2.one, filterMode: FilterMode.Point, colorFormat: Builtin.GetVelocityBufferFormat(), sRGB: Builtin.GetVelocityBufferSRGBFlag(), enableMSAA: true, name: "Velocity");
            }

            m_DistortionBuffer = RTHandles.Alloc(Vector2.one, filterMode: FilterMode.Point, colorFormat: Builtin.GetDistortionBufferFormat(), sRGB: Builtin.GetDistortionBufferSRGBFlag(), name: "Distortion");

            // TODO: For MSAA, we'll need to add a Draw path in order to support MSAA properly
            m_DeferredShadowBuffer = RTHandles.Alloc(Vector2.one, filterMode: FilterMode.Point, colorFormat: RenderTextureFormat.ARGB32, sRGB: false, enableRandomWrite: true, name: "DeferredShadow");

            if (Debug.isDebugBuild)
            {
                m_DebugColorPickerBuffer = RTHandles.Alloc(Vector2.one, filterMode: FilterMode.Point, colorFormat: RenderTextureFormat.ARGBHalf, sRGB: false, name: "DebugColorPicker");
                m_DebugFullScreenTempBuffer = RTHandles.Alloc(Vector2.one, filterMode: FilterMode.Point, colorFormat: RenderTextureFormat.ARGBHalf, sRGB: false, name: "DebugFullScreen");
            }
        }

        void DestroyRenderTextures()
        {
            m_GbufferManager.DestroyBuffers();
            m_DbufferManager.DestroyBuffers();
            m_BufferPyramid.DestroyBuffers();

            RTHandles.Release(m_CameraColorBuffer);
            RTHandles.Release(m_CameraSssDiffuseLightingBuffer);

            RTHandles.Release(m_CameraDepthStencilBuffer);
            RTHandles.Release(m_CameraDepthBufferCopy);
            RTHandles.Release(m_CameraStencilBufferCopy);

            RTHandles.Release(m_AmbientOcclusionBuffer);
            RTHandles.Release(m_VelocityBuffer);
            RTHandles.Release(m_DistortionBuffer);
            RTHandles.Release(m_DeferredShadowBuffer);

            RTHandles.Release(m_DebugColorPickerBuffer);
            RTHandles.Release(m_DebugFullScreenTempBuffer);
            
            m_DebugScreenSpaceTracingData.Release();

            HDCamera.ClearAll();
        }


        bool SetRenderingFeatures()
        {
            // Set subshader pipeline tag
            Shader.globalRenderPipeline = "HDRenderPipeline";

            // HD use specific GraphicsSettings
            GraphicsSettings.lightsUseLinearIntensity = true;
            GraphicsSettings.lightsUseColorTemperature = true;
            // HD should always use the new batcher
            //GraphicsSettings.useScriptableRenderPipelineBatching = true;

            SupportedRenderingFeatures.active = new SupportedRenderingFeatures()
            {
                reflectionProbeSupportFlags = SupportedRenderingFeatures.ReflectionProbeSupportFlags.Rotation,
                defaultMixedLightingMode = SupportedRenderingFeatures.LightmapMixedBakeMode.IndirectOnly,
                supportedMixedLightingModes = SupportedRenderingFeatures.LightmapMixedBakeMode.IndirectOnly | SupportedRenderingFeatures.LightmapMixedBakeMode.Shadowmask,
                supportedLightmapBakeTypes = LightmapBakeType.Baked | LightmapBakeType.Mixed | LightmapBakeType.Realtime,
                supportedLightmapsModes = LightmapsMode.NonDirectional | LightmapsMode.CombinedDirectional,
                rendererSupportsLightProbeProxyVolumes = true,
                rendererSupportsMotionVectors = true,
                rendererSupportsReceiveShadows = false,
                rendererSupportsReflectionProbes = true
            };

            Lightmapping.SetDelegate(GlobalIlluminationUtils.hdLightsDelegate);

#if UNITY_EDITOR
            SceneViewDrawMode.SetupDrawMode();

            if (UnityEditor.PlayerSettings.colorSpace == ColorSpace.Gamma)
            {
                Debug.LogError("High Definition Render Pipeline doesn't support Gamma mode, change to Linear mode");
            }
#endif

            if (!IsSupportedPlatform())
            {
                CoreUtils.DisplayUnsupportedAPIMessage();

                return false;
            }

#if !UNITY_SWITCH
            // VR is not supported currently in HD
            if (XRSettings.isDeviceActive)
            {
                CoreUtils.DisplayUnsupportedXRMessage();

                return false;
            }
#endif

            return true;
        }

        bool IsSupportedPlatform()
        {
            // Note: If you add new platform in this function, think about adding support when building the player to in HDRPCustomBuildProcessor.cs

            if (!SystemInfo.supportsComputeShaders)
                return false;

            if (SystemInfo.graphicsDeviceType == GraphicsDeviceType.Direct3D11 ||
                SystemInfo.graphicsDeviceType == GraphicsDeviceType.Direct3D12 ||
                SystemInfo.graphicsDeviceType == GraphicsDeviceType.PlayStation4 ||
                SystemInfo.graphicsDeviceType == GraphicsDeviceType.XboxOne ||
                SystemInfo.graphicsDeviceType == GraphicsDeviceType.XboxOneD3D12 ||
                SystemInfo.graphicsDeviceType == GraphicsDeviceType.Vulkan ||
                SystemInfo.graphicsDeviceType == (GraphicsDeviceType)22 /*GraphicsDeviceType.Switch*/)
            {
                return true;
            }

            if (SystemInfo.graphicsDeviceType == GraphicsDeviceType.Metal)
            {
                string os = SystemInfo.operatingSystem;

                // Metal support depends on OS version:
                // macOS 10.11.x doesn't have tessellation / earlydepthstencil support, early driver versions were buggy in general
                // macOS 10.12.x should usually work with AMD, but issues with Intel/Nvidia GPUs. Regardless of the GPU, there are issues with MTLCompilerService crashing with some shaders
                // macOS 10.13.x is expected to work, and if it's a driver/shader compiler issue, there's still hope on getting it fixed to next shipping OS patch release
                //
                // Has worked experimentally with iOS in the past, but it's not currently supported
                //

                if (os.StartsWith("Mac"))
                {
                    // TODO: Expose in C# version number, for now assume "Mac OS X 10.10.4" format with version 10 at least
                    int startIndex = os.LastIndexOf(" ");
                    var parts = os.Substring(startIndex + 1).Split('.');
                    int a = Convert.ToInt32(parts[0]);
                    int b = Convert.ToInt32(parts[1]);
                    // In case in the future there's a need to disable specific patch releases
                    // int c = Convert.ToInt32(parts[2]);

                    if (a >= 10 && b >= 13)
                        return true;
                }
            }

            return false;
        }

        void UnsetRenderingFeatures()
        {
            Shader.globalRenderPipeline = "";

            SupportedRenderingFeatures.active = new SupportedRenderingFeatures();

            Lightmapping.ResetDelegate();
        }

        void InitializeDebugMaterials()
        {
            m_DebugViewMaterialGBuffer = CoreUtils.CreateEngineMaterial(m_Asset.renderPipelineResources.debugViewMaterialGBufferShader);
            m_DebugViewMaterialGBufferShadowMask = CoreUtils.CreateEngineMaterial(m_Asset.renderPipelineResources.debugViewMaterialGBufferShader);
            m_DebugViewMaterialGBufferShadowMask.EnableKeyword("SHADOWS_SHADOWMASK");
            m_DebugDisplayLatlong = CoreUtils.CreateEngineMaterial(m_Asset.renderPipelineResources.debugDisplayLatlongShader);
            m_DebugFullScreen = CoreUtils.CreateEngineMaterial(m_Asset.renderPipelineResources.debugFullScreenShader);
            m_DebugColorPicker = CoreUtils.CreateEngineMaterial(m_Asset.renderPipelineResources.debugColorPickerShader);
            m_Blit = CoreUtils.CreateEngineMaterial(m_Asset.renderPipelineResources.blit);
            m_ErrorMaterial = CoreUtils.CreateEngineMaterial("Hidden/InternalErrorShader");
        }

        void InitializeRenderStateBlocks()
        {
            m_DepthStateOpaque = new RenderStateBlock
            {
                depthState = new DepthState(true, CompareFunction.LessEqual),
                mask = RenderStateMask.Depth
            };
        }

        public void OnSceneLoad()
        {
            // Recreate the textures which went NULL
            m_MaterialList.ForEach(material => material.Build(m_Asset));
        }

        public override void Dispose()
        {
            UnsetRenderingFeatures();

            if (!m_ValidAPI)
                return ;

            base.Dispose();

            m_DebugDisplaySettings.UnregisterDebug();

            m_LightLoop.Cleanup();

            // For debugging
            MousePositionDebug.instance.Cleanup();

            DecalSystem.instance.Cleanup();

            m_MaterialList.ForEach(material => material.Cleanup());

            CoreUtils.Destroy(m_CopyStencilForNoLighting);
            CoreUtils.Destroy(m_CameraMotionVectorsMaterial);

            CoreUtils.Destroy(m_DebugViewMaterialGBuffer);
            CoreUtils.Destroy(m_DebugViewMaterialGBufferShadowMask);
            CoreUtils.Destroy(m_DebugDisplayLatlong);
            CoreUtils.Destroy(m_DebugFullScreen);
            CoreUtils.Destroy(m_DebugColorPicker);
            CoreUtils.Destroy(m_Blit);
            CoreUtils.Destroy(m_CopyDepth);
            CoreUtils.Destroy(m_ErrorMaterial);

            m_SSSBufferManager.Cleanup();
            m_SkyManager.Cleanup();
            m_VolumetricLightingSystem.Cleanup();
            m_IBLFilterGGX.Cleanup();

            DestroyRenderTextures();

#if UNITY_EDITOR
            SceneViewDrawMode.ResetDrawMode();
            FrameSettings.UnRegisterDebug("Scene View");
#endif
        }

        void Resize(HDCamera hdCamera)
        {
            bool resolutionChanged = (hdCamera.actualWidth != m_CurrentWidth) || (hdCamera.actualHeight != m_CurrentHeight);

            if (resolutionChanged || m_LightLoop.NeedResize())
            {
                if (m_CurrentWidth > 0 && m_CurrentHeight > 0)
                    m_LightLoop.ReleaseResolutionDependentBuffers();

                m_LightLoop.AllocResolutionDependentBuffers((int)hdCamera.screenSize.x, (int)hdCamera.screenSize.y, m_FrameSettings.enableStereo);
            }

            // Warning: (resolutionChanged == false) if you open a new Editor tab of the same size!
            m_VolumetricLightingSystem.ResizeVBufferAndUpdateProperties(hdCamera, m_FrameCount);

            // update recorded window resolution
            m_CurrentWidth = hdCamera.actualWidth;
            m_CurrentHeight = hdCamera.actualHeight;
        }

        public void PushGlobalParams(HDCamera hdCamera, CommandBuffer cmd, DiffusionProfileSettings sssParameters)
        {
            using (new ProfilingSample(cmd, "Push Global Parameters", CustomSamplerId.PushGlobalParameters.GetSampler()))
            {
                // Set up UnityPerFrame CBuffer.
                m_SSSBufferManager.PushGlobalParams(cmd, sssParameters, m_FrameSettings);

                m_DbufferManager.PushGlobalParams(cmd, m_FrameSettings);

                m_VolumetricLightingSystem.PushGlobalParams(hdCamera, cmd, m_FrameCount);

                var ssRefraction = VolumeManager.instance.stack.GetComponent<ScreenSpaceRefraction>()
                    ?? ScreenSpaceRefraction.@default;
                ssRefraction.PushShaderParameters(cmd);
                var ssReflection = VolumeManager.instance.stack.GetComponent<ScreenSpaceReflection>()
                    ?? ScreenSpaceReflection.@default;
                ssReflection.PushShaderParameters(cmd);

                // Set up UnityPerView CBuffer.
                hdCamera.SetupGlobalParams(cmd, m_Time, m_LastTime);
                if (m_FrameSettings.enableStereo) hdCamera.SetupGlobalStereoParams(cmd);

                cmd.SetGlobalInt(HDShaderIDs._SSReflectionEnabled, m_FrameSettings.enableSSR ? 1 : 0);

                var previousDepthPyramidRT = hdCamera.GetPreviousFrameRT((int)HDCameraFrameHistoryType.DepthPyramid);
                if (previousDepthPyramidRT != null)
                {
                    cmd.SetGlobalTexture(HDShaderIDs._DepthPyramidTexture, previousDepthPyramidRT);
                    cmd.SetGlobalVector(HDShaderIDs._DepthPyramidSize, new Vector4(
                        previousDepthPyramidRT.referenceSize.x, 
                        previousDepthPyramidRT.referenceSize.y, 
                        1f / previousDepthPyramidRT.referenceSize.x, 
                        1f / previousDepthPyramidRT.referenceSize.y
                    ));
                    cmd.SetGlobalVector(HDShaderIDs._DepthPyramidScale, new Vector4(
                        previousDepthPyramidRT.referenceSize.x / (float)previousDepthPyramidRT.rt.width, 
                        previousDepthPyramidRT.referenceSize.y / (float)previousDepthPyramidRT.rt.height, 
                        Mathf.Log(Mathf.Min(previousDepthPyramidRT.rt.width, previousDepthPyramidRT.rt.height), 2), 
                        0.0f
                    ));
                }
                else
                {
                    cmd.SetGlobalTexture(HDShaderIDs._DepthPyramidTexture, Texture2D.blackTexture);
                    cmd.SetGlobalVector(HDShaderIDs._DepthPyramidSize, Vector4.one);
                    cmd.SetGlobalVector(HDShaderIDs._DepthPyramidScale, Vector4.one);
                }
                    
                var previousColorPyramidRT = hdCamera.GetPreviousFrameRT((int)HDCameraFrameHistoryType.ColorPyramid);
                if (previousColorPyramidRT != null)
                {
                    cmd.SetGlobalTexture(HDShaderIDs._ColorPyramidTexture, previousColorPyramidRT);
                    cmd.SetGlobalVector(HDShaderIDs._ColorPyramidSize, new Vector4(
                        previousColorPyramidRT.referenceSize.x, 
                        previousColorPyramidRT.referenceSize.y, 
                        1f / previousColorPyramidRT.referenceSize.x, 
                        1f / previousColorPyramidRT.referenceSize.y
                    ));
                    cmd.SetGlobalVector(HDShaderIDs._ColorPyramidScale, new Vector4(
                        previousColorPyramidRT.referenceSize.x / (float)previousColorPyramidRT.rt.width, 
                        previousColorPyramidRT.referenceSize.y / (float)previousColorPyramidRT.rt.height, 
                        Mathf.Log(Mathf.Min(previousColorPyramidRT.rt.width, previousColorPyramidRT.rt.height), 2), 
                        0.0f
                    ));
                }
                else
                {
                    cmd.SetGlobalTexture(HDShaderIDs._ColorPyramidTexture, Texture2D.blackTexture);
                    cmd.SetGlobalVector(HDShaderIDs._ColorPyramidSize, Vector4.one);
                    cmd.SetGlobalVector(HDShaderIDs._ColorPyramidScale, Vector4.one);
            }
        }
        }

        bool IsConsolePlatform()
        {
            return  SystemInfo.graphicsDeviceType == GraphicsDeviceType.PlayStation4 ||
                    SystemInfo.graphicsDeviceType == GraphicsDeviceType.XboxOne ||
                    SystemInfo.graphicsDeviceType == GraphicsDeviceType.XboxOneD3D12;
        }

        bool NeedDepthBufferCopy()
        {
            // For now we consider all console to be able to read from a bound depth buffer.
            return !IsConsolePlatform();
        }

        bool NeedStencilBufferCopy()
        {
            // Currently, Unity does not offer a way to bind the stencil buffer as a texture in a compute shader.
            // Therefore, it's manually copied using a pixel shader.
            return m_LightLoop.GetFeatureVariantsEnabled();
        }

        RTHandleSystem.RTHandle GetDepthTexture()
        {
            return NeedDepthBufferCopy() ? m_CameraDepthBufferCopy : m_CameraDepthStencilBuffer;
        }

        void CopyDepthBufferIfNeeded(CommandBuffer cmd)
        {
            using (new ProfilingSample(cmd, NeedDepthBufferCopy() ? "Copy DepthBuffer" : "Set DepthBuffer", CustomSamplerId.CopySetDepthBuffer.GetSampler()))
            {
                if (NeedDepthBufferCopy())
                {
                    using (new ProfilingSample(cmd, "Copy depth-stencil buffer", CustomSamplerId.CopyDepthStencilbuffer.GetSampler()))
                    {
                        cmd.CopyTexture(m_CameraDepthStencilBuffer, m_CameraDepthBufferCopy);
                    }
                }
            }
        }

        public void UpdateShadowSettings()
        {
            var shadowSettings = VolumeManager.instance.stack.GetComponent<HDShadowSettings>();

            m_ShadowSettings.maxShadowDistance = shadowSettings.maxShadowDistance;
            //m_ShadowSettings.directionalLightNearPlaneOffset = commonSettings.shadowNearPlaneOffset;

            m_ShadowSettings.enabled = m_FrameSettings.enableShadow;
        }

        public void ConfigureForShadowMask(bool enableBakeShadowMask, CommandBuffer cmd)
        {
            // Globally enable (for GBuffer shader and forward lit (opaque and transparent) the keyword SHADOWS_SHADOWMASK
            CoreUtils.SetKeyword(cmd, "SHADOWS_SHADOWMASK", enableBakeShadowMask);

            // Configure material to use depends on shadow mask option
            m_currentRendererConfigurationBakedLighting = enableBakeShadowMask ? HDUtils.k_RendererConfigurationBakedLightingWithShadowMask : HDUtils.k_RendererConfigurationBakedLighting;
            m_currentDebugViewMaterialGBuffer = enableBakeShadowMask ? m_DebugViewMaterialGBufferShadowMask : m_DebugViewMaterialGBuffer;
        }

        CullResults m_CullResults;
        ReflectionProbeCullResults m_ReflectionProbeCullResults;
        public override void Render(ScriptableRenderContext renderContext, Camera[] cameras)
        {
            if (!m_ValidAPI)
                return;

            base.Render(renderContext, cameras);
            RenderPipeline.BeginFrameRendering(cameras);

            {
                // SRP.Render() can be called several times per frame.
                // Also, most Time variables do not consistently update in the Scene View.
                // This makes reliable detection of the start of the new frame VERY hard.
                // One of the exceptions is 'Time.realtimeSinceStartup'.
                // Therefore, outside of the Play Mode we update the time at 60 fps,
                // and in the Play Mode we rely on 'Time.frameCount'.
                float t = Time.realtimeSinceStartup;
                uint  c = (uint)Time.frameCount;

                bool newFrame;

                if (Application.isPlaying)
                {
                    newFrame = m_FrameCount != c;

                    m_FrameCount = c;
                }
                else
                {
                    newFrame = (t - m_Time) > 0.0166f;

                    if (newFrame) m_FrameCount++;
                }

                if (newFrame)
                {
                    HDCamera.CleanUnused();

                    // Make sure both are never 0.
                    m_LastTime = (m_Time > 0) ? m_Time : t;
                    m_Time  = t;
                }
            }

            // TODO: Render only visible probes
            var isReflection = cameras.Any(c => c.cameraType == CameraType.Reflection);
            if (!isReflection)
                ReflectionSystem.RenderAllRealtimeProbes(ReflectionProbeType.PlanarReflection);

            // We first update the state of asset frame settings as they can be use by various camera
            // but we keep the dirty state to correctly reset other camera that use RenderingPath.Default.
            bool assetFrameSettingsIsDirty = m_Asset.frameSettingsIsDirty;
            m_Asset.UpdateDirtyFrameSettings();

            foreach (var camera in cameras)
            {
                if (camera == null)
                    continue;

                RenderPipeline.BeginCameraRendering(camera);

                // First, get aggregate of frame settings base on global settings, camera frame settings and debug settings
                // Note: the SceneView camera will never have additionalCameraData
                var additionalCameraData = camera.GetComponent<HDAdditionalCameraData>();

                // Init effective frame settings of each camera
                // Each camera have its own debug frame settings control from the debug windows
                // debug frame settings can't be aggregate with frame settings (i.e we can't aggregate forward only control for example)
                // so debug settings (when use) are the effective frame settings
                // To be able to have this behavior we init effective frame settings with serialized frame settings and copy
                // debug settings change on top of it. Each time frame settings are change in the editor, we reset all debug settings
                // to stay in sync. The loop below allow to update all frame settings correctly and is required because
                // camera can rely on default frame settings from the HDRendeRPipelineAsset
                FrameSettings srcFrameSettings;
                if (additionalCameraData)
                {
                    additionalCameraData.UpdateDirtyFrameSettings(assetFrameSettingsIsDirty, m_Asset.GetFrameSettings());
                    srcFrameSettings = additionalCameraData.GetFrameSettings();
                }
                else
                {
                    srcFrameSettings = m_Asset.GetFrameSettings();
                }
                // Get the effective frame settings for this camera taking into account the global setting and camera type
                FrameSettings.InitializeFrameSettings(camera, m_Asset.GetRenderPipelineSettings(), srcFrameSettings, ref m_FrameSettings);

                // This is the main command buffer used for the frame.
                var cmd = CommandBufferPool.Get("");

                // Specific pass to simply display the content of the camera buffer if users have fill it themselves (like video player)
                if (additionalCameraData && additionalCameraData.renderingPath == HDAdditionalCameraData.RenderingPath.FullscreenPassthrough)
                {
                    renderContext.ExecuteCommandBuffer(cmd);
                    CommandBufferPool.Release(cmd);
                    renderContext.Submit();
                    continue;
                }

<<<<<<< HEAD
                if (camera.cameraType != CameraType.Reflection)
                {
                    // TODO: Render only visible probes
                    ReflectionSystem.RenderAllRealtimeViewerDependentProbesFor(ReflectionProbeType.PlanarReflection, camera);
                    // Frame settings state was updated by previous render, we must recalculate it
                    FrameSettings.InitializeFrameSettings(camera, m_Asset.GetRenderPipelineSettings(), srcFrameSettings, ref m_FrameSettings);
                }

=======
                if (camera.cameraType != CameraType.Reflection
                    // Planar probes rendering is not currently supported for orthographic camera
                    // Avoid rendering to prevent error log spamming
                    && !camera.orthographic)
                        // TODO: Render only visible probes
                        ReflectionSystem.RenderAllRealtimeViewerDependentProbesFor(ReflectionProbeType.PlanarReflection, camera);
>>>>>>> 7338ce73

                // Init material if needed
                // TODO: this should be move outside of the camera loop but we have no command buffer, ask details to Tim or Julien to do this
                if (!m_IBLFilterGGX.IsInitialized())
                    m_IBLFilterGGX.Initialize(cmd);

                foreach (var material in m_MaterialList)
                    material.RenderInit(cmd);

                using (new ProfilingSample(cmd, "HDRenderPipeline::Render", CustomSamplerId.HDRenderPipelineRender.GetSampler()))
                {
                    // Do anything we need to do upon a new frame.
                    m_LightLoop.NewFrame(m_FrameSettings);

                    // If we render a reflection view or a preview we should not display any debug information
                    // This need to be call before ApplyDebugDisplaySettings()
                    if (camera.cameraType == CameraType.Reflection || camera.cameraType == CameraType.Preview)
                    {
                        // Neutral allow to disable all debug settings
                        m_CurrentDebugDisplaySettings = s_NeutralDebugDisplaySettings;
                    }
                    else
                    {
                        m_CurrentDebugDisplaySettings = m_DebugDisplaySettings;

                        using (new ProfilingSample(cmd, "Volume Update", CustomSamplerId.VolumeUpdate.GetSampler()))
                        {
                            LayerMask layerMask = -1;
                            if (additionalCameraData != null)
                            {
                                layerMask = additionalCameraData.volumeLayerMask;
                            }
                            else
                            {
                                // Temporary hack:
                                // For scene view, by default, we use the "main" camera volume layer mask if it exists
                                // Otherwise we just remove the lighting override layers in the current sky to avoid conflicts
                                // This is arbitrary and should be editable in the scene view somehow.
                                if (camera.cameraType == CameraType.SceneView)
                                {
                                    var mainCamera = Camera.main;
                                    bool needFallback = true;
                                    if (mainCamera != null)
                                    {
                                        var mainCamAdditionalData = mainCamera.GetComponent<HDAdditionalCameraData>();
                                        if (mainCamAdditionalData != null)
                                        {
                                            layerMask = mainCamAdditionalData.volumeLayerMask;
                                            needFallback = false;
                                        }
                                    }

                                    if (needFallback)
                                    {
                                        // If the override layer is "Everything", we fall-back to "Everything" for the current layer mask to avoid issues by having no current layer
                                        // In practice we should never have "Everything" as an override mask as it does not make sense (a warning is issued in the UI)
                                        if (m_Asset.renderPipelineSettings.lightLoopSettings.skyLightingOverrideLayerMask == -1)
                                            layerMask = -1;
                                        else
                                            layerMask = (-1 & ~m_Asset.renderPipelineSettings.lightLoopSettings.skyLightingOverrideLayerMask);
                                    }
                                }
                            }
                            VolumeManager.instance.Update(camera.transform, layerMask);
                        }
                    }

                    var postProcessLayer = camera.GetComponent<PostProcessLayer>();

                    // Disable post process if we enable debug mode or if the post process layer is disabled
                    if (m_CurrentDebugDisplaySettings.IsDebugDisplayRemovePostprocess() || !CoreUtils.IsPostProcessingActive(postProcessLayer))
                    {
                        m_FrameSettings.enablePostprocess = false;
                    }

                    var hdCamera = HDCamera.Get(camera, postProcessLayer, m_FrameSettings);

                    Resize(hdCamera);

                    ApplyDebugDisplaySettings(hdCamera, cmd);
                    UpdateShadowSettings();
                    m_SkyManager.UpdateCurrentSkySettings(hdCamera);

                    ScriptableCullingParameters cullingParams;
                    if (!CullResults.GetCullingParameters(camera, m_FrameSettings.enableStereo, out cullingParams))
                    {
                        renderContext.Submit();
                        continue;
                    }

                    m_LightLoop.UpdateCullingParameters(ref cullingParams);
                    hdCamera.UpdateStereoDependentState(m_FrameSettings, ref cullingParams);

#if UNITY_EDITOR
                    // emit scene view UI
                    if (camera.cameraType == CameraType.SceneView)
                    {
                        ScriptableRenderContext.EmitWorldGeometryForSceneView(camera);
                    }
#endif

                    if (m_FrameSettings.enableDBuffer)
                    {
                        // decal system needs to be updated with current camera, it needs it to set up culling and light list generation parameters
                        DecalSystem.instance.CurrentCamera = camera;
                        DecalSystem.instance.BeginCull();
                    }

                    ReflectionSystem.PrepareCull(camera, m_ReflectionProbeCullResults);

                    using (new ProfilingSample(cmd, "CullResults.Cull", CustomSamplerId.CullResultsCull.GetSampler()))
                    {
                        CullResults.Cull(ref cullingParams, renderContext, ref m_CullResults);
                    }

                    m_ReflectionProbeCullResults.Cull();

                    m_DbufferManager.vsibleDecalCount = 0;
                    using (new ProfilingSample(cmd, "DBufferPrepareDrawData", CustomSamplerId.DBufferPrepareDrawData.GetSampler()))
                    {
                        if (m_FrameSettings.enableDBuffer)
                        {
                            DecalSystem.instance.EndCull();
                            m_DbufferManager.vsibleDecalCount = DecalSystem.m_DecalsVisibleThisFrame;
                            DecalSystem.instance.UpdateCachedMaterialData();    // textures, alpha or fade distances could've changed
                            DecalSystem.instance.CreateDrawData();              // prepare data is separate from draw
                            DecalSystem.instance.UpdateTextureAtlas(cmd);       // as this is only used for transparent pass, would've been nice not to have to do this if no transparent renderers are visible, needs to happen after CreateDrawData
                        }
                    }
                    renderContext.SetupCameraProperties(camera, m_FrameSettings.enableStereo);

                    PushGlobalParams(hdCamera, cmd, diffusionProfileSettings);

                    // TODO: Find a correct place to bind these material textures
                    // We have to bind the material specific global parameters in this mode
                    m_MaterialList.ForEach(material => material.Bind());

                    // Frustum cull density volumes on the CPU. Can be performed as soon as the camera is set up.
                    DensityVolumeList densityVolumes = m_VolumetricLightingSystem.PrepareVisibleDensityVolumeList(hdCamera, cmd);

                    // Note: Legacy Unity behave like this for ShadowMask
                    // When you select ShadowMask in Lighting panel it recompile shaders on the fly with the SHADOW_MASK keyword.
                    // However there is no C# function that we can query to know what mode have been select in Lighting Panel and it will be wrong anyway. Lighting Panel setup what will be the next bake mode. But until light is bake, it is wrong.
                    // Currently to know if you need shadow mask you need to go through all visible lights (of CullResult), check the LightBakingOutput struct and look at lightmapBakeType/mixedLightingMode. If one light have shadow mask bake mode, then you need shadow mask features (i.e extra Gbuffer).
                    // It mean that when we build a standalone player, if we detect a light with bake shadow mask, we generate all shader variant (with and without shadow mask) and at runtime, when a bake shadow mask light is visible, we dynamically allocate an extra GBuffer and switch the shader.
                    // So the first thing to do is to go through all the light: PrepareLightsForGPU
                    bool enableBakeShadowMask;
                    using (new ProfilingSample(cmd, "TP_PrepareLightsForGPU", CustomSamplerId.TPPrepareLightsForGPU.GetSampler()))
                    {
                        enableBakeShadowMask = m_LightLoop.PrepareLightsForGPU(cmd, camera, m_ShadowSettings, m_CullResults, m_ReflectionProbeCullResults, densityVolumes) && m_FrameSettings.enableShadowMask;
                    }
                    ConfigureForShadowMask(enableBakeShadowMask, cmd);

                    StartStereoRendering(renderContext, hdCamera.camera);

                    ClearBuffers(hdCamera, cmd);

                    // TODO: Add stereo occlusion mask

                    bool forcePrepassForDecals = m_DbufferManager.vsibleDecalCount > 0;
                    RenderDepthPrepass(m_CullResults, hdCamera, renderContext, cmd, forcePrepassForDecals);

                    RenderObjectsVelocity(m_CullResults, hdCamera, renderContext, cmd);

                    RenderDBuffer(hdCamera, cmd);

					RenderGBuffer(m_CullResults, hdCamera, enableBakeShadowMask, renderContext, cmd);

                    // In both forward and deferred, everything opaque should have been rendered at this point so we can safely copy the depth buffer for later processing.
                    CopyDepthBufferIfNeeded(cmd);
                    RenderDepthPyramid(hdCamera, cmd, renderContext, FullScreenDebugMode.DepthPyramid);

                    RenderCameraVelocity(m_CullResults, hdCamera, renderContext, cmd);

                    // Depth texture is now ready, bind it.
                    cmd.SetGlobalTexture(HDShaderIDs._MainDepthTexture, GetDepthTexture());

                    // Caution: We require sun light here as some skies use the sun light to render, it means that UpdateSkyEnvironment must be called after PrepareLightsForGPU.
                    // TODO: Try to arrange code so we can trigger this call earlier and use async compute here to run sky convolution during other passes (once we move convolution shader to compute).
                    UpdateSkyEnvironment(hdCamera, cmd);

                    RenderDepthPyramid(hdCamera, cmd, renderContext, FullScreenDebugMode.DepthPyramid);

                    StopStereoRendering(renderContext, hdCamera.camera);

                    if (m_CurrentDebugDisplaySettings.IsDebugMaterialDisplayEnabled())
                    {
                        RenderDebugViewMaterial(m_CullResults, hdCamera, renderContext, cmd);

                        PushColorPickerDebugTexture(cmd, m_CameraColorBuffer, hdCamera);
                    }
                    else
                    {
                        StartStereoRendering(renderContext, hdCamera.camera);

                        using (new ProfilingSample(cmd, "Render SSAO", CustomSamplerId.RenderSSAO.GetSampler()))
                        {
                            // TODO: Everything here (SSAO, Shadow, Build light list, deferred shadow, material and light classification can be parallelize with Async compute)
                            RenderSSAO(cmd, hdCamera, renderContext, postProcessLayer);
                        }

                        // Clear and copy the stencil texture needs to be moved to before we invoke the async light list build,
                        // otherwise the async compute queue can end up using that texture before the graphics queue is done with it.
                        // TODO: Move this code inside LightLoop
                        if (m_LightLoop.GetFeatureVariantsEnabled())
                        {
                            // For material classification we use compute shader and so can't read into the stencil, so prepare it.
                            using (new ProfilingSample(cmd, "Clear and copy stencil texture", CustomSamplerId.ClearAndCopyStencilTexture.GetSampler()))
                            {
                                HDUtils.SetRenderTarget(cmd, hdCamera, m_CameraStencilBufferCopy, ClearFlag.Color, CoreUtils.clearColorAllBlack);

                                // In the material classification shader we will simply test is we are no lighting
                                // Use ShaderPassID 1 => "Pass 1 - Write 1 if value different from stencilRef to output"
                                HDUtils.DrawFullScreen(cmd, hdCamera, m_CopyStencilForNoLighting, m_CameraStencilBufferCopy, m_CameraDepthStencilBuffer, null, 1);
                            }
                        }

                        StopStereoRendering(renderContext, hdCamera.camera);

                        GPUFence buildGPULightListsCompleteFence = new GPUFence();
                        if (m_FrameSettings.enableAsyncCompute)
                        {
                            GPUFence startFence = cmd.CreateGPUFence();
                            renderContext.ExecuteCommandBuffer(cmd);
                            cmd.Clear();

                            buildGPULightListsCompleteFence = m_LightLoop.BuildGPULightListsAsyncBegin(hdCamera, renderContext, m_CameraDepthStencilBuffer, m_CameraStencilBufferCopy, startFence, m_SkyManager.IsLightingSkyValid());
                        }

                        using (new ProfilingSample(cmd, "Render shadows", CustomSamplerId.RenderShadows.GetSampler()))
                        {
                            // This call overwrites camera properties passed to the shader system.
                            m_LightLoop.RenderShadows(renderContext, cmd, m_CullResults);

                            // Overwrite camera properties set during the shadow pass with the original camera properties.
                            renderContext.SetupCameraProperties(camera, m_FrameSettings.enableStereo);
                            hdCamera.SetupGlobalParams(cmd, m_Time, m_LastTime);
                            if (m_FrameSettings.enableStereo) hdCamera.SetupGlobalStereoParams(cmd);
                        }

                        using (new ProfilingSample(cmd, "Deferred directional shadows", CustomSamplerId.RenderDeferredDirectionalShadow.GetSampler()))
                        {
                            // When debug is enabled we need to clear otherwise we may see non-shadows areas with stale values.
                            if(m_CurrentDebugDisplaySettings.fullScreenDebugMode == FullScreenDebugMode.DeferredShadows)
                            {
                                HDUtils.SetRenderTarget(cmd, hdCamera, m_DeferredShadowBuffer, ClearFlag.Color, CoreUtils.clearColorAllBlack);
                            }

                            m_LightLoop.RenderDeferredDirectionalShadow(hdCamera, m_DeferredShadowBuffer, GetDepthTexture(), cmd);
                            PushFullScreenDebugTexture(cmd, m_DeferredShadowBuffer, hdCamera, FullScreenDebugMode.DeferredShadows);
                        }

                        if (m_FrameSettings.enableAsyncCompute)
                        {
                            m_LightLoop.BuildGPULightListAsyncEnd(hdCamera, cmd, buildGPULightListsCompleteFence);
                        }
                        else
                        {
                            using (new ProfilingSample(cmd, "Build Light list", CustomSamplerId.BuildLightList.GetSampler()))
                            {
                                m_LightLoop.BuildGPULightLists(hdCamera, cmd, m_CameraDepthStencilBuffer, m_CameraStencilBufferCopy, m_SkyManager.IsLightingSkyValid());
                            }
                        }

                        {
                            // Set fog parameters for volumetric lighting.
                            var visualEnv = VolumeManager.instance.stack.GetComponent<VisualEnvironment>();
                            visualEnv.PushFogShaderParameters(cmd, m_FrameSettings);
                        }

                        // Perform the voxelization step which fills the density 3D texture.
                        // Requires the clustered lighting data structure to be built, and can run async.
                        m_VolumetricLightingSystem.VolumeVoxelizationPass(densityVolumes, hdCamera, cmd, m_FrameSettings, m_FrameCount);

                        // Render the volumetric lighting.
                        // The pass requires the volume properties, the light list and the shadows, and can run async.
                        m_VolumetricLightingSystem.VolumetricLightingPass(hdCamera, cmd, m_FrameSettings, m_FrameCount);

                        RenderDeferredLighting(hdCamera, cmd);

                        // Might float this higher if we enable stereo w/ deferred
                        StartStereoRendering(renderContext, hdCamera.camera);

                        RenderForward(m_CullResults, hdCamera, renderContext, cmd, ForwardPass.Opaque);
                        RenderForwardError(m_CullResults, hdCamera, renderContext, cmd, ForwardPass.Opaque);

                        // SSS pass here handle both SSS material from deferred and forward
                        m_SSSBufferManager.SubsurfaceScatteringPass(hdCamera, cmd, diffusionProfileSettings, m_FrameSettings,
                                                                    m_CameraColorBuffer, m_CameraSssDiffuseLightingBuffer, m_CameraDepthStencilBuffer, GetDepthTexture());

                        RenderSky(hdCamera, cmd);

                        // Render pre refraction objects
                        RenderForward(m_CullResults, hdCamera, renderContext, cmd, ForwardPass.PreRefraction);
                        RenderForwardError(m_CullResults, hdCamera, renderContext, cmd, ForwardPass.PreRefraction);

                        RenderColorPyramid(hdCamera, cmd, renderContext, true);

                        // Render all type of transparent forward (unlit, lit, complex (hair...)) to keep the sorting between transparent objects.
                        RenderForward(m_CullResults, hdCamera, renderContext, cmd, ForwardPass.Transparent);
                        RenderForwardError(m_CullResults, hdCamera, renderContext, cmd, ForwardPass.Transparent);

                        // Fill depth buffer to reduce artifact for transparent object during postprocess
                        RenderTransparentDepthPostpass(m_CullResults, hdCamera, renderContext, cmd, ForwardPass.Transparent);

                        RenderColorPyramid(hdCamera, cmd, renderContext, false);

                        AccumulateDistortion(m_CullResults, hdCamera, renderContext, cmd);
                        RenderDistortion(cmd, m_Asset.renderPipelineResources, hdCamera);

                        StopStereoRendering(renderContext, hdCamera.camera);

                        PushFullScreenDebugTexture(cmd, m_CameraColorBuffer, hdCamera, FullScreenDebugMode.NanTracker);
                        PushColorPickerDebugTexture(cmd, m_CameraColorBuffer, hdCamera);

                        // The final pass either postprocess of Blit will flip the screen (as it is reverse by default due to Unity openGL legacy)
                        // Postprocess system (that doesn't use cmd.Blit) handle it with configuration (and do not flip in SceneView) or it is automatically done in Blit

                        StartStereoRendering(renderContext, hdCamera.camera);

                        // Final blit
                        if (m_FrameSettings.enablePostprocess)
                        {
                            RenderPostProcess(hdCamera, cmd, postProcessLayer);
                        }
                        else
                        {
                            using (new ProfilingSample(cmd, "Blit to final RT", CustomSamplerId.BlitToFinalRT.GetSampler()))
                            {
                                // This Blit will flip the screen on anything other than openGL
                                HDUtils.BlitCameraTexture(cmd, hdCamera, m_CameraColorBuffer, BuiltinRenderTextureType.CameraTarget);
                            }
                        }

                        StopStereoRendering(renderContext, hdCamera.camera);
                        // Pushes to XR headset and/or display mirror
                        if (m_FrameSettings.enableStereo)
                            renderContext.StereoEndRender(hdCamera.camera);
                    }


#if UNITY_EDITOR
                    // During rendering we use our own depth buffer instead of the one provided by the scene view (because we need to be able to control its life cycle)
                    // In order for scene view gizmos/icons etc to be depth test correctly, we need to copy the content of our own depth buffer into the scene view depth buffer.
                    // On subtlety here is that our buffer can be bigger than the camera one so we need to copy only the corresponding portion
                    // (it's handled automatically by the copy shader because it uses a load in pixel coordinates based on the target).
                    // This copy will also have the effect of re-binding this depth buffer correctly for subsequent editor rendering.

                    // NOTE: This needs to be done before the call to RenderDebug because debug overlays need to update the depth for the scene view as well.
                    // Make sure RenderDebug does not change the current Render Target
                    if (camera.cameraType == CameraType.SceneView)
                    {
                        using (new ProfilingSample(cmd, "Copy Depth For SceneView", CustomSamplerId.CopyDepthForSceneView.GetSampler()))
                        {
                            m_CopyDepth.SetTexture(HDShaderIDs._InputDepth, m_CameraDepthStencilBuffer);
                            cmd.Blit(null, BuiltinRenderTextureType.CameraTarget, m_CopyDepth);
                        }
                    }
#endif
                    PushFullScreenDebugTexture(cmd, m_CameraColorBuffer, hdCamera, FullScreenDebugMode.ScreenSpaceTracing);
                    // Caution: RenderDebug need to take into account that we have flip the screen (so anything capture before the flip will be flipped)
                    RenderDebug(hdCamera, cmd);

#if UNITY_EDITOR
                    // We need to make sure the viewport is correctly set for the editor rendering. It might have been changed by debug overlay rendering just before.
                    cmd.SetViewport(new Rect(0.0f, 0.0f, hdCamera.actualWidth, hdCamera.actualHeight));
#endif
                }

                // Caution: ExecuteCommandBuffer must be outside of the profiling bracket
                renderContext.ExecuteCommandBuffer(cmd);

                CommandBufferPool.Release(cmd);
                renderContext.Submit();

                if (m_CurrentDebugDisplaySettings.fullScreenDebugMode == FullScreenDebugMode.ScreenSpaceTracing)
                {
                    m_DebugScreenSpaceTracingData.GetData(m_DebugScreenSpaceTracingDataArray);
                    var data = m_DebugScreenSpaceTracingDataArray[0];
                    m_CurrentDebugDisplaySettings.screenSpaceTracingDebugData = data;

                    // Assign -1 in tracing model to notifiy we took the data.
                    // When debugging in forward, we want only the first time the pixel is drawn
                    data.tracingModel = (Lit.ProjectionModel)(-1);
                    m_DebugScreenSpaceTracingDataArray[0] = data;
                    m_DebugScreenSpaceTracingData.SetData(m_DebugScreenSpaceTracingDataArray);
                }
            } // For each camera
        }

        void RenderOpaqueRenderList(CullResults cull,
                                    Camera camera,
                                    ScriptableRenderContext renderContext,
                                    CommandBuffer cmd,
                                    ShaderPassName passName,
                                    RendererConfiguration rendererConfiguration = 0,
                                    RenderQueueRange? inRenderQueueRange = null,
                                    RenderStateBlock? stateBlock = null,
                                    Material overrideMaterial = null)
        {
            m_SinglePassName[0] = passName;
            RenderOpaqueRenderList(cull, camera, renderContext, cmd, m_SinglePassName, rendererConfiguration, inRenderQueueRange, stateBlock, overrideMaterial);
        }

        void RenderOpaqueRenderList(CullResults cull,
                                    Camera camera,
                                    ScriptableRenderContext renderContext,
                                    CommandBuffer cmd,
                                    ShaderPassName[] passNames,
                                    RendererConfiguration rendererConfiguration = 0,
                                    RenderQueueRange? inRenderQueueRange = null,
                                    RenderStateBlock? stateBlock = null,
                                    Material overrideMaterial = null)
        {
            if (!m_FrameSettings.enableOpaqueObjects)
                return;

            // This is done here because DrawRenderers API lives outside command buffers so we need to make call this before doing any DrawRenders
            renderContext.ExecuteCommandBuffer(cmd);
            cmd.Clear();

            var drawSettings = new DrawRendererSettings(camera, HDShaderPassNames.s_EmptyName)
            {
                rendererConfiguration = rendererConfiguration,
                sorting = { flags = SortFlags.CommonOpaque }
            };

            for (int i = 0; i < passNames.Length; ++i)
            {
                drawSettings.SetShaderPassName(i, passNames[i]);
            }

            if (overrideMaterial != null)
                drawSettings.SetOverrideMaterial(overrideMaterial, 0);

            var filterSettings = new FilterRenderersSettings(true)
            {
                renderQueueRange = inRenderQueueRange == null ? HDRenderQueue.k_RenderQueue_AllOpaque : inRenderQueueRange.Value
            };

            if (stateBlock == null)
                renderContext.DrawRenderers(cull.visibleRenderers, ref drawSettings, filterSettings);
            else
                renderContext.DrawRenderers(cull.visibleRenderers, ref drawSettings, filterSettings, stateBlock.Value);
        }

        void RenderTransparentRenderList(CullResults cull,
                                         Camera camera,
                                         ScriptableRenderContext renderContext,
                                         CommandBuffer cmd,
                                         ShaderPassName passName,
                                         RendererConfiguration rendererConfiguration = 0,
                                         RenderQueueRange? inRenderQueueRange = null,
                                         RenderStateBlock? stateBlock = null,
                                         Material overrideMaterial = null)
        {
            m_SinglePassName[0] = passName;
            RenderTransparentRenderList(cull, camera, renderContext, cmd, m_SinglePassName,
                                        rendererConfiguration, inRenderQueueRange, stateBlock, overrideMaterial);
        }

        void RenderTransparentRenderList(CullResults cull,
                                         Camera camera,
                                         ScriptableRenderContext renderContext,
                                         CommandBuffer cmd,
                                         ShaderPassName[] passNames,
                                         RendererConfiguration rendererConfiguration = 0,
                                         RenderQueueRange? inRenderQueueRange = null,
                                         RenderStateBlock? stateBlock = null,
                                         Material overrideMaterial = null
                                         )
        {
            if (!m_FrameSettings.enableTransparentObjects)
                return;

            // This is done here because DrawRenderers API lives outside command buffers so we need to make call this before doing any DrawRenders
            renderContext.ExecuteCommandBuffer(cmd);
            cmd.Clear();

            var drawSettings = new DrawRendererSettings(camera, HDShaderPassNames.s_EmptyName)
            {
                rendererConfiguration = rendererConfiguration,
                sorting = { flags = SortFlags.CommonTransparent }
            };

            for (int i = 0; i < passNames.Length; ++i)
            {
                drawSettings.SetShaderPassName(i, passNames[i]);
            }

            if (overrideMaterial != null)
                drawSettings.SetOverrideMaterial(overrideMaterial, 0);

            var filterSettings = new FilterRenderersSettings(true)
            {
                renderQueueRange = inRenderQueueRange == null ? HDRenderQueue.k_RenderQueue_AllTransparent : inRenderQueueRange.Value
            };

            if (stateBlock == null)
                renderContext.DrawRenderers(cull.visibleRenderers, ref drawSettings, filterSettings);
            else
                renderContext.DrawRenderers(cull.visibleRenderers, ref drawSettings, filterSettings, stateBlock.Value);
        }

        void AccumulateDistortion(CullResults cullResults, HDCamera hdCamera, ScriptableRenderContext renderContext, CommandBuffer cmd)
        {
            if (!m_FrameSettings.enableDistortion)
                return;

            using (new ProfilingSample(cmd, "Distortion", CustomSamplerId.Distortion.GetSampler()))
            {
                HDUtils.SetRenderTarget(cmd, hdCamera, m_DistortionBuffer, m_CameraDepthStencilBuffer, ClearFlag.Color, Color.clear);

                // Only transparent object can render distortion vectors
                RenderTransparentRenderList(cullResults, hdCamera.camera, renderContext, cmd, HDShaderPassNames.s_DistortionVectorsName);
            }
        }

        void RenderDistortion(CommandBuffer cmd, RenderPipelineResources resources, HDCamera hdCamera)
        {
            if (!m_FrameSettings.enableDistortion)
                return;

            using (new ProfilingSample(cmd, "ApplyDistortion", CustomSamplerId.ApplyDistortion.GetSampler()))
            {
                var colorPyramidRT = hdCamera.GetPreviousFrameRT((int)HDCameraFrameHistoryType.ColorPyramid);
                var pyramidScale = m_BufferPyramid.GetPyramidToScreenScale(hdCamera, colorPyramidRT);

                // Need to account for the fact that the gaussian pyramid is actually rendered inside the camera viewport in a square texture so we mutiply by the PyramidToScreen scale
                var size = new Vector4(hdCamera.screenSize.x, hdCamera.screenSize.y, pyramidScale.x / hdCamera.screenSize.x, pyramidScale.y / hdCamera.screenSize.y);
                uint x, y, z;
                m_applyDistortionCS.GetKernelThreadGroupSizes(m_applyDistortionKernel, out x, out y, out z);
                cmd.SetComputeTextureParam(m_applyDistortionCS, m_applyDistortionKernel, HDShaderIDs._DistortionTexture, m_DistortionBuffer);
                cmd.SetComputeTextureParam(m_applyDistortionCS, m_applyDistortionKernel, HDShaderIDs._ColorPyramidTexture, colorPyramidRT);
                cmd.SetComputeTextureParam(m_applyDistortionCS, m_applyDistortionKernel, HDShaderIDs._CameraColorTexture, m_CameraColorBuffer);
                cmd.SetComputeVectorParam(m_applyDistortionCS, HDShaderIDs._Size, size);

                cmd.DispatchCompute(m_applyDistortionCS, m_applyDistortionKernel, Mathf.CeilToInt(size.x / x), Mathf.CeilToInt(size.y / y), 1);
            }
        }

        // RenderDepthPrepass render both opaque and opaque alpha tested based on engine configuration.
        // Forward only renderer: We always render everything
        // Deferred renderer: We always render depth prepass for alpha tested (optimization), other object are render based on engine configuration.
        // Forward opaque with deferred renderer (DepthForwardOnly pass): We always render everything
        void RenderDepthPrepass(CullResults cull, HDCamera hdCamera, ScriptableRenderContext renderContext, CommandBuffer cmd, bool forcePrepass)
        {
            // In case of deferred renderer, we can have forward opaque material. These materials need to be render in the depth buffer to correctly build the light list.
            // And they will tag the stencil to not be lit during the deferred lighting pass.

            // Guidelines: In deferred by default there is no opaque in forward. However it is possible to force an opaque material to render in forward
            // by using the pass "ForwardOnly". In this case the .shader should not have "Forward" but only a "ForwardOnly" pass.
            // It must also have a "DepthForwardOnly" and no "DepthOnly" pass as forward material (either deferred or forward only rendering) have always a depth pass.
            // If a forward material have no depth prepass, then lighting can be incorrect (deferred sahdowing, SSAO), this may be acceptable depends on usage
            bool addFullDepthPrepass = forcePrepass || m_FrameSettings.enableForwardRenderingOnly || m_FrameSettings.enableDepthPrepassWithDeferredRendering;

            var camera = hdCamera.camera;

            using (new ProfilingSample(cmd, !addFullDepthPrepass ? "Depth Prepass alpha test" : "Depth Prepass", CustomSamplerId.DepthPrepass.GetSampler()))
            {
                HDUtils.SetRenderTarget(cmd, hdCamera, m_CameraDepthStencilBuffer);
                if (addFullDepthPrepass) // Always true in case of forward rendering, use in case of deferred rendering if requesting a full depth prepass
                {
                    // We render first the opaque object as opaque alpha tested are more costly to render and could be reject by early-z (but not Hi-z as it is disable with clip instruction)
                    // This is handled automatically with the RenderQueue value (OpaqueAlphaTested have a different value and thus are sorted after Opaque)
                    RenderOpaqueRenderList(cull, camera, renderContext, cmd, m_DepthOnlyAndDepthForwardOnlyPassNames, 0, HDRenderQueue.k_RenderQueue_AllOpaque);
                }
                else // Deferred rendering with partial depth prepass
                {
                    // We always do a DepthForwardOnly pass with all the opaque (including alpha test)
                    RenderOpaqueRenderList(cull, camera, renderContext, cmd, m_DepthForwardOnlyPassNames, 0, HDRenderQueue.k_RenderQueue_AllOpaque);

                    // Alpha tested materials always have a prepass.
                    var renderQueueRange = new RenderQueueRange { min = (int)RenderQueue.AlphaTest, max = (int)RenderQueue.GeometryLast - 1 };
                    RenderOpaqueRenderList(cull, camera, renderContext, cmd, m_DepthOnlyPassNames, 0, renderQueueRange);
                }
            }

            if (m_FrameSettings.enableTransparentPrepass)
            {
                // Render transparent depth prepass after opaque one
                using (new ProfilingSample(cmd, "Transparent Depth Prepass", CustomSamplerId.TransparentDepthPrepass.GetSampler()))
                {
                    RenderTransparentRenderList(cull, camera, renderContext, cmd, m_TransparentDepthPrepassNames);
                }
            }
        }

        // RenderGBuffer do the gbuffer pass. This is solely call with deferred. If we use a depth prepass, then the depth prepass will perform the alpha testing for opaque apha tested and we don't need to do it anymore
        // during Gbuffer pass. This is handled in the shader and the depth test (equal and no depth write) is done here.
        void RenderGBuffer(CullResults cull, HDCamera hdCamera, bool enableShadowMask, ScriptableRenderContext renderContext, CommandBuffer cmd)
        {
            if (m_FrameSettings.enableForwardRenderingOnly)
                return;

            var camera = hdCamera.camera;

            using (new ProfilingSample(cmd, m_CurrentDebugDisplaySettings.IsDebugDisplayEnabled() ? "GBuffer Debug" : "GBuffer", CustomSamplerId.GBuffer.GetSampler()))
            {
                // setup GBuffer for rendering
                HDUtils.SetRenderTarget(cmd, hdCamera, m_GbufferManager.GetBuffersRTI(enableShadowMask), m_CameraDepthStencilBuffer);
                RenderOpaqueRenderList(cull, camera, renderContext, cmd, HDShaderPassNames.s_GBufferName, m_currentRendererConfigurationBakedLighting, HDRenderQueue.k_RenderQueue_AllOpaque);

                m_GbufferManager.BindBufferAsTextures(cmd);
            }
        }

        void RenderDBuffer(HDCamera camera, CommandBuffer cmd)
        {
            if (!m_FrameSettings.enableDBuffer)
                return;

            using (new ProfilingSample(cmd, "DBufferRender", CustomSamplerId.DBufferRender.GetSampler()))
            {
                // We need to copy depth buffer texture if we want to bind it at this stage
                CopyDepthBufferIfNeeded(cmd);

                // Depth texture is now ready, bind it.
                cmd.SetGlobalTexture(HDShaderIDs._MainDepthTexture, GetDepthTexture());
                m_DbufferManager.ClearTargets(cmd, camera);
				HDUtils.SetRenderTarget(cmd, camera, m_DbufferManager.GetBuffersRTI(), m_CameraDepthStencilBuffer); // do not clear anymore
                m_DbufferManager.SetHTile(m_DbufferManager.bufferCount, cmd);
                DecalSystem.instance.RenderIntoDBuffer(cmd);
                m_DbufferManager.UnSetHTile(cmd);
                m_DbufferManager.SetHTileTexture(cmd);  // mask per 8x8 tile used for optimization when looking up dbuffer values
            }
        }

        void RenderDebugViewMaterial(CullResults cull, HDCamera hdCamera, ScriptableRenderContext renderContext, CommandBuffer cmd)
        {
            using (new ProfilingSample(cmd, "DisplayDebug ViewMaterial", CustomSamplerId.DisplayDebugViewMaterial.GetSampler()))
            {
                if (m_CurrentDebugDisplaySettings.materialDebugSettings.IsDebugGBufferEnabled() && !m_FrameSettings.enableForwardRenderingOnly)
                {
                    using (new ProfilingSample(cmd, "DebugViewMaterialGBuffer", CustomSamplerId.DebugViewMaterialGBuffer.GetSampler()))
                    {
                        HDUtils.DrawFullScreen(cmd, hdCamera, m_currentDebugViewMaterialGBuffer, m_CameraColorBuffer);
                    }
                }
                else
                {
                    // When rendering debug material we shouldn't rely on a depth prepass for optimizing the alpha clip test. As it is control on the material inspector side
                    // we must override the state here.

                    HDUtils.SetRenderTarget(cmd, hdCamera, m_CameraColorBuffer, m_CameraDepthStencilBuffer, ClearFlag.All, CoreUtils.clearColorAllBlack);
                    // Render Opaque forward
                    RenderOpaqueRenderList(cull, hdCamera.camera, renderContext, cmd, m_AllForwardOpaquePassNames, m_currentRendererConfigurationBakedLighting, stateBlock: m_DepthStateOpaque);

                    // Render forward transparent
                    RenderTransparentRenderList(cull, hdCamera.camera, renderContext, cmd, m_AllTransparentPassNames, m_currentRendererConfigurationBakedLighting, stateBlock: m_DepthStateOpaque);
                }
            }

            // Last blit
            {
                using (new ProfilingSample(cmd, "Blit DebugView Material Debug", CustomSamplerId.BlitDebugViewMaterialDebug.GetSampler()))
                {
                    // This Blit will flip the screen anything other than openGL
                    HDUtils.BlitCameraTexture(cmd, hdCamera, m_CameraColorBuffer, BuiltinRenderTextureType.CameraTarget);
                }
            }
        }

        void RenderSSAO(CommandBuffer cmd, HDCamera hdCamera, ScriptableRenderContext renderContext, PostProcessLayer postProcessLayer)
        {
            var camera = hdCamera.camera;

            // Apply SSAO from PostProcessLayer
            if (m_FrameSettings.enableSSAO && postProcessLayer != null && postProcessLayer.enabled)
            {
                var settings = postProcessLayer.GetSettings<AmbientOcclusion>();

                if (settings.IsEnabledAndSupported(null))
                {
                    postProcessLayer.BakeMSVOMap(cmd, camera, m_AmbientOcclusionBuffer, GetDepthTexture(), true);

                    cmd.SetGlobalTexture(HDShaderIDs._AmbientOcclusionTexture, m_AmbientOcclusionBuffer);
                    cmd.SetGlobalVector(HDShaderIDs._AmbientOcclusionParam, new Vector4(settings.color.value.r, settings.color.value.g, settings.color.value.b, settings.directLightingStrength.value));
                    PushFullScreenDebugTexture(cmd, m_AmbientOcclusionBuffer, hdCamera, FullScreenDebugMode.SSAO);
                    return;
                }
            }

            // No AO applied - neutral is black, see the comment in the shaders
            cmd.SetGlobalTexture(HDShaderIDs._AmbientOcclusionTexture, RuntimeUtilities.blackTexture);
            cmd.SetGlobalVector(HDShaderIDs._AmbientOcclusionParam, Vector4.zero);
        }

        void RenderDeferredLighting(HDCamera hdCamera, CommandBuffer cmd)
        {
            if (m_FrameSettings.enableForwardRenderingOnly)
                return;

            m_MRTCache2[0] = m_CameraColorBuffer;
            m_MRTCache2[1] = m_CameraSssDiffuseLightingBuffer;
            var depthTexture = GetDepthTexture();

            var options = new LightLoop.LightingPassOptions();

            if (m_FrameSettings.enableSubsurfaceScattering)
            {
                // Output split lighting for materials asking for it (masked in the stencil buffer)
                options.outputSplitLighting = true;

                m_LightLoop.RenderDeferredLighting(hdCamera, cmd, m_CurrentDebugDisplaySettings, m_MRTCache2, m_CameraDepthStencilBuffer, depthTexture, options, m_DebugScreenSpaceTracingData);
            }

            // Output combined lighting for all the other materials.
            options.outputSplitLighting = false;

            m_LightLoop.RenderDeferredLighting(hdCamera, cmd, m_CurrentDebugDisplaySettings, m_MRTCache2, m_CameraDepthStencilBuffer, depthTexture, options, m_DebugScreenSpaceTracingData);
        }

        void UpdateSkyEnvironment(HDCamera hdCamera, CommandBuffer cmd)
        {
            m_SkyManager.UpdateEnvironment(hdCamera, m_LightLoop.GetCurrentSunLight(), cmd);
        }

        void RenderSky(HDCamera hdCamera, CommandBuffer cmd)
        {
            var visualEnv = VolumeManager.instance.stack.GetComponent<VisualEnvironment>();

            m_SkyManager.RenderSky(hdCamera, m_LightLoop.GetCurrentSunLight(), m_CameraColorBuffer, m_CameraDepthStencilBuffer, m_CurrentDebugDisplaySettings, cmd);

            if (visualEnv.fogType != FogType.None)
                m_SkyManager.RenderOpaqueAtmosphericScattering(cmd);
        }

        public Texture2D ExportSkyToTexture()
        {
            return m_SkyManager.ExportSkyToTexture();
        }

        // Render forward is use for both transparent and opaque objects. In case of deferred we can still render opaque object in forward.
        void RenderForward(CullResults cullResults, HDCamera hdCamera, ScriptableRenderContext renderContext, CommandBuffer cmd, ForwardPass pass)
        {
            // Guidelines: In deferred by default there is no opaque in forward. However it is possible to force an opaque material to render in forward
            // by using the pass "ForwardOnly". In this case the .shader should not have "Forward" but only a "ForwardOnly" pass.
            // It must also have a "DepthForwardOnly" and no "DepthOnly" pass as forward material (either deferred or forward only rendering) have always a depth pass.
            // The RenderForward pass will render the appropriate pass depends on the engine settings. In case of forward only rendering, both "Forward" pass and "ForwardOnly" pass
            // material will be render for both transparent and opaque. In case of deferred, both path are used for transparent but only "ForwardOnly" is use for opaque.
            // (Thus why "Forward" and "ForwardOnly" are exclusive, else they will render two times"

            string profileName;
            if (m_CurrentDebugDisplaySettings.IsDebugDisplayEnabled())
            {
                profileName = k_ForwardPassDebugName[(int)pass];
            }
            else
            {
                profileName = k_ForwardPassName[(int)pass];
            }

            using (new ProfilingSample(cmd, profileName, CustomSamplerId.ForwardPassName.GetSampler()))
            {
                var camera = hdCamera.camera;

                m_LightLoop.RenderForward(camera, cmd, pass == ForwardPass.Opaque);
                var debugScreenSpaceTracing = m_CurrentDebugDisplaySettings.fullScreenDebugMode == FullScreenDebugMode.ScreenSpaceTracing;

                if (pass == ForwardPass.Opaque)
                {
                    // In case of forward SSS we will bind all the required target. It is up to the shader to write into it or not.
                    if (m_FrameSettings.enableSubsurfaceScattering)
                    {
                        RenderTargetIdentifier[] m_MRTWithSSS =
                            new RenderTargetIdentifier[2 + m_SSSBufferManager.sssBufferCount];
                        m_MRTWithSSS[0] = m_CameraColorBuffer; // Store the specular color
                        m_MRTWithSSS[1] = m_CameraSssDiffuseLightingBuffer;
                        for (int i = 0; i < m_SSSBufferManager.sssBufferCount; ++i)
                        {
                            m_MRTWithSSS[i + 2] = m_SSSBufferManager.GetSSSBuffer(i);
                        }

                        HDUtils.SetRenderTarget(cmd, hdCamera, m_MRTWithSSS, m_CameraDepthStencilBuffer);
                    }
                    else
                    {
                        HDUtils.SetRenderTarget(cmd, hdCamera, m_CameraColorBuffer, m_CameraDepthStencilBuffer);
                    }

                    m_ForwardAndForwardOnlyPassNames[0] = m_ForwardOnlyPassNames[0] =
                        HDShaderPassNames.s_ForwardOnlyName;
                    m_ForwardAndForwardOnlyPassNames[1] = HDShaderPassNames.s_ForwardName;

                    var passNames = m_FrameSettings.enableForwardRenderingOnly
                        ? m_ForwardAndForwardOnlyPassNames
                        : m_ForwardOnlyPassNames;
                    var debugSSTThisPass = debugScreenSpaceTracing && (m_CurrentDebugDisplaySettings.lightingDebugSettings.debugLightingMode == DebugLightingMode.ScreenSpaceTracingReflection);
                    if (debugSSTThisPass)
                    {
                        cmd.SetGlobalBuffer(HDShaderIDs._DebugScreenSpaceTracingData, m_DebugScreenSpaceTracingData);
                        cmd.SetRandomWriteTarget(7, m_DebugScreenSpaceTracingData);
                    }
                    RenderOpaqueRenderList(cullResults, camera, renderContext, cmd, passNames, m_currentRendererConfigurationBakedLighting);
                    if (debugSSTThisPass)
                        cmd.ClearRandomWriteTargets();
                }
                else
                {
                    HDUtils.SetRenderTarget(cmd, hdCamera, m_CameraColorBuffer, m_CameraDepthStencilBuffer);
                    if ((m_FrameSettings.enableDBuffer) && (DecalSystem.m_DecalsVisibleThisFrame > 0)) // enable d-buffer flag value is being interpreted more like enable decals in general now that we have clustered
                    {
                        DecalSystem.instance.SetAtlas(cmd); // for clustered decals
                    }

                    var debugSSTThisPass = debugScreenSpaceTracing && (m_CurrentDebugDisplaySettings.lightingDebugSettings.debugLightingMode == DebugLightingMode.ScreenSpaceTracingRefraction);
                    if (debugSSTThisPass)
                    {
                        cmd.SetGlobalBuffer(HDShaderIDs._DebugScreenSpaceTracingData, m_DebugScreenSpaceTracingData);
                        cmd.SetRandomWriteTarget(7, m_DebugScreenSpaceTracingData);
                    }
                    RenderTransparentRenderList(cullResults, camera, renderContext, cmd, m_AllTransparentPassNames, m_currentRendererConfigurationBakedLighting, pass == ForwardPass.PreRefraction ? HDRenderQueue.k_RenderQueue_PreRefraction : HDRenderQueue.k_RenderQueue_Transparent);
                    if (debugSSTThisPass)
                        cmd.ClearRandomWriteTargets();
                }
            }
        }

        // This is use to Display legacy shader with an error shader
        [Conditional("DEVELOPMENT_BUILD"), Conditional("UNITY_EDITOR")]
        void RenderForwardError(CullResults cullResults, HDCamera hdCamera, ScriptableRenderContext renderContext, CommandBuffer cmd, ForwardPass pass)
        {
            using (new ProfilingSample(cmd, "Render Forward Error", CustomSamplerId.RenderForwardError.GetSampler()))
            {
                HDUtils.SetRenderTarget(cmd, hdCamera, m_CameraColorBuffer, m_CameraDepthStencilBuffer);

                if (pass == ForwardPass.Opaque)
                {
                    RenderOpaqueRenderList(cullResults, hdCamera.camera, renderContext, cmd, m_ForwardErrorPassNames, 0, null, null, m_ErrorMaterial);
                }
                else
                {
                    RenderTransparentRenderList(cullResults, hdCamera.camera, renderContext, cmd, m_ForwardErrorPassNames, 0, pass == ForwardPass.PreRefraction ? HDRenderQueue.k_RenderQueue_PreRefraction : HDRenderQueue.k_RenderQueue_Transparent, null, m_ErrorMaterial);
                }
            }
        }

        void RenderTransparentDepthPostpass(CullResults cullResults, HDCamera hdCamera, ScriptableRenderContext renderContext, CommandBuffer cmd, ForwardPass pass)
        {
            if (!m_FrameSettings.enableTransparentPostpass)
                return;

            using (new ProfilingSample(cmd, "Render Transparent Depth Post ", CustomSamplerId.TransparentDepthPostpass.GetSampler()))
            {
                HDUtils.SetRenderTarget(cmd, hdCamera, m_CameraDepthStencilBuffer);
                RenderTransparentRenderList(cullResults, hdCamera.camera, renderContext, cmd, m_TransparentDepthPostpassNames);
            }
        }

        void RenderObjectsVelocity(CullResults cullResults, HDCamera hdcamera, ScriptableRenderContext renderContext, CommandBuffer cmd)
        {
            if (!m_FrameSettings.enableMotionVectors || !m_FrameSettings.enableObjectMotionVectors)
                return;

            using (new ProfilingSample(cmd, "Objects Velocity", CustomSamplerId.ObjectsVelocity.GetSampler()))
            {
                // These flags are still required in SRP or the engine won't compute previous model matrices...
                // If the flag hasn't been set yet on this camera, motion vectors will skip a frame.
                hdcamera.camera.depthTextureMode |= DepthTextureMode.MotionVectors | DepthTextureMode.Depth;

                HDUtils.SetRenderTarget(cmd, hdcamera, m_VelocityBuffer, m_CameraDepthStencilBuffer);
                RenderOpaqueRenderList(cullResults, hdcamera.camera, renderContext, cmd, HDShaderPassNames.s_MotionVectorsName, RendererConfiguration.PerObjectMotionVectors);
            }
        }

        void RenderCameraVelocity(CullResults cullResults, HDCamera hdcamera, ScriptableRenderContext renderContext, CommandBuffer cmd)
        {
            if (!m_FrameSettings.enableMotionVectors)
                return;

            using (new ProfilingSample(cmd, "Camera Velocity", CustomSamplerId.CameraVelocity.GetSampler()))
            {
                // These flags are still required in SRP or the engine won't compute previous model matrices...
                // If the flag hasn't been set yet on this camera, motion vectors will skip a frame.
                hdcamera.camera.depthTextureMode |= DepthTextureMode.MotionVectors | DepthTextureMode.Depth;

                HDUtils.DrawFullScreen(cmd, hdcamera, m_CameraMotionVectorsMaterial, m_VelocityBuffer, m_CameraDepthStencilBuffer, null, 0);
                PushFullScreenDebugTexture(cmd, m_VelocityBuffer, hdcamera, FullScreenDebugMode.MotionVectors);
            }
        }

        void RenderColorPyramid(HDCamera hdCamera, CommandBuffer cmd, ScriptableRenderContext renderContext, bool isPreRefraction)
        {
            if (isPreRefraction)
            {
                if (!m_FrameSettings.enableRoughRefraction)
                    return;
            }
            else
            {
                // TODO: This final Gaussian pyramid can be reuse by Bloom and SSR in the future, so disable it only if there is no postprocess AND no distortion
                if (!m_FrameSettings.enableDistortion && !m_FrameSettings.enablePostprocess && !m_FrameSettings.enableSSR)
                    return;
            }

            var cameraRT = hdCamera.GetCurrentFrameRT((int)HDCameraFrameHistoryType.ColorPyramid)
                ?? hdCamera.AllocHistoryFrameRT((int)HDCameraFrameHistoryType.ColorPyramid, m_BufferPyramid.AllocColorRT);

            using (new ProfilingSample(cmd, "Color Pyramid", CustomSamplerId.ColorPyramid.GetSampler()))
                m_BufferPyramid.RenderColorPyramid(hdCamera, cmd, renderContext, m_CameraColorBuffer, cameraRT);

            Vector2 pyramidScale = m_BufferPyramid.GetPyramidToScreenScale(hdCamera, cameraRT);
            PushFullScreenDebugTextureMip(cmd, cameraRT, m_BufferPyramid.GetPyramidLodCount(new Vector2Int(hdCamera.actualWidth, hdCamera.actualHeight)), new Vector4(pyramidScale.x, pyramidScale.y, 0.0f, 0.0f), hdCamera, isPreRefraction ? FullScreenDebugMode.PreRefractionColorPyramid : FullScreenDebugMode.FinalColorPyramid);
        }

        void RenderDepthPyramid(HDCamera hdCamera, CommandBuffer cmd, ScriptableRenderContext renderContext, FullScreenDebugMode debugMode)
        {
            if (!m_FrameSettings.enableRoughRefraction)
                return;

            var cameraRT = hdCamera.GetCurrentFrameRT((int)HDCameraFrameHistoryType.DepthPyramid)
                ?? hdCamera.AllocHistoryFrameRT((int)HDCameraFrameHistoryType.DepthPyramid, m_BufferPyramid.AllocDepthRT);

            using (new ProfilingSample(cmd, "Depth Pyramid", CustomSamplerId.DepthPyramid.GetSampler()))
                m_BufferPyramid.RenderDepthPyramid(hdCamera, cmd, renderContext, GetDepthTexture(), cameraRT);

            Vector2 pyramidScale = m_BufferPyramid.GetPyramidToScreenScale(hdCamera, cameraRT);
            PushFullScreenDebugTextureMip(cmd, cameraRT, m_BufferPyramid.GetPyramidLodCount(new Vector2Int(hdCamera.actualWidth, hdCamera.actualHeight)), new Vector4(pyramidScale.x, pyramidScale.y, 0.0f, 0.0f), hdCamera, debugMode);
        }

        void RenderPostProcess(HDCamera hdcamera, CommandBuffer cmd, PostProcessLayer layer)
        {
            using (new ProfilingSample(cmd, "Post-processing", CustomSamplerId.PostProcessing.GetSampler()))
            {
                RenderTargetIdentifier source = m_CameraColorBuffer;

                // For console we are not allowed to resize the windows, so don't use our hack.
                bool tempHACK = !IsConsolePlatform();

                if (tempHACK)
                {
                    // TEMPORARY:
                    // Since we don't render to the full render textures, we need to feed the post processing stack with the right scale/bias.
                    // This feature not being implemented yet, we'll just copy the relevant buffers into an appropriately sized RT.
                    cmd.ReleaseTemporaryRT(HDShaderIDs._CameraDepthTexture);
                    cmd.ReleaseTemporaryRT(HDShaderIDs._CameraMotionVectorsTexture);
                    cmd.ReleaseTemporaryRT(HDShaderIDs._CameraColorTexture);

                    cmd.GetTemporaryRT(HDShaderIDs._CameraDepthTexture, hdcamera.actualWidth, hdcamera.actualHeight, m_CameraDepthStencilBuffer.rt.depth, FilterMode.Point, m_CameraDepthStencilBuffer.rt.format);
                    m_CopyDepth.SetTexture(HDShaderIDs._InputDepth, m_CameraDepthStencilBuffer);
                    cmd.Blit(null, HDShaderIDs._CameraDepthTexture, m_CopyDepth);
                    if (m_VelocityBuffer != null)
                    {
                        cmd.GetTemporaryRT(HDShaderIDs._CameraMotionVectorsTexture, hdcamera.actualWidth, hdcamera.actualHeight, 0, FilterMode.Point, m_VelocityBuffer.rt.format);
                        HDUtils.BlitCameraTexture(cmd, hdcamera, m_VelocityBuffer, HDShaderIDs._CameraMotionVectorsTexture);
                    }
                    cmd.GetTemporaryRT(HDShaderIDs._CameraColorTexture, hdcamera.actualWidth, hdcamera.actualHeight, 0, FilterMode.Point, m_CameraColorBuffer.rt.format);
                    HDUtils.BlitCameraTexture(cmd, hdcamera, m_CameraColorBuffer, HDShaderIDs._CameraColorTexture);
                    source = HDShaderIDs._CameraColorTexture;
                }
                else
                {
                    // Note: Here we don't use GetDepthTexture() to get the depth texture but m_CameraDepthStencilBuffer as the Forward transparent pass can
                    // write extra data to deal with DOF/MB
                    cmd.SetGlobalTexture(HDShaderIDs._CameraDepthTexture, m_CameraDepthStencilBuffer);
                    cmd.SetGlobalTexture(HDShaderIDs._CameraMotionVectorsTexture, m_VelocityBuffer);
                }

                var context = hdcamera.postprocessRenderContext;
                context.Reset();
                context.source = source;
                context.destination = BuiltinRenderTextureType.CameraTarget;
                context.command = cmd;
                context.camera = hdcamera.camera;
                context.sourceFormat = RenderTextureFormat.ARGBHalf;
                context.flip = hdcamera.camera.targetTexture == null;

                layer.Render(context);
            }
        }

        public void ApplyDebugDisplaySettings(HDCamera hdCamera, CommandBuffer cmd)
        {
            if (m_CurrentDebugDisplaySettings.IsDebugDisplayEnabled() ||
                m_CurrentDebugDisplaySettings.colorPickerDebugSettings.colorPickerMode != ColorPickerDebugMode.None)
            {
                // enable globally the keyword DEBUG_DISPLAY on shader that support it with multicompile
                cmd.EnableShaderKeyword("DEBUG_DISPLAY");

                // This is for texture streaming
                m_CurrentDebugDisplaySettings.UpdateMaterials();

                var lightingDebugSettings = m_CurrentDebugDisplaySettings.lightingDebugSettings;
                var debugAlbedo = new Vector4(lightingDebugSettings.overrideAlbedo ? 1.0f : 0.0f, lightingDebugSettings.overrideAlbedoValue.r, lightingDebugSettings.overrideAlbedoValue.g, lightingDebugSettings.overrideAlbedoValue.b);
                var debugSmoothness = new Vector4(lightingDebugSettings.overrideSmoothness ? 1.0f : 0.0f, lightingDebugSettings.overrideSmoothnessValue, 0.0f, 0.0f);
                var debugNormal = new Vector4(lightingDebugSettings.overrideNormal ? 1.0f : 0.0f, 0.0f, 0.0f, 0.0f);
                var debugSpecularColor = new Vector4(lightingDebugSettings.overrideSpecularColor ? 1.0f : 0.0f, lightingDebugSettings.overrideSpecularColorValue.r, lightingDebugSettings.overrideSpecularColorValue.g, lightingDebugSettings.overrideSpecularColorValue.b);

                cmd.SetGlobalInt(HDShaderIDs._DebugViewMaterial, (int)m_CurrentDebugDisplaySettings.GetDebugMaterialIndex());
                cmd.SetGlobalInt(HDShaderIDs._DebugLightingMode, (int)m_CurrentDebugDisplaySettings.GetDebugLightingMode());
                cmd.SetGlobalInt(HDShaderIDs._DebugLightingSubMode, (int)m_CurrentDebugDisplaySettings.GetDebugLightingSubMode());
                cmd.SetGlobalInt(HDShaderIDs._DebugMipMapMode, (int)m_CurrentDebugDisplaySettings.GetDebugMipMapMode());

                cmd.SetGlobalVector(HDShaderIDs._DebugLightingAlbedo, debugAlbedo);
                cmd.SetGlobalVector(HDShaderIDs._DebugLightingSmoothness, debugSmoothness);
                cmd.SetGlobalVector(HDShaderIDs._DebugLightingNormal, debugNormal);
                cmd.SetGlobalVector(HDShaderIDs._DebugLightingSpecularColor, debugSpecularColor);

                cmd.SetGlobalVector(HDShaderIDs._MousePixelCoord, HDUtils.GetMouseCoordinates(hdCamera));
                cmd.SetGlobalVector(HDShaderIDs._MouseClickPixelCoord, HDUtils.GetMouseClickCoordinates(hdCamera));
                cmd.SetGlobalTexture(HDShaderIDs._DebugFont, m_Asset.renderPipelineResources.debugFontTexture);
                cmd.SetGlobalInt(HDShaderIDs._DebugStep, HDUtils.debugStep);
                cmd.SetGlobalInt(HDShaderIDs._ShowGrid, m_CurrentDebugDisplaySettings.showSSRayGrid ? 1 : 0);
                cmd.SetGlobalInt(HDShaderIDs._ShowDepthPyramidDebug, m_CurrentDebugDisplaySettings.showSSRayDepthPyramid ? 1 : 0);

                // The DebugNeedsExposure test allows us to set a neutral value if exposure is not needed. This way we don't need to make various tests inside shaders but only in this function.
                cmd.SetGlobalFloat(HDShaderIDs._DebugExposure, m_CurrentDebugDisplaySettings.DebugNeedsExposure() ? lightingDebugSettings.debugExposure : 0.0f);
            }
            else
            {
                // TODO: Be sure that if there is no change in the state of this keyword, it doesn't imply any work on CPU side! else we will need to save the sate somewher
                cmd.DisableShaderKeyword("DEBUG_DISPLAY");
            }
        }

        public void PushColorPickerDebugTexture(CommandBuffer cmd, RTHandleSystem.RTHandle textureID, HDCamera hdCamera)
        {
            if (m_CurrentDebugDisplaySettings.colorPickerDebugSettings.colorPickerMode != ColorPickerDebugMode.None)
            {
                using (new ProfilingSample(cmd, "Push To Color Picker"))
                {
                    HDUtils.BlitCameraTexture(cmd, hdCamera, textureID, m_DebugColorPickerBuffer);
                }
            }
        }

        // TODO TEMP: Not sure I want to keep this special case. Gotta see how to get rid of it (not sure it will work correctly for non-full viewports.
        public void PushColorPickerDebugTexture(CommandBuffer cmd, RenderTargetIdentifier textureID, HDCamera hdCamera)
        {
            if (m_CurrentDebugDisplaySettings.colorPickerDebugSettings.colorPickerMode != ColorPickerDebugMode.None)
            {
                using (new ProfilingSample(cmd, "Push To Color Picker"))
                {
                    HDUtils.BlitCameraTexture(cmd, hdCamera, textureID, m_DebugColorPickerBuffer);
                }
            }
        }

        public void PushFullScreenDebugTexture(CommandBuffer cmd, RTHandleSystem.RTHandle textureID, HDCamera hdCamera, FullScreenDebugMode debugMode)
        {
            if (debugMode == m_CurrentDebugDisplaySettings.fullScreenDebugMode)
            {
                m_FullScreenDebugPushed = true; // We need this flag because otherwise if no full screen debug is pushed (like for example if the corresponding pass is disabled), when we render the result in RenderDebug m_DebugFullScreenTempBuffer will contain potential garbage
                HDUtils.BlitCameraTexture(cmd, hdCamera, textureID, m_DebugFullScreenTempBuffer);
            }
        }

        void PushFullScreenDebugTextureMip(CommandBuffer cmd, RTHandleSystem.RTHandle texture, int lodCount, Vector4 scaleBias, HDCamera hdCamera, FullScreenDebugMode debugMode)
        {
            if (debugMode == m_CurrentDebugDisplaySettings.fullScreenDebugMode)
            {
                var mipIndex = Mathf.FloorToInt(m_CurrentDebugDisplaySettings.fullscreenDebugMip * (lodCount));

                m_FullScreenDebugPushed = true; // We need this flag because otherwise if no full screen debug is pushed (like for example if the corresponding pass is disabled), when we render the result in RenderDebug m_DebugFullScreenTempBuffer will contain potential garbage
                HDUtils.BlitCameraTexture(cmd, hdCamera, texture, m_DebugFullScreenTempBuffer, scaleBias, mipIndex);
            }
        }

        void RenderDebug(HDCamera hdCamera, CommandBuffer cmd)
        {
            // We don't want any overlay for these kind of rendering
            if (hdCamera.camera.cameraType == CameraType.Reflection || hdCamera.camera.cameraType == CameraType.Preview)
                return;

            using (new ProfilingSample(cmd, "Render Debug", CustomSamplerId.RenderDebug.GetSampler()))
            {
                // First render full screen debug texture
                if (m_CurrentDebugDisplaySettings.fullScreenDebugMode != FullScreenDebugMode.None && m_FullScreenDebugPushed)
                {
                    m_FullScreenDebugPushed = false;
                    cmd.SetGlobalTexture(HDShaderIDs._DebugFullScreenTexture, m_DebugFullScreenTempBuffer);
                    // TODO: Replace with command buffer call when available
                    m_DebugFullScreen.SetFloat(HDShaderIDs._FullScreenDebugMode, (float)m_CurrentDebugDisplaySettings.fullScreenDebugMode);
                    // Everything we have capture is flipped (as it happen before FinalPass/postprocess/Blit. So if we are not in SceneView
                    // (i.e. we have perform a flip, we need to flip the input texture)
                    m_DebugFullScreen.SetFloat(HDShaderIDs._RequireToFlipInputTexture, hdCamera.camera.cameraType != CameraType.SceneView ? 1.0f : 0.0f);
                    m_DebugFullScreen.SetBuffer(HDShaderIDs._DebugScreenSpaceTracingData, m_DebugScreenSpaceTracingData);
                    m_DebugFullScreen.SetTexture(HDShaderIDs._DepthPyramidTexture, hdCamera.GetCurrentFrameRT((int)HDCameraFrameHistoryType.DepthPyramid));
                    HDUtils.DrawFullScreen(cmd, hdCamera, m_DebugFullScreen, (RenderTargetIdentifier)BuiltinRenderTextureType.CameraTarget);

                    PushColorPickerDebugTexture(cmd, (RenderTargetIdentifier)BuiltinRenderTextureType.CameraTarget, hdCamera);
                }

                // Then overlays
                float x = 0;
                float overlayRatio = m_CurrentDebugDisplaySettings.debugOverlayRatio;
                float overlaySize = Math.Min(hdCamera.actualHeight, hdCamera.actualWidth) * overlayRatio;
                float y = hdCamera.actualHeight - overlaySize;

                var lightingDebug = m_CurrentDebugDisplaySettings.lightingDebugSettings;

                if (lightingDebug.displaySkyReflection)
                {
                    var skyReflection = m_SkyManager.skyReflection;
                    m_SharedPropertyBlock.SetTexture(HDShaderIDs._InputCubemap, skyReflection);
                    m_SharedPropertyBlock.SetFloat(HDShaderIDs._Mipmap, lightingDebug.skyReflectionMipmap);
                    m_SharedPropertyBlock.SetFloat(HDShaderIDs._RequireToFlipInputTexture, hdCamera.camera.cameraType != CameraType.SceneView ? 1.0f : 0.0f);
                    m_SharedPropertyBlock.SetFloat(HDShaderIDs._DebugExposure, lightingDebug.debugExposure);
                    cmd.SetViewport(new Rect(x, y, overlaySize, overlaySize));
                    cmd.DrawProcedural(Matrix4x4.identity, m_DebugDisplayLatlong, 0, MeshTopology.Triangles, 3, 1, m_SharedPropertyBlock);
                    HDUtils.NextOverlayCoord(ref x, ref y, overlaySize, overlaySize, hdCamera.actualWidth);
                }

                m_LightLoop.RenderDebugOverlay(hdCamera, cmd, m_CurrentDebugDisplaySettings, ref x, ref y, overlaySize, hdCamera.actualWidth);

                DecalSystem.instance.RenderDebugOverlay(hdCamera, cmd, m_CurrentDebugDisplaySettings, ref x, ref y, overlaySize, hdCamera.actualWidth);

                if (m_CurrentDebugDisplaySettings.colorPickerDebugSettings.colorPickerMode != ColorPickerDebugMode.None)
                {
                    ColorPickerDebugSettings colorPickerDebugSettings = m_CurrentDebugDisplaySettings.colorPickerDebugSettings;

                    // Here we have three cases:
                    // - Material debug is enabled, this is the buffer we display
                    // - Otherwise we display the HDR buffer before postprocess and distortion
                    // - If fullscreen debug is enabled we always use it

                    cmd.SetGlobalTexture(HDShaderIDs._DebugColorPickerTexture, m_DebugColorPickerBuffer); // No SetTexture with RenderTarget identifier... so use SetGlobalTexture
                    // TODO: Replace with command buffer call when available
                    m_DebugColorPicker.SetColor(HDShaderIDs._ColorPickerFontColor, colorPickerDebugSettings.fontColor);
                    var colorPickerParam = new Vector4(colorPickerDebugSettings.colorThreshold0, colorPickerDebugSettings.colorThreshold1, colorPickerDebugSettings.colorThreshold2, colorPickerDebugSettings.colorThreshold3);
                    m_DebugColorPicker.SetVector(HDShaderIDs._ColorPickerParam, colorPickerParam);
                    m_DebugColorPicker.SetInt(HDShaderIDs._ColorPickerMode, (int)colorPickerDebugSettings.colorPickerMode);
                    // The material display debug perform sRGBToLinear conversion as the final blit currently hardcode a linearToSrgb conversion. As when we read with color picker this is not done,
                    // we perform it inside the color picker shader. But we shouldn't do it for HDR buffer.
                    m_DebugColorPicker.SetFloat(HDShaderIDs._ApplyLinearToSRGB, m_CurrentDebugDisplaySettings.IsDebugMaterialDisplayEnabled() ? 1.0f : 0.0f);
                    // Everything we have capture is flipped (as it happen before FinalPass/postprocess/Blit. So if we are not in SceneView
                    // (i.e. we have perform a flip, we need to flip the input texture) + we need to handle the case were we debug a fullscreen pass that have already perform the flip
                    m_DebugColorPicker.SetFloat(HDShaderIDs._RequireToFlipInputTexture, hdCamera.camera.cameraType != CameraType.SceneView ? 1.0f : 0.0f);
                    HDUtils.DrawFullScreen(cmd, hdCamera, m_DebugColorPicker, (RenderTargetIdentifier)BuiltinRenderTextureType.CameraTarget);
                }
            }
        }

        void ClearBuffers(HDCamera hdCamera, CommandBuffer cmd)
        {
            using (new ProfilingSample(cmd, "ClearBuffers", CustomSamplerId.ClearBuffers.GetSampler()))
            {
                // We clear only the depth buffer, no need to clear the various color buffer as we overwrite them.
                // Clear depth/stencil and init buffers
                using (new ProfilingSample(cmd, "Clear Depth/Stencil", CustomSamplerId.ClearDepthStencil.GetSampler()))
                {
                    if (hdCamera.clearDepth)
                    {
                        HDUtils.SetRenderTarget(cmd, hdCamera, m_CameraColorBuffer, m_CameraDepthStencilBuffer, ClearFlag.Depth);
                    }
                }

                // Clear the HDR target
                using (new ProfilingSample(cmd, "Clear HDR target", CustomSamplerId.ClearHDRTarget.GetSampler()))
                {
                    if (hdCamera.clearColorMode == HDAdditionalCameraData.ClearColorMode.BackgroundColor ||
                        // If we want the sky but the sky don't exist, still clear with background color
                        (hdCamera.clearColorMode == HDAdditionalCameraData.ClearColorMode.Sky && !m_SkyManager.IsVisualSkyValid()) ||
                        // Special handling for Preview we force to clear with background color (i.e black)
                        // Note that the sky use in this case is the last one setup. If there is no scene or game, there is no sky use as reflection in the preview
                        hdCamera.camera.cameraType == CameraType.Preview
                        )
                    {
                        Color clearColor = hdCamera.backgroundColorHDR;
                        HDUtils.SetRenderTarget(cmd, hdCamera, m_CameraColorBuffer, m_CameraDepthStencilBuffer, ClearFlag.Color, clearColor);
                    }
                }

                // Clear the diffuse SSS lighting target
                using (new ProfilingSample(cmd, "Clear SSS diffuse target", CustomSamplerId.ClearSSSDiffuseTarget.GetSampler()))
                {
                    HDUtils.SetRenderTarget(cmd, hdCamera, m_CameraSssDiffuseLightingBuffer, ClearFlag.Color, CoreUtils.clearColorAllBlack);
                }

                // TODO: As we are in development and have not all the setup pass we still clear the color in emissive buffer and gbuffer, but this will be removed later.

                // Clear GBuffers
                if (!m_FrameSettings.enableForwardRenderingOnly)
                {
                    using (new ProfilingSample(cmd, "Clear GBuffer", CustomSamplerId.ClearGBuffer.GetSampler()))
                    {
                        HDUtils.SetRenderTarget(cmd, hdCamera, m_GbufferManager.GetBuffersRTI(), m_CameraDepthStencilBuffer, ClearFlag.Color, CoreUtils.clearColorAllBlack);
                    }
                }
                // END TEMP
            }
        }

        void StartStereoRendering(ScriptableRenderContext renderContext, Camera cam)
        {
            if (m_FrameSettings.enableStereo)
                renderContext.StartMultiEye(cam);
        }

        void StopStereoRendering(ScriptableRenderContext renderContext, Camera cam)
        {
            if (m_FrameSettings.enableStereo)
                renderContext.StopMultiEye(cam);
        }
    }
}<|MERGE_RESOLUTION|>--- conflicted
+++ resolved
@@ -337,7 +337,7 @@
 
             RTHandles.Release(m_DebugColorPickerBuffer);
             RTHandles.Release(m_DebugFullScreenTempBuffer);
-            
+
             m_DebugScreenSpaceTracingData.Release();
 
             HDCamera.ClearAll();
@@ -577,15 +577,15 @@
                 {
                     cmd.SetGlobalTexture(HDShaderIDs._DepthPyramidTexture, previousDepthPyramidRT);
                     cmd.SetGlobalVector(HDShaderIDs._DepthPyramidSize, new Vector4(
-                        previousDepthPyramidRT.referenceSize.x, 
-                        previousDepthPyramidRT.referenceSize.y, 
-                        1f / previousDepthPyramidRT.referenceSize.x, 
+                        previousDepthPyramidRT.referenceSize.x,
+                        previousDepthPyramidRT.referenceSize.y,
+                        1f / previousDepthPyramidRT.referenceSize.x,
                         1f / previousDepthPyramidRT.referenceSize.y
                     ));
                     cmd.SetGlobalVector(HDShaderIDs._DepthPyramidScale, new Vector4(
-                        previousDepthPyramidRT.referenceSize.x / (float)previousDepthPyramidRT.rt.width, 
-                        previousDepthPyramidRT.referenceSize.y / (float)previousDepthPyramidRT.rt.height, 
-                        Mathf.Log(Mathf.Min(previousDepthPyramidRT.rt.width, previousDepthPyramidRT.rt.height), 2), 
+                        previousDepthPyramidRT.referenceSize.x / (float)previousDepthPyramidRT.rt.width,
+                        previousDepthPyramidRT.referenceSize.y / (float)previousDepthPyramidRT.rt.height,
+                        Mathf.Log(Mathf.Min(previousDepthPyramidRT.rt.width, previousDepthPyramidRT.rt.height), 2),
                         0.0f
                     ));
                 }
@@ -595,21 +595,21 @@
                     cmd.SetGlobalVector(HDShaderIDs._DepthPyramidSize, Vector4.one);
                     cmd.SetGlobalVector(HDShaderIDs._DepthPyramidScale, Vector4.one);
                 }
-                    
+
                 var previousColorPyramidRT = hdCamera.GetPreviousFrameRT((int)HDCameraFrameHistoryType.ColorPyramid);
                 if (previousColorPyramidRT != null)
                 {
                     cmd.SetGlobalTexture(HDShaderIDs._ColorPyramidTexture, previousColorPyramidRT);
                     cmd.SetGlobalVector(HDShaderIDs._ColorPyramidSize, new Vector4(
-                        previousColorPyramidRT.referenceSize.x, 
-                        previousColorPyramidRT.referenceSize.y, 
-                        1f / previousColorPyramidRT.referenceSize.x, 
+                        previousColorPyramidRT.referenceSize.x,
+                        previousColorPyramidRT.referenceSize.y,
+                        1f / previousColorPyramidRT.referenceSize.x,
                         1f / previousColorPyramidRT.referenceSize.y
                     ));
                     cmd.SetGlobalVector(HDShaderIDs._ColorPyramidScale, new Vector4(
-                        previousColorPyramidRT.referenceSize.x / (float)previousColorPyramidRT.rt.width, 
-                        previousColorPyramidRT.referenceSize.y / (float)previousColorPyramidRT.rt.height, 
-                        Mathf.Log(Mathf.Min(previousColorPyramidRT.rt.width, previousColorPyramidRT.rt.height), 2), 
+                        previousColorPyramidRT.referenceSize.x / (float)previousColorPyramidRT.rt.width,
+                        previousColorPyramidRT.referenceSize.y / (float)previousColorPyramidRT.rt.height,
+                        Mathf.Log(Mathf.Min(previousColorPyramidRT.rt.width, previousColorPyramidRT.rt.height), 2),
                         0.0f
                     ));
                 }
@@ -619,7 +619,7 @@
                     cmd.SetGlobalVector(HDShaderIDs._ColorPyramidSize, Vector4.one);
                     cmd.SetGlobalVector(HDShaderIDs._ColorPyramidScale, Vector4.one);
             }
-        }
+            }
         }
 
         bool IsConsolePlatform()
@@ -780,8 +780,10 @@
                     continue;
                 }
 
-<<<<<<< HEAD
-                if (camera.cameraType != CameraType.Reflection)
+                if (camera.cameraType != CameraType.Reflection
+                    // Planar probes rendering is not currently supported for orthographic camera
+                    // Avoid rendering to prevent error log spamming
+                    && !camera.orthographic)
                 {
                     // TODO: Render only visible probes
                     ReflectionSystem.RenderAllRealtimeViewerDependentProbesFor(ReflectionProbeType.PlanarReflection, camera);
@@ -789,14 +791,6 @@
                     FrameSettings.InitializeFrameSettings(camera, m_Asset.GetRenderPipelineSettings(), srcFrameSettings, ref m_FrameSettings);
                 }
 
-=======
-                if (camera.cameraType != CameraType.Reflection
-                    // Planar probes rendering is not currently supported for orthographic camera
-                    // Avoid rendering to prevent error log spamming
-                    && !camera.orthographic)
-                        // TODO: Render only visible probes
-                        ReflectionSystem.RenderAllRealtimeViewerDependentProbesFor(ReflectionProbeType.PlanarReflection, camera);
->>>>>>> 7338ce73
 
                 // Init material if needed
                 // TODO: this should be move outside of the camera loop but we have no command buffer, ask details to Tim or Julien to do this
