--- conflicted
+++ resolved
@@ -7,125 +7,7 @@
 
 namespace UnityEngine.Experimental.Rendering.HDPipeline
 {
-<<<<<<< HEAD
-    public partial class HDRenderPipeline : RenderPipeline
-=======
-    public class GBufferManager
-    {
-        public const int k_MaxGbuffer = 8;
-
-        public int gbufferCount { get; set; }
-
-        RenderTargetIdentifier[] m_ColorMRTs;
-        RenderTargetIdentifier[] m_RTIDs = new RenderTargetIdentifier[k_MaxGbuffer];
-
-        public void InitGBuffers(RenderTextureDescriptor rtDesc, RenderPipelineMaterial deferredMaterial, bool enableBakeShadowMask, CommandBuffer cmd)
-        {
-            // Init Gbuffer description
-            gbufferCount = deferredMaterial.GetMaterialGBufferCount();
-            RenderTextureFormat[] rtFormat;
-            RenderTextureReadWrite[] rtReadWrite;
-            deferredMaterial.GetMaterialGBufferDescription(out rtFormat, out rtReadWrite);
-
-            rtDesc.depthBufferBits = 0;
-
-            for (int gbufferIndex = 0; gbufferIndex < gbufferCount; ++gbufferIndex)
-            {
-                cmd.ReleaseTemporaryRT(HDShaderIDs._GBufferTexture[gbufferIndex]);
-
-                rtDesc.colorFormat = rtFormat[gbufferIndex];
-                rtDesc.sRGB = (rtReadWrite[gbufferIndex] != RenderTextureReadWrite.Linear);
-
-                cmd.GetTemporaryRT(HDShaderIDs._GBufferTexture[gbufferIndex], rtDesc, FilterMode.Point);
-                m_RTIDs[gbufferIndex] = new RenderTargetIdentifier(HDShaderIDs._GBufferTexture[gbufferIndex]);
-            }
-
-            if (enableBakeShadowMask)
-            {
-                cmd.ReleaseTemporaryRT(HDShaderIDs._ShadowMaskTexture);
-
-                rtDesc.colorFormat = Builtin.GetShadowMaskBufferFormat();
-                rtDesc.sRGB = (Builtin.GetShadowMaskBufferReadWrite() != RenderTextureReadWrite.Linear);
-
-                cmd.GetTemporaryRT(HDShaderIDs._ShadowMaskTexture, rtDesc, FilterMode.Point);
-                m_RTIDs[gbufferCount++] = new RenderTargetIdentifier(HDShaderIDs._ShadowMaskTexture);
-            }
-        }
-
-        public RenderTargetIdentifier[] GetGBuffers()
-        {
-            // TODO: check with THomas or Tim if wa can simply return m_ColorMRTs with null for extra RT
-            if (m_ColorMRTs == null || m_ColorMRTs.Length != gbufferCount)
-                m_ColorMRTs = new RenderTargetIdentifier[gbufferCount];
-
-            for (int index = 0; index < gbufferCount; index++)
-            {
-                m_ColorMRTs[index] = m_RTIDs[index];
-            }
-
-            return m_ColorMRTs;
-        }
-    }
-
-    public class DBufferManager
-    {
-        public const int k_MaxDbuffer = 4;
-
-        public int dbufferCount { get; set; }
-        public int vsibleDecalCount { get; set; }
-
-        RenderTargetIdentifier[] m_ColorMRTs;
-        RenderTargetIdentifier[] m_RTIDs = new RenderTargetIdentifier[k_MaxDbuffer];
-
-        public void InitDBuffers(RenderTextureDescriptor rtDesc,  CommandBuffer cmd)
-        {
-            dbufferCount = Decal.GetMaterialDBufferCount();
-            RenderTextureFormat[] rtFormat;
-            RenderTextureReadWrite[] rtReadWrite;
-            Decal.GetMaterialDBufferDescription(out rtFormat, out rtReadWrite);
-
-            rtDesc.depthBufferBits = 0;
-
-            for (int dbufferIndex = 0; dbufferIndex < dbufferCount; ++dbufferIndex)
-            {
-                cmd.ReleaseTemporaryRT(HDShaderIDs._DBufferTexture[dbufferIndex]);
-
-                rtDesc.colorFormat = rtFormat[dbufferIndex];
-                rtDesc.sRGB = (rtReadWrite[dbufferIndex] != RenderTextureReadWrite.Linear);
-
-                cmd.GetTemporaryRT(HDShaderIDs._DBufferTexture[dbufferIndex], rtDesc, FilterMode.Point);
-                m_RTIDs[dbufferIndex] = new RenderTargetIdentifier(HDShaderIDs._DBufferTexture[dbufferIndex]);
-            }
-        }
-
-        public RenderTargetIdentifier[] GetDBuffers()
-        {
-            if (m_ColorMRTs == null || m_ColorMRTs.Length != dbufferCount)
-                m_ColorMRTs = new RenderTargetIdentifier[dbufferCount];
-
-            for (int index = 0; index < dbufferCount; index++)
-            {
-                m_ColorMRTs[index] = m_RTIDs[index];
-            }
-
-            return m_ColorMRTs;
-        }
-
-		public void ClearNormalTarget(Color clearColor, CommandBuffer cmd)
-		{
-			// index 1 is normals
-			CoreUtils.SetRenderTarget(cmd, m_ColorMRTs[1], ClearFlag.Color, clearColor);
-		}
-
-        public void PushGlobalParams(CommandBuffer cmd)
-        {
-            cmd.SetGlobalInt(HDShaderIDs._EnableDBuffer, vsibleDecalCount > 0 ? 1 : 0);
-        }
-    }
-
-
     public class HDRenderPipeline : RenderPipeline
->>>>>>> 36606f49
     {
         enum ForwardPass
         {
@@ -287,11 +169,11 @@
         readonly VolumetricLightingModule m_VolumetricLightingModule = new VolumetricLightingModule();
 
         // Debugging
-        MaterialPropertyBlock           m_SharedPropertyBlock = new MaterialPropertyBlock();
-        DebugDisplaySettings            m_DebugDisplaySettings = new DebugDisplaySettings();
-        public DebugDisplaySettings     debugDisplaySettings { get { return m_DebugDisplaySettings; } }
-        static DebugDisplaySettings     s_NeutralDebugDisplaySettings = new DebugDisplaySettings();
-        DebugDisplaySettings            m_CurrentDebugDisplaySettings;
+        MaterialPropertyBlock m_SharedPropertyBlock = new MaterialPropertyBlock();
+        DebugDisplaySettings m_DebugDisplaySettings = new DebugDisplaySettings();
+        public DebugDisplaySettings debugDisplaySettings { get { return m_DebugDisplaySettings; } }
+        static DebugDisplaySettings s_NeutralDebugDisplaySettings = new DebugDisplaySettings();
+        DebugDisplaySettings m_CurrentDebugDisplaySettings;
         RTHandle                        m_DebugColorPickerBuffer;
         RTHandle                        m_DebugFullScreenTempBuffer;
         bool                            m_FullScreenDebugPushed;
@@ -341,19 +223,6 @@
 
             m_GaussianPyramidKernel = m_GaussianPyramidCS.FindKernel("KMain");
             m_DepthPyramidKernel = m_DepthPyramidCS.FindKernel("KMain");
-<<<<<<< HEAD
-=======
-            m_DepthPyramidBuffer = HDShaderIDs._PyramidDepthTexture;
-            m_DepthPyramidBufferRT = new RenderTargetIdentifier(m_DepthPyramidBuffer);
-            m_DepthPyramidBufferDesc = new RenderTextureDescriptor(2, 2, RenderTextureFormat.RFloat, 0)
-            {
-                useMipMap = true,
-                autoGenerateMips = false
-            };
-
-            m_DeferredShadowBuffer = HDShaderIDs._DeferredShadowTexture;
-            m_DeferredShadowBufferRT = new RenderTargetIdentifier(m_DeferredShadowBuffer);
->>>>>>> 36606f49
 
             m_MaterialList.ForEach(material => material.Build(asset));
 
@@ -596,12 +465,7 @@
             }
 
             // Warning: (resolutionChanged == false) if you open a new Editor tab of the same size!
-<<<<<<< HEAD
-            if (m_VolumetricLightingPreset != VolumetricLightingPreset.Off)
-                ResizeVBuffer(viewId, hdCamera.actualWidth, hdCamera.actualHeight);
-=======
-            m_VolumetricLightingModule.ResizeVBuffer(hdCamera, texWidth, texHeight);
->>>>>>> 36606f49
+            m_VolumetricLightingModule.ResizeVBuffer(hdCamera, hdCamera.actualWidth, hdCamera.actualHeight);
 
             // update recorded window resolution
             m_CurrentWidth = hdCamera.actualWidth;
@@ -619,8 +483,8 @@
                 m_DbufferManager.PushGlobalParams(cmd);
 
                 m_VolumetricLightingModule.PushGlobalParams(hdCamera, cmd);
-            }
-        }
+                }
+            }
 
         bool NeedDepthBufferCopy()
         {
@@ -976,12 +840,8 @@
                         AccumulateDistortion(m_CullResults, hdCamera, renderContext, cmd);
                         RenderDistortion(cmd, m_Asset.renderPipelineResources, hdCamera);
 
-<<<<<<< HEAD
+                        PushFullScreenDebugTexture(cmd, m_CameraColorBuffer, hdCamera, FullScreenDebugMode.NanTracker);
                         PushColorPickerDebugTexture(cmd, m_CameraColorBuffer, hdCamera);
-=======
-                        PushFullScreenDebugTexture(cmd, m_CameraColorBuffer, hdCamera, FullScreenDebugMode.NanTracker);
-                        PushColorPickerDebugTexture(cmd, m_CameraColorBufferRT, hdCamera);
->>>>>>> 36606f49
 
                         // The final pass either postprocess of Blit will flip the screen (as it is reverse by default due to Unity openGL legacy)
                         // Postprocess system (that doesn't use cmd.Blit) handle it with configuration (and do not flip in SceneView) or it is automatically done in Blit
@@ -1002,14 +862,6 @@
                         }
                     }
 
-<<<<<<< HEAD
-=======
-                    // Caution: RenderDebug need to take into account that we have flip the screen (so anything capture before the flip will be flipped)
-                    RenderDebug(hdCamera, cmd);
-
-                    // Make sure to unbind every render texture here because in the next iteration of the loop we might have to reallocate render texture (if the camera size is different)
-                    cmd.SetRenderTarget(new RenderTargetIdentifier(-1), new RenderTargetIdentifier(-1));
->>>>>>> 36606f49
 
 #if UNITY_EDITOR
                     // During rendering we use our own depth buffer instead of the one provided by the scene view (because we need to be able to control its life cycle)
@@ -1029,7 +881,7 @@
                         }
                     }
 #endif
-
+                    // Caution: RenderDebug need to take into account that we have flip the screen (so anything capture before the flip will be flipped)
                     RenderDebug(hdCamera, cmd);
                 }
 
@@ -1296,21 +1148,17 @@
                 // Depth texture is now ready, bind it.
                 cmd.SetGlobalTexture(HDShaderIDs._MainDepthTexture, GetDepthTexture());
 
-<<<<<<< HEAD
-                HDUtils.SetRenderTarget(cmd, camera, m_DbufferManager.GetBuffersRTI(), m_CameraDepthStencilBuffer, ClearFlag.Color, CoreUtils.clearColorAllBlack);
-=======
 				// for alpha compositing, color is cleared to 0, alpha to 1
 				// https://developer.nvidia.com/gpugems/GPUGems3/gpugems3_ch23.html
 
 				Color clearColor = new Color(0.0f, 0.0f, 0.0f, 1.0f);
-				CoreUtils.SetRenderTarget(cmd, m_DbufferManager.GetDBuffers(), m_CameraDepthStencilBufferRT, ClearFlag.Color, clearColor);
+				HDUtils.SetRenderTarget(cmd, camera, m_DbufferManager.GetBuffersRTI(), m_CameraDepthStencilBuffer, ClearFlag.Color, clearColor);
 
 				// we need to do a separate clear for normals, because they are cleared to a different color
 				Color clearColorNormal = new Color(0.5f, 0.5f, 0.5f, 1.0f); // for normals 0.5 is neutral
-				m_DbufferManager.ClearNormalTarget(clearColorNormal, cmd);
-
-				CoreUtils.SetRenderTarget(cmd, m_DbufferManager.GetDBuffers(), m_CameraDepthStencilBufferRT); // do not clear anymore
->>>>>>> 36606f49
+				m_DbufferManager.ClearNormalTarget(cmd, camera, clearColorNormal);
+
+				HDUtils.SetRenderTarget(cmd, m_DbufferManager.GetBuffersRTI(), m_CameraDepthStencilBuffer); // do not clear anymore
                 DecalSystem.instance.Render(renderContext, camera, cmd);
             }
         }
@@ -1341,12 +1189,8 @@
             {
                 using (new ProfilingSample(cmd, "Blit DebugView Material Debug", CustomSamplerId.BlitDebugViewMaterialDebug.GetSampler()))
                 {
-<<<<<<< HEAD
+                    // This Blit will flip the screen anything other than openGL
                     HDUtils.BlitCameraTexture(cmd, hdCamera, m_CameraColorBuffer, BuiltinRenderTextureType.CameraTarget);
-=======
-                    // This Blit will flip the screen anything other than openGL
-                    cmd.Blit(m_CameraColorBufferRT, BuiltinRenderTextureType.CameraTarget);
->>>>>>> 36606f49
                 }
             }
         }
@@ -1508,11 +1352,7 @@
                 }
                 else
                 {
-<<<<<<< HEAD
-                    RenderTransparentRenderList(cullResults, hdCamera.camera, renderContext, cmd, m_ForwardErrorPassNames, 0, pass == ForwardPass.PreRefraction ? k_RenderQueue_PreRefraction : k_RenderQueue_Transparent, null, m_ErrorMaterial);
-=======
-                    RenderTransparentRenderList(cullResults, camera, renderContext, cmd, m_ForwardErrorPassNames, 0, pass == ForwardPass.PreRefraction ? HDRenderQueue.k_RenderQueue_PreRefraction : HDRenderQueue.k_RenderQueue_Transparent, null, m_ErrorMaterial);
->>>>>>> 36606f49
+                    RenderTransparentRenderList(cullResults, hdCamera, renderContext, cmd, m_ForwardErrorPassNames, 0, pass == ForwardPass.PreRefraction ? HDRenderQueue.k_RenderQueue_PreRefraction : HDRenderQueue.k_RenderQueue_Transparent, null, m_ErrorMaterial);
                 }
             }
         }
@@ -1604,11 +1444,7 @@
                     last = dest;
                 }
 
-<<<<<<< HEAD
-                PushFullScreenDebugTextureMip(cmd, m_GaussianPyramidColorBuffer, lodCount, isPreRefraction ? FullScreenDebugMode.PreRefractionColorPyramid : FullScreenDebugMode.FinalColorPyramid);
-=======
-                PushFullScreenDebugTextureMip(cmd, m_GaussianPyramidColorBufferRT, lodCount, m_GaussianPyramidColorBufferDesc, hdCamera, isPreRefraction ? FullScreenDebugMode.PreRefractionColorPyramid : FullScreenDebugMode.FinalColorPyramid);
->>>>>>> 36606f49
+                PushFullScreenDebugTextureMip(cmd, m_GaussianPyramidColorBuffer, lodCount, m_GaussianPyramidColorBufferDesc, hdCamera, isPreRefraction ? FullScreenDebugMode.PreRefractionColorPyramid : FullScreenDebugMode.FinalColorPyramid);
 
                 cmd.SetGlobalTexture(HDShaderIDs._GaussianPyramidColorTexture, m_GaussianPyramidColorBuffer);
             }
@@ -1642,18 +1478,9 @@
                     cmd.CopyTexture(dest, 0, 0, m_DepthPyramidBuffer, 0, i + 1);
                 }
 
-<<<<<<< HEAD
-                PushFullScreenDebugDepthMip(cmd, m_DepthPyramidBuffer, lodCount, debugMode);
-
-                cmd.SetGlobalTexture(HDShaderIDs._DepthPyramidTexture, m_DepthPyramidBuffer);
-=======
-                PushFullScreenDebugDepthMip(cmd, m_DepthPyramidBufferRT, lodCount, m_DepthPyramidBufferDesc, hdCamera, debugMode);
+                PushFullScreenDebugDepthMip(cmd, m_DepthPyramidBuffer, lodCount, m_DepthPyramidBufferDesc, hdCamera, debugMode);
 
                 cmd.SetGlobalTexture(HDShaderIDs._PyramidDepthTexture, m_DepthPyramidBuffer);
-
-                for (int i = 0; i < lodCount + 1; i++)
-                    cmd.ReleaseTemporaryRT(HDShaderIDs._DepthPyramidMips[i]);
->>>>>>> 36606f49
             }
         }
 
@@ -1706,12 +1533,8 @@
             }
         }
 
-<<<<<<< HEAD
+        // allowFlip is false if we call the function after the FinalPass or cmd.Blit that flip the screen
         public void PushColorPickerDebugTexture(CommandBuffer cmd, RTHandle textureID, HDCamera hdCamera)
-=======
-        // allowFlip is false if we call the function after the FinalPass or cmd.Blit that flip the screen
-        public void PushColorPickerDebugTexture(CommandBuffer cmd, RenderTargetIdentifier textureID, HDCamera hdCamera)
->>>>>>> 36606f49
         {
             if (m_CurrentDebugDisplaySettings.colorPickerDebugSettings.colorPickerMode != ColorPickerDebugMode.None)
             {
@@ -1728,11 +1551,7 @@
             }
         }
 
-<<<<<<< HEAD
-        void PushFullScreenDebugTextureMip(CommandBuffer cmd, RTHandle texture, int lodCount, FullScreenDebugMode debugMode)
-=======
-        void PushFullScreenDebugTextureMip(CommandBuffer cmd, RenderTargetIdentifier textureID, int lodCount, RenderTextureDescriptor desc, HDCamera hdCamera, FullScreenDebugMode debugMode)
->>>>>>> 36606f49
+        void PushFullScreenDebugTextureMip(CommandBuffer cmd, RTHandle texture, int lodCount, HDCamera hdCamera, FullScreenDebugMode debugMode)
         {
             if (debugMode == m_CurrentDebugDisplaySettings.fullScreenDebugMode)
             {
@@ -1743,11 +1562,7 @@
             }
         }
 
-<<<<<<< HEAD
-        void PushFullScreenDebugDepthMip(CommandBuffer cmd, RTHandle texture, int lodCount, FullScreenDebugMode debugMode)
-=======
-        void PushFullScreenDebugDepthMip(CommandBuffer cmd, RenderTargetIdentifier textureID, int lodCount, RenderTextureDescriptor desc, HDCamera hdCamera, FullScreenDebugMode debugMode)
->>>>>>> 36606f49
+        void PushFullScreenDebugDepthMip(CommandBuffer cmd, RTHandle texture, int lodCount, HDCamera hdCamera, FullScreenDebugMode debugMode)
         {
             if (debugMode == m_CurrentDebugDisplaySettings.fullScreenDebugMode)
             {
@@ -1778,11 +1593,7 @@
                     m_DebugFullScreen.SetFloat(HDShaderIDs._RequireToFlipInputTexture, hdCamera.camera.cameraType != CameraType.SceneView ? 1.0f : 0.0f);
                     CoreUtils.DrawFullScreen(cmd, m_DebugFullScreen, (RenderTargetIdentifier)BuiltinRenderTextureType.CameraTarget);
 
-<<<<<<< HEAD
-                    PushColorPickerDebugTexture(cmd, m_DebugFullScreenTempBuffer, hdCamera);
-=======
                     PushColorPickerDebugTexture(cmd, (RenderTargetIdentifier)BuiltinRenderTextureType.CameraTarget, hdCamera);
->>>>>>> 36606f49
                 }
 
                 // Then overlays
