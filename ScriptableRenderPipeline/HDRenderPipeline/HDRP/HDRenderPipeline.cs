﻿using System.Collections.Generic;
using UnityEngine.Rendering;
using System;
using System.Diagnostics;
using System.Linq;
using UnityEngine.Rendering.PostProcessing;
using UnityEngine.Experimental.GlobalIllumination;

namespace UnityEngine.Experimental.Rendering.HDPipeline
{
    public class HDRenderPipeline : RenderPipeline
    {
        enum ForwardPass
        {
            Opaque,
            PreRefraction,
            Transparent
        }

        static readonly string[] k_ForwardPassDebugName =
        {
            "Forward Opaque Debug",
            "Forward PreRefraction Debug",
            "Forward Transparent Debug"
        };

        static readonly string[] k_ForwardPassName =
        {
            "Forward Opaque",
            "Forward PreRefraction",
            "Forward Transparent"
        };

        readonly HDRenderPipelineAsset m_Asset;

        DiffusionProfileSettings m_InternalSSSAsset;
        public DiffusionProfileSettings diffusionProfileSettings
        {
            get
            {
                // If no SSS asset is set, build / reuse an internal one for simplicity
                var asset = m_Asset.diffusionProfileSettings;

                if (asset == null)
                {
                    if (m_InternalSSSAsset == null)
                        m_InternalSSSAsset = ScriptableObject.CreateInstance<DiffusionProfileSettings>();

                    asset = m_InternalSSSAsset;
                }

                return asset;
            }
        }
        public RenderPipelineSettings renderPipelineSettings { get { return m_Asset.renderPipelineSettings; } }

        public bool IsInternalDiffusionProfile(DiffusionProfileSettings profile)
        {
            return m_InternalSSSAsset == profile;
        }

        readonly RenderPipelineMaterial m_DeferredMaterial;
        readonly List<RenderPipelineMaterial> m_MaterialList = new List<RenderPipelineMaterial>();

        readonly GBufferManager m_GbufferManager;
        readonly DBufferManager m_DbufferManager;
        readonly SubsurfaceScatteringManager m_SSSBufferManager = new SubsurfaceScatteringManager();

        // Renderer Bake configuration can vary depends on if shadow mask is enabled or no
        RendererConfiguration m_currentRendererConfigurationBakedLighting = HDUtils.k_RendererConfigurationBakedLighting;
        Material m_CopyStencilForNoLighting;
        Material m_CopyDepth;
        GPUCopy m_GPUCopy;
        BufferPyramid m_BufferPyramid;

        IBLFilterGGX m_IBLFilterGGX = null;

        ComputeShader m_applyDistortionCS { get { return m_Asset.renderPipelineResources.applyDistortionCS; } }
        int m_applyDistortionKernel;

        Material m_CameraMotionVectorsMaterial;

        // Debug material
        Material m_DebugViewMaterialGBuffer;
        Material m_DebugViewMaterialGBufferShadowMask;
        Material m_currentDebugViewMaterialGBuffer;
        Material m_DebugDisplayLatlong;
        Material m_DebugFullScreen;
        Material m_DebugColorPicker;
        Material m_Blit;
        Material m_ErrorMaterial;

        RenderTargetIdentifier[] m_MRTCache2 = new RenderTargetIdentifier[2];

        // 'm_CameraColorBuffer' does not contain diffuse lighting of SSS materials until the SSS pass. It is stored within 'm_CameraSssDiffuseLightingBuffer'.
        RTHandle m_CameraColorBuffer;
        RTHandle m_CameraSssDiffuseLightingBuffer;

        RTHandle m_CameraDepthStencilBuffer;
        RTHandle m_CameraDepthBufferCopy;
        RTHandle m_CameraStencilBufferCopy;

        RTHandle m_VelocityBuffer;
        RTHandle m_DeferredShadowBuffer;
        RTHandle m_AmbientOcclusionBuffer;
        RTHandle m_DistortionBuffer;

        // The pass "SRPDefaultUnlit" is a fall back to legacy unlit rendering and is required to support unity 2d + unity UI that render in the scene.
        ShaderPassName[] m_ForwardAndForwardOnlyPassNames = { new ShaderPassName(), new ShaderPassName(), HDShaderPassNames.s_SRPDefaultUnlitName };
        ShaderPassName[] m_ForwardOnlyPassNames = { new ShaderPassName(), HDShaderPassNames.s_SRPDefaultUnlitName };

        ShaderPassName[] m_AllTransparentPassNames = {  HDShaderPassNames.s_TransparentBackfaceName,
                                                        HDShaderPassNames.s_ForwardOnlyName,
                                                        HDShaderPassNames.s_ForwardName,
                                                        HDShaderPassNames.s_SRPDefaultUnlitName };

        ShaderPassName[] m_AllForwardOpaquePassNames = {    HDShaderPassNames.s_ForwardOnlyName,
                                                            HDShaderPassNames.s_ForwardName,
                                                            HDShaderPassNames.s_SRPDefaultUnlitName };

        ShaderPassName[] m_DepthOnlyAndDepthForwardOnlyPassNames = { HDShaderPassNames.s_DepthForwardOnlyName, HDShaderPassNames.s_DepthOnlyName };
        ShaderPassName[] m_DepthForwardOnlyPassNames = { HDShaderPassNames.s_DepthForwardOnlyName };
        ShaderPassName[] m_DepthOnlyPassNames = { HDShaderPassNames.s_DepthOnlyName };
        ShaderPassName[] m_TransparentDepthPrepassNames = { HDShaderPassNames.s_TransparentDepthPrepassName };
        ShaderPassName[] m_TransparentDepthPostpassNames = { HDShaderPassNames.s_TransparentDepthPostpassName };
        ShaderPassName[] m_ForwardErrorPassNames = { HDShaderPassNames.s_AlwaysName, HDShaderPassNames.s_ForwardBaseName, HDShaderPassNames.s_DeferredName, HDShaderPassNames.s_PrepassBaseName, HDShaderPassNames.s_VertexName, HDShaderPassNames.s_VertexLMRGBMName, HDShaderPassNames.s_VertexLMName };
        ShaderPassName[] m_SinglePassName = new ShaderPassName[1];

        // Stencil usage in HDRenderPipeline.
        // Currently we use only 2 bits to identify the kind of lighting that is expected from the render pipeline
        // Usage is define in LightDefinitions.cs
        [Flags]
        public enum StencilBitMask
        {
            Clear           = 0,             // 0x0
            LightingMask    = 7,             // 0x7  - 3 bit
            ObjectVelocity  = 128,           // 0x80 - 1 bit
            All             = 255            // 0xFF - 8 bit
        }

        RenderStateBlock m_DepthStateOpaque;
        RenderStateBlock m_DepthStateOpaqueWithPrepass;

        // Detect when windows size is changing
        int m_CurrentWidth;
        int m_CurrentHeight;

        // Use to detect frame changes
        int m_FrameCount;

        public int GetCurrentShadowCount() { return m_LightLoop.GetCurrentShadowCount(); }
        public int GetShadowAtlasCount() { return m_LightLoop.GetShadowAtlasCount(); }

        readonly SkyManager m_SkyManager = new SkyManager();
        readonly LightLoop m_LightLoop = new LightLoop();
        readonly ShadowSettings m_ShadowSettings = new ShadowSettings();
        readonly VolumetricLightingModule m_VolumetricLightingModule = new VolumetricLightingModule();

        // Debugging
        MaterialPropertyBlock m_SharedPropertyBlock = new MaterialPropertyBlock();
        DebugDisplaySettings m_DebugDisplaySettings = new DebugDisplaySettings();
        public DebugDisplaySettings debugDisplaySettings { get { return m_DebugDisplaySettings; } }
        static DebugDisplaySettings s_NeutralDebugDisplaySettings = new DebugDisplaySettings();
        DebugDisplaySettings m_CurrentDebugDisplaySettings;
        RTHandle                        m_DebugColorPickerBuffer;
        RTHandle                        m_DebugFullScreenTempBuffer;
        bool                            m_FullScreenDebugPushed;

        public Material GetBlitMaterial() { return m_Blit; }

        FrameSettings m_FrameSettings; // Init every frame

        public HDRenderPipeline(HDRenderPipelineAsset asset)
        {
            SetRenderingFeatures();

            m_Asset = asset;
            m_GPUCopy = new GPUCopy(asset.renderPipelineResources.copyChannelCS);
            m_BufferPyramid = new BufferPyramid(
                asset.renderPipelineResources.gaussianPyramidCS,
                asset.renderPipelineResources.depthPyramidCS,
                m_GPUCopy);

            EncodeBC6H.DefaultInstance = EncodeBC6H.DefaultInstance ?? new EncodeBC6H(asset.renderPipelineResources.encodeBC6HCS);

            m_ReflectionProbeCullResults = new ReflectionProbeCullResults(asset.reflectionSystemParameters);
            ReflectionSystem.SetParameters(asset.reflectionSystemParameters);

            // Scan material list and assign it
            m_MaterialList = HDUtils.GetRenderPipelineMaterialList();
            // Find first material that have non 0 Gbuffer count and assign it as deferredMaterial
            m_DeferredMaterial = null;
            foreach (var material in m_MaterialList)
            {
                if (material.GetMaterialGBufferCount() > 0)
                    m_DeferredMaterial = material;
            }

            // TODO: Handle the case of no Gbuffer material
            // TODO: I comment the assert here because m_DeferredMaterial for whatever reasons contain the correct class but with a "null" in the name instead of the real name and then trigger the assert
            // whereas it work. Don't know what is happening, DebugDisplay use the same code and name is correct there.
            // Debug.Assert(m_DeferredMaterial != null);

            m_GbufferManager = new GBufferManager(m_DeferredMaterial, m_Asset.renderPipelineSettings.supportShadowMask);
            m_DbufferManager = new DBufferManager();

            m_SSSBufferManager.Build(asset);

            // Initialize various compute shader resources
            m_applyDistortionKernel = m_applyDistortionCS.FindKernel("KMain");

            // General material
            m_CopyStencilForNoLighting = CoreUtils.CreateEngineMaterial(asset.renderPipelineResources.copyStencilBuffer);
            m_CopyStencilForNoLighting.SetInt(HDShaderIDs._StencilRef, (int)StencilLightingUsage.NoLighting);
            m_CopyStencilForNoLighting.SetInt(HDShaderIDs._StencilMask, (int)StencilBitMask.LightingMask);
            m_CameraMotionVectorsMaterial = CoreUtils.CreateEngineMaterial(asset.renderPipelineResources.cameraMotionVectors);

            m_CopyDepth = CoreUtils.CreateEngineMaterial(asset.renderPipelineResources.copyDepthBuffer);

            InitializeDebugMaterials();


            m_MaterialList.ForEach(material => material.Build(asset));

            m_IBLFilterGGX = new IBLFilterGGX(asset.renderPipelineResources);

            m_LightLoop.Build(asset, m_ShadowSettings, m_IBLFilterGGX);

            m_SkyManager.Build(asset, m_IBLFilterGGX);

            m_VolumetricLightingModule.Build(asset);

            m_DebugDisplaySettings.RegisterDebug();
#if UNITY_EDITOR
            // We don't need the debug of Default camera at runtime (each camera have its own debug settings)
            FrameSettings.RegisterDebug("Default Camera", m_Asset.GetFrameSettings());
#endif

            InitializeRenderTextures();

            // For debugging
            MousePositionDebug.instance.Build();

            InitializeRenderStateBlocks();
        }

        void InitializeRenderTextures()
        {
            // Initial state of the RTHandle system.
            // Tells the system that we will require MSAA or not so that we can avoid wasteful render texture allocation.
            // TODO: Might want to initialize to at least the window resolution to avoid un-necessary re-alloc in the player
            RTHandle.Initialize(1, 1, m_Asset.renderPipelineSettings.supportMSAA, m_Asset.renderPipelineSettings.msaaSampleCount);

            if(!m_Asset.renderPipelineSettings.supportForwardOnly)
                m_GbufferManager.CreateBuffers();

            if (m_Asset.renderPipelineSettings.supportDBuffer)
                m_DbufferManager.CreateBuffers();

            m_BufferPyramid.CreateBuffers();

            m_SSSBufferManager.InitSSSBuffers(m_GbufferManager, m_Asset.renderPipelineSettings);

            m_CameraColorBuffer = RTHandle.Alloc(Vector2.one, filterMode: FilterMode.Point, colorFormat: RenderTextureFormat.ARGBHalf, sRGB : false, enableRandomWrite: true, enableMSAA: true, name : "CameraColor");
            m_CameraSssDiffuseLightingBuffer = RTHandle.Alloc(Vector2.one, filterMode: FilterMode.Point, colorFormat: RenderTextureFormat.RGB111110Float, sRGB: false, enableRandomWrite: true, enableMSAA: true, name: "CameraSSSDiffuseLighting");

            m_CameraDepthStencilBuffer = RTHandle.Alloc(Vector2.one, depthBufferBits: DepthBits.Depth24, colorFormat: RenderTextureFormat.Depth, filterMode: FilterMode.Point, bindTextureMS: true, enableMSAA: true, name: "CameraDepthStencil");

            if (NeedDepthBufferCopy())
            {
                m_CameraDepthBufferCopy = RTHandle.Alloc(Vector2.one, depthBufferBits: DepthBits.Depth24, colorFormat: RenderTextureFormat.Depth, filterMode: FilterMode.Point, bindTextureMS: true, enableMSAA: true, name: "CameraDepthStencilCopy");
            }

            // Technically we won't need this buffer in some cases, but nothing that we can determine at init time.
            m_CameraStencilBufferCopy = RTHandle.Alloc(Vector2.one, depthBufferBits: DepthBits.None, colorFormat: RenderTextureFormat.R8, sRGB: false, filterMode: FilterMode.Point, enableMSAA: true, name: "CameraStencilCopy"); // DXGI_FORMAT_R8_UINT is not supported by Unity

            if (m_Asset.renderPipelineSettings.supportSSAO)
            {
                m_AmbientOcclusionBuffer = RTHandle.Alloc(Vector2.one, filterMode: FilterMode.Bilinear, colorFormat: RenderTextureFormat.R8, sRGB: false, enableRandomWrite: true, name: "AmbientOcclusion");
            }

            if (m_Asset.renderPipelineSettings.supportMotionVectors)
            {
                m_VelocityBuffer = RTHandle.Alloc(Vector2.one, filterMode: FilterMode.Point, colorFormat: Builtin.GetVelocityBufferFormat(), sRGB: Builtin.GetVelocityBufferSRGBFlag(), enableMSAA: true, name: "Velocity");
            }

            m_DistortionBuffer = RTHandle.Alloc(Vector2.one, filterMode: FilterMode.Point, colorFormat: Builtin.GetDistortionBufferFormat(), sRGB: Builtin.GetDistortionBufferSRGBFlag(), name: "Distortion");

            // TODO: For MSAA, we'll need to add a Draw path in order to support MSAA properly
            m_DeferredShadowBuffer = RTHandle.Alloc(Vector2.one, filterMode: FilterMode.Point, colorFormat: RenderTextureFormat.ARGB32, sRGB: false, enableRandomWrite: true, name: "DeferredShadow");

            if (Debug.isDebugBuild)
            {
                m_DebugColorPickerBuffer = RTHandle.Alloc(Vector2.one, filterMode: FilterMode.Point, colorFormat: RenderTextureFormat.ARGBHalf, sRGB: false, name: "DebugColorPicker");
                m_DebugFullScreenTempBuffer = RTHandle.Alloc(Vector2.one, filterMode: FilterMode.Point, colorFormat: RenderTextureFormat.ARGBHalf, sRGB: false, name: "DebugFullScreen");
            }
        }

        void DestroyRenderTextures()
        {
            m_GbufferManager.DestroyBuffers();
            m_DbufferManager.DestroyBuffers();
            m_BufferPyramid.DestroyBuffers();

            RTHandle.Release(m_CameraColorBuffer);
            RTHandle.Release(m_CameraSssDiffuseLightingBuffer);

            RTHandle.Release(m_CameraDepthStencilBuffer);
            RTHandle.Release(m_CameraDepthBufferCopy);
            RTHandle.Release(m_CameraStencilBufferCopy);

            RTHandle.Release(m_AmbientOcclusionBuffer);
            RTHandle.Release(m_VelocityBuffer);
            RTHandle.Release(m_DistortionBuffer);
            RTHandle.Release(m_DeferredShadowBuffer);

            RTHandle.Release(m_DebugColorPickerBuffer);
            RTHandle.Release(m_DebugFullScreenTempBuffer);
        }


        void SetRenderingFeatures()
        {
            // HD use specific GraphicsSettings
            GraphicsSettings.lightsUseLinearIntensity = true;
            GraphicsSettings.lightsUseColorTemperature = true;

            SupportedRenderingFeatures.active = new SupportedRenderingFeatures()
            {
                reflectionProbeSupportFlags = SupportedRenderingFeatures.ReflectionProbeSupportFlags.Rotation,
                defaultMixedLightingMode = SupportedRenderingFeatures.LightmapMixedBakeMode.IndirectOnly,
                supportedMixedLightingModes = SupportedRenderingFeatures.LightmapMixedBakeMode.IndirectOnly | SupportedRenderingFeatures.LightmapMixedBakeMode.Shadowmask,
                supportedLightmapBakeTypes = LightmapBakeType.Baked | LightmapBakeType.Mixed | LightmapBakeType.Realtime,
                supportedLightmapsModes = LightmapsMode.NonDirectional | LightmapsMode.CombinedDirectional,
                rendererSupportsLightProbeProxyVolumes = true,
                rendererSupportsMotionVectors = true,
                rendererSupportsReceiveShadows = true,
                rendererSupportsReflectionProbes = true
            };

            Lightmapping.SetDelegate(GlobalIlluminationUtils.hdLightsDelegate);

#if UNITY_EDITOR
            SceneViewDrawMode.SetupDrawMode();

            if (UnityEditor.PlayerSettings.colorSpace == ColorSpace.Gamma)
            {
                Debug.LogError("High Definition Render Pipeline doesn't support Gamma mode, change to Linear mode");
            }
#endif
        }

        void InitializeDebugMaterials()
        {
            m_DebugViewMaterialGBuffer = CoreUtils.CreateEngineMaterial(m_Asset.renderPipelineResources.debugViewMaterialGBufferShader);
            m_DebugViewMaterialGBufferShadowMask = CoreUtils.CreateEngineMaterial(m_Asset.renderPipelineResources.debugViewMaterialGBufferShader);
            m_DebugViewMaterialGBufferShadowMask.EnableKeyword("SHADOWS_SHADOWMASK");
            m_DebugDisplayLatlong = CoreUtils.CreateEngineMaterial(m_Asset.renderPipelineResources.debugDisplayLatlongShader);
            m_DebugFullScreen = CoreUtils.CreateEngineMaterial(m_Asset.renderPipelineResources.debugFullScreenShader);
            m_DebugColorPicker = CoreUtils.CreateEngineMaterial(m_Asset.renderPipelineResources.debugColorPickerShader);
            m_Blit = CoreUtils.CreateEngineMaterial(m_Asset.renderPipelineResources.blit);
            m_ErrorMaterial = CoreUtils.CreateEngineMaterial("Hidden/InternalErrorShader");
        }

        void InitializeRenderStateBlocks()
        {
            m_DepthStateOpaque = new RenderStateBlock
            {
                depthState = new DepthState(true, CompareFunction.LessEqual),
                mask = RenderStateMask.Depth
            };

            // When doing a prepass, we don't need to write the depth anymore.
            // Moreover, we need to use DepthEqual because for alpha tested materials we don't do the clip in the shader anymore (otherwise HiZ does not work on PS4)
            m_DepthStateOpaqueWithPrepass = new RenderStateBlock
            {
                depthState = new DepthState(false, CompareFunction.Equal),
                mask = RenderStateMask.Depth
            };
        }

        public void OnSceneLoad()
        {
            // Recreate the textures which went NULL
            m_MaterialList.ForEach(material => material.Build(m_Asset));
        }

        public override void Dispose()
        {
            base.Dispose();

            m_LightLoop.Cleanup();

            // For debugging
            MousePositionDebug.instance.Cleanup();

            m_MaterialList.ForEach(material => material.Cleanup());

            CoreUtils.Destroy(m_CopyStencilForNoLighting);
            CoreUtils.Destroy(m_CameraMotionVectorsMaterial);

            CoreUtils.Destroy(m_DebugViewMaterialGBuffer);
            CoreUtils.Destroy(m_DebugViewMaterialGBufferShadowMask);
            CoreUtils.Destroy(m_DebugDisplayLatlong);
            CoreUtils.Destroy(m_DebugFullScreen);
            CoreUtils.Destroy(m_DebugColorPicker);
            CoreUtils.Destroy(m_Blit);
            CoreUtils.Destroy(m_CopyDepth);
            CoreUtils.Destroy(m_ErrorMaterial);

            m_SSSBufferManager.Cleanup();
            m_SkyManager.Cleanup();
            m_VolumetricLightingModule.Cleanup();

            DestroyRenderTextures();

            SupportedRenderingFeatures.active = new SupportedRenderingFeatures();

            Lightmapping.ResetDelegate();

#if UNITY_EDITOR
            SceneViewDrawMode.ResetDrawMode();
#endif
        }

        void Resize(HDCamera hdCamera)
        {
            bool resolutionChanged = (hdCamera.actualWidth != m_CurrentWidth) || (hdCamera.actualHeight != m_CurrentHeight);

            if (resolutionChanged || m_LightLoop.NeedResize())
            {
                if (m_CurrentWidth > 0 && m_CurrentHeight > 0)
                    m_LightLoop.ReleaseResolutionDependentBuffers();

                m_LightLoop.AllocResolutionDependentBuffers(hdCamera.actualWidth, hdCamera.actualHeight);
            }

            // Warning: (resolutionChanged == false) if you open a new Editor tab of the same size!
            m_VolumetricLightingModule.ResizeVBuffer(hdCamera, hdCamera.actualWidth, hdCamera.actualHeight);

            // update recorded window resolution
            m_CurrentWidth = hdCamera.actualWidth;
            m_CurrentHeight = hdCamera.actualHeight;
        }

        public void PushGlobalParams(HDCamera hdCamera, CommandBuffer cmd, DiffusionProfileSettings sssParameters)
        {
            using (new ProfilingSample(cmd, "Push Global Parameters", CustomSamplerId.PushGlobalParameters.GetSampler()))
            {
                hdCamera.SetupGlobalParams(cmd);
                if (m_FrameSettings.enableStereo)
                    hdCamera.SetupGlobalStereoParams(cmd);

                m_SSSBufferManager.PushGlobalParams(cmd, sssParameters, m_FrameSettings);

                m_DbufferManager.PushGlobalParams(cmd, m_FrameSettings);

                m_VolumetricLightingModule.PushGlobalParams(hdCamera, cmd);
            }
        }

        bool NeedDepthBufferCopy()
        {
            // For now we consider only PS4 to be able to read from a bound depth buffer.
            // TODO: test/implement for other platforms.
            return SystemInfo.graphicsDeviceType != GraphicsDeviceType.PlayStation4 &&
                    SystemInfo.graphicsDeviceType != GraphicsDeviceType.XboxOne &&
                    SystemInfo.graphicsDeviceType != GraphicsDeviceType.XboxOneD3D12;
        }

        bool NeedStencilBufferCopy()
        {
            // Currently, Unity does not offer a way to bind the stencil buffer as a texture in a compute shader.
            // Therefore, it's manually copied using a pixel shader.
            return m_LightLoop.GetFeatureVariantsEnabled();
        }

        RTHandle GetDepthTexture()
        {
            return NeedDepthBufferCopy() ? m_CameraDepthBufferCopy : m_CameraDepthStencilBuffer;
        }

        void CopyDepthBufferIfNeeded(CommandBuffer cmd)
        {
            using (new ProfilingSample(cmd, NeedDepthBufferCopy() ? "Copy DepthBuffer" : "Set DepthBuffer", CustomSamplerId.CopySetDepthBuffer.GetSampler()))
            {
                if (NeedDepthBufferCopy())
                {
                    using (new ProfilingSample(cmd, "Copy depth-stencil buffer", CustomSamplerId.CopyDepthStencilbuffer.GetSampler()))
                    {
                        cmd.CopyTexture(m_CameraDepthStencilBuffer, m_CameraDepthBufferCopy);
                    }
                }
            }
        }

        public void UpdateShadowSettings()
        {
            var shadowSettings = VolumeManager.instance.stack.GetComponent<HDShadowSettings>();

            m_ShadowSettings.maxShadowDistance = shadowSettings.maxShadowDistance;
            //m_ShadowSettings.directionalLightNearPlaneOffset = commonSettings.shadowNearPlaneOffset;

            m_ShadowSettings.enabled = m_FrameSettings.enableShadow;
        }

        public void ConfigureForShadowMask(bool enableBakeShadowMask, CommandBuffer cmd)
        {
            // Globally enable (for GBuffer shader and forward lit (opaque and transparent) the keyword SHADOWS_SHADOWMASK
            CoreUtils.SetKeyword(cmd, "SHADOWS_SHADOWMASK", enableBakeShadowMask);

            // Configure material to use depends on shadow mask option
            m_currentRendererConfigurationBakedLighting = enableBakeShadowMask ? HDUtils.k_RendererConfigurationBakedLightingWithShadowMask : HDUtils.k_RendererConfigurationBakedLighting;
            m_currentDebugViewMaterialGBuffer = enableBakeShadowMask ? m_DebugViewMaterialGBufferShadowMask : m_DebugViewMaterialGBuffer;
        }

        CullResults m_CullResults;
        ReflectionProbeCullResults m_ReflectionProbeCullResults;
        public override void Render(ScriptableRenderContext renderContext, Camera[] cameras)
        {
            base.Render(renderContext, cameras);

            if (m_FrameCount != Time.frameCount)
            {
                HDCamera.CleanUnused();
                m_FrameCount = Time.frameCount;
            }

            // TODO: Render only visible probes
            var isReflection = cameras.Any(c => c.cameraType == CameraType.Reflection);
            if (!isReflection)
                ReflectionSystem.RenderAllRealtimeProbes(ReflectionProbeType.PlanarReflection);

            // We first update the state of asset frame settings as they can be use by various camera
            // but we keep the dirty state to correctly reset other camera that use RenderingPath.Default.
            bool assetFrameSettingsIsDirty = m_Asset.frameSettingsIsDirty;
            m_Asset.UpdateDirtyFrameSettings();

            foreach (var camera in cameras)
            {
                if (camera == null)
                    continue;

                if (camera.cameraType != CameraType.Reflection)
                    // TODO: Render only visible probes
                    ReflectionSystem.RenderAllRealtimeViewerDependentProbesFor(ReflectionProbeType.PlanarReflection, camera);

                // First, get aggregate of frame settings base on global settings, camera frame settings and debug settings
                // Note: the SceneView camera will never have additionalCameraData
                var additionalCameraData = camera.GetComponent<HDAdditionalCameraData>();

                // Init effective frame settings of each camera
                // Each camera have its own debug frame settings control from the debug windows
                // debug frame settings can't be aggregate with frame settings (i.e we can't aggregate forward only control for example)
                // so debug settings (when use) are the effective frame settings
                // To be able to have this behavior we init effective frame settings with serialized frame settings and copy
                // debug settings change on top of it. Each time frame settings are change in the editor, we reset all debug settings
                // to stay in sync. The loop below allow to update all frame settings correctly and is required because
                // camera can rely on default frame settings from the HDRendeRPipelineAsset
                FrameSettings srcFrameSettings;
                if (additionalCameraData)
                {
                    additionalCameraData.UpdateDirtyFrameSettings(assetFrameSettingsIsDirty, m_Asset.GetFrameSettings());
                    srcFrameSettings = additionalCameraData.GetFrameSettings();
                }
                else
                {
                    srcFrameSettings = m_Asset.GetFrameSettings();
                }
                // Get the effective frame settings for this camera taking into account the global setting and camera type
                FrameSettings.InitializeFrameSettings(camera, m_Asset.GetRenderPipelineSettings(), srcFrameSettings, ref m_FrameSettings);

                // This is the main command buffer used for the frame.
                var cmd = CommandBufferPool.Get("");

                // Init material if needed
                // TODO: this should be move outside of the camera loop but we have no command buffer, ask details to Tim or Julien to do this
                if (!m_IBLFilterGGX.IsInitialized())
                    m_IBLFilterGGX.Initialize(cmd);

                foreach (var material in m_MaterialList)
                    material.RenderInit(cmd);

                using (new ProfilingSample(cmd, "HDRenderPipeline::Render", CustomSamplerId.HDRenderPipelineRender.GetSampler()))
                {
                    // Do anything we need to do upon a new frame.
                    m_LightLoop.NewFrame(m_FrameSettings);

                    // If we render a reflection view or a preview we should not display any debug information
                    // This need to be call before ApplyDebugDisplaySettings()
                    if (camera.cameraType == CameraType.Reflection || camera.cameraType == CameraType.Preview)
                    {
                        // Neutral allow to disable all debug settings
                        m_CurrentDebugDisplaySettings = s_NeutralDebugDisplaySettings;
                    }
                    else
                    {
                        m_CurrentDebugDisplaySettings = m_DebugDisplaySettings;

                        using (new ProfilingSample(cmd, "Volume Update", CustomSamplerId.VolumeUpdate.GetSampler()))
                        {
                            LayerMask layerMask = -1;
                            if (additionalCameraData != null)
                            {
                                layerMask = additionalCameraData.volumeLayerMask;
                            }
                            else
                            {
                                // Temporary hack. For scene view, by default, we don't want to have the lighting override layers in the current sky.
                                // This is arbitrary and should be editable in the scene view somehow.
                                if (camera.cameraType == CameraType.SceneView)
                                {
                                    layerMask = (-1 & ~m_Asset.renderPipelineSettings.lightLoopSettings.skyLightingOverrideLayerMask);
                                }
                            }
                            VolumeManager.instance.Update(camera.transform, layerMask);
                        }
                    }

                    var postProcessLayer = camera.GetComponent<PostProcessLayer>();
                    var hdCamera = HDCamera.Get(camera, postProcessLayer, m_FrameSettings);

                    Resize(hdCamera);


                    ApplyDebugDisplaySettings(hdCamera, cmd);
                    UpdateShadowSettings();

                    // TODO: Float HDCamera setup higher in order to pass stereo into GetCullingParameters
                    ScriptableCullingParameters cullingParams;
                    if (!CullResults.GetCullingParameters(camera, m_FrameSettings.enableStereo, out cullingParams))
                    {
                        renderContext.Submit();
                        continue;
                    }

                    m_LightLoop.UpdateCullingParameters(ref cullingParams);

#if UNITY_EDITOR
                    // emit scene view UI
                    if (camera.cameraType == CameraType.SceneView)
                    {
                        ScriptableRenderContext.EmitWorldGeometryForSceneView(camera);
                    }
#endif

                    // decal system needs to be updated with current camera
                    if (m_FrameSettings.enableDBuffer)
                        DecalSystem.instance.BeginCull(camera);

                    ReflectionSystem.PrepareCull(camera, m_ReflectionProbeCullResults);

                    using (new ProfilingSample(cmd, "CullResults.Cull", CustomSamplerId.CullResultsCull.GetSampler()))
                    {
                        CullResults.Cull(ref cullingParams, renderContext, ref m_CullResults);
                    }

                    m_ReflectionProbeCullResults.Cull();

                    m_DbufferManager.vsibleDecalCount = 0;
                    if (m_FrameSettings.enableDBuffer)
                    {
                        m_DbufferManager.vsibleDecalCount = DecalSystem.instance.QueryCullResults();
                        DecalSystem.instance.EndCull();
                    }

                    renderContext.SetupCameraProperties(camera, m_FrameSettings.enableStereo);

                    PushGlobalParams(hdCamera, cmd, diffusionProfileSettings);

                    // TODO: Find a correct place to bind these material textures
                    // We have to bind the material specific global parameters in this mode
                    m_MaterialList.ForEach(material => material.Bind());

                    if (additionalCameraData && additionalCameraData.renderingPath == HDAdditionalCameraData.RenderingPath.Unlit)
                    {
                        // TODO: Add another path dedicated to planar reflection / real time cubemap that implement simpler lighting
                        // It is up to the users to only send unlit object for this camera path

                        using (new ProfilingSample(cmd, "Forward", CustomSamplerId.Forward.GetSampler()))
                        {
                            HDUtils.SetRenderTarget(cmd, hdCamera, m_CameraColorBuffer, m_CameraDepthStencilBuffer, ClearFlag.Color | ClearFlag.Depth);
                            RenderOpaqueRenderList(m_CullResults, camera, renderContext, cmd, HDShaderPassNames.s_ForwardName);
                            RenderTransparentRenderList(m_CullResults, camera, renderContext, cmd, HDShaderPassNames.s_ForwardName);
                        }

                        renderContext.ExecuteCommandBuffer(cmd);
                        CommandBufferPool.Release(cmd);
                        renderContext.Submit();
                        continue;
                    }

                    // Frustum cull density volumes on CPU.
                    DensityVolumeList densityVolumes = m_VolumetricLightingModule.PrepareVisibleDensityVolumeList(hdCamera, cmd);

                    // Note: Legacy Unity behave like this for ShadowMask
                    // When you select ShadowMask in Lighting panel it recompile shaders on the fly with the SHADOW_MASK keyword.
                    // However there is no C# function that we can query to know what mode have been select in Lighting Panel and it will be wrong anyway. Lighting Panel setup what will be the next bake mode. But until light is bake, it is wrong.
                    // Currently to know if you need shadow mask you need to go through all visible lights (of CullResult), check the LightBakingOutput struct and look at lightmapBakeType/mixedLightingMode. If one light have shadow mask bake mode, then you need shadow mask features (i.e extra Gbuffer).
                    // It mean that when we build a standalone player, if we detect a light with bake shadow mask, we generate all shader variant (with and without shadow mask) and at runtime, when a bake shadow mask light is visible, we dynamically allocate an extra GBuffer and switch the shader.
                    // So the first thing to do is to go through all the light: PrepareLightsForGPU
                    bool enableBakeShadowMask;
                    using (new ProfilingSample(cmd, "TP_PrepareLightsForGPU", CustomSamplerId.TPPrepareLightsForGPU.GetSampler()))
                    {
                        enableBakeShadowMask = m_LightLoop.PrepareLightsForGPU(cmd, camera, m_ShadowSettings, m_CullResults, m_ReflectionProbeCullResults, densityVolumes) && m_FrameSettings.enableShadowMask;
                    }
                    ConfigureForShadowMask(enableBakeShadowMask, cmd);

                    StartStereoRendering(renderContext, hdCamera.camera);

                    ClearBuffers(hdCamera, cmd);

                    // TODO: Add stereo occlusion mask

                    bool forcePrepassForDecals = m_DbufferManager.vsibleDecalCount > 0;
                    RenderDepthPrepass(m_CullResults, hdCamera, renderContext, cmd, forcePrepassForDecals);

                    RenderObjectsVelocity(m_CullResults, hdCamera, renderContext, cmd);

                    RenderDBuffer(hdCamera, renderContext, cmd);

                    RenderGBuffer(m_CullResults, hdCamera, enableBakeShadowMask, renderContext, cmd);

                    // In both forward and deferred, everything opaque should have been rendered at this point so we can safely copy the depth buffer for later processing.
                    CopyDepthBufferIfNeeded(cmd);

                    RenderCameraVelocity(m_CullResults, hdCamera, renderContext, cmd);

                    // Depth texture is now ready, bind it.
                    cmd.SetGlobalTexture(HDShaderIDs._MainDepthTexture, GetDepthTexture());

                    // Caution: We require sun light here as some skies use the sun light to render, it means that UpdateSkyEnvironment must be called after PrepareLightsForGPU.
                    // TODO: Try to arrange code so we can trigger this call earlier and use async compute here to run sky convolution during other passes (once we move convolution shader to compute).
                    UpdateSkyEnvironment(hdCamera, cmd);

                    RenderPyramidDepth(hdCamera, cmd, renderContext, FullScreenDebugMode.DepthPyramid);

<<<<<<< HEAD
=======
                    StopStereoRendering(renderContext, hdCamera.camera);

>>>>>>> c35ffb53
                    if (m_CurrentDebugDisplaySettings.IsDebugMaterialDisplayEnabled())
                    {
                        RenderDebugViewMaterial(m_CullResults, hdCamera, renderContext, cmd);

                        PushColorPickerDebugTexture(cmd, m_CameraColorBuffer, hdCamera);
                    }
                    else
                    {
                        StartStereoRendering(renderContext, hdCamera.camera);

                        using (new ProfilingSample(cmd, "Render SSAO", CustomSamplerId.RenderSSAO.GetSampler()))
                        {
                            // TODO: Everything here (SSAO, Shadow, Build light list, deferred shadow, material and light classification can be parallelize with Async compute)
                            RenderSSAO(cmd, hdCamera, renderContext, postProcessLayer);
                        }

                        // Clear and copy the stencil texture needs to be moved to before we invoke the async light list build,
                        // otherwise the async compute queue can end up using that texture before the graphics queue is done with it.
                        // TODO: Move this code inside LightLoop
                        if (m_LightLoop.GetFeatureVariantsEnabled())
                        {
                            // For material classification we use compute shader and so can't read into the stencil, so prepare it.
                            using (new ProfilingSample(cmd, "Clear and copy stencil texture", CustomSamplerId.ClearAndCopyStencilTexture.GetSampler()))
                            {
                                HDUtils.SetRenderTarget(cmd, hdCamera, m_CameraStencilBufferCopy, ClearFlag.Color, CoreUtils.clearColorAllBlack);

                                // In the material classification shader we will simply test is we are no lighting
                                // Use ShaderPassID 1 => "Pass 1 - Write 1 if value different from stencilRef to output"
                                HDUtils.DrawFullScreen(cmd, hdCamera, m_CopyStencilForNoLighting, m_CameraStencilBufferCopy, m_CameraDepthStencilBuffer, null, 1);
                            }
                        }

                        StopStereoRendering(renderContext, hdCamera.camera);

                        GPUFence buildGPULightListsCompleteFence = new GPUFence();
                        if (m_FrameSettings.enableAsyncCompute)
                        {
                            GPUFence startFence = cmd.CreateGPUFence();
                            renderContext.ExecuteCommandBuffer(cmd);
                            cmd.Clear();

                            buildGPULightListsCompleteFence = m_LightLoop.BuildGPULightListsAsyncBegin(hdCamera, renderContext, m_CameraDepthStencilBuffer, m_CameraStencilBufferCopy, startFence, m_SkyManager.IsSkyValid());
                        }

                        using (new ProfilingSample(cmd, "Render shadows", CustomSamplerId.RenderShadows.GetSampler()))
                        {
                            m_LightLoop.RenderShadows(renderContext, cmd, m_CullResults);
                            // TODO: check if statement below still apply
                            renderContext.SetupCameraProperties(camera, m_FrameSettings.enableStereo); // Need to recall SetupCameraProperties after RenderShadows as it modify our view/proj matrix
                        }

                        using (new ProfilingSample(cmd, "Deferred directional shadows", CustomSamplerId.RenderDeferredDirectionalShadow.GetSampler()))
                        {
                            // When debug is enabled we need to clear otherwise we may see non-shadows areas with stale values.
                            if(m_CurrentDebugDisplaySettings.fullScreenDebugMode == FullScreenDebugMode.DeferredShadows)
                            {
                                HDUtils.SetRenderTarget(cmd, hdCamera, m_DeferredShadowBuffer, ClearFlag.Color, CoreUtils.clearColorAllBlack);
                            }

                            m_LightLoop.RenderDeferredDirectionalShadow(hdCamera, m_DeferredShadowBuffer, GetDepthTexture(), cmd);
                            PushFullScreenDebugTexture(cmd, m_DeferredShadowBuffer, hdCamera, FullScreenDebugMode.DeferredShadows);
                        }

                        if (m_FrameSettings.enableAsyncCompute)
                        {
                            m_LightLoop.BuildGPULightListAsyncEnd(hdCamera, cmd, buildGPULightListsCompleteFence);
                        }
                        else
                        {
                            using (new ProfilingSample(cmd, "Build Light list", CustomSamplerId.BuildLightList.GetSampler()))
                            {
                                m_LightLoop.BuildGPULightLists(hdCamera, cmd, m_CameraDepthStencilBuffer, m_CameraStencilBufferCopy, m_SkyManager.IsSkyValid());
                            }
                        }

                        // The pass only requires the volume properties, and can run async.
                        //

                        // Render the volumetric lighting.
                        // The pass requires the volume properties, the light list and the shadows, and can run async.
                        m_VolumetricLightingModule.VolumetricLightingPass(hdCamera, cmd, m_FrameSettings);

                        RenderDeferredLighting(hdCamera, cmd);

                        // Might float this higher if we enable stereo w/ deferred
                        StartStereoRendering(renderContext, hdCamera.camera);

                        RenderForward(m_CullResults, hdCamera, renderContext, cmd, ForwardPass.Opaque);
                        RenderForwardError(m_CullResults, hdCamera, renderContext, cmd, ForwardPass.Opaque);

                        // SSS pass here handle both SSS material from deferred and forward
                        m_SSSBufferManager.SubsurfaceScatteringPass(hdCamera, cmd, diffusionProfileSettings, m_FrameSettings,
                                                                    m_CameraColorBuffer, m_CameraSssDiffuseLightingBuffer, m_CameraDepthStencilBuffer, GetDepthTexture());

                        RenderSky(hdCamera, cmd);

                        // Render pre refraction objects
                        RenderForward(m_CullResults, hdCamera, renderContext, cmd, ForwardPass.PreRefraction);
                        RenderForwardError(m_CullResults, hdCamera, renderContext, cmd, ForwardPass.PreRefraction);

                        RenderGaussianPyramidColor(hdCamera, cmd, renderContext, true);

                        // Render all type of transparent forward (unlit, lit, complex (hair...)) to keep the sorting between transparent objects.
                        RenderForward(m_CullResults, hdCamera, renderContext, cmd, ForwardPass.Transparent);
                        RenderForwardError(m_CullResults, hdCamera, renderContext, cmd, ForwardPass.Transparent);

                        // Fill depth buffer to reduce artifact for transparent object during postprocess
                        RenderTransparentDepthPostpass(m_CullResults, hdCamera, renderContext, cmd, ForwardPass.Transparent);

                        RenderGaussianPyramidColor(hdCamera, cmd, renderContext, false);

                        AccumulateDistortion(m_CullResults, hdCamera, renderContext, cmd);
                        RenderDistortion(cmd, m_Asset.renderPipelineResources, hdCamera);

                        StopStereoRendering(renderContext, hdCamera.camera);

                        PushFullScreenDebugTexture(cmd, m_CameraColorBuffer, hdCamera, FullScreenDebugMode.NanTracker);
                        PushColorPickerDebugTexture(cmd, m_CameraColorBuffer, hdCamera);

                        // The final pass either postprocess of Blit will flip the screen (as it is reverse by default due to Unity openGL legacy)
                        // Postprocess system (that doesn't use cmd.Blit) handle it with configuration (and do not flip in SceneView) or it is automatically done in Blit

                        StartStereoRendering(renderContext, hdCamera.camera);

                        // Final blit
                        if (m_FrameSettings.enablePostprocess && CoreUtils.IsPostProcessingActive(postProcessLayer))
                        {
                            RenderPostProcess(hdCamera, cmd, postProcessLayer);
                        }
                        else
                        {
                            using (new ProfilingSample(cmd, "Blit to final RT", CustomSamplerId.BlitToFinalRT.GetSampler()))
                            {
                                // This Blit will flip the screen on anything other than openGL
                                HDUtils.BlitCameraTexture(cmd, hdCamera, m_CameraColorBuffer, BuiltinRenderTextureType.CameraTarget);
                            }
                        }

                        StopStereoRendering(renderContext, hdCamera.camera);
                        // Pushes to XR headset and/or display mirror
                        if (m_FrameSettings.enableStereo)
                            renderContext.StereoEndRender(hdCamera.camera);
                    }


#if UNITY_EDITOR
                    // During rendering we use our own depth buffer instead of the one provided by the scene view (because we need to be able to control its life cycle)
                    // In order for scene view gizmos/icons etc to be depth test correctly, we need to copy the content of our own depth buffer into the scene view depth buffer.
                    // On subtlety here is that our buffer can be bigger than the camera one so we need to copy only the corresponding portion
                    // (it's handled automatically by the copy shader because it uses a load in pxiel coordinates based on the target).
                    // This copy will also have the effect of re-binding this depth buffer correctly for subsequent editor rendering.

                    // NOTE: This needs to be done before the call to RenderDebug because debug overlays need to update the depth for the scene view as well.
                    // Make sure RenderDebug does not change the current Render Target
                    if (camera.cameraType == CameraType.SceneView)
                    {
                        using (new ProfilingSample(cmd, "Copy Depth For SceneView", CustomSamplerId.CopyDepthForSceneView.GetSampler()))
                        {
                            m_CopyDepth.SetTexture(HDShaderIDs._InputDepth, m_CameraDepthStencilBuffer);
                            cmd.Blit(null, BuiltinRenderTextureType.CameraTarget, m_CopyDepth);
                        }
                    }
#endif
                    // Caution: RenderDebug need to take into account that we have flip the screen (so anything capture before the flip will be flipped)
                    RenderDebug(hdCamera, cmd);

#if UNITY_EDITOR
                    // We need to make sure the viewport is correctly set for the editor rendering. It might have been changed by debug overlay rendering just before.
                    cmd.SetViewport(new Rect(0.0f, 0.0f, hdCamera.actualWidth, hdCamera.actualHeight));
#endif
                }

                // Caution: ExecuteCommandBuffer must be outside of the profiling bracket
                renderContext.ExecuteCommandBuffer(cmd);

                CommandBufferPool.Release(cmd);
                renderContext.Submit();
            } // For each camera
        }

        void RenderOpaqueRenderList(CullResults cull,
                                    Camera camera,
                                    ScriptableRenderContext renderContext,
                                    CommandBuffer cmd,
                                    ShaderPassName passName,
                                    RendererConfiguration rendererConfiguration = 0,
                                    RenderQueueRange? inRenderQueueRange = null,
                                    RenderStateBlock? stateBlock = null,
                                    Material overrideMaterial = null)
        {
            m_SinglePassName[0] = passName;
            RenderOpaqueRenderList(cull, camera, renderContext, cmd, m_SinglePassName, rendererConfiguration, inRenderQueueRange, stateBlock, overrideMaterial);
        }

        void RenderOpaqueRenderList(CullResults cull,
                                    Camera camera,
                                    ScriptableRenderContext renderContext,
                                    CommandBuffer cmd,
                                    ShaderPassName[] passNames,
                                    RendererConfiguration rendererConfiguration = 0,
                                    RenderQueueRange? inRenderQueueRange = null,
                                    RenderStateBlock? stateBlock = null,
                                    Material overrideMaterial = null)
        {
            if (!m_FrameSettings.enableOpaqueObjects)
                return;

            // This is done here because DrawRenderers API lives outside command buffers so we need to make call this before doing any DrawRenders
            renderContext.ExecuteCommandBuffer(cmd);
            cmd.Clear();

            var drawSettings = new DrawRendererSettings(camera, HDShaderPassNames.s_EmptyName)
            {
                rendererConfiguration = rendererConfiguration,
                sorting = { flags = SortFlags.CommonOpaque }
            };

            for (int i = 0; i < passNames.Length; ++i)
            {
                drawSettings.SetShaderPassName(i, passNames[i]);
            }

            if (overrideMaterial != null)
                drawSettings.SetOverrideMaterial(overrideMaterial, 0);

            var filterSettings = new FilterRenderersSettings(true)
            {
                renderQueueRange = inRenderQueueRange == null ? HDRenderQueue.k_RenderQueue_AllOpaque : inRenderQueueRange.Value
            };

            if (stateBlock == null)
                renderContext.DrawRenderers(cull.visibleRenderers, ref drawSettings, filterSettings);
            else
                renderContext.DrawRenderers(cull.visibleRenderers, ref drawSettings, filterSettings, stateBlock.Value);
        }

        void RenderTransparentRenderList(CullResults cull,
                                         Camera camera,
                                         ScriptableRenderContext renderContext,
                                         CommandBuffer cmd,
                                         ShaderPassName passName,
                                         RendererConfiguration rendererConfiguration = 0,
                                         RenderQueueRange? inRenderQueueRange = null,
                                         RenderStateBlock? stateBlock = null,
                                         Material overrideMaterial = null)
        {
            m_SinglePassName[0] = passName;
            RenderTransparentRenderList(cull, camera, renderContext, cmd, m_SinglePassName,
                                        rendererConfiguration, inRenderQueueRange, stateBlock, overrideMaterial);
        }

        void RenderTransparentRenderList(CullResults cull,
                                         Camera camera,
                                         ScriptableRenderContext renderContext,
                                         CommandBuffer cmd,
                                         ShaderPassName[] passNames,
                                         RendererConfiguration rendererConfiguration = 0,
                                         RenderQueueRange? inRenderQueueRange = null,
                                         RenderStateBlock? stateBlock = null,
                                         Material overrideMaterial = null
                                         )
        {
            if (!m_FrameSettings.enableTransparentObjects)
                return;

            // This is done here because DrawRenderers API lives outside command buffers so we need to make call this before doing any DrawRenders
            renderContext.ExecuteCommandBuffer(cmd);
            cmd.Clear();

            var drawSettings = new DrawRendererSettings(camera, HDShaderPassNames.s_EmptyName)
            {
                rendererConfiguration = rendererConfiguration,
                sorting = { flags = SortFlags.CommonTransparent }
            };

            for (int i = 0; i < passNames.Length; ++i)
            {
                drawSettings.SetShaderPassName(i, passNames[i]);
            }

            if (overrideMaterial != null)
                drawSettings.SetOverrideMaterial(overrideMaterial, 0);

            var filterSettings = new FilterRenderersSettings(true)
            {
                renderQueueRange = inRenderQueueRange == null ? HDRenderQueue.k_RenderQueue_AllTransparent : inRenderQueueRange.Value
            };

            if (stateBlock == null)
                renderContext.DrawRenderers(cull.visibleRenderers, ref drawSettings, filterSettings);
            else
                renderContext.DrawRenderers(cull.visibleRenderers, ref drawSettings, filterSettings, stateBlock.Value);
        }

        void AccumulateDistortion(CullResults cullResults, HDCamera hdCamera, ScriptableRenderContext renderContext, CommandBuffer cmd)
        {
            if (!m_FrameSettings.enableDistortion)
                return;

            using (new ProfilingSample(cmd, "Distortion", CustomSamplerId.Distortion.GetSampler()))
            {
                HDUtils.SetRenderTarget(cmd, hdCamera, m_DistortionBuffer, m_CameraDepthStencilBuffer, ClearFlag.Color, Color.clear);

                // Only transparent object can render distortion vectors
                RenderTransparentRenderList(cullResults, hdCamera.camera, renderContext, cmd, HDShaderPassNames.s_DistortionVectorsName);
            }
        }

        void RenderDistortion(CommandBuffer cmd, RenderPipelineResources resources, HDCamera hdCamera)
        {
            if (!m_FrameSettings.enableDistortion)
                return;

            using (new ProfilingSample(cmd, "ApplyDistortion", CustomSamplerId.ApplyDistortion.GetSampler()))
            {
                Vector2 pyramidScale = m_BufferPyramid.GetPyramidToScreenScale(hdCamera);

                // Need to account for the fact that the gaussian pyramid is actually rendered inside the camera viewport in a square texture so we mutiply by the PyramidToScreen scale
                var size = new Vector4(hdCamera.screenSize.x, hdCamera.screenSize.y, pyramidScale.x / hdCamera.screenSize.x, pyramidScale.y / hdCamera.screenSize.y);
                uint x, y, z;
                m_applyDistortionCS.GetKernelThreadGroupSizes(m_applyDistortionKernel, out x, out y, out z);
                cmd.SetComputeTextureParam(m_applyDistortionCS, m_applyDistortionKernel, HDShaderIDs._DistortionTexture, m_DistortionBuffer);
                cmd.SetComputeTextureParam(m_applyDistortionCS, m_applyDistortionKernel, HDShaderIDs._GaussianPyramidColorTexture, m_BufferPyramid.colorPyramid);
                cmd.SetComputeTextureParam(m_applyDistortionCS, m_applyDistortionKernel, HDShaderIDs._CameraColorTexture, m_CameraColorBuffer);
                cmd.SetComputeVectorParam(m_applyDistortionCS, HDShaderIDs._Size, size);
                cmd.SetComputeVectorParam(m_applyDistortionCS, HDShaderIDs._ZBufferParams, Shader.GetGlobalVector(HDShaderIDs._ZBufferParams));

                cmd.DispatchCompute(m_applyDistortionCS, m_applyDistortionKernel, Mathf.CeilToInt(size.x / x), Mathf.CeilToInt(size.y / y), 1);
            }
        }

        // RenderDepthPrepass render both opaque and opaque alpha tested based on engine configuration.
        // Forward only renderer: We always render everything
        // Deferred renderer: We render a depth prepass only if engine request it. We can decide if we render everything or only opaque alpha tested object.
        // Forward opaque with deferred renderer (DepthForwardOnly pass): We always render everything
        void RenderDepthPrepass(CullResults cull, HDCamera hdCamera, ScriptableRenderContext renderContext, CommandBuffer cmd, bool forcePrepass)
        {
            // In case of deferred renderer, we can have forward opaque material. These materials need to be render in the depth buffer to correctly build the light list.
            // And they will tag the stencil to not be lit during the deferred lighting pass.

            // Guidelines: In deferred by default there is no opaque in forward. However it is possible to force an opaque material to render in forward
            // by using the pass "ForwardOnly". In this case the .shader should not have "Forward" but only a "ForwardOnly" pass.
            // It must also have a "DepthForwardOnly" and no "DepthOnly" pass as forward material (either deferred or forward only rendering) have always a depth pass.

            // In case of forward only rendering we have a depth prepass. In case of deferred renderer, it is optional
            bool addFullDepthPrepass = m_FrameSettings.enableForwardRenderingOnly || m_FrameSettings.enableDepthPrepassWithDeferredRendering;
            bool addAlphaTestedOnly = !m_FrameSettings.enableForwardRenderingOnly && m_FrameSettings.enableDepthPrepassWithDeferredRendering && m_FrameSettings.enableAlphaTestOnlyInDeferredPrepass;

            var camera = hdCamera.camera;

            using (new ProfilingSample(cmd, addAlphaTestedOnly ? "Depth Prepass alpha test" : "Depth Prepass", CustomSamplerId.DepthPrepass.GetSampler()))
            {
                HDUtils.SetRenderTarget(cmd, hdCamera, m_CameraDepthStencilBuffer);
                if (forcePrepass || (addFullDepthPrepass && !addAlphaTestedOnly)) // Always true in case of forward rendering, use in case of deferred rendering if requesting a full depth prepass
                {
                    // We render first the opaque object as opaque alpha tested are more costly to render and could be reject by early-z (but not Hi-z as it is disable with clip instruction)
                    // This is handled automatically with the RenderQueue value (OpaqueAlphaTested have a different value and thus are sorted after Opaque)
                    RenderOpaqueRenderList(cull, camera, renderContext, cmd, m_DepthOnlyAndDepthForwardOnlyPassNames, 0, HDRenderQueue.k_RenderQueue_AllOpaque, m_DepthStateOpaque);
                }
                else // Deferred rendering with partial depth prepass
                {
                    // We always do a DepthForwardOnly pass with all the opaque (including alpha test)
                    RenderOpaqueRenderList(cull, camera, renderContext, cmd, m_DepthForwardOnlyPassNames, 0, HDRenderQueue.k_RenderQueue_AllOpaque, m_DepthStateOpaque);

                    // Render Alpha test only if requested
                    if (addAlphaTestedOnly)
                    {
                        var renderQueueRange = new RenderQueueRange { min = (int)RenderQueue.AlphaTest, max = (int)RenderQueue.GeometryLast - 1 };
                        RenderOpaqueRenderList(cull, camera, renderContext, cmd, m_DepthOnlyPassNames, 0, renderQueueRange, m_DepthStateOpaque);
                    }
                }
            }

            if (m_FrameSettings.enableTransparentPrepass)
            {
                // Render transparent depth prepass after opaque one
                using (new ProfilingSample(cmd, "Transparent Depth Prepass", CustomSamplerId.TransparentDepthPrepass.GetSampler()))
                {
                    RenderTransparentRenderList(cull, camera, renderContext, cmd, m_TransparentDepthPrepassNames);
                }
            }
        }

        // RenderGBuffer do the gbuffer pass. This is solely call with deferred. If we use a depth prepass, then the depth prepass will perform the alpha testing for opaque apha tested and we don't need to do it anymore
        // during Gbuffer pass. This is handled in the shader and the depth test (equal and no depth write) is done here.
        void RenderGBuffer(CullResults cull, HDCamera hdCamera, bool enableShadowMask, ScriptableRenderContext renderContext, CommandBuffer cmd)
        {
            if (m_FrameSettings.enableForwardRenderingOnly)
                return;

            var camera = hdCamera.camera;

            using (new ProfilingSample(cmd, m_CurrentDebugDisplaySettings.IsDebugDisplayEnabled() ? "GBuffer Debug" : "GBuffer", CustomSamplerId.GBuffer.GetSampler()))
            {
                // setup GBuffer for rendering
                HDUtils.SetRenderTarget(cmd, hdCamera, m_GbufferManager.GetBuffersRTI(enableShadowMask), m_CameraDepthStencilBuffer);

                // Render opaque objects into GBuffer
                if (m_FrameSettings.enableDepthPrepassWithDeferredRendering)
                {
                    // When using depth prepass for opaque alpha test only we need to use regular depth test for normal opaque objects.
                    RenderOpaqueRenderList(cull, camera, renderContext, cmd, HDShaderPassNames.s_GBufferName, m_currentRendererConfigurationBakedLighting, HDRenderQueue.k_RenderQueue_OpaqueNoAlphaTest, m_FrameSettings.enableAlphaTestOnlyInDeferredPrepass ? m_DepthStateOpaque : m_DepthStateOpaqueWithPrepass);
                    // but for opaque alpha tested object we use a depth equal and no depth write. And we rely on the shader pass GbufferWithDepthPrepass
                    RenderOpaqueRenderList(cull, camera, renderContext, cmd, HDShaderPassNames.s_GBufferWithPrepassName, m_currentRendererConfigurationBakedLighting, HDRenderQueue.k_RenderQueue_OpaqueAlphaTest, m_DepthStateOpaqueWithPrepass);
                }
                else
                {
                    // No depth prepass, use regular depth test - Note that we will render opaque then opaque alpha tested (based on the RenderQueue system)
                    RenderOpaqueRenderList(cull, camera, renderContext, cmd, HDShaderPassNames.s_GBufferName, m_currentRendererConfigurationBakedLighting, HDRenderQueue.k_RenderQueue_AllOpaque, m_DepthStateOpaque);
                }

                m_GbufferManager.BindBufferAsTextures(cmd);
            }
        }

        void RenderDBuffer(HDCamera camera, ScriptableRenderContext renderContext, CommandBuffer cmd)
        {
            if (!m_FrameSettings.enableDBuffer)
                return;

            using (new ProfilingSample(cmd, "DBuffer", CustomSamplerId.DBuffer.GetSampler()))
            {
                // We need to copy depth buffer texture if we want to bind it at this stage
                CopyDepthBufferIfNeeded(cmd);

                // Depth texture is now ready, bind it.
                cmd.SetGlobalTexture(HDShaderIDs._MainDepthTexture, GetDepthTexture());

				// for alpha compositing, color is cleared to 0, alpha to 1
				// https://developer.nvidia.com/gpugems/GPUGems3/gpugems3_ch23.html

				Color clearColor = new Color(0.0f, 0.0f, 0.0f, 1.0f);
				HDUtils.SetRenderTarget(cmd, camera, m_DbufferManager.GetBuffersRTI(), m_CameraDepthStencilBuffer, ClearFlag.Color, clearColor);

				// we need to do a separate clear for normals, because they are cleared to a different color
				Color clearColorNormal = new Color(0.5f, 0.5f, 0.5f, 1.0f); // for normals 0.5 is neutral
				m_DbufferManager.ClearNormalTargetAndHTile(cmd, camera, clearColorNormal);

				HDUtils.SetRenderTarget(cmd, camera, m_DbufferManager.GetBuffersRTI(), m_CameraDepthStencilBuffer); // do not clear anymore
                m_DbufferManager.SetHTile(m_DbufferManager.bufferCount, cmd);
                DecalSystem.instance.Render(renderContext, camera, cmd);
                m_DbufferManager.UnSetHTile(cmd);
                m_DbufferManager.SetHTileTexture(cmd);

            }
        }

        void RenderDebugViewMaterial(CullResults cull, HDCamera hdCamera, ScriptableRenderContext renderContext, CommandBuffer cmd)
        {
            using (new ProfilingSample(cmd, "DisplayDebug ViewMaterial", CustomSamplerId.DisplayDebugViewMaterial.GetSampler()))
            {
                if (m_CurrentDebugDisplaySettings.materialDebugSettings.IsDebugGBufferEnabled() && !m_FrameSettings.enableForwardRenderingOnly)
                {
                    using (new ProfilingSample(cmd, "DebugViewMaterialGBuffer", CustomSamplerId.DebugViewMaterialGBuffer.GetSampler()))
                    {
                        HDUtils.DrawFullScreen(cmd, hdCamera, m_currentDebugViewMaterialGBuffer, m_CameraColorBuffer);
                    }
                }
                else
                {
                    HDUtils.SetRenderTarget(cmd, hdCamera, m_CameraColorBuffer, m_CameraDepthStencilBuffer, ClearFlag.All, CoreUtils.clearColorAllBlack);
                    // Render Opaque forward
                    RenderOpaqueRenderList(cull, hdCamera.camera, renderContext, cmd, m_AllForwardOpaquePassNames, m_currentRendererConfigurationBakedLighting);

                    // Render forward transparent
                    RenderTransparentRenderList(cull, hdCamera.camera, renderContext, cmd, m_AllTransparentPassNames, m_currentRendererConfigurationBakedLighting);
                }
            }

            // Last blit
            {
                using (new ProfilingSample(cmd, "Blit DebugView Material Debug", CustomSamplerId.BlitDebugViewMaterialDebug.GetSampler()))
                {
                    // This Blit will flip the screen anything other than openGL
                    HDUtils.BlitCameraTexture(cmd, hdCamera, m_CameraColorBuffer, BuiltinRenderTextureType.CameraTarget);
                }
            }
        }

        void RenderSSAO(CommandBuffer cmd, HDCamera hdCamera, ScriptableRenderContext renderContext, PostProcessLayer postProcessLayer)
        {
            var camera = hdCamera.camera;

            // Apply SSAO from PostProcessLayer
            if (m_FrameSettings.enableSSAO && postProcessLayer != null && postProcessLayer.enabled)
            {
                var settings = postProcessLayer.GetSettings<AmbientOcclusion>();

                if (settings.IsEnabledAndSupported(null))
                {
                    postProcessLayer.BakeMSVOMap(cmd, camera, m_AmbientOcclusionBuffer, GetDepthTexture(), true);

                    cmd.SetGlobalTexture(HDShaderIDs._AmbientOcclusionTexture, m_AmbientOcclusionBuffer);
                    cmd.SetGlobalVector(HDShaderIDs._AmbientOcclusionParam, new Vector4(settings.color.value.r, settings.color.value.g, settings.color.value.b, settings.directLightingStrength.value));
                    PushFullScreenDebugTexture(cmd, m_AmbientOcclusionBuffer, hdCamera, FullScreenDebugMode.SSAO);
                    return;
                }
            }

            // No AO applied - neutral is black, see the comment in the shaders
            cmd.SetGlobalTexture(HDShaderIDs._AmbientOcclusionTexture, RuntimeUtilities.blackTexture);
            cmd.SetGlobalVector(HDShaderIDs._AmbientOcclusionParam, Vector4.zero);
        }

        void RenderDeferredLighting(HDCamera hdCamera, CommandBuffer cmd)
        {
            if (m_FrameSettings.enableForwardRenderingOnly)
                return;

            m_MRTCache2[0] = m_CameraColorBuffer;
            m_MRTCache2[1] = m_CameraSssDiffuseLightingBuffer;
            var depthTexture = GetDepthTexture();

            var options = new LightLoop.LightingPassOptions();

            if (m_FrameSettings.enableSubsurfaceScattering)
            {
                // Output split lighting for materials asking for it (masked in the stencil buffer)
                options.outputSplitLighting = true;

                m_LightLoop.RenderDeferredLighting(hdCamera, cmd, m_CurrentDebugDisplaySettings, m_MRTCache2, m_CameraDepthStencilBuffer, depthTexture, options);
            }

            // Output combined lighting for all the other materials.
            options.outputSplitLighting = false;

            m_LightLoop.RenderDeferredLighting(hdCamera, cmd, m_CurrentDebugDisplaySettings, m_MRTCache2, m_CameraDepthStencilBuffer, depthTexture, options);
        }

        void UpdateSkyEnvironment(HDCamera hdCamera, CommandBuffer cmd)
        {
            m_SkyManager.UpdateEnvironment(hdCamera, m_LightLoop.GetCurrentSunLight(), cmd);
        }

        void RenderSky(HDCamera hdCamera, CommandBuffer cmd)
        {
            // Rendering the sky is the first time in the frame where we need fog parameters so we push them here for the whole frame.
            var visualEnv = VolumeManager.instance.stack.GetComponent<VisualEnvironment>();
            visualEnv.PushFogShaderParameters(cmd, m_FrameSettings);

            m_SkyManager.RenderSky(hdCamera, m_LightLoop.GetCurrentSunLight(), m_CameraColorBuffer, m_CameraDepthStencilBuffer, cmd);

            if (visualEnv.fogType != FogType.None || m_VolumetricLightingModule.preset != VolumetricLightingModule.VolumetricLightingPreset.Off)
                m_SkyManager.RenderOpaqueAtmosphericScattering(cmd);
        }

        public Texture2D ExportSkyToTexture()
        {
            return m_SkyManager.ExportSkyToTexture();
        }

        // Render forward is use for both transparent and opaque objects. In case of deferred we can still render opaque object in forward.
        void RenderForward(CullResults cullResults, HDCamera hdCamera, ScriptableRenderContext renderContext, CommandBuffer cmd, ForwardPass pass)
        {
            // Guidelines: In deferred by default there is no opaque in forward. However it is possible to force an opaque material to render in forward
            // by using the pass "ForwardOnly". In this case the .shader should not have "Forward" but only a "ForwardOnly" pass.
            // It must also have a "DepthForwardOnly" and no "DepthOnly" pass as forward material (either deferred or forward only rendering) have always a depth pass.
            // The RenderForward pass will render the appropriate pass depends on the engine settings. In case of forward only rendering, both "Forward" pass and "ForwardOnly" pass
            // material will be render for both transparent and opaque. In case of deferred, both path are used for transparent but only "ForwardOnly" is use for opaque.
            // (Thus why "Forward" and "ForwardOnly" are exclusive, else they will render two times"

            string profileName;
            if (m_CurrentDebugDisplaySettings.IsDebugDisplayEnabled())
            {
                profileName = k_ForwardPassDebugName[(int)pass];
            }
            else
            {
                profileName = k_ForwardPassName[(int)pass];
            }

            using (new ProfilingSample(cmd, profileName, CustomSamplerId.ForwardPassName.GetSampler()))
            {
                var camera = hdCamera.camera;

                m_LightLoop.RenderForward(camera, cmd, pass == ForwardPass.Opaque);

                if (pass == ForwardPass.Opaque)
                {
                    // In case of forward SSS we will bind all the required target. It is up to the shader to write into it or not.
                    if (m_FrameSettings.enableSubsurfaceScattering)
                    {
                        RenderTargetIdentifier[] m_MRTWithSSS = new RenderTargetIdentifier[2 + m_SSSBufferManager.sssBufferCount];
                        m_MRTWithSSS[0] = m_CameraColorBuffer; // Store the specular color
                        m_MRTWithSSS[1] = m_CameraSssDiffuseLightingBuffer;
                        for (int i = 0; i < m_SSSBufferManager.sssBufferCount; ++i)
                        {
                            m_MRTWithSSS[i + 2] = m_SSSBufferManager.GetSSSBuffer(i);
                        }

                        HDUtils.SetRenderTarget(cmd, hdCamera, m_MRTWithSSS, m_CameraDepthStencilBuffer);
                    }
                    else
                    {
                        HDUtils.SetRenderTarget(cmd, hdCamera, m_CameraColorBuffer, m_CameraDepthStencilBuffer);
                    }

                    m_ForwardAndForwardOnlyPassNames[0] = m_ForwardOnlyPassNames[0] = HDShaderPassNames.s_ForwardOnlyName;
                    m_ForwardAndForwardOnlyPassNames[1] = HDShaderPassNames.s_ForwardName;

                    var passNames = m_FrameSettings.enableForwardRenderingOnly ? m_ForwardAndForwardOnlyPassNames : m_ForwardOnlyPassNames;
                    RenderOpaqueRenderList(cullResults, camera, renderContext, cmd, passNames, m_currentRendererConfigurationBakedLighting);
                }
                else
                {
                    HDUtils.SetRenderTarget(cmd, hdCamera, m_CameraColorBuffer, m_CameraDepthStencilBuffer);
                    RenderTransparentRenderList(cullResults, camera, renderContext, cmd, m_AllTransparentPassNames, m_currentRendererConfigurationBakedLighting, pass == ForwardPass.PreRefraction ? HDRenderQueue.k_RenderQueue_PreRefraction : HDRenderQueue.k_RenderQueue_Transparent);
                }
            }
        }

        // This is use to Display legacy shader with an error shader
        [Conditional("DEVELOPMENT_BUILD"), Conditional("UNITY_EDITOR")]
        void RenderForwardError(CullResults cullResults, HDCamera hdCamera, ScriptableRenderContext renderContext, CommandBuffer cmd, ForwardPass pass)
        {
            using (new ProfilingSample(cmd, "Render Forward Error", CustomSamplerId.RenderForwardError.GetSampler()))
            {
                HDUtils.SetRenderTarget(cmd, hdCamera, m_CameraColorBuffer, m_CameraDepthStencilBuffer);

                if (pass == ForwardPass.Opaque)
                {
                    RenderOpaqueRenderList(cullResults, hdCamera.camera, renderContext, cmd, m_ForwardErrorPassNames, 0, null, null, m_ErrorMaterial);
                }
                else
                {
                    RenderTransparentRenderList(cullResults, hdCamera.camera, renderContext, cmd, m_ForwardErrorPassNames, 0, pass == ForwardPass.PreRefraction ? HDRenderQueue.k_RenderQueue_PreRefraction : HDRenderQueue.k_RenderQueue_Transparent, null, m_ErrorMaterial);
                }
            }
        }

        void RenderTransparentDepthPostpass(CullResults cullResults, HDCamera hdCamera, ScriptableRenderContext renderContext, CommandBuffer cmd, ForwardPass pass)
        {
            if (!m_FrameSettings.enableTransparentPostpass)
                return;

            using (new ProfilingSample(cmd, "Render Transparent Depth Post ", CustomSamplerId.TransparentDepthPostpass.GetSampler()))
            {
                HDUtils.SetRenderTarget(cmd, hdCamera, m_CameraDepthStencilBuffer);
                RenderTransparentRenderList(cullResults, hdCamera.camera, renderContext, cmd, m_TransparentDepthPostpassNames);
            }
        }

        void RenderObjectsVelocity(CullResults cullResults, HDCamera hdcamera, ScriptableRenderContext renderContext, CommandBuffer cmd)
        {
            if (!m_FrameSettings.enableMotionVectors || !m_FrameSettings.enableObjectMotionVectors)
                return;

            using (new ProfilingSample(cmd, "Objects Velocity", CustomSamplerId.ObjectsVelocity.GetSampler()))
            {
                // These flags are still required in SRP or the engine won't compute previous model matrices...
                // If the flag hasn't been set yet on this camera, motion vectors will skip a frame.
                hdcamera.camera.depthTextureMode |= DepthTextureMode.MotionVectors | DepthTextureMode.Depth;

                HDUtils.SetRenderTarget(cmd, hdcamera, m_VelocityBuffer, m_CameraDepthStencilBuffer);
                RenderOpaqueRenderList(cullResults, hdcamera.camera, renderContext, cmd, HDShaderPassNames.s_MotionVectorsName, RendererConfiguration.PerObjectMotionVectors);
            }
        }

        void RenderCameraVelocity(CullResults cullResults, HDCamera hdcamera, ScriptableRenderContext renderContext, CommandBuffer cmd)
        {
            if (!m_FrameSettings.enableMotionVectors)
                return;

            using (new ProfilingSample(cmd, "Camera Velocity", CustomSamplerId.CameraVelocity.GetSampler()))
            {
                // These flags are still required in SRP or the engine won't compute previous model matrices...
                // If the flag hasn't been set yet on this camera, motion vectors will skip a frame.
                hdcamera.camera.depthTextureMode |= DepthTextureMode.MotionVectors | DepthTextureMode.Depth;

                HDUtils.DrawFullScreen(cmd, hdcamera, m_CameraMotionVectorsMaterial, m_VelocityBuffer, m_CameraDepthStencilBuffer, null, 0);
                PushFullScreenDebugTexture(cmd, m_VelocityBuffer, hdcamera, FullScreenDebugMode.MotionVectors);
            }
        }

        void RenderGaussianPyramidColor(HDCamera hdCamera, CommandBuffer cmd, ScriptableRenderContext renderContext, bool isPreRefraction)
        {
            if (isPreRefraction)
            {
                if (!m_FrameSettings.enableRoughRefraction)
                    return;
            }
            else
            {
                // TODO: This final Gaussian pyramid can be reuse by Bloom and SSR in the future, so disable it only if there is no postprocess AND no distortion
                if (!m_FrameSettings.enableDistortion && !m_FrameSettings.enablePostprocess && !m_FrameSettings.enableSSR)
                    return;
            }

            using (new ProfilingSample(cmd, "Gaussian Pyramid Color", CustomSamplerId.GaussianPyramidColor.GetSampler()))
                m_BufferPyramid.RenderColorPyramid(hdCamera, cmd, renderContext, m_CameraColorBuffer);

            Vector2 pyramidScale = m_BufferPyramid.GetPyramidToScreenScale(hdCamera);
            PushFullScreenDebugTextureMip(cmd, m_BufferPyramid.colorPyramid, m_BufferPyramid.GetPyramidLodCount(hdCamera), new Vector4(pyramidScale.x, pyramidScale.y, 0.0f, 0.0f), hdCamera, isPreRefraction ? FullScreenDebugMode.PreRefractionColorPyramid : FullScreenDebugMode.FinalColorPyramid);
        }

        void RenderPyramidDepth(HDCamera hdCamera, CommandBuffer cmd, ScriptableRenderContext renderContext, FullScreenDebugMode debugMode)
        {
            if (!m_FrameSettings.enableRoughRefraction)
                return;

            using (new ProfilingSample(cmd, "Pyramid Depth", CustomSamplerId.PyramidDepth.GetSampler()))
                m_BufferPyramid.RenderDepthPyramid(hdCamera, cmd, renderContext, GetDepthTexture());

            Vector2 pyramidScale = m_BufferPyramid.GetPyramidToScreenScale(hdCamera);
            PushFullScreenDebugTextureMip(cmd, m_BufferPyramid.depthPyramid, m_BufferPyramid.GetPyramidLodCount(hdCamera), new Vector4(pyramidScale.x, pyramidScale.y, 0.0f, 0.0f), hdCamera, debugMode);

            cmd.SetGlobalTexture(HDShaderIDs._PyramidDepthTexture, m_BufferPyramid.depthPyramid);
        }

        void RenderPostProcess(HDCamera hdcamera, CommandBuffer cmd, PostProcessLayer layer)
        {
            using (new ProfilingSample(cmd, "Post-processing", CustomSamplerId.PostProcessing.GetSampler()))
            {
                RenderTargetIdentifier source = m_CameraColorBuffer;

#if UNITY_EDITOR
                bool tempHACK = true;
#else
                // In theory in the player the only place where we have post process is the main camera with the RTHandle reference size, so we won't need to copy.
                bool tempHACK = false;
#endif
                if (tempHACK)
                {
                    // TEMPORARY:
                    // Since we don't render to the full render textures, we need to feed the post processing stack with the right scale/bias.
                    // This feature not being implemented yet, we'll just copy the relevant buffers into an appropriately sized RT.
                    cmd.ReleaseTemporaryRT(HDShaderIDs._CameraDepthTexture);
                    cmd.ReleaseTemporaryRT(HDShaderIDs._CameraMotionVectorsTexture);
                    cmd.ReleaseTemporaryRT(HDShaderIDs._CameraColorTexture);

                    cmd.GetTemporaryRT(HDShaderIDs._CameraDepthTexture, hdcamera.actualWidth, hdcamera.actualHeight, m_CameraDepthStencilBuffer.rt.depth, FilterMode.Point, m_CameraDepthStencilBuffer.rt.format);
                    m_CopyDepth.SetTexture(HDShaderIDs._InputDepth, m_CameraDepthStencilBuffer);
                    cmd.Blit(null, HDShaderIDs._CameraDepthTexture, m_CopyDepth);
                    cmd.GetTemporaryRT(HDShaderIDs._CameraMotionVectorsTexture, hdcamera.actualWidth, hdcamera.actualHeight, 0, FilterMode.Point, m_VelocityBuffer.rt.format);
                    HDUtils.BlitCameraTexture(cmd, hdcamera, m_VelocityBuffer, HDShaderIDs._CameraMotionVectorsTexture);
                    cmd.GetTemporaryRT(HDShaderIDs._CameraColorTexture, hdcamera.actualWidth, hdcamera.actualHeight, 0, FilterMode.Point, m_CameraColorBuffer.rt.format);
                    HDUtils.BlitCameraTexture(cmd, hdcamera, m_CameraColorBuffer, HDShaderIDs._CameraColorTexture);
                    source = HDShaderIDs._CameraColorTexture;
                }
                else
                {
                    // Note: Here we don't use GetDepthTexture() to get the depth texture but m_CameraDepthStencilBuffer as the Forward transparent pass can
                    // write extra data to deal with DOF/MB
                    cmd.SetGlobalTexture(HDShaderIDs._CameraDepthTexture, m_CameraDepthStencilBuffer);
                    cmd.SetGlobalTexture(HDShaderIDs._CameraMotionVectorsTexture, m_VelocityBuffer);
                }

                var context = hdcamera.postprocessRenderContext;
                context.Reset();
                context.source = source;
                context.destination = BuiltinRenderTextureType.CameraTarget;
                context.command = cmd;
                context.camera = hdcamera.camera;
                context.sourceFormat = RenderTextureFormat.ARGBHalf;
                context.flip = true;

                layer.Render(context);
            }
        }

        public void ApplyDebugDisplaySettings(HDCamera hdCamera, CommandBuffer cmd)
        {
            if (m_CurrentDebugDisplaySettings.IsDebugDisplayEnabled() ||
                m_CurrentDebugDisplaySettings.fullScreenDebugMode != FullScreenDebugMode.None ||
                m_CurrentDebugDisplaySettings.colorPickerDebugSettings.colorPickerMode != ColorPickerDebugMode.None)
            {
                // enable globally the keyword DEBUG_DISPLAY on shader that support it with multicompile
                cmd.EnableShaderKeyword("DEBUG_DISPLAY");

                // This is for texture streaming
                m_CurrentDebugDisplaySettings.UpdateMaterials();

                var lightingDebugSettings = m_CurrentDebugDisplaySettings.lightingDebugSettings;
                var debugAlbedo = new Vector4(lightingDebugSettings.overrideAlbedo ? 1.0f : 0.0f, lightingDebugSettings.overrideAlbedoValue.r, lightingDebugSettings.overrideAlbedoValue.g, lightingDebugSettings.overrideAlbedoValue.b);
                var debugSmoothness = new Vector4(lightingDebugSettings.overrideSmoothness ? 1.0f : 0.0f, lightingDebugSettings.overrideSmoothnessValue, 0.0f, 0.0f);
                var debugNormal = new Vector4(lightingDebugSettings.overrideNormal ? 1.0f : 0.0f, 0.0f, 0.0f, 0.0f);

                cmd.SetGlobalInt(HDShaderIDs._DebugViewMaterial, (int)m_CurrentDebugDisplaySettings.GetDebugMaterialIndex());
                cmd.SetGlobalInt(HDShaderIDs._DebugLightingMode, (int)m_CurrentDebugDisplaySettings.GetDebugLightingMode());
                cmd.SetGlobalInt(HDShaderIDs._DebugMipMapMode, (int)m_CurrentDebugDisplaySettings.GetDebugMipMapMode());

                cmd.SetGlobalVector(HDShaderIDs._DebugLightingAlbedo, debugAlbedo);
                cmd.SetGlobalVector(HDShaderIDs._DebugLightingSmoothness, debugSmoothness);
                cmd.SetGlobalVector(HDShaderIDs._DebugLightingNormal, debugNormal);

                cmd.SetGlobalVector(HDShaderIDs._MousePixelCoord, HDUtils.GetMouseCoordinates(hdCamera));

                cmd.SetGlobalTexture(HDShaderIDs._DebugFont, m_Asset.renderPipelineResources.debugFontTexture);
            }
            else
            {
                // TODO: Be sure that if there is no change in the state of this keyword, it doesn't imply any work on CPU side! else we will need to save the sate somewher
                cmd.DisableShaderKeyword("DEBUG_DISPLAY");
            }
        }

        public void PushColorPickerDebugTexture(CommandBuffer cmd, RTHandle textureID, HDCamera hdCamera)
        {
            if (m_CurrentDebugDisplaySettings.colorPickerDebugSettings.colorPickerMode != ColorPickerDebugMode.None)
            {
                HDUtils.BlitCameraTexture(cmd, hdCamera, textureID, m_DebugColorPickerBuffer);
            }
        }

        // TODO TEMP: Not sure I want to keep this special case. Gotta see how to get rid of it (not sure it will work correctly for non-full viewports.
        public void PushColorPickerDebugTexture(CommandBuffer cmd, RenderTargetIdentifier textureID, HDCamera hdCamera)
        {
            if (m_CurrentDebugDisplaySettings.colorPickerDebugSettings.colorPickerMode != ColorPickerDebugMode.None)
            {
                HDUtils.BlitCameraTexture(cmd, hdCamera, textureID, m_DebugColorPickerBuffer);
            }
        }

        public void PushFullScreenDebugTexture(CommandBuffer cmd, RTHandle textureID, HDCamera hdCamera, FullScreenDebugMode debugMode)
        {
            if (debugMode == m_CurrentDebugDisplaySettings.fullScreenDebugMode)
            {
                m_FullScreenDebugPushed = true; // We need this flag because otherwise if no full screen debug is pushed (like for example if the corresponding pass is disabled), when we render the result in RenderDebug m_DebugFullScreenTempBuffer will contain potential garbage
                HDUtils.BlitCameraTexture(cmd, hdCamera, textureID, m_DebugFullScreenTempBuffer);
            }
        }

        void PushFullScreenDebugTextureMip(CommandBuffer cmd, RTHandle texture, int lodCount, Vector4 scaleBias, HDCamera hdCamera, FullScreenDebugMode debugMode)
        {
            if (debugMode == m_CurrentDebugDisplaySettings.fullScreenDebugMode)
            {
                var mipIndex = Mathf.FloorToInt(m_CurrentDebugDisplaySettings.fullscreenDebugMip * (lodCount));

                m_FullScreenDebugPushed = true; // We need this flag because otherwise if no full screen debug is pushed (like for example if the corresponding pass is disabled), when we render the result in RenderDebug m_DebugFullScreenTempBuffer will contain potential garbage
                HDUtils.BlitCameraTexture(cmd, hdCamera, texture, m_DebugFullScreenTempBuffer, scaleBias, mipIndex);
            }
        }

        void RenderDebug(HDCamera hdCamera, CommandBuffer cmd)
        {
            // We don't want any overlay for these kind of rendering
            if (hdCamera.camera.cameraType == CameraType.Reflection || hdCamera.camera.cameraType == CameraType.Preview)
                return;

            using (new ProfilingSample(cmd, "Render Debug", CustomSamplerId.RenderDebug.GetSampler()))
            {
                // First render full screen debug texture
                if (m_CurrentDebugDisplaySettings.fullScreenDebugMode != FullScreenDebugMode.None && m_FullScreenDebugPushed)
                {
                    m_FullScreenDebugPushed = false;
                    cmd.SetGlobalTexture(HDShaderIDs._DebugFullScreenTexture, m_DebugFullScreenTempBuffer);
                    // TODO: Replace with command buffer call when available
                    m_DebugFullScreen.SetFloat(HDShaderIDs._FullScreenDebugMode, (float)m_CurrentDebugDisplaySettings.fullScreenDebugMode);
                    // Everything we have capture is flipped (as it happen before FinalPass/postprocess/Blit. So if we are not in SceneView
                    // (i.e. we have perform a flip, we need to flip the input texture)
                    m_DebugFullScreen.SetFloat(HDShaderIDs._RequireToFlipInputTexture, hdCamera.camera.cameraType != CameraType.SceneView ? 1.0f : 0.0f);
                    HDUtils.DrawFullScreen(cmd, hdCamera, m_DebugFullScreen, (RenderTargetIdentifier)BuiltinRenderTextureType.CameraTarget);

                    PushColorPickerDebugTexture(cmd, (RenderTargetIdentifier)BuiltinRenderTextureType.CameraTarget, hdCamera);
                }

                // Then overlays
                float x = 0;
                float overlayRatio = m_CurrentDebugDisplaySettings.debugOverlayRatio;
                float overlaySize = Math.Min(hdCamera.actualHeight, hdCamera.actualWidth) * overlayRatio;
                float y = hdCamera.actualHeight - overlaySize;

                var lightingDebug = m_CurrentDebugDisplaySettings.lightingDebugSettings;

                if (lightingDebug.displaySkyReflection)
                {
                    var skyReflection = m_SkyManager.skyReflection;
                    m_SharedPropertyBlock.SetTexture(HDShaderIDs._InputCubemap, skyReflection);
                    m_SharedPropertyBlock.SetFloat(HDShaderIDs._Mipmap, lightingDebug.skyReflectionMipmap);
                    cmd.SetViewport(new Rect(x, y, overlaySize, overlaySize));
                    cmd.DrawProcedural(Matrix4x4.identity, m_DebugDisplayLatlong, 0, MeshTopology.Triangles, 3, 1, m_SharedPropertyBlock);
                    HDUtils.NextOverlayCoord(ref x, ref y, overlaySize, overlaySize, hdCamera.actualWidth);
                }

                m_LightLoop.RenderDebugOverlay(hdCamera, cmd, m_CurrentDebugDisplaySettings, ref x, ref y, overlaySize, hdCamera.actualWidth);

                if (m_CurrentDebugDisplaySettings.colorPickerDebugSettings.colorPickerMode != ColorPickerDebugMode.None)
                {
                    ColorPickerDebugSettings colorPickerDebugSettings = m_CurrentDebugDisplaySettings.colorPickerDebugSettings;

                    // Here we have three cases:
                    // - Material debug is enabled, this is the buffer we display
                    // - Otherwise we display the HDR buffer before postprocess and distortion
                    // - If fullscreen debug is enabled we always use it

                    cmd.SetGlobalTexture(HDShaderIDs._DebugColorPickerTexture, m_DebugColorPickerBuffer); // No SetTexture with RenderTarget identifier... so use SetGlobalTexture
                    // TODO: Replace with command buffer call when available
                    m_DebugColorPicker.SetColor(HDShaderIDs._ColorPickerFontColor, colorPickerDebugSettings.fontColor);
                    var colorPickerParam = new Vector4(colorPickerDebugSettings.colorThreshold0, colorPickerDebugSettings.colorThreshold1, colorPickerDebugSettings.colorThreshold2, colorPickerDebugSettings.colorThreshold3);
                    m_DebugColorPicker.SetVector(HDShaderIDs._ColorPickerParam, colorPickerParam);
                    m_DebugColorPicker.SetInt(HDShaderIDs._ColorPickerMode, (int)colorPickerDebugSettings.colorPickerMode);
                    // The material display debug perform sRGBToLinear conversion as the final blit currently hardcode a linearToSrgb conversion. As when we read with color picker this is not done,
                    // we perform it inside the color picker shader. But we shouldn't do it for HDR buffer.
                    m_DebugColorPicker.SetFloat(HDShaderIDs._ApplyLinearToSRGB, m_CurrentDebugDisplaySettings.IsDebugMaterialDisplayEnabled() ? 1.0f : 0.0f);
                    // Everything we have capture is flipped (as it happen before FinalPass/postprocess/Blit. So if we are not in SceneView
                    // (i.e. we have perform a flip, we need to flip the input texture) + we need to handle the case were we debug a fullscreen pass that have already perform the flip
                    m_DebugColorPicker.SetFloat(HDShaderIDs._RequireToFlipInputTexture, hdCamera.camera.cameraType != CameraType.SceneView ? 1.0f : 0.0f);
                    HDUtils.DrawFullScreen(cmd, hdCamera, m_DebugColorPicker, (RenderTargetIdentifier)BuiltinRenderTextureType.CameraTarget);
                }
            }
        }

        void ClearBuffers(HDCamera hdCamera, CommandBuffer cmd)
        {
            using (new ProfilingSample(cmd, "ClearBuffers", CustomSamplerId.ClearBuffers.GetSampler()))
            {
                // We clear only the depth buffer, no need to clear the various color buffer as we overwrite them.
                // Clear depth/stencil and init buffers
                using (new ProfilingSample(cmd, "Clear Depth/Stencil", CustomSamplerId.ClearDepthStencil.GetSampler()))
                {
                    HDUtils.SetRenderTarget(cmd, hdCamera, m_CameraColorBuffer, m_CameraDepthStencilBuffer, ClearFlag.Depth);
                }

                // Clear the diffuse SSS lighting target
                using (new ProfilingSample(cmd, "Clear SSS diffuse target", CustomSamplerId.ClearSSSDiffuseTarget.GetSampler()))
                {
                    HDUtils.SetRenderTarget(cmd, hdCamera, m_CameraSssDiffuseLightingBuffer, ClearFlag.Color, CoreUtils.clearColorAllBlack);
                }

                // TODO: As we are in development and have not all the setup pass we still clear the color in emissive buffer and gbuffer, but this will be removed later.

                // Clear the HDR target
                using (new ProfilingSample(cmd, "Clear HDR target", CustomSamplerId.ClearHDRTarget.GetSampler()))
                {
                    Color clearColor = hdCamera.camera.backgroundColor.linear; // Need it in linear because we clear a linear fp16 texture.
                    HDUtils.SetRenderTarget(cmd, hdCamera, m_CameraColorBuffer, m_CameraDepthStencilBuffer, ClearFlag.Color, clearColor);
                }

                // Clear GBuffers
                if (!m_FrameSettings.enableForwardRenderingOnly)
                {
                    using (new ProfilingSample(cmd, "Clear GBuffer", CustomSamplerId.ClearGBuffer.GetSampler()))
                    {
                        HDUtils.SetRenderTarget(cmd, hdCamera, m_GbufferManager.GetBuffersRTI(), m_CameraDepthStencilBuffer, ClearFlag.Color, CoreUtils.clearColorAllBlack);
                    }
                }
                // END TEMP
            }
        }

        void StartStereoRendering(ScriptableRenderContext renderContext, Camera cam)
        {
            if (m_FrameSettings.enableStereo)
                renderContext.StartMultiEye(cam);
        }

        void StopStereoRendering(ScriptableRenderContext renderContext, Camera cam)
        {
            if (m_FrameSettings.enableStereo)
                renderContext.StopMultiEye(cam);
        }
    }
}<|MERGE_RESOLUTION|>--- conflicted
+++ resolved
@@ -735,11 +735,8 @@
 
                     RenderPyramidDepth(hdCamera, cmd, renderContext, FullScreenDebugMode.DepthPyramid);
 
-<<<<<<< HEAD
-=======
                     StopStereoRendering(renderContext, hdCamera.camera);
 
->>>>>>> c35ffb53
                     if (m_CurrentDebugDisplaySettings.IsDebugMaterialDisplayEnabled())
                     {
                         RenderDebugViewMaterial(m_CullResults, hdCamera, renderContext, cmd);
