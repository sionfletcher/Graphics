<<<<<<< HEAD
// ===========================================================================
//                              WARNING:
// On PS4, texture/sampler declarations need to be outside of CBuffers
// Otherwise those parameters are not bound correctly at runtime.
// ===========================================================================

TEXTURE2D(_DistortionVectorMap);
SAMPLER(sampler_DistortionVectorMap);

TEXTURE2D(_EmissiveColorMap);
SAMPLER(sampler_EmissiveColorMap);

#ifndef LAYERED_LIT_SHADER

TEXTURE2D(_DiffuseLightingMap);
SAMPLER(sampler_DiffuseLightingMap);

TEXTURE2D(_BaseColorMap);
SAMPLER(sampler_BaseColorMap);

TEXTURE2D(_MaskMap);
SAMPLER(sampler_MaskMap);
TEXTURE2D(_BentNormalMap); // Reuse sampler from normal map
SAMPLER(sampler_BentNormalMap);

TEXTURE2D(_NormalMap);
SAMPLER(sampler_NormalMap);
TEXTURE2D(_NormalMapOS);
SAMPLER(sampler_NormalMapOS);

TEXTURE2D(_DetailMap);
SAMPLER(sampler_DetailMap);

TEXTURE2D(_HeightMap);
SAMPLER(sampler_HeightMap);

TEXTURE2D(_TangentMap);
SAMPLER(sampler_TangentMap);
TEXTURE2D(_TangentMapOS);
SAMPLER(sampler_TangentMapOS);

TEXTURE2D(_AnisotropyMap);
SAMPLER(sampler_AnisotropyMap);

TEXTURE2D(_SubsurfaceMaskMap);
SAMPLER(sampler_SubsurfaceMaskMap);
TEXTURE2D(_ThicknessMap);
SAMPLER(sampler_ThicknessMap);

TEXTURE2D(_SpecularColorMap);
SAMPLER(sampler_SpecularColorMap);

TEXTURE2D(_TransmittanceColorMap);
SAMPLER(sampler_TransmittanceColorMap);

#else

// Set of users variables
#define PROP_DECL(type, name) type name##0, name##1, name##2, name##3
// sampler are share by texture type inside a layered material but we need to support that a particualr layer have no texture, so we take the first sampler of available texture as the share one
// mean we must declare all sampler
#define PROP_DECL_TEX2D(name)\
    TEXTURE2D(MERGE_NAME(name, 0)); \
    SAMPLER(MERGE_NAME(MERGE_NAME(sampler, name), 0)); \
    TEXTURE2D(MERGE_NAME(name, 1)); \
    SAMPLER(MERGE_NAME(MERGE_NAME(sampler, name), 1)); \
    TEXTURE2D(MERGE_NAME(name, 2)); \
    SAMPLER(MERGE_NAME(MERGE_NAME(sampler, name), 2)); \
    TEXTURE2D(MERGE_NAME(name, 3)); \
    SAMPLER(MERGE_NAME(MERGE_NAME(sampler, name), 3))


PROP_DECL_TEX2D(_BaseColorMap);
PROP_DECL_TEX2D(_MaskMap);
PROP_DECL_TEX2D(_BentNormalMap);
PROP_DECL_TEX2D(_NormalMap);
PROP_DECL_TEX2D(_NormalMapOS);
PROP_DECL_TEX2D(_DetailMap);
PROP_DECL_TEX2D(_HeightMap);

PROP_DECL_TEX2D(_SubsurfaceMaskMap);
PROP_DECL_TEX2D(_ThicknessMap);

TEXTURE2D(_LayerMaskMap);
SAMPLER(sampler_LayerMaskMap);
TEXTURE2D(_LayerInfluenceMaskMap);
SAMPLER(sampler_LayerInfluenceMaskMap);

#endif

CBUFFER_START(UnityPerMaterial)

// shared constant between lit and layered lit
float _AlphaCutoff;
float _AlphaCutoffPrepass;
float _AlphaCutoffPostpass;
float4 _DoubleSidedConstants;
float _DistortionScale;
float _DistortionVectorScale;
float _DistortionVectorBias;
float _DistortionBlurScale;
float _DistortionBlurRemapMin;
float _DistortionBlurRemapMax;

float _PPDMaxSamples;
float _PPDMinSamples;
float _PPDLodThreshold;

float3 _EmissiveColor;
float _EmissiveIntensity;
float _AlbedoAffectEmissive;

float _EnableSpecularOcclusion;

// Transparency
float3 _TransmittanceColor;
float _IOR;
float _ATDistance;
float _ThicknessMultiplier;

// Caution: C# code in BaseLitUI.cs call LightmapEmissionFlagsProperty() which assume that there is an existing "_EmissionColor"
// value that exist to identify if the GI emission need to be enabled.
// In our case we don't use such a mechanism but need to keep the code quiet. We declare the value and always enable it.
// TODO: Fix the code in legacy unity so we can customize the beahvior for GI
float3 _EmissionColor;
float4 _EmissiveColorMap_ST;

float4 _InvPrimScale; // Only XY are used

// Wind
float _InitialBend;
float _Stiffness;
float _Drag;
float _ShiverDrag;
float _ShiverDirectionality;

#ifndef LAYERED_LIT_SHADER

// Set of users variables
float4 _BaseColor;
float4 _BaseColorMap_ST;
float4 _BaseColorMap_TexelSize;
float4 _BaseColorMap_MipInfo;

float _Metallic;
float _Smoothness;
float _SmoothnessRemapMin;
float _SmoothnessRemapMax;
float _AORemapMin;
float _AORemapMax;

float _NormalScale;

float4 _DetailMap_ST;
float _DetailAlbedoScale;
float _DetailNormalScale;
float _DetailSmoothnessScale;

float4 _HeightMap_TexelSize; // Unity facility. This will provide the size of the heightmap to the shader

float _HeightAmplitude;
float _HeightCenter;

float _Anisotropy;

int   _DiffusionProfile;
float _SubsurfaceMask;
float _Thickness;
float4 _ThicknessRemap;

float _CoatMask;

float4 _SpecularColor;

float _TexWorldScale;
float _InvTilingScale;
float4 _UVMappingMask;
float4 _UVDetailsMappingMask;
float _LinkDetailsWithBase;

#else // LAYERED_LIT_SHADER

// Set of users variables
PROP_DECL(float4, _BaseColor);
float4 _BaseColorMap0_ST;
float4 _BaseColorMap1_ST;
float4 _BaseColorMap2_ST;
float4 _BaseColorMap3_ST;

float4 _BaseColorMap0_TexelSize;
float4 _BaseColorMap0_MipInfo;

PROP_DECL(float, _Metallic);
PROP_DECL(float, _Smoothness);
PROP_DECL(float, _SmoothnessRemapMin);
PROP_DECL(float, _SmoothnessRemapMax);
PROP_DECL(float, _AORemapMin);
PROP_DECL(float, _AORemapMax);

PROP_DECL(float, _NormalScale);
float4 _NormalMap0_TexelSize; // Unity facility. This will provide the size of the base normal to the shader

float4 _HeightMap0_TexelSize;
float4 _HeightMap1_TexelSize;
float4 _HeightMap2_TexelSize;
float4 _HeightMap3_TexelSize;

float4 _DetailMap0_ST;
float4 _DetailMap1_ST;
float4 _DetailMap2_ST;
float4 _DetailMap3_ST;
PROP_DECL(float, _UVDetail);
PROP_DECL(float, _DetailAlbedoScale);
PROP_DECL(float, _DetailNormalScale);
PROP_DECL(float, _DetailSmoothnessScale);

PROP_DECL(float, _HeightAmplitude);
PROP_DECL(float, _HeightCenter);

PROP_DECL(int, _DiffusionProfile);
PROP_DECL(float, _SubsurfaceMask);
PROP_DECL(float, _Thickness);
PROP_DECL(float4, _ThicknessRemap);

PROP_DECL(float, _OpacityAsDensity);
float _InheritBaseNormal1;
float _InheritBaseNormal2;
float _InheritBaseNormal3;
float _InheritBaseHeight1;
float _InheritBaseHeight2;
float _InheritBaseHeight3;
float _InheritBaseColor1;
float _InheritBaseColor2;
float _InheritBaseColor3;
PROP_DECL(float, _HeightOffset);
float _HeightTransition;

float4 _LayerMaskMap_ST;
float _TexWorldScaleBlendMask;
PROP_DECL(float, _TexWorldScale);
PROP_DECL(float, _InvTilingScale);
float4 _UVMappingMaskBlendMask;
PROP_DECL(float4, _UVMappingMask);
PROP_DECL(float4, _UVDetailsMappingMask);
PROP_DECL(float, _LinkDetailsWithBase);

#endif // LAYERED_LIT_SHADER

// Tessellation specific

#ifdef TESSELLATION_ON
float _TessellationFactor;
float _TessellationFactorMinDistance;
float _TessellationFactorMaxDistance;
float _TessellationFactorTriangleSize;
float _TessellationShapeFactor;
float _TessellationBackFaceCullEpsilon;
float _TessellationObjectScale;
float _TessellationTilingScale;
#endif

CBUFFER_END
=======
// ===========================================================================
//                              WARNING:
// On PS4, texture/sampler declarations need to be outside of CBuffers
// Otherwise those parameters are not bound correctly at runtime.
// ===========================================================================

TEXTURE2D(_DistortionVectorMap);
SAMPLER(sampler_DistortionVectorMap);

TEXTURE2D(_EmissiveColorMap);
SAMPLER(sampler_EmissiveColorMap);

#ifndef LAYERED_LIT_SHADER

TEXTURE2D(_DiffuseLightingMap);
SAMPLER(sampler_DiffuseLightingMap);

TEXTURE2D(_BaseColorMap);
SAMPLER(sampler_BaseColorMap);

TEXTURE2D(_MaskMap);
SAMPLER(sampler_MaskMap);
TEXTURE2D(_BentNormalMap); // Reuse sampler from normal map
SAMPLER(sampler_BentNormalMap);

TEXTURE2D(_NormalMap);
SAMPLER(sampler_NormalMap);
TEXTURE2D(_NormalMapOS);
SAMPLER(sampler_NormalMapOS);

TEXTURE2D(_DetailMap);
SAMPLER(sampler_DetailMap);

TEXTURE2D(_HeightMap);
SAMPLER(sampler_HeightMap);

TEXTURE2D(_TangentMap);
SAMPLER(sampler_TangentMap);
TEXTURE2D(_TangentMapOS);
SAMPLER(sampler_TangentMapOS);

TEXTURE2D(_AnisotropyMap);
SAMPLER(sampler_AnisotropyMap);

TEXTURE2D(_SubsurfaceMaskMap);
SAMPLER(sampler_SubsurfaceMaskMap);
TEXTURE2D(_ThicknessMap);
SAMPLER(sampler_ThicknessMap);

TEXTURE2D(_SpecularColorMap);
SAMPLER(sampler_SpecularColorMap);

TEXTURE2D(_TransmittanceColorMap);
SAMPLER(sampler_TransmittanceColorMap);

#else

// Set of users variables
#define PROP_DECL(type, name) type name##0, name##1, name##2, name##3
// sampler are share by texture type inside a layered material but we need to support that a particualr layer have no texture, so we take the first sampler of available texture as the share one
// mean we must declare all sampler
#define PROP_DECL_TEX2D(name)\
    TEXTURE2D(MERGE_NAME(name, 0)); \
    SAMPLER(MERGE_NAME(MERGE_NAME(sampler, name), 0)); \
    TEXTURE2D(MERGE_NAME(name, 1)); \
    SAMPLER(MERGE_NAME(MERGE_NAME(sampler, name), 1)); \
    TEXTURE2D(MERGE_NAME(name, 2)); \
    SAMPLER(MERGE_NAME(MERGE_NAME(sampler, name), 2)); \
    TEXTURE2D(MERGE_NAME(name, 3)); \
    SAMPLER(MERGE_NAME(MERGE_NAME(sampler, name), 3))


PROP_DECL_TEX2D(_BaseColorMap);
PROP_DECL_TEX2D(_MaskMap);
PROP_DECL_TEX2D(_BentNormalMap);
PROP_DECL_TEX2D(_NormalMap);
PROP_DECL_TEX2D(_NormalMapOS);
PROP_DECL_TEX2D(_DetailMap);
PROP_DECL_TEX2D(_HeightMap);

PROP_DECL_TEX2D(_SubsurfaceMaskMap);
PROP_DECL_TEX2D(_ThicknessMap);

TEXTURE2D(_LayerMaskMap);
SAMPLER(sampler_LayerMaskMap);
TEXTURE2D(_LayerInfluenceMaskMap);
SAMPLER(sampler_LayerInfluenceMaskMap);

#endif

CBUFFER_START(UnityPerMaterial)

// shared constant between lit and layered lit
float _AlphaCutoff;
float _AlphaCutoffPrepass;
float _AlphaCutoffPostpass;
float4 _DoubleSidedConstants;
float _DistortionScale;
float _DistortionVectorScale;
float _DistortionVectorBias;
float _DistortionBlurScale;
float _DistortionBlurRemapMin;
float _DistortionBlurRemapMax;

float _PPDMaxSamples;
float _PPDMinSamples;
float _PPDLodThreshold;

float3 _EmissiveColor;
float _EmissiveIntensity;
float _AlbedoAffectEmissive;

float _EnableSpecularOcclusion;

// Transparency
float3 _TransmittanceColor;
float _IOR;
float _ATDistance;
float _ThicknessMultiplier;

// Caution: C# code in BaseLitUI.cs call LightmapEmissionFlagsProperty() which assume that there is an existing "_EmissionColor"
// value that exist to identify if the GI emission need to be enabled.
// In our case we don't use such a mechanism but need to keep the code quiet. We declare the value and always enable it.
// TODO: Fix the code in legacy unity so we can customize the beahvior for GI
float3 _EmissionColor;
float4 _EmissiveColorMap_ST;
float _TexWorldScaleEmissive;
float4 _UVMappingMaskEmissive;

float4 _InvPrimScale; // Only XY are used

// Wind
float _InitialBend;
float _Stiffness;
float _Drag;
float _ShiverDrag;
float _ShiverDirectionality;

#ifndef LAYERED_LIT_SHADER

// Set of users variables
float4 _BaseColor;
float4 _BaseColorMap_ST;
float4 _BaseColorMap_TexelSize;
float4 _BaseColorMap_MipInfo;

float _Metallic;
float _Smoothness;
float _SmoothnessRemapMin;
float _SmoothnessRemapMax;
float _AORemapMin;
float _AORemapMax;

float _NormalScale;

float4 _DetailMap_ST;
float _DetailAlbedoScale;
float _DetailNormalScale;
float _DetailSmoothnessScale;

float4 _HeightMap_TexelSize; // Unity facility. This will provide the size of the heightmap to the shader

float _HeightAmplitude;
float _HeightCenter;

float _Anisotropy;

int   _DiffusionProfile;
float _SubsurfaceMask;
float _Thickness;
float4 _ThicknessRemap;

float _CoatMask;

float4 _SpecularColor;

float _TexWorldScale;
float _InvTilingScale;
float4 _UVMappingMask;
float4 _UVDetailsMappingMask;
float _LinkDetailsWithBase;

#else // LAYERED_LIT_SHADER

// Set of users variables
PROP_DECL(float4, _BaseColor);
float4 _BaseColorMap0_ST;
float4 _BaseColorMap1_ST;
float4 _BaseColorMap2_ST;
float4 _BaseColorMap3_ST;

float4 _BaseColorMap0_TexelSize;
float4 _BaseColorMap0_MipInfo;

PROP_DECL(float, _Metallic);
PROP_DECL(float, _Smoothness);
PROP_DECL(float, _SmoothnessRemapMin);
PROP_DECL(float, _SmoothnessRemapMax);
PROP_DECL(float, _AORemapMin);
PROP_DECL(float, _AORemapMax);

PROP_DECL(float, _NormalScale);
float4 _NormalMap0_TexelSize; // Unity facility. This will provide the size of the base normal to the shader

float4 _HeightMap0_TexelSize;
float4 _HeightMap1_TexelSize;
float4 _HeightMap2_TexelSize;
float4 _HeightMap3_TexelSize;

float4 _DetailMap0_ST;
float4 _DetailMap1_ST;
float4 _DetailMap2_ST;
float4 _DetailMap3_ST;
PROP_DECL(float, _UVDetail);
PROP_DECL(float, _DetailAlbedoScale);
PROP_DECL(float, _DetailNormalScale);
PROP_DECL(float, _DetailSmoothnessScale);

PROP_DECL(float, _HeightAmplitude);
PROP_DECL(float, _HeightCenter);

PROP_DECL(int, _DiffusionProfile);
PROP_DECL(float, _SubsurfaceMask);
PROP_DECL(float, _Thickness);
PROP_DECL(float4, _ThicknessRemap);

PROP_DECL(float, _OpacityAsDensity);
float _InheritBaseNormal1;
float _InheritBaseNormal2;
float _InheritBaseNormal3;
float _InheritBaseHeight1;
float _InheritBaseHeight2;
float _InheritBaseHeight3;
float _InheritBaseColor1;
float _InheritBaseColor2;
float _InheritBaseColor3;
PROP_DECL(float, _HeightOffset);
float _HeightTransition;

float4 _LayerMaskMap_ST;
float _TexWorldScaleBlendMask;
PROP_DECL(float, _TexWorldScale);
PROP_DECL(float, _InvTilingScale);
float4 _UVMappingMaskBlendMask;
PROP_DECL(float4, _UVMappingMask);
PROP_DECL(float4, _UVDetailsMappingMask);
PROP_DECL(float, _LinkDetailsWithBase);

#endif // LAYERED_LIT_SHADER

// Tessellation specific

#ifdef TESSELLATION_ON
float _TessellationFactor;
float _TessellationFactorMinDistance;
float _TessellationFactorMaxDistance;
float _TessellationFactorTriangleSize;
float _TessellationShapeFactor;
float _TessellationBackFaceCullEpsilon;
float _TessellationObjectScale;
float _TessellationTilingScale;
#endif

CBUFFER_END
>>>>>>> 4d8725aa
<|MERGE_RESOLUTION|>--- conflicted
+++ resolved
@@ -1,4 +1,3 @@
-<<<<<<< HEAD
 // ===========================================================================
 //                              WARNING:
 // On PS4, texture/sampler declarations need to be outside of CBuffers
@@ -125,6 +124,8 @@
 // TODO: Fix the code in legacy unity so we can customize the beahvior for GI
 float3 _EmissionColor;
 float4 _EmissiveColorMap_ST;
+float _TexWorldScaleEmissive;
+float4 _UVMappingMaskEmissive;
 
 float4 _InvPrimScale; // Only XY are used
 
@@ -260,270 +261,4 @@
 float _TessellationTilingScale;
 #endif
 
-CBUFFER_END
-=======
-// ===========================================================================
-//                              WARNING:
-// On PS4, texture/sampler declarations need to be outside of CBuffers
-// Otherwise those parameters are not bound correctly at runtime.
-// ===========================================================================
-
-TEXTURE2D(_DistortionVectorMap);
-SAMPLER(sampler_DistortionVectorMap);
-
-TEXTURE2D(_EmissiveColorMap);
-SAMPLER(sampler_EmissiveColorMap);
-
-#ifndef LAYERED_LIT_SHADER
-
-TEXTURE2D(_DiffuseLightingMap);
-SAMPLER(sampler_DiffuseLightingMap);
-
-TEXTURE2D(_BaseColorMap);
-SAMPLER(sampler_BaseColorMap);
-
-TEXTURE2D(_MaskMap);
-SAMPLER(sampler_MaskMap);
-TEXTURE2D(_BentNormalMap); // Reuse sampler from normal map
-SAMPLER(sampler_BentNormalMap);
-
-TEXTURE2D(_NormalMap);
-SAMPLER(sampler_NormalMap);
-TEXTURE2D(_NormalMapOS);
-SAMPLER(sampler_NormalMapOS);
-
-TEXTURE2D(_DetailMap);
-SAMPLER(sampler_DetailMap);
-
-TEXTURE2D(_HeightMap);
-SAMPLER(sampler_HeightMap);
-
-TEXTURE2D(_TangentMap);
-SAMPLER(sampler_TangentMap);
-TEXTURE2D(_TangentMapOS);
-SAMPLER(sampler_TangentMapOS);
-
-TEXTURE2D(_AnisotropyMap);
-SAMPLER(sampler_AnisotropyMap);
-
-TEXTURE2D(_SubsurfaceMaskMap);
-SAMPLER(sampler_SubsurfaceMaskMap);
-TEXTURE2D(_ThicknessMap);
-SAMPLER(sampler_ThicknessMap);
-
-TEXTURE2D(_SpecularColorMap);
-SAMPLER(sampler_SpecularColorMap);
-
-TEXTURE2D(_TransmittanceColorMap);
-SAMPLER(sampler_TransmittanceColorMap);
-
-#else
-
-// Set of users variables
-#define PROP_DECL(type, name) type name##0, name##1, name##2, name##3
-// sampler are share by texture type inside a layered material but we need to support that a particualr layer have no texture, so we take the first sampler of available texture as the share one
-// mean we must declare all sampler
-#define PROP_DECL_TEX2D(name)\
-    TEXTURE2D(MERGE_NAME(name, 0)); \
-    SAMPLER(MERGE_NAME(MERGE_NAME(sampler, name), 0)); \
-    TEXTURE2D(MERGE_NAME(name, 1)); \
-    SAMPLER(MERGE_NAME(MERGE_NAME(sampler, name), 1)); \
-    TEXTURE2D(MERGE_NAME(name, 2)); \
-    SAMPLER(MERGE_NAME(MERGE_NAME(sampler, name), 2)); \
-    TEXTURE2D(MERGE_NAME(name, 3)); \
-    SAMPLER(MERGE_NAME(MERGE_NAME(sampler, name), 3))
-
-
-PROP_DECL_TEX2D(_BaseColorMap);
-PROP_DECL_TEX2D(_MaskMap);
-PROP_DECL_TEX2D(_BentNormalMap);
-PROP_DECL_TEX2D(_NormalMap);
-PROP_DECL_TEX2D(_NormalMapOS);
-PROP_DECL_TEX2D(_DetailMap);
-PROP_DECL_TEX2D(_HeightMap);
-
-PROP_DECL_TEX2D(_SubsurfaceMaskMap);
-PROP_DECL_TEX2D(_ThicknessMap);
-
-TEXTURE2D(_LayerMaskMap);
-SAMPLER(sampler_LayerMaskMap);
-TEXTURE2D(_LayerInfluenceMaskMap);
-SAMPLER(sampler_LayerInfluenceMaskMap);
-
-#endif
-
-CBUFFER_START(UnityPerMaterial)
-
-// shared constant between lit and layered lit
-float _AlphaCutoff;
-float _AlphaCutoffPrepass;
-float _AlphaCutoffPostpass;
-float4 _DoubleSidedConstants;
-float _DistortionScale;
-float _DistortionVectorScale;
-float _DistortionVectorBias;
-float _DistortionBlurScale;
-float _DistortionBlurRemapMin;
-float _DistortionBlurRemapMax;
-
-float _PPDMaxSamples;
-float _PPDMinSamples;
-float _PPDLodThreshold;
-
-float3 _EmissiveColor;
-float _EmissiveIntensity;
-float _AlbedoAffectEmissive;
-
-float _EnableSpecularOcclusion;
-
-// Transparency
-float3 _TransmittanceColor;
-float _IOR;
-float _ATDistance;
-float _ThicknessMultiplier;
-
-// Caution: C# code in BaseLitUI.cs call LightmapEmissionFlagsProperty() which assume that there is an existing "_EmissionColor"
-// value that exist to identify if the GI emission need to be enabled.
-// In our case we don't use such a mechanism but need to keep the code quiet. We declare the value and always enable it.
-// TODO: Fix the code in legacy unity so we can customize the beahvior for GI
-float3 _EmissionColor;
-float4 _EmissiveColorMap_ST;
-float _TexWorldScaleEmissive;
-float4 _UVMappingMaskEmissive;
-
-float4 _InvPrimScale; // Only XY are used
-
-// Wind
-float _InitialBend;
-float _Stiffness;
-float _Drag;
-float _ShiverDrag;
-float _ShiverDirectionality;
-
-#ifndef LAYERED_LIT_SHADER
-
-// Set of users variables
-float4 _BaseColor;
-float4 _BaseColorMap_ST;
-float4 _BaseColorMap_TexelSize;
-float4 _BaseColorMap_MipInfo;
-
-float _Metallic;
-float _Smoothness;
-float _SmoothnessRemapMin;
-float _SmoothnessRemapMax;
-float _AORemapMin;
-float _AORemapMax;
-
-float _NormalScale;
-
-float4 _DetailMap_ST;
-float _DetailAlbedoScale;
-float _DetailNormalScale;
-float _DetailSmoothnessScale;
-
-float4 _HeightMap_TexelSize; // Unity facility. This will provide the size of the heightmap to the shader
-
-float _HeightAmplitude;
-float _HeightCenter;
-
-float _Anisotropy;
-
-int   _DiffusionProfile;
-float _SubsurfaceMask;
-float _Thickness;
-float4 _ThicknessRemap;
-
-float _CoatMask;
-
-float4 _SpecularColor;
-
-float _TexWorldScale;
-float _InvTilingScale;
-float4 _UVMappingMask;
-float4 _UVDetailsMappingMask;
-float _LinkDetailsWithBase;
-
-#else // LAYERED_LIT_SHADER
-
-// Set of users variables
-PROP_DECL(float4, _BaseColor);
-float4 _BaseColorMap0_ST;
-float4 _BaseColorMap1_ST;
-float4 _BaseColorMap2_ST;
-float4 _BaseColorMap3_ST;
-
-float4 _BaseColorMap0_TexelSize;
-float4 _BaseColorMap0_MipInfo;
-
-PROP_DECL(float, _Metallic);
-PROP_DECL(float, _Smoothness);
-PROP_DECL(float, _SmoothnessRemapMin);
-PROP_DECL(float, _SmoothnessRemapMax);
-PROP_DECL(float, _AORemapMin);
-PROP_DECL(float, _AORemapMax);
-
-PROP_DECL(float, _NormalScale);
-float4 _NormalMap0_TexelSize; // Unity facility. This will provide the size of the base normal to the shader
-
-float4 _HeightMap0_TexelSize;
-float4 _HeightMap1_TexelSize;
-float4 _HeightMap2_TexelSize;
-float4 _HeightMap3_TexelSize;
-
-float4 _DetailMap0_ST;
-float4 _DetailMap1_ST;
-float4 _DetailMap2_ST;
-float4 _DetailMap3_ST;
-PROP_DECL(float, _UVDetail);
-PROP_DECL(float, _DetailAlbedoScale);
-PROP_DECL(float, _DetailNormalScale);
-PROP_DECL(float, _DetailSmoothnessScale);
-
-PROP_DECL(float, _HeightAmplitude);
-PROP_DECL(float, _HeightCenter);
-
-PROP_DECL(int, _DiffusionProfile);
-PROP_DECL(float, _SubsurfaceMask);
-PROP_DECL(float, _Thickness);
-PROP_DECL(float4, _ThicknessRemap);
-
-PROP_DECL(float, _OpacityAsDensity);
-float _InheritBaseNormal1;
-float _InheritBaseNormal2;
-float _InheritBaseNormal3;
-float _InheritBaseHeight1;
-float _InheritBaseHeight2;
-float _InheritBaseHeight3;
-float _InheritBaseColor1;
-float _InheritBaseColor2;
-float _InheritBaseColor3;
-PROP_DECL(float, _HeightOffset);
-float _HeightTransition;
-
-float4 _LayerMaskMap_ST;
-float _TexWorldScaleBlendMask;
-PROP_DECL(float, _TexWorldScale);
-PROP_DECL(float, _InvTilingScale);
-float4 _UVMappingMaskBlendMask;
-PROP_DECL(float4, _UVMappingMask);
-PROP_DECL(float4, _UVDetailsMappingMask);
-PROP_DECL(float, _LinkDetailsWithBase);
-
-#endif // LAYERED_LIT_SHADER
-
-// Tessellation specific
-
-#ifdef TESSELLATION_ON
-float _TessellationFactor;
-float _TessellationFactorMinDistance;
-float _TessellationFactorMaxDistance;
-float _TessellationFactorTriangleSize;
-float _TessellationShapeFactor;
-float _TessellationBackFaceCullEpsilon;
-float _TessellationObjectScale;
-float _TessellationTilingScale;
-#endif
-
-CBUFFER_END
->>>>>>> 4d8725aa
+CBUFFER_END