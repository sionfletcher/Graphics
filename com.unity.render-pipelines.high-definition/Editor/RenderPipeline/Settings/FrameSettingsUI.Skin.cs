--- conflicted
+++ resolved
@@ -46,10 +46,6 @@
         static readonly GUIContent volumeVoxelizationAsyncContent = EditorGUIUtility.TrTextContent("Volumetrics Voxelization in Async");
 
 
-<<<<<<< HEAD
-        static readonly GUIContent frameSettingsHeaderContent = EditorGUIUtility.TrTextContent("Frame Settings Override", "Default FrameSettings are defined in HDRenderPipelineAsset.");
-=======
-        static readonly GUIContent frameSettingsHeaderContent = CoreEditorUtils.GetContent("Frame Settings Overrides|Default FrameSettings are defined in HDRenderPipelineAsset.");
->>>>>>> af250233
+        static readonly GUIContent frameSettingsHeaderContent = EditorGUIUtility.TrTextContent("Frame Settings Overrides", "Default FrameSettings are defined in HDRenderPipelineAsset.");
     }
 }