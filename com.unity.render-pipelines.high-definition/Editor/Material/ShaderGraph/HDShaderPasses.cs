using System;
using System.Collections.Generic;
using System.Linq;
using UnityEngine;
using UnityEngine.Rendering.HighDefinition;
using UnityEditor.ShaderGraph;
using UnityEditor.ShaderGraph.Internal;

namespace UnityEditor.Rendering.HighDefinition.ShaderGraph
{
    static class HDShaderPasses
    {
        public static StructCollection GenerateStructs(StructCollection input, bool useVFX, bool useTessellation)
        {
            StructCollection structs = input == null ? new StructCollection() : new StructCollection { input };

            if (useVFX) // Do nothing the struct will be replace in PostProcessSubShader of VFXHDRPSubTargets
                return structs;
            else
                structs.Add(useTessellation ? CoreStructCollections.BasicTessellation : CoreStructCollections.Basic);

            return structs;
        }

        public static PragmaCollection GeneratePragmas(PragmaCollection input, bool useVFX, bool useTessellation)
        {
            PragmaCollection pragmas = input == null ? new PragmaCollection() : new PragmaCollection { input };

            if (useVFX)
                pragmas.Add(CorePragmas.BasicVFX);
            else
                pragmas.Add(useTessellation ? CorePragmas.BasicTessellation : CorePragmas.Basic);

            return pragmas;
        }

        public static DefineCollection GenerateDefines(DefineCollection input, bool useVFX, bool useTessellation)
        {
            DefineCollection defines = input == null ? new DefineCollection() : new DefineCollection { input };

            if (useTessellation && !useVFX)
                defines.Add(CoreDefines.Tessellation);

            return defines;
        }

        #region Distortion Pass

        public static PassDescriptor GenerateDistortionPass(bool supportLighting, bool useVFX, bool useTessellation)
        {
            return new PassDescriptor
            {
                // Definition
                displayName = "DistortionVectors",
                referenceName = "SHADERPASS_DISTORTION",
                lightMode = "DistortionVectors",
                useInPreview = true,

                // Collections
                structs = GenerateStructs(null, useVFX, useTessellation),
                requiredFields = CoreRequiredFields.Basic,
                renderStates = GenerateRenderState(),
                pragmas = GeneratePragmas(CorePragmas.DotsInstanced, useVFX, useTessellation),
                defines = GenerateDefines(CoreDefines.ShaderGraphRaytracingDefault, useVFX, useTessellation),
                includes = GenerateIncludes(),
                customInterpolators = CoreCustomInterpolators.Common,
            };

            RenderStateCollection GenerateRenderState()
            {
                return new RenderStateCollection
                {
                    { RenderState.Blend(Blend.One, Blend.One, Blend.One, Blend.One), new FieldCondition(HDFields.DistortionAdd, true) },
                    { RenderState.Blend(Blend.DstColor, Blend.Zero, Blend.DstAlpha, Blend.Zero), new FieldCondition(HDFields.DistortionMultiply, true) },
                    { RenderState.Blend(Blend.One, Blend.Zero, Blend.One, Blend.Zero), new FieldCondition(HDFields.DistortionReplace, true) },
                    { RenderState.BlendOp(BlendOp.Add, BlendOp.Add) },
                    { RenderState.Cull(CoreRenderStates.Uniforms.cullMode) },
                    { RenderState.ZWrite(ZWrite.Off) },
                    { RenderState.ZTest(ZTest.Always), new FieldCondition(HDFields.DistortionDepthTest, false) },
                    { RenderState.ZTest(ZTest.LEqual), new FieldCondition(HDFields.DistortionDepthTest, true) },
                    { RenderState.Stencil(new StencilDescriptor() {
                        WriteMask = CoreRenderStates.Uniforms.stencilWriteMaskDistortionVec,
                        Ref = CoreRenderStates.Uniforms.stencilRefDistortionVec,
                        Comp = "Always",
                        Pass = "Replace",
                    }) }
                };
            }

            IncludeCollection GenerateIncludes()
            {
                var includes = new IncludeCollection();

                includes.Add(CoreIncludes.CorePregraph);
                if (supportLighting)
                    includes.Add(CoreIncludes.kNormalSurfaceGradient, IncludeLocation.Pregraph);
                includes.Add(CoreIncludes.kPassPlaceholder, IncludeLocation.Pregraph);
                includes.Add(CoreIncludes.CoreUtility);
                if (supportLighting)
                {
                    includes.Add(CoreIncludes.kDecalUtilities, IncludeLocation.Pregraph);
                    includes.Add(CoreIncludes.kPostDecalsPlaceholder, IncludeLocation.Pregraph);
                }
                includes.Add(CoreIncludes.kShaderGraphFunctions, IncludeLocation.Pregraph);
                includes.Add(CoreIncludes.kDisortionVectors, IncludeLocation.Postgraph);

                return includes;
            }
        }

        #endregion

        #region Scene Picking Pass

        public static PassDescriptor GenerateScenePicking(bool useVFX, bool useTessellation)
        {
            return new PassDescriptor
            {
                // Definition
                displayName = "ScenePickingPass",
                referenceName = "SHADERPASS_DEPTH_ONLY",
                lightMode = "Picking",
                useInPreview = false,

                // Collections
                structs = GenerateStructs(null, useVFX, useTessellation),
                requiredFields = GenerateRequiredFields(),
                renderStates = CoreRenderStates.ScenePicking,
                pragmas = GeneratePragmas(CorePragmas.DotsInstancedEditorSync, useVFX, useTessellation),
                defines = GenerateDefines(CoreDefines.ScenePicking, useVFX, useTessellation),
                includes = GenerateIncludes(),
                customInterpolators = CoreCustomInterpolators.Common,
            };

            FieldCollection GenerateRequiredFields()
            {
                var fieldCollection = new FieldCollection();

                fieldCollection.Add(CoreRequiredFields.Basic);
                fieldCollection.Add(CoreRequiredFields.AddWriteNormalBuffer);

                return fieldCollection;
            }

            IncludeCollection GenerateIncludes()
            {
                var includes = new IncludeCollection();

                includes.Add(CoreIncludes.kPickingSpaceTransforms, IncludeLocation.Pregraph);
                includes.Add(CoreIncludes.CorePregraph);
                includes.Add(CoreIncludes.kPassPlaceholder, IncludeLocation.Pregraph);
                includes.Add(CoreIncludes.CoreUtility);
                includes.Add(CoreIncludes.kShaderGraphFunctions, IncludeLocation.Pregraph);
                includes.Add(CoreIncludes.kPassDepthOnly, IncludeLocation.Postgraph);

                return includes;
            }
        }

        #endregion

        #region Scene Selection Pass

        public static PassDescriptor GenerateSceneSelection(bool supportLighting, bool useVFX, bool useTessellation)
        {
            return new PassDescriptor
            {
                // Definition
                displayName = "SceneSelectionPass",
                referenceName = "SHADERPASS_DEPTH_ONLY",
                lightMode = "SceneSelectionPass",
                useInPreview = false,

                // Collections
                structs = GenerateStructs(null, useVFX, useTessellation),
                requiredFields = CoreRequiredFields.Basic,
                renderStates = CoreRenderStates.SceneSelection,
                pragmas = GeneratePragmas(CorePragmas.DotsInstancedEditorSync, useVFX, useTessellation),
                defines = GenerateDefines(CoreDefines.SceneSelection, useVFX, useTessellation),
                includes = GenerateIncludes(),
                customInterpolators = CoreCustomInterpolators.Common,
            };

            IncludeCollection GenerateIncludes()
            {
                var includes = new IncludeCollection();

                includes.Add(CoreIncludes.kPickingSpaceTransforms, IncludeLocation.Pregraph);
                includes.Add(CoreIncludes.CorePregraph);
                if (supportLighting)
                    includes.Add(CoreIncludes.kNormalSurfaceGradient, IncludeLocation.Pregraph);
                includes.Add(CoreIncludes.kPassPlaceholder, IncludeLocation.Pregraph);
                includes.Add(CoreIncludes.CoreUtility);
                if (supportLighting)
                {
                    includes.Add(CoreIncludes.kDecalUtilities, IncludeLocation.Pregraph);
                    includes.Add(CoreIncludes.kPostDecalsPlaceholder, IncludeLocation.Pregraph);
                }
                includes.Add(CoreIncludes.kShaderGraphFunctions, IncludeLocation.Pregraph);
                includes.Add(CoreIncludes.kPassDepthOnly, IncludeLocation.Postgraph);

                return includes;
            }
        }

        #endregion

        #region Shadow Caster Pass

        static public PassDescriptor GenerateShadowCaster(bool supportLighting, bool useVFX, bool useTessellation)
        {
            return new PassDescriptor()
            {
                // Definition
                displayName = "ShadowCaster",
                referenceName = "SHADERPASS_SHADOWS",
                lightMode = "ShadowCaster",
                useInPreview = false,

                validPixelBlocks = new BlockFieldDescriptor[]
                {
                    BlockFields.SurfaceDescription.Alpha,
                    BlockFields.SurfaceDescription.AlphaClipThreshold,
                    HDBlockFields.SurfaceDescription.AlphaClipThresholdShadow,
                    HDBlockFields.SurfaceDescription.DepthOffset,
                    HDBlockFields.SurfaceDescription.DiffusionProfileHash   // not used, but keeps the UnityPerMaterial cbuffer identical
                },

                // Collections
                structs = GenerateStructs(null, useVFX, useTessellation),
                requiredFields = CoreRequiredFields.Basic,
                renderStates = CoreRenderStates.ShadowCaster,
                pragmas = GeneratePragmas(CorePragmas.DotsInstanced, useVFX, useTessellation),
                defines = GenerateDefines(null, useVFX, useTessellation),
                includes = GenerateIncludes(),
                customInterpolators = CoreCustomInterpolators.Common,
            };

            IncludeCollection GenerateIncludes()
            {
                var includes = new IncludeCollection();

                includes.Add(CoreIncludes.CorePregraph);
                if (supportLighting)
                    includes.Add(CoreIncludes.kNormalSurfaceGradient, IncludeLocation.Pregraph);
                includes.Add(CoreIncludes.kPassPlaceholder, IncludeLocation.Pregraph);
                includes.Add(CoreIncludes.CoreUtility);
                if (supportLighting)
                {
                    includes.Add(CoreIncludes.kDecalUtilities, IncludeLocation.Pregraph);
                    includes.Add(CoreIncludes.kPostDecalsPlaceholder, IncludeLocation.Pregraph);
                }
                includes.Add(CoreIncludes.kShaderGraphFunctions, IncludeLocation.Pregraph);
                includes.Add(CoreIncludes.kPassDepthOnly, IncludeLocation.Postgraph);

                return includes;
            }
        }

        #endregion

        #region META pass

        public static PassDescriptor GenerateMETA(bool supportLighting, bool useVFX)
        {
            return new PassDescriptor
            {
                // Definition
                displayName = "META",
                referenceName = "SHADERPASS_LIGHT_TRANSPORT",
                lightMode = "META",
                useInPreview = false,

                // We don't need any vertex inputs on meta pass:
                validVertexBlocks = new BlockFieldDescriptor[0],

                // Collections
                structs = GenerateStructs(null, useVFX, false),
                requiredFields = CoreRequiredFields.Meta,
                renderStates = CoreRenderStates.Meta,
                // Note: no tessellation for meta pass
                pragmas = GeneratePragmas(CorePragmas.DotsInstanced, useVFX, false),
                defines = GenerateDefines(CoreDefines.ShaderGraphRaytracingDefault, useVFX, false),
                keywords = new KeywordCollection() { CoreKeywordDescriptors.EditorVisualization },
                includes = GenerateIncludes(),
            };

            IncludeCollection GenerateIncludes()
            {
                var includes = new IncludeCollection();

                includes.Add(CoreIncludes.CorePregraph);
                if (supportLighting)
                    includes.Add(CoreIncludes.kNormalSurfaceGradient, IncludeLocation.Pregraph);
                includes.Add(CoreIncludes.kPassPlaceholder, IncludeLocation.Pregraph);
                includes.Add(CoreIncludes.CoreUtility);
                if (supportLighting)
                {
                    includes.Add(CoreIncludes.kDecalUtilities, IncludeLocation.Pregraph);
                    includes.Add(CoreIncludes.kPostDecalsPlaceholder, IncludeLocation.Pregraph);
                }
                includes.Add(CoreIncludes.kShaderGraphFunctions, IncludeLocation.Pregraph);
                includes.Add(CoreIncludes.kPassLightTransport, IncludeLocation.Postgraph);

                return includes;
            }
        }

        #endregion

        #region Depth Forward Only

        public static PassDescriptor GenerateDepthForwardOnlyPass(bool supportLighting, bool useVFX, bool useTessellation)
        {
            return new PassDescriptor
            {
                // Definition
                displayName = "DepthForwardOnly",
                referenceName = "SHADERPASS_DEPTH_ONLY",
                lightMode = "DepthForwardOnly",
                useInPreview = true,

                // Collections
                structs = GenerateStructs(null, useVFX, useTessellation),
                requiredFields = GenerateRequiredFields(),
                renderStates = GenerateRenderState(),
                pragmas = GeneratePragmas(CorePragmas.DotsInstanced, useVFX, useTessellation),
                defines = GenerateDefines(supportLighting ? CoreDefines.DepthForwardOnly : CoreDefines.DepthForwardOnlyUnlit, useVFX, useTessellation),
                includes = GenerateIncludes(),
                customInterpolators = CoreCustomInterpolators.Common,
            };

            FieldCollection GenerateRequiredFields()
            {
                var fieldCollection = new FieldCollection();

                fieldCollection.Add(supportLighting ? CoreRequiredFields.BasicLighting : CoreRequiredFields.Basic);
                fieldCollection.Add(CoreRequiredFields.AddWriteNormalBuffer);

                return fieldCollection;
            }

            RenderStateCollection GenerateRenderState()
            {
                var renderState = new RenderStateCollection { CoreRenderStates.DepthOnly };
                return renderState;
            }

            IncludeCollection GenerateIncludes()
            {
                var includes = new IncludeCollection();

                includes.Add(CoreIncludes.CorePregraph);
                if (supportLighting)
                    includes.Add(CoreIncludes.kNormalSurfaceGradient, IncludeLocation.Pregraph);
                includes.Add(CoreIncludes.kPassPlaceholder, IncludeLocation.Pregraph);
                includes.Add(CoreIncludes.CoreUtility);
                if (supportLighting)
                    includes.Add(CoreIncludes.kDecalUtilities, IncludeLocation.Pregraph);
                includes.Add(CoreIncludes.kShaderGraphFunctions, IncludeLocation.Pregraph);
                includes.Add(CoreIncludes.kPassDepthOnly, IncludeLocation.Postgraph);

                return includes;
            }
        }

        #endregion

        #region Motion Vectors

        public static PassDescriptor GenerateMotionVectors(bool supportLighting, bool supportForward, bool useVFX, bool useTessellation)
        {
            return new PassDescriptor
            {
                // Definition
                displayName = "MotionVectors",
                referenceName = "SHADERPASS_MOTION_VECTORS",
                lightMode = "MotionVectors",
                useInPreview = false,

                // Collections
                structs = GenerateStructs(null, useVFX, useTessellation),
                requiredFields = GenerateRequiredFields(),
                renderStates = GenerateRenderState(),
                pragmas = GeneratePragmas(CorePragmas.DotsInstanced, useVFX, useTessellation),
                // For shadow matte (unlit SG only) we need to enable write normal buffer
                // For lighting case: we want to use WRITE_NORMAL_BUFFER as a define in forward only case and WRITE_NORMAL_BUFFER as a keyword in Lit case.
                // This is handled in CollectPassKeywords() function in SurfaceSubTarget.cs so we don't add it here.
                defines = GenerateDefines(supportLighting ? Defines.raytracingDefault : CoreDefines.MotionVectorUnlit, useVFX, useTessellation),
                includes = GenerateIncludes(),
                customInterpolators = CoreCustomInterpolators.Common,
            };

            FieldCollection GenerateRequiredFields()
            {
                var fieldCollection = new FieldCollection();

                fieldCollection.Add(supportLighting ? CoreRequiredFields.BasicLighting : CoreRequiredFields.BasicMotionVector);
                fieldCollection.Add(CoreRequiredFields.AddWriteNormalBuffer);

                return fieldCollection;
            }

            RenderStateCollection GenerateRenderState()
            {
                var renderState = new RenderStateCollection();
                renderState.Add(CoreRenderStates.MotionVectors);
                return renderState;
            }

            IncludeCollection GenerateIncludes()
            {
                var includes = new IncludeCollection();

                includes.Add(CoreIncludes.CorePregraph);
                if (supportLighting)
                    includes.Add(CoreIncludes.kNormalSurfaceGradient, IncludeLocation.Pregraph);
                includes.Add(CoreIncludes.kPassPlaceholder, IncludeLocation.Pregraph);
                includes.Add(CoreIncludes.CoreUtility);
                if (supportLighting)
                {
                    includes.Add(CoreIncludes.kDecalUtilities, IncludeLocation.Pregraph);
                    includes.Add(CoreIncludes.kPostDecalsPlaceholder, IncludeLocation.Pregraph);
                }
                includes.Add(CoreIncludes.kShaderGraphFunctions, IncludeLocation.Pregraph);
                includes.Add(CoreIncludes.kPassMotionVectors, IncludeLocation.Postgraph);

                return includes;
            }
        }

        #endregion

        #region Forward Only

        public static PassDescriptor GenerateForwardOnlyPass(bool supportLighting, bool useVFX, bool useTessellation)
        {
            return new PassDescriptor
            {
                // Definition
                displayName = "ForwardOnly",
                referenceName = supportLighting ? "SHADERPASS_FORWARD" : "SHADERPASS_FORWARD_UNLIT",
                lightMode = "ForwardOnly",
                useInPreview = true,

                // Collections
                structs = GenerateStructs(null, useVFX, useTessellation),
                // We need motion vector version as Forward pass support transparent motion vector and we can't use ifdef for it
                requiredFields = supportLighting ? CoreRequiredFields.BasicLighting : CoreRequiredFields.BasicMotionVector,
                renderStates = CoreRenderStates.Forward,
                pragmas = GeneratePragmas(CorePragmas.DotsInstanced, useVFX, useTessellation),
                defines = GenerateDefines(supportLighting ? CoreDefines.Forward : CoreDefines.ForwardUnlit, useVFX, useTessellation),
                includes = GenerateIncludes(),

                virtualTextureFeedback = true,
                customInterpolators = CoreCustomInterpolators.Common
            };

            IncludeCollection GenerateIncludes()
            {
                var includes = new IncludeCollection();

                includes.Add(CoreIncludes.CorePregraph);
                if (supportLighting)
                {
                    includes.Add(CoreIncludes.kNormalSurfaceGradient, IncludeLocation.Pregraph);
                    includes.Add(CoreIncludes.kLighting, IncludeLocation.Pregraph);
                    includes.Add(CoreIncludes.kLightLoopDef, IncludeLocation.Pregraph);
                }
                includes.Add(CoreIncludes.kPassPlaceholder, IncludeLocation.Pregraph);
                if (supportLighting)
                    includes.Add(CoreIncludes.kLightLoop, IncludeLocation.Pregraph);
                includes.Add(CoreIncludes.CoreUtility);
                if (supportLighting)
                {
                    includes.Add(CoreIncludes.kDecalUtilities, IncludeLocation.Pregraph);
                    includes.Add(CoreIncludes.kPostDecalsPlaceholder, IncludeLocation.Pregraph);
                }
                includes.Add(CoreIncludes.kShaderGraphFunctions, IncludeLocation.Pregraph);
                if (supportLighting)
                    includes.Add(CoreIncludes.kPassForward, IncludeLocation.Postgraph);
                else
                    includes.Add(CoreIncludes.kPassForwardUnlit, IncludeLocation.Postgraph);

                return includes;
            }
        }

        #endregion

<<<<<<< HEAD
        #region Forward Emissive For Deferred

        public static PassDescriptor GenerateForwardEmissiveForDeferredPass(bool useVFX, bool useTessellation)
        {
            return new PassDescriptor
            {
                // Definition
                displayName = "ForwardEmissiveForDeferred",
                referenceName = "SHADERPASS_FORWARD_EMISSIVE_FOR_DEFERRED",
                lightMode = "ForwardEmissiveForDeferred",
                useInPreview = false,

                // Collections
                structs = GenerateStructs(null, useVFX, useTessellation),
                requiredFields = CoreRequiredFields.Basic,
                renderStates = CoreRenderStates.ForwardEmissiveForDeferred,
                pragmas = GeneratePragmas(CorePragmas.DotsInstanced, useVFX, useTessellation),
                defines = GenerateDefines(CoreDefines.ForwardEmissiveForDeferred, useVFX, useTessellation),
                includes = GenerateIncludes(),

                virtualTextureFeedback = true,
                customInterpolators = CoreCustomInterpolators.Common,
            };

            IncludeCollection GenerateIncludes()
            {
                var includes = new IncludeCollection();
                includes.Add(CoreIncludes.CorePregraph);
                includes.Add(CoreIncludes.kPassPlaceholder, IncludeLocation.Pregraph);
                includes.Add(CoreIncludes.CoreUtility);
                includes.Add(CoreIncludes.kShaderGraphFunctions, IncludeLocation.Pregraph);
                includes.Add(CoreIncludes.kPassForwardEmissiveForDeferred, IncludeLocation.Postgraph);
                return includes;
            }
        }

        #endregion

=======
>>>>>>> 6df1464d
        #region Back then front pass

        public static PassDescriptor GenerateBackThenFront(bool supportLighting, bool useVFX, bool useTessellation)
        {
            return new PassDescriptor
            {
                // Definition
                displayName = "TransparentBackface",
                referenceName = supportLighting ? "SHADERPASS_FORWARD" : "SHADERPASS_FORWARD_UNLIT",
                lightMode = "TransparentBackface",
                useInPreview = true,

                // Collections
                structs = GenerateStructs(null, useVFX, useTessellation),
                // BackThenFront is a forward pass and thus require same settings
                requiredFields = supportLighting ? CoreRequiredFields.BasicLighting : CoreRequiredFields.BasicMotionVector,
                renderStates = CoreRenderStates.TransparentBackface,
                pragmas = GeneratePragmas(CorePragmas.DotsInstanced, useVFX, useTessellation),
                defines = GenerateDefines(CoreDefines.BackThenFront, useVFX, useTessellation),
                includes = GenerateIncludes(),

                virtualTextureFeedback = true,
                customInterpolators = CoreCustomInterpolators.Common
            };

            IncludeCollection GenerateIncludes()
            {
                var includes = new IncludeCollection();

                includes.Add(CoreIncludes.CorePregraph);
                if (supportLighting)
                {
                    includes.Add(CoreIncludes.kNormalSurfaceGradient, IncludeLocation.Pregraph);
                    includes.Add(CoreIncludes.kLighting, IncludeLocation.Pregraph);
                    includes.Add(CoreIncludes.kLightLoopDef, IncludeLocation.Pregraph);
                }
                includes.Add(CoreIncludes.kPassPlaceholder, IncludeLocation.Pregraph);
                if (supportLighting)
                    includes.Add(CoreIncludes.kLightLoop, IncludeLocation.Pregraph);
                includes.Add(CoreIncludes.CoreUtility);
                if (supportLighting)
                {
                    includes.Add(CoreIncludes.kDecalUtilities, IncludeLocation.Pregraph);
                    includes.Add(CoreIncludes.kPostDecalsPlaceholder, IncludeLocation.Pregraph);
                }
                includes.Add(CoreIncludes.kShaderGraphFunctions, IncludeLocation.Pregraph);
                if (supportLighting)
                    includes.Add(CoreIncludes.kPassForward, IncludeLocation.Postgraph);
                else
                    includes.Add(CoreIncludes.kPassForwardUnlit, IncludeLocation.Postgraph);

                return includes;
            }
        }

        #endregion

        #region Transparent Depth Prepass

        public static PassDescriptor GenerateTransparentDepthPrepass(bool supportLighting, bool useVFX, bool useTessellation)
        {
            return new PassDescriptor
            {
                // Definition
                displayName = "TransparentDepthPrepass",
                referenceName = "SHADERPASS_TRANSPARENT_DEPTH_PREPASS",
                lightMode = "TransparentDepthPrepass",
                useInPreview = true,

                validPixelBlocks = supportLighting ?
                    new BlockFieldDescriptor[]
                {
                    BlockFields.SurfaceDescription.Alpha,
                    HDBlockFields.SurfaceDescription.AlphaClipThresholdDepthPrepass,
                    BlockFields.SurfaceDescription.AlphaClipThreshold,
                    HDBlockFields.SurfaceDescription.DepthOffset,
                    BlockFields.SurfaceDescription.NormalTS,
                    BlockFields.SurfaceDescription.NormalWS,
                    BlockFields.SurfaceDescription.NormalOS,
                    BlockFields.SurfaceDescription.Smoothness,
                    HDBlockFields.SurfaceDescription.DiffusionProfileHash   // not used, but keeps the UnityPerMaterial cbuffer identical
                } :
                new BlockFieldDescriptor[]
                {
                    BlockFields.SurfaceDescription.Alpha,
                    HDBlockFields.SurfaceDescription.AlphaClipThresholdDepthPrepass,
                    BlockFields.SurfaceDescription.AlphaClipThreshold,
                    HDBlockFields.SurfaceDescription.DepthOffset,
                    HDBlockFields.SurfaceDescription.DiffusionProfileHash   // not used, but keeps the UnityPerMaterial cbuffer identical
                },

                // Collections
                structs = GenerateStructs(null, useVFX, useTessellation),
                requiredFields = GenerateRequiredFields(),
                renderStates = GenerateRenderState(),
                pragmas = GeneratePragmas(CorePragmas.DotsInstanced, useVFX, useTessellation),
                // For TransparentDepthPrepass, WRITE_NORMAL_BUFFER is define in the ShaderPass.template directly as it rely on other define
                defines = GenerateDefines(CoreDefines.TransparentDepthPrepass, useVFX, useTessellation),
                includes = GenerateIncludes(),
                customInterpolators = CoreCustomInterpolators.Common,
            };

            FieldCollection GenerateRequiredFields()
            {
                var fieldCollection = new FieldCollection();

                fieldCollection.Add(CoreRequiredFields.Basic);
                fieldCollection.Add(CoreRequiredFields.AddWriteNormalBuffer); // Always define as we can't test condition for it

                return fieldCollection;
            }

            RenderStateCollection GenerateRenderState()
            {
                var renderState = new RenderStateCollection
                {
                    { RenderState.Blend(Blend.One, Blend.Zero) },
                    { RenderState.Cull(CoreRenderStates.Uniforms.cullMode) },
                    { RenderState.ZWrite(ZWrite.On) },
                    { RenderState.Stencil(new StencilDescriptor()
                    {
                        WriteMask = CoreRenderStates.Uniforms.stencilWriteMaskDepth,
                        Ref = CoreRenderStates.Uniforms.stencilRefDepth,
                        Comp = "Always",
                        Pass = "Replace",
                    }) },
                };

                return renderState;
            }

            IncludeCollection GenerateIncludes()
            {
                var includes = new IncludeCollection();

                includes.Add(CoreIncludes.CorePregraph);
                if (supportLighting)
                    includes.Add(CoreIncludes.kNormalSurfaceGradient, IncludeLocation.Pregraph);
                includes.Add(CoreIncludes.kPassPlaceholder, IncludeLocation.Pregraph);
                includes.Add(CoreIncludes.CoreUtility);
                if (supportLighting)
                {
                    includes.Add(CoreIncludes.kDecalUtilities, IncludeLocation.Pregraph);
                    includes.Add(CoreIncludes.kPostDecalsPlaceholder, IncludeLocation.Pregraph);
                }
                includes.Add(CoreIncludes.kShaderGraphFunctions, IncludeLocation.Pregraph);
                includes.Add(CoreIncludes.kPassDepthOnly, IncludeLocation.Postgraph);

                return includes;
            }
        }

        #endregion

        #region Transparent Depth Postpass

        public static PassDescriptor GenerateTransparentDepthPostpass(bool supportLighting, bool useVFX, bool useTessellation)
        {
            return new PassDescriptor
            {
                // Definition
                displayName = "TransparentDepthPostpass",
                referenceName = "SHADERPASS_TRANSPARENT_DEPTH_POSTPASS",
                lightMode = "TransparentDepthPostpass",
                useInPreview = true,

                validPixelBlocks = new BlockFieldDescriptor[]
                {
                    BlockFields.SurfaceDescription.Alpha,
                    HDBlockFields.SurfaceDescription.AlphaClipThresholdDepthPostpass,
                    HDBlockFields.SurfaceDescription.DepthOffset,
                    BlockFields.SurfaceDescription.AlphaClipThreshold,
                },

                // Collections
                structs = GenerateStructs(null, useVFX, useTessellation),
                requiredFields = CoreRequiredFields.Basic,
                renderStates = GenerateRenderState(),
                pragmas = GeneratePragmas(CorePragmas.DotsInstanced, useVFX, useTessellation),
                defines = GenerateDefines(CoreDefines.TransparentDepthPostpass, useVFX, useTessellation),
                includes = GenerateIncludes(),
                customInterpolators = CoreCustomInterpolators.Common,
            };

            IncludeCollection GenerateIncludes()
            {
                var includes = new IncludeCollection();

                includes.Add(CoreIncludes.CorePregraph);
                if (supportLighting)
                    includes.Add(CoreIncludes.kNormalSurfaceGradient, IncludeLocation.Pregraph);
                includes.Add(CoreIncludes.kPassPlaceholder, IncludeLocation.Pregraph);
                includes.Add(CoreIncludes.CoreUtility);
                if (supportLighting)
                {
                    includes.Add(CoreIncludes.kDecalUtilities, IncludeLocation.Pregraph);
                    includes.Add(CoreIncludes.kPostDecalsPlaceholder, IncludeLocation.Pregraph);
                }
                includes.Add(CoreIncludes.kShaderGraphFunctions, IncludeLocation.Pregraph);
                includes.Add(CoreIncludes.kPassDepthOnly, IncludeLocation.Postgraph);

                return includes;
            }

            RenderStateCollection GenerateRenderState()
            {
                var renderState = new RenderStateCollection
                {
                    { RenderState.Blend(Blend.One, Blend.Zero) },
                    { RenderState.Cull(CoreRenderStates.Uniforms.cullMode) },
                    { RenderState.ZWrite(ZWrite.On) },
                    { RenderState.ColorMask("ColorMask 0") },
                };

                return renderState;
            }
        }

        #endregion

        #region Lit DepthOnly

        public static PassDescriptor GenerateLitDepthOnly(bool useVFX, bool useTessellation)
        {
            return new PassDescriptor
            {
                displayName = "DepthOnly",
                referenceName = "SHADERPASS_DEPTH_ONLY",
                lightMode = "DepthOnly",
                useInPreview = true,

                // Collections
                structs = GenerateStructs(null, useVFX, useTessellation),
                requiredFields = GenerateRequiredFields(),
                renderStates = CoreRenderStates.DepthOnly,
                pragmas = GeneratePragmas(CorePragmas.DotsInstanced, useVFX, useTessellation),
                defines = GenerateDefines(CoreDefines.ShaderGraphRaytracingDefault, useVFX, useTessellation),
                keywords = LitDepthOnlyKeywords,
                includes = DepthOnlyIncludes,
                customInterpolators = CoreCustomInterpolators.Common,
            };

            FieldCollection GenerateRequiredFields()
            {
                var fieldCollection = new FieldCollection();

                fieldCollection.Add(CoreRequiredFields.Basic);
                fieldCollection.Add(CoreRequiredFields.AddWriteNormalBuffer);

                return fieldCollection;
            }
        }

        public static IncludeCollection DepthOnlyIncludes = new IncludeCollection
        {
            { CoreIncludes.CorePregraph },
            { CoreIncludes.kNormalSurfaceGradient, IncludeLocation.Pregraph },
            { CoreIncludes.kPassPlaceholder, IncludeLocation.Pregraph },
            { CoreIncludes.CoreUtility },
            { CoreIncludes.kDecalUtilities, IncludeLocation.Pregraph },
            { CoreIncludes.kPostDecalsPlaceholder, IncludeLocation.Pregraph },
            { CoreIncludes.kShaderGraphFunctions, IncludeLocation.Pregraph },
            { CoreIncludes.kPassDepthOnly, IncludeLocation.Postgraph },
        };

        public static KeywordCollection LitDepthOnlyKeywords = new KeywordCollection
        {
            { CoreKeywordDescriptors.WriteNormalBuffer },
        };

        #endregion

        #region GBuffer

        public static PassDescriptor GenerateGBuffer(bool useVFX, bool useTessellation)
        {
            return new PassDescriptor
            {
                // Definition
                displayName = "GBuffer",
                referenceName = "SHADERPASS_GBUFFER",
                lightMode = "GBuffer",
                useInPreview = true,

                // Collections
                structs = GenerateStructs(null, useVFX, useTessellation),
                requiredFields = CoreRequiredFields.BasicLighting,
                renderStates = GBufferRenderState,
                pragmas = GeneratePragmas(CorePragmas.DotsInstanced, useVFX, useTessellation),
                defines = GenerateDefines(CoreDefines.ShaderGraphRaytracingDefault, useVFX, useTessellation),
                keywords = GBufferKeywords,
                includes = GBufferIncludes,
                virtualTextureFeedback = true,
                customInterpolators = CoreCustomInterpolators.Common,
            };
        }

        public static KeywordCollection GBufferKeywords = new KeywordCollection
        {
            { CoreKeywordDescriptors.LightLayers },
        };

        public static IncludeCollection GBufferIncludes = new IncludeCollection
        {
            { CoreIncludes.CorePregraph },
            { CoreIncludes.kNormalSurfaceGradient, IncludeLocation.Pregraph },
            { CoreIncludes.kPassPlaceholder, IncludeLocation.Pregraph },
            { CoreIncludes.CoreUtility },
            { CoreIncludes.kDecalUtilities, IncludeLocation.Pregraph },
            { CoreIncludes.kPostDecalsPlaceholder, IncludeLocation.Pregraph },
            { CoreIncludes.kShaderGraphFunctions, IncludeLocation.Pregraph },
            { CoreIncludes.kPassGBuffer, IncludeLocation.Postgraph },
        };

        public static RenderStateCollection GBufferRenderState = new RenderStateCollection
        {
            { RenderState.Cull(CoreRenderStates.Uniforms.cullMode) },
            { RenderState.ZTest(CoreRenderStates.Uniforms.zTestGBuffer) },
            { RenderState.Stencil(new StencilDescriptor()
            {
                WriteMask = CoreRenderStates.Uniforms.stencilWriteMaskGBuffer,
                Ref = CoreRenderStates.Uniforms.stencilRefGBuffer,
                Comp = "Always",
                Pass = "Replace",
            }) },
        };

        #endregion

        #region Lit Forward

        public static PassDescriptor GenerateLitForward(bool useVFX, bool useTessellation)
        {
            return new PassDescriptor
            {
                // Definition
                displayName = "Forward",
                referenceName = "SHADERPASS_FORWARD",
                lightMode = "Forward",
                useInPreview = true,

                // Collections
                structs = GenerateStructs(null, useVFX, useTessellation),
                // We need motion vector version as Forward pass support transparent motion vector and we can't use ifdef for it
                requiredFields = CoreRequiredFields.BasicLighting,
                renderStates = CoreRenderStates.Forward,
                pragmas = GeneratePragmas(CorePragmas.DotsInstanced, useVFX, useTessellation),
                defines = GenerateDefines(CoreDefines.ForwardLit, useVFX, useTessellation),
                includes = ForwardIncludes,
                virtualTextureFeedback = true,
                customInterpolators = CoreCustomInterpolators.Common,
            };
        }

        public static IncludeCollection ForwardIncludes = new IncludeCollection
        {
            { CoreIncludes.CorePregraph },
            { CoreIncludes.kNormalSurfaceGradient, IncludeLocation.Pregraph },
            { CoreIncludes.kLighting, IncludeLocation.Pregraph },
            { CoreIncludes.kLightLoopDef, IncludeLocation.Pregraph },
            { CoreIncludes.kPassPlaceholder, IncludeLocation.Pregraph },
            { CoreIncludes.kLightLoop, IncludeLocation.Pregraph },
            { CoreIncludes.CoreUtility },
            { CoreIncludes.kDecalUtilities, IncludeLocation.Pregraph },
            { CoreIncludes.kPostDecalsPlaceholder, IncludeLocation.Pregraph },
            { CoreIncludes.kShaderGraphFunctions, IncludeLocation.Pregraph },
            { CoreIncludes.kPassForward, IncludeLocation.Postgraph },
        };

        #endregion

        #region Lit Raytracing Prepass

        public static PassDescriptor GenerateLitRaytracingPrepass()
        {
            return new PassDescriptor
            {
                // Definition
                displayName = "RayTracingPrepass",
                referenceName = "SHADERPASS_CONSTANT",
                lightMode = "RayTracingPrepass",
                useInPreview = false,

                // Collections
                structs = GenerateStructs(null, false, false),
                requiredFields = CoreRequiredFields.Basic,
                renderStates = RayTracingPrepassRenderState,
                // no tessellation for raytracing
                pragmas = GeneratePragmas(null, false, false),
                defines = GenerateDefines(CoreDefines.ShaderGraphRaytracingDefault, false, false),
                includes = RayTracingPrepassIncludes,
                customInterpolators = CoreCustomInterpolators.Common,
            };
        }

        public static IncludeCollection RayTracingPrepassIncludes = new IncludeCollection
        {
            { CoreIncludes.CorePregraph },
            { CoreIncludes.kNormalSurfaceGradient, IncludeLocation.Pregraph },
            { CoreIncludes.kPassPlaceholder, IncludeLocation.Pregraph },
            { CoreIncludes.CoreUtility },
            { CoreIncludes.kDecalUtilities, IncludeLocation.Pregraph },
            { CoreIncludes.kPostDecalsPlaceholder, IncludeLocation.Pregraph },
            { CoreIncludes.kShaderGraphFunctions, IncludeLocation.Pregraph },
            { CoreIncludes.kPassConstant, IncludeLocation.Postgraph },
        };

        public static RenderStateCollection RayTracingPrepassRenderState = new RenderStateCollection
        {
            { RenderState.Blend(Blend.One, Blend.Zero) },
            { RenderState.Cull(CoreRenderStates.Uniforms.cullMode) },
            { RenderState.ZWrite(ZWrite.On) },
            // Note: we use default ZTest LEqual so if the object have already been render in depth prepass, it will re-render to tag stencil
        };

        #endregion

        #region Raytracing Indirect

        public static KeywordCollection IndirectDiffuseKeywordCollection = new KeywordCollection
        {
            { CoreKeywordDescriptors.multiBounceIndirect },
        };

        public static PassDescriptor GenerateRaytracingIndirect(bool supportLighting)
        {
            return new PassDescriptor
            {
                // Definition
                displayName = "IndirectDXR",
                referenceName = "SHADERPASS_RAYTRACING_INDIRECT",
                lightMode = "IndirectDXR",
                useInPreview = false,
                requiredFields = supportLighting ? CoreRequiredFields.BasicLighting : CoreRequiredFields.Basic,

                // Collections
                structs = CoreStructCollections.BasicRaytracing,
                pragmas = CorePragmas.BasicRaytracing,
                defines = supportLighting ? RaytracingIndirectDefines : null,
                keywords = supportLighting ? IndirectDiffuseKeywordCollection : null,
                includes = GenerateIncludes(),
            };

            IncludeCollection GenerateIncludes()
            {
                var includes = new IncludeCollection { CoreIncludes.RaytracingCorePregraph };

                includes.Add(CoreIncludes.kRaytracingIntersection, IncludeLocation.Pregraph);

                if (supportLighting)
                {
                    includes.Add(CoreIncludes.kLighting, IncludeLocation.Pregraph);
                    includes.Add(CoreIncludes.kLightLoopDef, IncludeLocation.Pregraph);
                }

                // Each material has a specific hlsl file that should be included pre-graph and holds the lighting model
                includes.Add(CoreIncludes.kPassPlaceholder, IncludeLocation.Pregraph);
                // We need to then include the ray tracing missing bits for the lighting models (based on which lighting model)
                includes.Add(CoreIncludes.kRaytracingPlaceholder, IncludeLocation.Pregraph);
                // We want to have the ray tracing light loop if this is an indirect sub-shader or a forward one and it is not the unlit shader
                if (supportLighting)
                    includes.Add(CoreIncludes.kRaytracingLightLoop, IncludeLocation.Pregraph);

                includes.Add(CoreIncludes.CoreUtility);
                includes.Add(CoreIncludes.kRaytracingCommon, IncludeLocation.Pregraph);
                includes.Add(CoreIncludes.kShaderGraphFunctions, IncludeLocation.Pregraph);

                // post graph includes
                includes.Add(CoreIncludes.kPassRaytracingIndirect, IncludeLocation.Postgraph);

                return includes;
            }
        }

        public static DefineCollection RaytracingIndirectDefines = new DefineCollection
        {
            { Defines.shadowLow },
            { Defines.raytracingRaytraced },
            { CoreKeywordDescriptors.HasLightloop, 1 },
        };

        #endregion

        #region Raytracing Visibility

        public static PassDescriptor GenerateRaytracingVisibility(bool supportLighting)
        {
            return new PassDescriptor
            {
                // Definition
                displayName = "VisibilityDXR",
                referenceName = "SHADERPASS_RAYTRACING_VISIBILITY",
                lightMode = "VisibilityDXR",
                useInPreview = false,

                // Port Mask
                // validVertexBlocks = CoreBlockMasks.Vertex,
                // validPixelBlocks = RaytracingVisibilityFragment,

                // Collections
                structs = CoreStructCollections.BasicRaytracing,
                pragmas = CorePragmas.BasicRaytracing,
                defines = supportLighting ? RaytracingVisibilityDefines : null,
                requiredFields = CoreRequiredFields.Basic,
                keywords = CoreKeywords.RaytracingVisiblity,
                includes = GenerateIncludes(),
            };

            IncludeCollection GenerateIncludes()
            {
                var includes = new IncludeCollection { CoreIncludes.RaytracingCorePregraph };

                // We want the generic payload if this is not a gbuffer or a subsurface subshader
                includes.Add(CoreIncludes.kRaytracingIntersection, IncludeLocation.Pregraph);

                // Each material has a specific hlsl file that should be included pre-graph and holds the lighting model
                includes.Add(CoreIncludes.kPassPlaceholder, IncludeLocation.Pregraph);
                // We need to then include the ray tracing missing bits for the lighting models (based on which lighting model)
                includes.Add(CoreIncludes.kRaytracingPlaceholder, IncludeLocation.Pregraph);

                includes.Add(CoreIncludes.CoreUtility);
                includes.Add(CoreIncludes.kRaytracingCommon, IncludeLocation.Pregraph);
                includes.Add(CoreIncludes.kShaderGraphFunctions, IncludeLocation.Pregraph);

                // post graph includes
                includes.Add(CoreIncludes.kPassRaytracingVisbility, IncludeLocation.Postgraph);

                return includes;
            }
        }

        public static DefineCollection RaytracingVisibilityDefines = new DefineCollection
        {
            { Defines.raytracingRaytraced },
        };

        #endregion

        #region Raytracing Forward

        public static PassDescriptor GenerateRaytracingForward(bool supportLighting)
        {
            return new PassDescriptor
            {
                // Definition
                displayName = "ForwardDXR",
                referenceName = "SHADERPASS_RAYTRACING_FORWARD",
                lightMode = "ForwardDXR",
                useInPreview = false,
                requiredFields = supportLighting ? CoreRequiredFields.BasicLighting : CoreRequiredFields.Basic,

                // Port Mask
                // validVertexBlocks = CoreBlockMasks.Vertex,
                // validPixelBlocks = RaytracingForwardFragment,

                // Collections
                structs = CoreStructCollections.BasicRaytracing,
                pragmas = CorePragmas.BasicRaytracing,
                defines = supportLighting ? RaytracingForwardDefines : null,
                includes = GenerateIncludes(),
            };

            IncludeCollection GenerateIncludes()
            {
                var includes = new IncludeCollection { CoreIncludes.RaytracingCorePregraph };

                // We want the generic payload if this is not a gbuffer or a subsurface subshader
                includes.Add(CoreIncludes.kRaytracingIntersection, IncludeLocation.Pregraph);

                // We want to have the lighting include if this is an indirect sub-shader, a forward one or the path tracing (and this is not an unlit)
                if (supportLighting)
                {
                    includes.Add(CoreIncludes.kLighting, IncludeLocation.Pregraph);
                    includes.Add(CoreIncludes.kLightLoopDef, IncludeLocation.Pregraph);
                }

                // Each material has a specific hlsl file that should be included pre-graph and holds the lighting model
                includes.Add(CoreIncludes.kPassPlaceholder, IncludeLocation.Pregraph);
                // We need to then include the ray tracing missing bits for the lighting models (based on which lighting model)
                includes.Add(CoreIncludes.kRaytracingPlaceholder, IncludeLocation.Pregraph);

                // We want to have the ray tracing light loop if this is an indirect sub-shader or a forward one and it is not the unlit shader
                if (supportLighting)
                    includes.Add(CoreIncludes.kRaytracingLightLoop, IncludeLocation.Pregraph);

                includes.Add(CoreIncludes.CoreUtility);
                includes.Add(CoreIncludes.kRaytracingCommon, IncludeLocation.Pregraph);
                includes.Add(CoreIncludes.kShaderGraphFunctions, IncludeLocation.Pregraph);

                // post graph includes
                includes.Add(CoreIncludes.kPassRaytracingForward, IncludeLocation.Postgraph);

                return includes;
            }
        }

        public static DefineCollection RaytracingForwardDefines = new DefineCollection
        {
            { Defines.shadowLow },
            { Defines.raytracingRaytraced },
            { CoreKeywordDescriptors.HasLightloop, 1 },
        };

        #endregion

        #region Raytracing GBuffer

        public static PassDescriptor GenerateRaytracingGBuffer(bool supportLighting)
        {
            return new PassDescriptor
            {
                // Definition
                displayName = "GBufferDXR",
                referenceName = "SHADERPASS_RAYTRACING_GBUFFER",
                lightMode = "GBufferDXR",
                useInPreview = false,
                requiredFields = supportLighting ? CoreRequiredFields.BasicLighting : CoreRequiredFields.Basic,

                // Port Mask
                // validVertexBlocks = CoreBlockMasks.Vertex,
                // validPixelBlocks = RaytracingGBufferFragment,

                // Collections
                structs = CoreStructCollections.BasicRaytracing,
                pragmas = CorePragmas.BasicRaytracing,
                defines = supportLighting ? RaytracingGBufferDefines : null,
                keywords = supportLighting ? CoreKeywords.RaytracingGBuffer : null,
                includes = GenerateIncludes(),
            };

            IncludeCollection GenerateIncludes()
            {
                var includes = new IncludeCollection { CoreIncludes.RaytracingCorePregraph };

                includes.Add(CoreIncludes.kRaytracingIntersectionGBuffer, IncludeLocation.Pregraph);

                // Each material has a specific hlsl file that should be included pre-graph and holds the lighting model
                includes.Add(CoreIncludes.kPassPlaceholder, IncludeLocation.Pregraph);

                // We want to have the normal buffer include if this is a gbuffer and unlit shader
                if (!supportLighting)
                    includes.Add(CoreIncludes.kNormalBuffer, IncludeLocation.Pregraph);

                // If this is the gbuffer sub-shader, we want the standard lit data
                includes.Add(CoreIncludes.kStandardLit, IncludeLocation.Pregraph);

                // We need to then include the ray tracing missing bits for the lighting models (based on which lighting model)
                includes.Add(CoreIncludes.kRaytracingPlaceholder, IncludeLocation.Pregraph);

                includes.Add(CoreIncludes.CoreUtility);
                includes.Add(CoreIncludes.kRaytracingCommon, IncludeLocation.Pregraph);
                includes.Add(CoreIncludes.kShaderGraphFunctions, IncludeLocation.Pregraph);

                // post graph includes
                includes.Add(CoreIncludes.kPassRaytracingGBuffer, IncludeLocation.Postgraph);

                return includes;
            }
        }

        public static DefineCollection RaytracingGBufferDefines = new DefineCollection
        {
            { Defines.shadowLow },
            { Defines.raytracingRaytraced },
        };

        #endregion

        #region Path Tracing

        public static PassDescriptor GeneratePathTracing(bool supportLighting)
        {
            return new PassDescriptor
            {
                //Definition
                displayName = "PathTracingDXR",
                referenceName = "SHADERPASS_PATH_TRACING",
                lightMode = "PathTracingDXR",
                useInPreview = false,

                //Port mask
                // validVertexBlocks = CoreBlockMasks.Vertex,
                // validPixelBlocks = PathTracingFragment,

                //Collections
                structs = CoreStructCollections.BasicRaytracing,
                pragmas = CorePragmas.BasicRaytracing,
                defines = supportLighting ? RaytracingPathTracingDefines : null,
                requiredFields = supportLighting ? CoreRequiredFields.BasicLighting : CoreRequiredFields.Basic,
                includes = GenerateIncludes(),
            };

            IncludeCollection GenerateIncludes()
            {
                var includes = new IncludeCollection { CoreIncludes.RaytracingCorePregraph };

                // We want the generic payload if this is not a gbuffer or a subsurface subshader
                includes.Add(CoreIncludes.kRaytracingIntersection, IncludeLocation.Pregraph);

                // We want to have the lighting include if this is an indirect sub-shader, a forward one or the path tracing (and this is not an unlit)
                if (supportLighting)
                {
                    includes.Add(CoreIncludes.kLighting, IncludeLocation.Pregraph);
                    includes.Add(CoreIncludes.kLightLoopDef, IncludeLocation.Pregraph);
                }

                // Each material has a specific hlsl file that should be included pre-graph and holds the lighting model
                includes.Add(CoreIncludes.kPassPlaceholder, IncludeLocation.Pregraph);
                // We need to then include path tracing support for the material
                includes.Add(CoreIncludes.kPathtracingPlaceholder, IncludeLocation.Pregraph);

                includes.Add(CoreIncludes.CoreUtility);
                includes.Add(CoreIncludes.kRaytracingCommon, IncludeLocation.Pregraph);
                includes.Add(CoreIncludes.kShaderGraphFunctions, IncludeLocation.Pregraph);

                // post graph includes
                includes.Add(CoreIncludes.kPassPathTracing, IncludeLocation.Postgraph);

                return includes;
            }
        }

        public static DefineCollection RaytracingPathTracingDefines = new DefineCollection
        {
            { Defines.shadowLow },
            { Defines.raytracingDefault },
            { CoreKeywordDescriptors.HasLightloop, 1 },
        };

        #endregion

        #region Raytracing Subsurface

        public static PassDescriptor GenerateRaytracingSubsurface()
        {
            return new PassDescriptor
            {
                //Definition
                displayName = "SubSurfaceDXR",
                referenceName = "SHADERPASS_RAYTRACING_SUB_SURFACE",
                lightMode = "SubSurfaceDXR",
                useInPreview = false,
                requiredFields = CoreRequiredFields.BasicLighting,

                // //Port mask
                // validVertexBlocks = CoreBlockMasks.Vertex,
                // validPixelBlocks = LitBlockMasks.FragmentDefault,

                //Collections
                structs = CoreStructCollections.BasicRaytracing,
                pragmas = CorePragmas.BasicRaytracing,
                defines = RaytracingSubsurfaceDefines,
                includes = GenerateIncludes(),
            };

            IncludeCollection GenerateIncludes()
            {
                var includes = new IncludeCollection { CoreIncludes.RaytracingCorePregraph };

                // We want the sub-surface payload if we are in the subsurface sub shader
                includes.Add(CoreIncludes.kRaytracingIntersectionSubSurface, IncludeLocation.Pregraph);

                // Each material has a specific hlsl file that should be included pre-graph and holds the lighting model
                includes.Add(CoreIncludes.kPassPlaceholder, IncludeLocation.Pregraph);
                // We need to then include the ray tracing missing bits for the lighting models (based on which lighting model)
                includes.Add(CoreIncludes.kRaytracingPlaceholder, IncludeLocation.Pregraph);

                includes.Add(CoreIncludes.CoreUtility);
                includes.Add(CoreIncludes.kRaytracingCommon, IncludeLocation.Pregraph);
                includes.Add(CoreIncludes.kShaderGraphFunctions, IncludeLocation.Pregraph);

                // post graph includes
                includes.Add(CoreIncludes.kPassRaytracingSubSurface, IncludeLocation.Postgraph);

                return includes;
            }
        }

        public static DefineCollection RaytracingSubsurfaceDefines = new DefineCollection
        {
            { Defines.shadowLow },
            { Defines.raytracingRaytraced },
        };

        #endregion

        #region FullScreen Debug

        public static PassDescriptor GenerateFullScreenDebug(bool useVFX, bool useTessellation)
        {
            return new PassDescriptor
            {
                // Definition
                displayName = "FullScreenDebug",
                referenceName = "SHADERPASS_FULL_SCREEN_DEBUG",
                lightMode = "FullScreenDebug",
                useInPreview = false,

                // Collections
                structs = GenerateStructs(null, useVFX, useTessellation),
                requiredFields = CoreRequiredFields.Basic,
                pragmas = GeneratePragmas(CorePragmas.DotsInstanced, useVFX, useTessellation),
                defines = GenerateDefines(CoreDefines.ShaderGraphRaytracingDefault, useVFX, useTessellation),
                renderStates = FullScreenDebugRenderState,
                includes = GenerateIncludes(),
                customInterpolators = CoreCustomInterpolators.Common,
            };

            IncludeCollection GenerateIncludes()
            {
                return new IncludeCollection
                {
                    { CoreIncludes.CorePregraph },
                    { CoreIncludes.kNormalSurfaceGradient, IncludeLocation.Pregraph },
                    { CoreIncludes.kPassPlaceholder, IncludeLocation.Pregraph },
                    { CoreIncludes.CoreUtility },
                    { CoreIncludes.kShaderGraphFunctions, IncludeLocation.Pregraph },
                    { CoreIncludes.kPassFullScreenDebug, IncludeLocation.Postgraph },
                };
            }
        }

        public static RenderStateCollection FullScreenDebugRenderState = new RenderStateCollection
        {
            { RenderState.Cull(CoreRenderStates.Uniforms.cullMode) },
            { RenderState.ZWrite(ZWrite.Off) },
            { RenderState.ZTest(ZTest.LEqual) },
        };

        #endregion

        #region Define Utility

        public static class Defines
        {
            // Shadows
            public static DefineCollection shadowLow = new DefineCollection { { CoreKeywordDescriptors.Shadow, 0 } };
            public static DefineCollection shadowMedium = new DefineCollection { { CoreKeywordDescriptors.Shadow, 1 } };
            public static DefineCollection shadowHigh = new DefineCollection { { CoreKeywordDescriptors.Shadow, 2 } };

            // Raytracing Quality
            public static DefineCollection raytracingDefault = new DefineCollection { { RayTracingQualityNode.GetRayTracingQualityKeyword(), 0 } };
            public static DefineCollection raytracingRaytraced = new DefineCollection { { RayTracingQualityNode.GetRayTracingQualityKeyword(), 1 } };
        }

        #endregion
    }
}<|MERGE_RESOLUTION|>--- conflicted
+++ resolved
@@ -488,47 +488,6 @@
 
         #endregion
 
-<<<<<<< HEAD
-        #region Forward Emissive For Deferred
-
-        public static PassDescriptor GenerateForwardEmissiveForDeferredPass(bool useVFX, bool useTessellation)
-        {
-            return new PassDescriptor
-            {
-                // Definition
-                displayName = "ForwardEmissiveForDeferred",
-                referenceName = "SHADERPASS_FORWARD_EMISSIVE_FOR_DEFERRED",
-                lightMode = "ForwardEmissiveForDeferred",
-                useInPreview = false,
-
-                // Collections
-                structs = GenerateStructs(null, useVFX, useTessellation),
-                requiredFields = CoreRequiredFields.Basic,
-                renderStates = CoreRenderStates.ForwardEmissiveForDeferred,
-                pragmas = GeneratePragmas(CorePragmas.DotsInstanced, useVFX, useTessellation),
-                defines = GenerateDefines(CoreDefines.ForwardEmissiveForDeferred, useVFX, useTessellation),
-                includes = GenerateIncludes(),
-
-                virtualTextureFeedback = true,
-                customInterpolators = CoreCustomInterpolators.Common,
-            };
-
-            IncludeCollection GenerateIncludes()
-            {
-                var includes = new IncludeCollection();
-                includes.Add(CoreIncludes.CorePregraph);
-                includes.Add(CoreIncludes.kPassPlaceholder, IncludeLocation.Pregraph);
-                includes.Add(CoreIncludes.CoreUtility);
-                includes.Add(CoreIncludes.kShaderGraphFunctions, IncludeLocation.Pregraph);
-                includes.Add(CoreIncludes.kPassForwardEmissiveForDeferred, IncludeLocation.Postgraph);
-                return includes;
-            }
-        }
-
-        #endregion
-
-=======
->>>>>>> 6df1464d
         #region Back then front pass
 
         public static PassDescriptor GenerateBackThenFront(bool supportLighting, bool useVFX, bool useTessellation)
