--- conflicted
+++ resolved
@@ -850,32 +850,15 @@
         // Here are the Pragma Collection we can add on top of the Basic one
         public static PragmaCollection DotsInstanced = new PragmaCollection
         {
-<<<<<<< HEAD
-            { Basic },
-            { Pragma.MultiCompileInstancing },
             { Pragma.DOTSInstancing },
             { Pragma.InstancingOptions(InstancingOptions.RenderingLayer) },
-            { Pragma.InstancingOptions(InstancingOptions.NoLodFade) },
-=======
-            { Pragma.DOTSInstancing },
-            { Pragma.InstancingOptions(InstancingOptions.RenderingLayer) },
->>>>>>> 70464fc4
         };
 
         public static PragmaCollection DotsInstancedEditorSync = new PragmaCollection
         {
-<<<<<<< HEAD
-            { Basic },
-            { Pragma.MultiCompileInstancing },
             { Pragma.DOTSInstancing },
             { Pragma.EditorSyncCompilation },
             { Pragma.InstancingOptions(InstancingOptions.RenderingLayer) },
-            { Pragma.InstancingOptions(InstancingOptions.NoLodFade) },
-=======
-            { Pragma.DOTSInstancing },
-            { Pragma.EditorSyncCompilation },
-            { Pragma.InstancingOptions(InstancingOptions.RenderingLayer) },
->>>>>>> 70464fc4
         };
     }
     #endregion
