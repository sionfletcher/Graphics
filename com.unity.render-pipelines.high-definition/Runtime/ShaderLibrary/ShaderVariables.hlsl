--- conflicted
+++ resolved
@@ -256,11 +256,8 @@
     uint _XRViewCount;
     int  _FrameCount;
 
-<<<<<<< HEAD
+    float _ProbeExposureScale;
     uint _EnableProbeVolumes;
-=======
-    float _ProbeExposureScale;
->>>>>>> 0a345d88
 
 CBUFFER_END
 
