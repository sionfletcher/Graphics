--- conflicted
+++ resolved
@@ -259,11 +259,8 @@
     int  _FrameCount;
 
     float _ProbeExposureScale;
-<<<<<<< HEAD
+    int  _UseRayTracedReflections;
     uint _EnableProbeVolumes;
-=======
-    int  _UseRayTracedReflections;
->>>>>>> d786c6ac
 
 CBUFFER_END
 
