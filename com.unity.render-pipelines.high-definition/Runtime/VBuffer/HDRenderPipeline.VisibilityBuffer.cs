using System.Collections.Generic;
using UnityEngine.VFX;
using System;
using System.Diagnostics;
using System.Linq;
using UnityEngine.Experimental.GlobalIllumination;
using UnityEngine.Experimental.Rendering;
using UnityEngine.Experimental.Rendering.RenderGraphModule;
using UnityEngine.Rendering.RendererUtils;

namespace UnityEngine.Rendering.HighDefinition
{
    public partial class HDRenderPipeline
    {
        internal struct VBufferOutput
        {
            public TextureHandle vBuffer0;
            public TextureHandle depthBuffer;
        }

        class VBufferPassData
        {
            public uint clusterBackCount;
            public uint clusterFrontCount;
            public uint clusterDoubleCount;
            public Material renderVisibilityMaterial;
            public TextureHandle tempColorBuffer;
            public TextureHandle vbuffer0;
            public TextureHandle depthBuffer;
            public FrameSettings frameSettings;
        }

        VBufferOutput RenderVBuffer(RenderGraph renderGraph, CullingResults cullingResults, HDCamera hdCamera, TextureHandle tempColorBuffer)
        {
            VBufferOutput vBufferOutput = new VBufferOutput();
            if (InstanceVDataB == null || CompactedVB == null || CompactedIB == null) return vBufferOutput;

            // These flags are still required in SRP or the engine won't compute previous model matrices...
            // If the flag hasn't been set yet on this camera, motion vectors will skip a frame.
            hdCamera.camera.depthTextureMode |= DepthTextureMode.MotionVectors | DepthTextureMode.Depth;

            using (var builder = renderGraph.AddRenderPass<VBufferPassData>("VBuffer Prepass", out var passData, ProfilingSampler.Get(HDProfileId.VBufferPrepass)))
            {
                builder.AllowRendererListCulling(false);

                passData.clusterBackCount = instanceCountBack;
                passData.clusterFrontCount = instanceCountFront;
                passData.clusterDoubleCount = instanceCountDouble;
                passData.renderVisibilityMaterial = m_VisibilityBufferMaterial;
                passData.tempColorBuffer = builder.WriteTexture(tempColorBuffer);
                passData.vbuffer0 = builder.WriteTexture(renderGraph.CreateTexture(new TextureDesc(Vector2.one, true, true)
                    { colorFormat = GraphicsFormat.R32_UInt, clearBuffer = true, enableRandomWrite = true, name = "VBuffer 0" }));

                passData.depthBuffer = CreateDepthBuffer(renderGraph, true, hdCamera.msaaSamples);

                builder.UseDepthBuffer(passData.depthBuffer, DepthAccess.ReadWrite);
                builder.UseColorBuffer(passData.vbuffer0, 0);

                passData.frameSettings = hdCamera.frameSettings;

                builder.SetRenderFunc(
                    (VBufferPassData data, RenderGraphContext context) =>
                    {
                        context.cmd.SetGlobalBuffer("_CompactedVertexBuffer", CompactedVB);
                        context.cmd.SetGlobalBuffer("_CompactedIndexBuffer", CompactedIB);
                        context.cmd.SetGlobalBuffer("_InstanceVDataBuffer", InstanceVDataB);

                        context.cmd.SetGlobalInt("_InstanceVDataShift", 0);
                            context.cmd.DrawProcedural(Matrix4x4.identity, data.renderVisibilityMaterial, 0, MeshTopology.Triangles, VisibilityBufferConstants.s_ClusterSizeInIndices, (int)data.clusterBackCount);
                        context.cmd.SetGlobalInt("_InstanceVDataShift", (int)data.clusterBackCount);
                        if (data.clusterFrontCount > 0)
                            context.cmd.DrawProcedural(Matrix4x4.identity, data.renderVisibilityMaterial, 1, MeshTopology.Triangles, VisibilityBufferConstants.s_ClusterSizeInIndices, (int)data.clusterFrontCount);
                        context.cmd.SetGlobalInt("_InstanceVDataShift", (int)data.clusterBackCount + (int)data.clusterFrontCount);
                        if (data.clusterDoubleCount > 0)
                            context.cmd.DrawProcedural(Matrix4x4.identity, data.renderVisibilityMaterial, 2, MeshTopology.Triangles, VisibilityBufferConstants.s_ClusterSizeInIndices, (int)data.clusterDoubleCount);
                    });

                vBufferOutput.vBuffer0 = passData.vbuffer0;
                vBufferOutput.depthBuffer = passData.depthBuffer;

                PushFullScreenDebugTexture(renderGraph, vBufferOutput.vBuffer0, FullScreenDebugMode.VBufferTriangleId, GraphicsFormat.R32_UInt);
                PushFullScreenDebugTexture(renderGraph, vBufferOutput.vBuffer0, FullScreenDebugMode.VBufferGeometryId, GraphicsFormat.R32_UInt);
            }
            return vBufferOutput;
        }

        class VBufferLightingPassData
        {
            public int width;
            public int height;
            public TextureHandle colorBuffer;
            public TextureHandle vbuffer0;
            public TextureHandle materialDepthBuffer;
            public TextureHandle cameraDepthTexture;
            public ComputeBufferHandle vertexBuffer;
            public ComputeBufferHandle indexBuffer;
            public ComputeBufferHandle instancedDataBuffer;
            public ComputeBufferHandle lightListBuffer;
            public TextureHandle vbufferTileClassification;
        }

        [GenerateHLSL]
        internal enum LightVariants
        {
            SkyEnv = LightFeatureFlags.Sky | LightFeatureFlags.Env | LightFeatureFlags.ProbeVolume,
            SkyDirPunctual = LightFeatureFlags.Sky | LightFeatureFlags.Directional | LightFeatureFlags.Punctual | LightFeatureFlags.ProbeVolume,
            SkyDirArea = LightFeatureFlags.Sky | LightFeatureFlags.Directional | LightFeatureFlags.Area | LightFeatureFlags.ProbeVolume,
            SkyDirEnv = LightFeatureFlags.Sky | LightFeatureFlags.Directional | LightFeatureFlags.Env | LightFeatureFlags.ProbeVolume,
            SkyDirPunctualEnv = LightFeatureFlags.Sky | LightFeatureFlags.Directional | LightFeatureFlags.Punctual | LightFeatureFlags.Env | LightFeatureFlags.ProbeVolume,
            SkyDirPunctualAreaEnv = LightFeatureFlags.Sky | LightFeatureFlags.Directional | LightFeatureFlags.Punctual | LightFeatureFlags.Area | LightFeatureFlags.Env | LightFeatureFlags.ProbeVolume
        }

<<<<<<< HEAD
        TextureHandle RenderVBufferLighting(RenderGraph renderGraph, CullingResults cullingResults, HDCamera hdCamera, VBufferOutput vBufferOutput, TextureHandle materialDepthBuffer, TextureHandle colorBuffer)
=======
        TextureHandle RenderVBufferLighting(RenderGraph renderGraph, CullingResults cullingResults, HDCamera hdCamera,
            VBufferOutput vBufferOutput, TextureHandle materialDepthBuffer,
            TextureHandle colorBuffer,
            TextureHandle vbufferTileClassification,
            in BuildGPULightListOutput lightLists)
>>>>>>> da422752
        {
            if (InstanceVDataB == null || CompactedVB == null || CompactedIB == null) return colorBuffer;

            using (var builder = renderGraph.AddRenderPass<VBufferLightingPassData>("VBuffer Lighting", out var passData, ProfilingSampler.Get(HDProfileId.VBufferLighting)))
            {
                builder.AllowRendererListCulling(false);

                passData.width = hdCamera.actualWidth;
                passData.height = hdCamera.actualHeight;
                passData.colorBuffer = builder.UseColorBuffer(colorBuffer, 0);
                passData.vbuffer0 = builder.ReadTexture(vBufferOutput.vBuffer0);
<<<<<<< HEAD

                builder.UseDepthBuffer(materialDepthBuffer, DepthAccess.Read);
                builder.UseColorBuffer(colorBuffer, 0);
=======
                passData.cameraDepthTexture = builder.ReadTexture(vBufferOutput.depthBuffer);
                passData.materialDepthBuffer = builder.UseDepthBuffer(materialDepthBuffer, DepthAccess.ReadWrite);
                passData.vertexBuffer = renderGraph.ImportComputeBuffer(CompactedVB);
                passData.indexBuffer = renderGraph.ImportComputeBuffer(CompactedIB);
                passData.instancedDataBuffer = renderGraph.ImportComputeBuffer(InstanceVDataB);
                passData.lightListBuffer = builder.ReadComputeBuffer(lightLists.lightList);
                passData.vbufferTileClassification = builder.ReadTexture(vbufferTileClassification);
>>>>>>> da422752

                builder.SetRenderFunc(
                    (VBufferLightingPassData data, RenderGraphContext context) =>
                    {
                        context.cmd.SetGlobalTexture("_VBufferTileClassification", data.vbufferTileClassification);
                        context.cmd.SetGlobalBuffer("_CompactedVertexBuffer", data.vertexBuffer);
                        context.cmd.SetGlobalBuffer("_CompactedIndexBuffer", data.indexBuffer);
                        context.cmd.SetGlobalBuffer("_InstanceVDataBuffer", data.instancedDataBuffer);
                        context.cmd.SetGlobalTexture("_VBuffer0", data.vbuffer0);
                        context.cmd.SetGlobalTexture("_VBufferDepthTexture", data.cameraDepthTexture);

                        context.cmd.SetGlobalBuffer(HDShaderIDs.g_vLightListGlobal, data.lightListBuffer);

                        var materialList = materials.Keys.ToArray();
                        for (int matIdx = 0; matIdx < materialList.Length; ++matIdx)
                        {
                            var material = materialList[matIdx];
                            if (IsTransparentMaterial(material) || IsAlphaTestedMaterial(material))
                                continue;

                            var passIdx = -1;
                            for (int i = 0; i < material.passCount; ++i)
                            {
                                if (material.GetPassName(i).IndexOf("VBufferLighting") >= 0)
                                {
                                    passIdx = i;
                                    break;
                                }
                            }

                            if (passIdx == -1) continue;

<<<<<<< HEAD
                            HDUtils.DrawFullScreen(context.cmd, material, data.colorBuffer, shaderPassId: passIdx);
=======
                            int quadTileSize = 64;
                            int numTileX = HDUtils.DivRoundUp(data.width, quadTileSize);
                            int numTileY = HDUtils.DivRoundUp(data.height, quadTileSize);

                            context.cmd.SetGlobalInt("_CurrMaterialID", materials[material]);
                            context.cmd.SetGlobalVector("_VBufferTileData", new Vector4((float)numTileX, (float)numTileY, (float)quadTileSize, 0.0f));
                            context.cmd.DrawProcedural(Matrix4x4.identity, material, passIdx, MeshTopology.Triangles, 6, numTileX * numTileY);
>>>>>>> da422752
                        }
                    });

                PushFullScreenDebugTexture(renderGraph, colorBuffer, FullScreenDebugMode.VBufferLightingDebug);
            }
            return colorBuffer;
        }

        class VBufferMaterialDepthPassData
        {
            public TextureHandle outputDepthBuffer;
            public TextureHandle dummyColorOutput;
            public Material createMaterialDepthMaterial;
        }

        TextureHandle RenderMaterialDepth(RenderGraph renderGraph, HDCamera hdCamera, TextureHandle colorBuffer)
        {
            var outputDepth = CreateDepthBuffer(renderGraph, true, hdCamera.msaaSamples);
            using (var builder = renderGraph.AddRenderPass<VBufferMaterialDepthPassData>("Create Vis Buffer Material Depth", out var passData, ProfilingSampler.Get(HDProfileId.VBufferMaterialDepth)))
            {
                passData.outputDepthBuffer = outputDepth;
                passData.createMaterialDepthMaterial = m_CreateMaterialDepthMaterial;
                passData.dummyColorOutput = builder.WriteTexture(colorBuffer);
                builder.UseDepthBuffer(passData.outputDepthBuffer, DepthAccess.ReadWrite);

                builder.SetRenderFunc(
                    (VBufferMaterialDepthPassData data, RenderGraphContext context) =>
                    {
                        // Doesn't matter what's bound as color buffer
                        HDUtils.DrawFullScreen(context.cmd, passData.createMaterialDepthMaterial, passData.dummyColorOutput, passData.outputDepthBuffer, null, 0);
                    });

                PushFullScreenDebugTexture(renderGraph, outputDepth, FullScreenDebugMode.VBufferMaterialId, GraphicsFormat.R32_SFloat);
            }

            return outputDepth;
        }

        class VBufferTileClassficationData
        {
            public ComputeShader createTileClassification;
            public TextureHandle outputTile;
            public ComputeBufferHandle tileFeatureFlagsBuffer;
        }

        TextureHandle VBufferTileClassification(RenderGraph renderGraph, HDCamera hdCamera, ComputeBufferHandle tileFeatureFlags, TextureHandle colorBuffer)
        {
            var tileClassification = renderGraph.CreateTexture(new TextureDesc(Vector2.one * (1.0f / 64.0f), true, true)
                { colorFormat = GraphicsFormat.R32G32_UInt, clearBuffer = true, enableRandomWrite = true, name = "Tile classification" });
            using (var builder = renderGraph.AddRenderPass<VBufferTileClassficationData>("Create VBuffer Tiles", out var passData, ProfilingSampler.Get(HDProfileId.VBufferMaterialTileClassification)))
            {
                passData.outputTile = builder.WriteTexture(tileClassification);

                passData.createTileClassification = defaultResources.shaders.classificationTilesCS;
                passData.tileFeatureFlagsBuffer = builder.ReadComputeBuffer(tileFeatureFlags);

                builder.AllowPassCulling(false);

                builder.SetRenderFunc(
                    (VBufferTileClassficationData data, RenderGraphContext context) =>
                    {
                        var cs = data.createTileClassification;
                        var kernel = cs.FindKernel("CreateVisibilityBuffClassification");

                        context.cmd.SetComputeBufferParam(cs, kernel, HDShaderIDs.g_TileFeatureFlags, data.tileFeatureFlagsBuffer);
                        context.cmd.SetComputeTextureParam(cs, kernel, "_ClassificationTile", data.outputTile);

                        int tileClassSizeX = Mathf.RoundToInt(hdCamera.actualWidth * (1.0f / 64.0f));
                        int tileClassSizeY = Mathf.RoundToInt(hdCamera.actualHeight * (1.0f / 64.0f));

                        int dispatchX = HDUtils.DivRoundUp(tileClassSizeX, 8);
                        int dispatchY = HDUtils.DivRoundUp(tileClassSizeY, 8);

                        context.cmd.SetComputeVectorParam(cs, "_TileBufferSize", new Vector4(tileClassSizeX, tileClassSizeY, 0, 0));

                        context.cmd.DispatchCompute(cs, kernel, dispatchX, dispatchY, 1);
                    });
            }

            return tileClassification;
        }
    }
}<|MERGE_RESOLUTION|>--- conflicted
+++ resolved
@@ -66,7 +66,7 @@
                         context.cmd.SetGlobalBuffer("_InstanceVDataBuffer", InstanceVDataB);
 
                         context.cmd.SetGlobalInt("_InstanceVDataShift", 0);
-                            context.cmd.DrawProcedural(Matrix4x4.identity, data.renderVisibilityMaterial, 0, MeshTopology.Triangles, VisibilityBufferConstants.s_ClusterSizeInIndices, (int)data.clusterBackCount);
+                        context.cmd.DrawProcedural(Matrix4x4.identity, data.renderVisibilityMaterial, 0, MeshTopology.Triangles, VisibilityBufferConstants.s_ClusterSizeInIndices, (int)data.clusterBackCount);
                         context.cmd.SetGlobalInt("_InstanceVDataShift", (int)data.clusterBackCount);
                         if (data.clusterFrontCount > 0)
                             context.cmd.DrawProcedural(Matrix4x4.identity, data.renderVisibilityMaterial, 1, MeshTopology.Triangles, VisibilityBufferConstants.s_ClusterSizeInIndices, (int)data.clusterFrontCount);
@@ -110,15 +110,11 @@
             SkyDirPunctualAreaEnv = LightFeatureFlags.Sky | LightFeatureFlags.Directional | LightFeatureFlags.Punctual | LightFeatureFlags.Area | LightFeatureFlags.Env | LightFeatureFlags.ProbeVolume
         }
 
-<<<<<<< HEAD
-        TextureHandle RenderVBufferLighting(RenderGraph renderGraph, CullingResults cullingResults, HDCamera hdCamera, VBufferOutput vBufferOutput, TextureHandle materialDepthBuffer, TextureHandle colorBuffer)
-=======
         TextureHandle RenderVBufferLighting(RenderGraph renderGraph, CullingResults cullingResults, HDCamera hdCamera,
             VBufferOutput vBufferOutput, TextureHandle materialDepthBuffer,
             TextureHandle colorBuffer,
             TextureHandle vbufferTileClassification,
             in BuildGPULightListOutput lightLists)
->>>>>>> da422752
         {
             if (InstanceVDataB == null || CompactedVB == null || CompactedIB == null) return colorBuffer;
 
@@ -130,11 +126,6 @@
                 passData.height = hdCamera.actualHeight;
                 passData.colorBuffer = builder.UseColorBuffer(colorBuffer, 0);
                 passData.vbuffer0 = builder.ReadTexture(vBufferOutput.vBuffer0);
-<<<<<<< HEAD
-
-                builder.UseDepthBuffer(materialDepthBuffer, DepthAccess.Read);
-                builder.UseColorBuffer(colorBuffer, 0);
-=======
                 passData.cameraDepthTexture = builder.ReadTexture(vBufferOutput.depthBuffer);
                 passData.materialDepthBuffer = builder.UseDepthBuffer(materialDepthBuffer, DepthAccess.ReadWrite);
                 passData.vertexBuffer = renderGraph.ImportComputeBuffer(CompactedVB);
@@ -142,7 +133,6 @@
                 passData.instancedDataBuffer = renderGraph.ImportComputeBuffer(InstanceVDataB);
                 passData.lightListBuffer = builder.ReadComputeBuffer(lightLists.lightList);
                 passData.vbufferTileClassification = builder.ReadTexture(vbufferTileClassification);
->>>>>>> da422752
 
                 builder.SetRenderFunc(
                     (VBufferLightingPassData data, RenderGraphContext context) =>
@@ -175,9 +165,6 @@
 
                             if (passIdx == -1) continue;
 
-<<<<<<< HEAD
-                            HDUtils.DrawFullScreen(context.cmd, material, data.colorBuffer, shaderPassId: passIdx);
-=======
                             int quadTileSize = 64;
                             int numTileX = HDUtils.DivRoundUp(data.width, quadTileSize);
                             int numTileY = HDUtils.DivRoundUp(data.height, quadTileSize);
@@ -185,7 +172,6 @@
                             context.cmd.SetGlobalInt("_CurrMaterialID", materials[material]);
                             context.cmd.SetGlobalVector("_VBufferTileData", new Vector4((float)numTileX, (float)numTileY, (float)quadTileSize, 0.0f));
                             context.cmd.DrawProcedural(Matrix4x4.identity, material, passIdx, MeshTopology.Triangles, 6, numTileX * numTileY);
->>>>>>> da422752
                         }
                     });
 
