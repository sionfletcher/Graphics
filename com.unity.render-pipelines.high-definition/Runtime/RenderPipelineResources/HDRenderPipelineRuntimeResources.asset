%YAML 1.1
%TAG !u! tag:unity3d.com,2011:
--- !u!114 &11400000
MonoBehaviour:
  m_ObjectHideFlags: 0
  m_CorrespondingSourceObject: {fileID: 0}
  m_PrefabInstance: {fileID: 0}
  m_PrefabAsset: {fileID: 0}
  m_GameObject: {fileID: 0}
  m_Enabled: 1
  m_EditorHideFlags: 0
  m_Script: {fileID: 11500000, guid: 8b6f86e1523e69a4282e92d393be89a4, type: 3}
  m_Name: HDRenderPipelineRuntimeResources
  m_EditorClassIdentifier: 
  shaders:
    defaultPS: {fileID: 4800000, guid: 6e4ae4064600d784cac1e41a9e6f2e59, type: 3}
    debugDisplayLatlongPS: {fileID: 4800000, guid: c1d1d149a043a5349ba367da6c2051ba,
      type: 3}
    debugViewMaterialGBufferPS: {fileID: 4800000, guid: 439949ea1bfa91b4ba0d04269fcde33d,
      type: 3}
    debugViewTilesPS: {fileID: 4800000, guid: c7c2bd17b06ceb4468e14081aaf1b96f, type: 3}
    debugFullScreenPS: {fileID: 4800000, guid: e874aca2df8300a488258738c31f85cf, type: 3}
    debugColorPickerPS: {fileID: 4800000, guid: 8137b807709e178498f22ed710864bb0,
      type: 3}
    debugExposurePS: {fileID: 4800000, guid: 0ef322534f047a34c96d29419d56d17a, type: 3}
    debugHDRPS: {fileID: 4800000, guid: 9bc5229549892084da43ad706d84f1bc, type: 3}
    debugLightVolumePS: {fileID: 4800000, guid: 8e706c0e71fcec34a8f5c9713e5e2943, type: 3}
    debugLightVolumeCS: {fileID: 7200000, guid: f5d5d21faef5cf445ac2c5d8ff9c4184, type: 3}
    debugBlitQuad: {fileID: 4800000, guid: cf5ca5b6ef18b3f429ed707ee9ceac9f, type: 3}
    debugViewVirtualTexturingBlit: {fileID: 4800000, guid: 55d195396b03b804eb78c92d468e3c8e,
      type: 3}
    materialError: {fileID: 4800000, guid: 79a966a5200a456188dec0d48d805614, type: 3}
    probeVolumeDebugShader: {fileID: 4800000, guid: 3b21275fd12d65f49babb5286f040f2d,
      type: 3}
    probeVolumeOffsetDebugShader: {fileID: 4800000, guid: db8bd7436dc2c5f4c92655307d198381,
      type: 3}
    deferredPS: {fileID: 4800000, guid: 00dd221e34a6ab349a1196b0f2fab693, type: 3}
    colorPyramidPS: {fileID: 4800000, guid: 2fcfb8d92f45e4549b3f0bad5d0654bf, type: 3}
    depthPyramidCS: {fileID: 7200000, guid: 64a553bb564274041906f78ffba955e4, type: 3}
    maxZCS: {fileID: 7200000, guid: e95abf8c7230c344595f41c4dd5ff517, type: 3}
    copyChannelCS: {fileID: 7200000, guid: a4d45eda75e8e474dbe24a31f741f3b4, type: 3}
    screenSpaceReflectionsCS: {fileID: 7200000, guid: d1de9ac7d9016204da289affe9677942,
      type: 3}
    applyDistortionPS: {fileID: 4800000, guid: 02ae56f4306413c4a96dcf005cde1971, type: 3}
    clearDispatchIndirectCS: {fileID: 7200000, guid: fc1f553acb80a6446a32d33e403d0656,
      type: 3}
    clearLightListsCS: {fileID: 7200000, guid: 743eb3491795b9545955695d591195a1, type: 3}
    buildDispatchIndirectCS: {fileID: 7200000, guid: 4eb1b418be7044c40bb5200496c50f14,
      type: 3}
    buildScreenAABBCS: {fileID: 7200000, guid: 728dce960f8a9c44bbc3abb3b851d8f6, type: 3}
    buildPerTileLightListCS: {fileID: 7200000, guid: 65af3444cbf4b3747a4dead7ee00cfee,
      type: 3}
    buildPerBigTileLightListCS: {fileID: 7200000, guid: 5ee1f9d6e09abe045b2f5e0b784b9072,
      type: 3}
    buildPerVoxelLightListCS: {fileID: 7200000, guid: 0bb1b7e0ddcd5c44baf3ddc7456eb196,
      type: 3}
    lightListClusterClearAtomicIndexCS: {fileID: 7200000, guid: 1e3472a94b14a334a93230bbc700d7b2,
      type: 3}
    buildMaterialFlagsCS: {fileID: 7200000, guid: fb3eda953cd6e634e877fb777be2cd08,
      type: 3}
    deferredCS: {fileID: 7200000, guid: 0b64f79746d2daf4198eaf6eab9af259, type: 3}
    contactShadowCS: {fileID: 7200000, guid: 3e6900e06dc185a4380af4dacb4db0a4, type: 3}
    volumeVoxelizationCS: {fileID: 7200000, guid: c20b371db720da244b73830ec74a343a,
      type: 3}
    volumetricLightingCS: {fileID: 7200000, guid: b4901a10df2d1e24282725e9fbc77c97,
      type: 3}
    volumetricLightingFilteringCS: {fileID: 7200000, guid: ef9a910d0ec6ebb41ae3f5c7a69daf46,
      type: 3}
    deferredTilePS: {fileID: 4800000, guid: dedaf4ea0d134ca4aad1d95a558c46e5, type: 3}
    screenSpaceShadowPS: {fileID: 4800000, guid: bfa43a48695613b4ea19c58858ae1a61,
      type: 3}
    subsurfaceScatteringCS: {fileID: 7200000, guid: b06a7993621def248addd55d0fe931b1,
      type: 3}
    combineLightingPS: {fileID: 4800000, guid: 2e37131331fbdca449b1a2bc47a639ca, type: 3}
    debugLocalVolumetricFogAtlasPS: {fileID: 4800000, guid: 8371b763f09c7304889c22aa97ebdfd2,
      type: 3}
    cameraMotionVectorsPS: {fileID: 4800000, guid: 035941b63024d1943af48811c1db20d9,
      type: 3}
    clearStencilBufferPS: {fileID: 4800000, guid: 8ea49ef16606acd489439e676ab84040,
      type: 3}
    copyStencilBufferPS: {fileID: 4800000, guid: 3d1574f1cdfa0ce4995f9bc79ed7f8ec,
      type: 3}
    copyDepthBufferPS: {fileID: 4800000, guid: 42dfcc8fe803ece4096c58630689982f, type: 3}
    blitPS: {fileID: 4800000, guid: e22fc1942c664490980b8793dd4a163d, type: 3}
    blitColorAndDepthPS: {fileID: 4800000, guid: b22ad378c678348729d3a3f981b9f270,
      type: 3}
    downsampleDepthPS: {fileID: 4800000, guid: 67d6171b0acc6554aad48c845ec7e67f, type: 3}
    upsampleTransparentPS: {fileID: 4800000, guid: 2ad7ce40f0dbaf64dadef1f58d8524d3,
      type: 3}
    resolveStencilCS: {fileID: 7200000, guid: 65b89cac5f286b043a31bf8041776ee7, type: 3}
    blitCubemapPS: {fileID: 4800000, guid: d05913e251bed7a4992c921c62e1b647, type: 3}
    buildProbabilityTablesCS: {fileID: 7200000, guid: b9f26cf340afe9145a699753531b2a4c,
      type: 3}
    computeGgxIblSampleDataCS: {fileID: 7200000, guid: 764a24bb47ef5ba4781d9ae82ca07445,
      type: 3}
    GGXConvolvePS: {fileID: 4800000, guid: 123ed592ad5c2494b8aed301fd609e7b, type: 3}
    charlieConvolvePS: {fileID: 4800000, guid: 5685fd17e71045e4ca9fefca38a7c177, type: 3}
    opaqueAtmosphericScatteringPS: {fileID: 4800000, guid: 32f724728cf19904291226f239ec16f0,
      type: 3}
    hdriSkyPS: {fileID: 4800000, guid: 9bd32a6ece529fd4f9408b8d7e00c10d, type: 3}
    integrateHdriSkyPS: {fileID: 4800000, guid: 48db2705cf2856d4e893eb30a6892d1b,
      type: 3}
    skyboxCubemapPS: {fileID: 103, guid: 0000000000000000f000000000000000, type: 0}
    gradientSkyPS: {fileID: 4800000, guid: 2b5d4f1b26f03dc4a873b093e0c4adb1, type: 3}
    ambientProbeConvolutionCS: {fileID: 7200000, guid: 6d048f7b1bd45e840b4e79ec92639fa8,
      type: 3}
    groundIrradiancePrecomputationCS: {fileID: 7200000, guid: eb6ae6f326207ee4d987a3e5adddf63a,
      type: 3}
    inScatteredRadiancePrecomputationCS: {fileID: 7200000, guid: 70c69d514688f8545855680760d77418,
      type: 3}
    physicallyBasedSkyPS: {fileID: 4800000, guid: a06934a4863e778498be65d8f865b7a4,
      type: 3}
    planarReflectionFilteringCS: {fileID: 7200000, guid: 9f3f8a01b8caaaa4595591dc96d43dd2,
      type: 3}
    cloudLayerPS: {fileID: 4800000, guid: 001a47fa123e95a4bba13ecb0442d944, type: 3}
    bakeCloudTextureCS: {fileID: 7200000, guid: 09a7f6850ee9fb4439e5ebd632127da5,
      type: 3}
    bakeCloudShadowsCS: {fileID: 7200000, guid: 3e7317e0800c066448ee07a3e47f102b,
      type: 3}
    volumetricCloudsCS: {fileID: 7200000, guid: f911a8577fa9a4546a6b255bcf888baf,
      type: 3}
    volumetricCloudMapGeneratorCS: {fileID: 7200000, guid: 6b22771f0aa98744cb09f455a5a818cb,
      type: 3}
    volumetricCloudsCombinePS: {fileID: 4800000, guid: 12f1a69ddf916f042ae6ce8a994506f3,
      type: 3}
    preIntegratedFGD_GGXDisneyDiffusePS: {fileID: 4800000, guid: 123f13d52852ef547b2962de4bd9eaad,
      type: 3}
    preIntegratedFGD_CharlieFabricLambertPS: {fileID: 4800000, guid: 3b3bf235775cf8b4baae7f3306787ab0,
      type: 3}
    preIntegratedFGD_WardPS: {fileID: 4800000, guid: d279c46a545b0af4f9f0c4fa82cd489e,
      type: 3}
    preIntegratedFGD_CookTorrancePS: {fileID: 4800000, guid: a6402c19b020b4a4fb7073aaa2e26aba,
      type: 3}
    preIntegratedFGD_MarschnerPS: {fileID: 4800000, guid: 31f36caf0a5e7f848a1b5328b6ad3eb8,
      type: 3}
    preIntegratedFiberScatteringCS: {fileID: 7200000, guid: 4a087c9d074552c48aeb85184d56312e,
      type: 3}
    encodeBC6HCS: {fileID: 7200000, guid: aa922d239de60304f964e24488559eeb, type: 3}
    cubeToPanoPS: {fileID: 4800000, guid: 595434cc3b6405246b6cd3086d0b6f7d, type: 3}
    blitCubeTextureFacePS: {fileID: 4800000, guid: d850d0a2481878d4bbf17e5126b04163,
      type: 3}
    filterAreaLightCookiesPS: {fileID: 4800000, guid: c243aac96dda5fa40bed693ed5ba02c4,
      type: 3}
    clearUIntTextureCS: {fileID: 7200000, guid: d067ad4b88af51c498875426894aef76,
      type: 3}
    customPassUtils: {fileID: 4800000, guid: 7e3722d0388000848acb25fd3cc8c088, type: 3}
    customPassRenderersUtils: {fileID: 4800000, guid: cef5ba33ee5063d4c8b495d2292e394d,
      type: 3}
    texture3DAtlasCS: {fileID: 7200000, guid: 81522e314a83afd4a8ed43bd00757051, type: 3}
    xrMirrorViewPS: {fileID: 4800000, guid: e6255f98cf405eb45ab6f9006cf11e1f, type: 3}
    xrOcclusionMeshPS: {fileID: 4800000, guid: 46a45b32bb110604fb36216b63bcdb81, type: 3}
    shadowClearPS: {fileID: 4800000, guid: e3cab24f27741f44d8af1e94d006267c, type: 3}
    evsmBlurCS: {fileID: 7200000, guid: fb36979473602464fa32deacb9630c08, type: 3}
    debugHDShadowMapPS: {fileID: 4800000, guid: 93d40cc9a6e13994f86f576a624efa18,
      type: 3}
    momentShadowsCS: {fileID: 7200000, guid: 4dea53e2ff15ed0448817c2aa4246e53, type: 3}
    shadowBlitPS: {fileID: 4800000, guid: ca059f1af4587a24b9a9eed3b66cff0f, type: 3}
    decalNormalBufferPS: {fileID: 4800000, guid: fd532bf1795188c4daaa66ea798b8b0a,
      type: 3}
    GTAOCS: {fileID: 7200000, guid: 6710b06492bd58c4bb8aec0fdc1fced3, type: 3}
    GTAOSpatialDenoiseCS: {fileID: 7200000, guid: 2cb33c21587d12b4388d7866ab6c65f6,
      type: 3}
    GTAOTemporalDenoiseCS: {fileID: 7200000, guid: 31e0ca4c210f97c468037d11a5b832bb,
      type: 3}
    GTAOCopyHistoryCS: {fileID: 7200000, guid: 7f43be57ffd12ff469d4fc175c00c4b4, type: 3}
    GTAOBlurAndUpsample: {fileID: 7200000, guid: 9eb1abde882538a4ea46fa23e49ab9fa,
      type: 3}
    screenSpaceGlobalIlluminationCS: {fileID: 7200000, guid: 96170a954eb538b40a5ff369552c3629,
      type: 3}
    depthValuesPS: {fileID: 4800000, guid: 6e6a4a3dbb788234594aa74f2d6aeb6f, type: 3}
    colorResolvePS: {fileID: 4800000, guid: dd7047092f3c82b40b3a07868f9c4de2, type: 3}
    resolveMotionVecPS: {fileID: 4800000, guid: ea18ca9826385e943979c46cf98968cc,
      type: 3}
    copyAlphaCS: {fileID: 7200000, guid: c2c7eb6611725264187721ef9df0354b, type: 3}
    nanKillerCS: {fileID: 7200000, guid: 83982f199acf927499576a99abc9bea9, type: 3}
    exposureCS: {fileID: 7200000, guid: 976d7bce54fae534fb9ec67e9c18570c, type: 3}
    histogramExposureCS: {fileID: 7200000, guid: 222da48299136f34b8e3fb75ae9f8ac7,
      type: 3}
    applyExposureCS: {fileID: 7200000, guid: 1a6fea1dc099b984d8f2b27d504dc096, type: 3}
    debugImageHistogramCS: {fileID: 7200000, guid: 52cc17ef5a5ffc443a5c142f9b745a85, type: 3}
    debugHDRxyMappingCS: {fileID: 7200000, guid: f055d2983d992b64494f1a03fc725cde, type: 3}
    uberPostCS: {fileID: 7200000, guid: f1bf52f7c71bffd4f91e6cd90d12a4f7, type: 3}
    lutBuilder3DCS: {fileID: 7200000, guid: 37f2b1b0ecd6f1c439e4c1b4f2fdb524, type: 3}
    depthOfFieldKernelCS: {fileID: 7200000, guid: 7869415cc3e4eaa4d82ac21a752a2780,
      type: 3}
    depthOfFieldCoCCS: {fileID: 7200000, guid: 048b235b54fbfaa4d80ec85ea847d4f8, type: 3}
    depthOfFieldCoCReprojectCS: {fileID: 7200000, guid: 4980decaa3878d6448569489f5fc7931,
      type: 3}
    depthOfFieldDilateCS: {fileID: 7200000, guid: 1c93af4338c0c1b42b92464992eebc10,
      type: 3}
    depthOfFieldMipCS: {fileID: 7200000, guid: d3ef53de069ded64e8377cba6eb951fa, type: 3}
    depthOfFieldMipSafeCS: {fileID: 7200000, guid: 2d24ee7b2c804d947a5c371c12ed46bd,
      type: 3}
    depthOfFieldPrefilterCS: {fileID: 7200000, guid: f2b89d19910854346b792fe7177ce634,
      type: 3}
    depthOfFieldTileMaxCS: {fileID: 7200000, guid: 84f84585ea8a7a849bea4a581adb93a7,
      type: 3}
    depthOfFieldGatherCS: {fileID: 7200000, guid: 486be52dddc4e054fb10a7b9b78788c2,
      type: 3}
    depthOfFieldCombineCS: {fileID: 7200000, guid: c8049ca85c4c7d047ba28f34d800c663,
      type: 3}
    depthOfFieldPreCombineFarCS: {fileID: 7200000, guid: 3b4a2acd03d1ce2438d93c325d588735,
      type: 3}
    depthOfFieldClearIndirectArgsCS: {fileID: 7200000, guid: 69905045e1d0a65458b205d6ab55502b,
      type: 3}
    paniniProjectionCS: {fileID: 7200000, guid: 0ddbf72c8fbb6e44b983f470c8384ef6,
      type: 3}
    motionBlurMotionVecPrepCS: {fileID: 7200000, guid: ed9438fa777911d48933402087203b15,
      type: 3}
    motionBlurGenTileCS: {fileID: 7200000, guid: 336e1fdbb3a1b8647b06208415f87804,
      type: 3}
    motionBlurMergeTileCS: {fileID: 7200000, guid: cd14ddf849edeed43b0e3ccf66023038,
      type: 3}
    motionBlurNeighborhoodTileCS: {fileID: 7200000, guid: 5ea9865df3e53b448856785b88f8e7b9,
      type: 3}
    motionBlurCS: {fileID: 7200000, guid: 2af5c49c7865edb4b823826970ec176a, type: 3}
    bloomPrefilterCS: {fileID: 7200000, guid: 243b24008041aaa4a91800690f63c684, type: 3}
    bloomBlurCS: {fileID: 7200000, guid: 133a68380d324de4ea8d3ff8657b02d8, type: 3}
    bloomUpsampleCS: {fileID: 7200000, guid: 5dbb0ac12cb11f84084b7e5633481bd1, type: 3}
    FXAACS: {fileID: 7200000, guid: 1535d29f35ea86b4282b6ca652002e2a, type: 3}
    finalPassPS: {fileID: 4800000, guid: 5ac9ef0c50282754b93c7692488e7ee7, type: 3}
    clearBlackPS: {fileID: 4800000, guid: 3330c1503ea8c6d4d9408df3f64227eb, type: 3}
    SMAAPS: {fileID: 4800000, guid: 9655f4aa89a469c49aceaceabf9bc77b, type: 3}
<<<<<<< HEAD
    temporalAntialiasingPS: {fileID: 4800000, guid: 3dd9fd928fdb83743b1f27d15df22179,
      type: 3}
    lensFlareDataDrivenPS: {fileID: 4800000, guid: 85330b3de0cfebc4ba78b2d61b1a2899,
      type: 3}
    lensFlareMergeOcclusionCS: {fileID: 7200000, guid: 07492750f384d9a4da9aaf5d2feeed4a,
      type: 3}
    DLSSBiasColorMaskPS: {fileID: 4800000, guid: 017a05924c0b0484ca29717ed0c60343,
      type: 3}
    dofCircleOfConfusion: {fileID: 7200000, guid: 75332b7b315c80d4babe506820aa0bfd,
      type: 3}
=======
    temporalAntialiasingPS: {fileID: 4800000, guid: 3dd9fd928fdb83743b1f27d15df22179, type: 3}
    lensFlareDataDrivenPS: {fileID: 4800000, guid: 85330b3de0cfebc4ba78b2d61b1a2899, type: 3}
    lensFlareMergeOcclusionCS: {fileID: 7200000, guid: 07492750f384d9a4da9aaf5d2feeed4a, type: 3}
    DLSSBiasColorMaskPS: {fileID: 4800000, guid: 017a05924c0b0484ca29717ed0c60343, type: 3}
    compositeUIAndOETFApplyPS: {fileID: 4800000, guid: 08b7ad21d2b8e9142b730b22d7355821, type: 3}
    dofCircleOfConfusion: {fileID: 7200000, guid: 75332b7b315c80d4babe506820aa0bfd, type: 3}
>>>>>>> 6fb4096b
    dofGatherCS: {fileID: 7200000, guid: 1e6b16a7970a1494db74b1d3d007d1cc, type: 3}
    dofCoCMinMaxCS: {fileID: 7200000, guid: c70dd492c3d2fe94589d6ca8d4e37915, type: 3}
    dofMinMaxDilateCS: {fileID: 7200000, guid: 757a3f81b35177b44b2b178909b49172, type: 3}
    contrastAdaptiveSharpenCS: {fileID: 7200000, guid: 560896aec2f412c48995be35551a4ac6,
      type: 3}
    robustContrastAdaptiveSharpenCS: {fileID: 7200000, guid: d907373e407ff65479c449a66c04443d,
      type: 3}
    edgeAdaptiveSpatialUpsamplingCS: {fileID: 7200000, guid: f054fa9fe2c85bb42b9489e2f9ffb643,
      type: 3}
    VTFeedbackDownsample: {fileID: 7200000, guid: 32d963548086c2c439aeb23a93e9a00a,
      type: 3}
    accumulationCS: {fileID: 7200000, guid: ed80add7a217efa468d137d6f7c668f3, type: 3}
    alphaInjectionPS: {fileID: 4800000, guid: 4edd96259a5e8b44c90479928f0cd11e, type: 3}
    chromaKeyingPS: {fileID: 4800000, guid: 49feb6b111e82ec4eb6d3d08e4b6903e, type: 3}
    customClearPS: {fileID: 4800000, guid: 9cef3686fa32c8840947ed99b561195c, type: 3}
    bilateralUpsampleCS: {fileID: 7200000, guid: 68e831c555284d741b985e05369f0e63,
      type: 3}
    temporalFilterCS: {fileID: 7200000, guid: 741979ff70f7bd6489fbcb464280ecff, type: 3}
    diffuseDenoiserCS: {fileID: 7200000, guid: b4ed2382141619f40af1f743a84ccaea, type: 3}
    furnaceTestCS: {fileID: 7200000, guid: 9c19385e40e70ea41811a942a46b04a3, type: 3}
  textures:
    debugFontTex: {fileID: 2800000, guid: a3ad2df0e49aaa341a3b3a80f93b3f66, type: 3}
    colorGradient: {fileID: 2800000, guid: 4ea52e665573c1644bf05dd9b11fd2a4, type: 3}
    matcapTex: {fileID: 2800000, guid: e655445a13b501944a2641ea144edda5, type: 3}
    blueNoise16LTex:
    - {fileID: 2800000, guid: efa2ea5416a18da46b64f1266464ffc7, type: 3}
    - {fileID: 2800000, guid: 0330b95d1d741fc4281eac4aec9d2eae, type: 3}
    - {fileID: 2800000, guid: 8a51abfa06f36a24e8621796aa6cd4b3, type: 3}
    - {fileID: 2800000, guid: 29f15236a89d7d748abaa25d8f69f614, type: 3}
    - {fileID: 2800000, guid: 6abadf255584bba4c944b1e00436ef03, type: 3}
    - {fileID: 2800000, guid: 979eec7b1833b0441a2cc73bf8db2544, type: 3}
    - {fileID: 2800000, guid: 8f520abb155364c46b0f0748ef34ec0d, type: 3}
    - {fileID: 2800000, guid: 8b7bdf66a62cb51409d47548bb0d542f, type: 3}
    - {fileID: 2800000, guid: fed7135c4936ff947b1477236ec392cd, type: 3}
    - {fileID: 2800000, guid: 3c2108b42cf27e3479d8587367508c6f, type: 3}
    - {fileID: 2800000, guid: b6fa54cec31997445a1b5fd8e2887484, type: 3}
    - {fileID: 2800000, guid: 79f42a2cc0e32614ba4e0fee3e0f88b9, type: 3}
    - {fileID: 2800000, guid: a75de30c08d74744c9e973e42c2e00e5, type: 3}
    - {fileID: 2800000, guid: c6c47a7f59293a847a8471bb74b9a262, type: 3}
    - {fileID: 2800000, guid: 55e474b0d2c992240aed7e3bcbebb78a, type: 3}
    - {fileID: 2800000, guid: b987ab952dc89bc439eebfaf7b977f51, type: 3}
    - {fileID: 2800000, guid: f242013130364874486ad0854d54b5d9, type: 3}
    - {fileID: 2800000, guid: 5e40f3339a0a5be4ea4442562c53575a, type: 3}
    - {fileID: 2800000, guid: 6f6e861d2ff8cd641b424245a18393a0, type: 3}
    - {fileID: 2800000, guid: 96b4b7db9e972c54db03d280a7924fb8, type: 3}
    - {fileID: 2800000, guid: f8c387db83f623d4c875b355974b1398, type: 3}
    - {fileID: 2800000, guid: ba5d54ee870713c41a40c8435ad4fdea, type: 3}
    - {fileID: 2800000, guid: 98de916e94bbf4541981fe7c1bd7008f, type: 3}
    - {fileID: 2800000, guid: e013b0f34384ea242b2366eafe8d66b4, type: 3}
    - {fileID: 2800000, guid: 08e7f74e876f85247ad1104f35322e19, type: 3}
    - {fileID: 2800000, guid: eaed38d1a2336e14b8fd351f65d3eddb, type: 3}
    - {fileID: 2800000, guid: 9b47ce76307ef714d9c08f1f7d37a173, type: 3}
    - {fileID: 2800000, guid: 4cf893d4f07705d40a404330fb6694d5, type: 3}
    - {fileID: 2800000, guid: 4ba6dd9a348fff64aba90f736da533bd, type: 3}
    - {fileID: 2800000, guid: faedd3bf25384dc47b38a94a658e19fc, type: 3}
    - {fileID: 2800000, guid: cb7d595d4b67de146abf1b1f4d45f417, type: 3}
    - {fileID: 2800000, guid: a836cbb14cfefd54a8b9ca37d6aadde6, type: 3}
    blueNoise16RGBTex:
    - {fileID: 2800000, guid: b232903ea527aba4786ab9a725e610e9, type: 3}
    - {fileID: 2800000, guid: fe6c6d7fed228ae4c9034639926613ff, type: 3}
    - {fileID: 2800000, guid: 1dae10311eb6da5428b4247f883f9f0c, type: 3}
    - {fileID: 2800000, guid: 668a0101474cc3149bdf7b69bdaad1eb, type: 3}
    - {fileID: 2800000, guid: a3a352512b3774b44aeeb7414aafce58, type: 3}
    - {fileID: 2800000, guid: f3767acdf061ed14380a360366ffe91c, type: 3}
    - {fileID: 2800000, guid: a0d5f1353077a9d4d9bf0fdfbc07d718, type: 3}
    - {fileID: 2800000, guid: 5a195bcf888979144a5db9a99c43a747, type: 3}
    - {fileID: 2800000, guid: 8d79e4efe64973b4ab5c6e3982b15772, type: 3}
    - {fileID: 2800000, guid: eaf67a58951a945428cb394e81ed3765, type: 3}
    - {fileID: 2800000, guid: 287dda93fa25eea4fbb9f7f5ef014718, type: 3}
    - {fileID: 2800000, guid: 4cb7c602f368c2d44b42c51c353e5b2c, type: 3}
    - {fileID: 2800000, guid: 3fa94aebb9c04c54aa0cebde90c210ff, type: 3}
    - {fileID: 2800000, guid: aa35bbfe9eac94d49bb95cd8804c51a7, type: 3}
    - {fileID: 2800000, guid: ba3b2a48f5297c74eb3b4b2771629d60, type: 3}
    - {fileID: 2800000, guid: 17165acde01c02f4bb45d0ffd25d5158, type: 3}
    - {fileID: 2800000, guid: 280a79ac7e2b6e940a7199b8f7e10407, type: 3}
    - {fileID: 2800000, guid: b75a320b602f27c4ab28904a10142a98, type: 3}
    - {fileID: 2800000, guid: 226149deca448e745a7c377133e6ca7f, type: 3}
    - {fileID: 2800000, guid: 059fba768df29964e9f07bd4fffb5776, type: 3}
    - {fileID: 2800000, guid: 9dee14979276d81489a17afa605f3030, type: 3}
    - {fileID: 2800000, guid: 3963568f414ac1545b64e5f1ff5daf5d, type: 3}
    - {fileID: 2800000, guid: a96a5d146fa164d4ebd67318a957a75a, type: 3}
    - {fileID: 2800000, guid: b5fa2a735b9278349a91f3dbb77691c0, type: 3}
    - {fileID: 2800000, guid: d3c864eb1f6e4b34c91d1931ad0064a3, type: 3}
    - {fileID: 2800000, guid: 97f308a7009457545a975a9a498499ce, type: 3}
    - {fileID: 2800000, guid: daa405d7e1e253a40952bed9e9ca63cc, type: 3}
    - {fileID: 2800000, guid: 4dbadef8044229d47b9a391147dad1c4, type: 3}
    - {fileID: 2800000, guid: 7ce9507d3d1997743b39f335a7f868fd, type: 3}
    - {fileID: 2800000, guid: 7641a2b116fafd64d9c3d6459fdfe801, type: 3}
    - {fileID: 2800000, guid: c6a5e40e6746fef4fa486e8f620ee8d4, type: 3}
    - {fileID: 2800000, guid: fd4189357c6dfb94fa2d36afbce72086, type: 3}
    owenScrambledRGBATex: {fileID: 2800000, guid: b0fe077c1ee7d80428f3d8dfa28a027d,
      type: 3}
    owenScrambled256Tex: {fileID: 2800000, guid: 2a205358e67aa9e4a94a128ac9362f4e,
      type: 3}
    scramblingTex: {fileID: 2800000, guid: bf25cd6288e2c8d43854a61a8496a830, type: 3}
    rankingTile1SPP: {fileID: 2800000, guid: f2fe0251f704c4c478a8063775cffedb, type: 3}
    scramblingTile1SPP: {fileID: 2800000, guid: 6185473f62ad3e74da4acac5d482917a,
      type: 3}
    rankingTile8SPP: {fileID: 2800000, guid: af4bd638a4b3eb14781e6441adcdfbb9, type: 3}
    scramblingTile8SPP: {fileID: 2800000, guid: 152f8b933250a7b448fc2d4d301b9944,
      type: 3}
    rankingTile256SPP: {fileID: 2800000, guid: 1e604a266c415cd46b36d97cd9220aa8, type: 3}
    scramblingTile256SPP: {fileID: 2800000, guid: 882fb55d7b3e7c94598a318df9376e32,
      type: 3}
    cloudLutRainAO: {fileID: 2800000, guid: e0bcfddf26ed5584ba3d8b94d3200114, type: 3}
    worleyNoise128RGBA: {fileID: 11700000, guid: 1fe54a721d0e2504e89f121c723404a8,
      type: 3}
    worleyNoise32RGB: {fileID: 11700000, guid: ec156c314a242914dbb706f73ad78cf2, type: 3}
    perlinNoise32RGB: {fileID: 11700000, guid: d1aae012f8a4f23478471851f17ff915, type: 3}
    filmGrainTex:
    - {fileID: 2800000, guid: 284a1ac236869fa4eacf377d73c7dff8, type: 3}
    - {fileID: 2800000, guid: bd74961b009b93145a998ae93a5fc186, type: 3}
    - {fileID: 2800000, guid: 58c1a5135746f854e8841c70a4b588b9, type: 3}
    - {fileID: 2800000, guid: bdc6fb6e37de5824bb06e17ac19a8a1d, type: 3}
    - {fileID: 2800000, guid: e4d8303457ba4854090965d854a7a741, type: 3}
    - {fileID: 2800000, guid: 75e19bf5d3ef41d489aa05586243b58b, type: 3}
    - {fileID: 2800000, guid: 6cafd4bed3e420a45a5702d61df0762c, type: 3}
    - {fileID: 2800000, guid: a187955d1d88a954cb32c3c4e5f0aeda, type: 3}
    - {fileID: 2800000, guid: 3f3cb0f4924d7a241b82a9081875f30d, type: 3}
    - {fileID: 2800000, guid: a35bdcb2008832646b3c8d2eb11e38a9, type: 3}
    SMAASearchTex: {fileID: 2800000, guid: dc95d70472e232b438d0fd38651e7ec2, type: 3}
    SMAAAreaTex: {fileID: 2800000, guid: 92e0d85ab4eca874098e7fcf6f8f674e, type: 3}
    defaultHDRISky: {fileID: 8900000, guid: 8253d41e6e8b11a4cbe77a4f8f82934d, type: 3}
    defaultCloudMap: {fileID: 2800000, guid: 57a33fc2476a01644865bfde5f06e2f4, type: 3}
  shaderGraphs:
    objectIDPS: {fileID: -6465566751694194690, guid: 89daf81f8e8f6634da726cbca859ca38,
      type: 3}
  assets:
    defaultDiffusionProfile: {fileID: 11400000, guid: 2b7005ba3a4d8474b8cdc34141ad766e,
      type: 2}
    emissiveCylinderMesh: {fileID: 2534964839176971238, guid: accb6d90f0d50fe4ca0f68159b4323de,
      type: 3}
    emissiveQuadMesh: {fileID: 4300000, guid: 1d5a8595286f94f4bb54171d49f473c3, type: 3}
    sphereMesh: {fileID: 4300000, guid: 9e0af751bc36ea146940ba245193e28c, type: 3}
    probeDebugSphere: {fileID: 532591105809680800, guid: b979359990531a2489ebd7a0ef0f9f01,
      type: 3}
    pyramidMesh: {fileID: 10213, guid: 0000000000000000e000000000000000, type: 0}
  m_Version: 4<|MERGE_RESOLUTION|>--- conflicted
+++ resolved
@@ -221,25 +221,12 @@
     finalPassPS: {fileID: 4800000, guid: 5ac9ef0c50282754b93c7692488e7ee7, type: 3}
     clearBlackPS: {fileID: 4800000, guid: 3330c1503ea8c6d4d9408df3f64227eb, type: 3}
     SMAAPS: {fileID: 4800000, guid: 9655f4aa89a469c49aceaceabf9bc77b, type: 3}
-<<<<<<< HEAD
-    temporalAntialiasingPS: {fileID: 4800000, guid: 3dd9fd928fdb83743b1f27d15df22179,
-      type: 3}
-    lensFlareDataDrivenPS: {fileID: 4800000, guid: 85330b3de0cfebc4ba78b2d61b1a2899,
-      type: 3}
-    lensFlareMergeOcclusionCS: {fileID: 7200000, guid: 07492750f384d9a4da9aaf5d2feeed4a,
-      type: 3}
-    DLSSBiasColorMaskPS: {fileID: 4800000, guid: 017a05924c0b0484ca29717ed0c60343,
-      type: 3}
-    dofCircleOfConfusion: {fileID: 7200000, guid: 75332b7b315c80d4babe506820aa0bfd,
-      type: 3}
-=======
     temporalAntialiasingPS: {fileID: 4800000, guid: 3dd9fd928fdb83743b1f27d15df22179, type: 3}
     lensFlareDataDrivenPS: {fileID: 4800000, guid: 85330b3de0cfebc4ba78b2d61b1a2899, type: 3}
     lensFlareMergeOcclusionCS: {fileID: 7200000, guid: 07492750f384d9a4da9aaf5d2feeed4a, type: 3}
     DLSSBiasColorMaskPS: {fileID: 4800000, guid: 017a05924c0b0484ca29717ed0c60343, type: 3}
     compositeUIAndOETFApplyPS: {fileID: 4800000, guid: 08b7ad21d2b8e9142b730b22d7355821, type: 3}
     dofCircleOfConfusion: {fileID: 7200000, guid: 75332b7b315c80d4babe506820aa0bfd, type: 3}
->>>>>>> 6fb4096b
     dofGatherCS: {fileID: 7200000, guid: 1e6b16a7970a1494db74b1d3d007d1cc, type: 3}
     dofCoCMinMaxCS: {fileID: 7200000, guid: c70dd492c3d2fe94589d6ca8d4e37915, type: 3}
     dofMinMaxDilateCS: {fileID: 7200000, guid: 757a3f81b35177b44b2b178909b49172, type: 3}
@@ -344,6 +331,8 @@
     rankingTile256SPP: {fileID: 2800000, guid: 1e604a266c415cd46b36d97cd9220aa8, type: 3}
     scramblingTile256SPP: {fileID: 2800000, guid: 882fb55d7b3e7c94598a318df9376e32,
       type: 3}
+    preintegratedAzimuthalScattering: {fileID: 2800000, guid: 4f022cc0bdd8db4428a8faae60acb3dc,
+      type: 3}
     cloudLutRainAO: {fileID: 2800000, guid: e0bcfddf26ed5584ba3d8b94d3200114, type: 3}
     worleyNoise128RGBA: {fileID: 11700000, guid: 1fe54a721d0e2504e89f121c723404a8,
       type: 3}
