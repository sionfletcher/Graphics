--- conflicted
+++ resolved
@@ -366,14 +366,10 @@
 
         [ToggleUI] _SupportDecals("Support Decals", Float) = 1.0
         [ToggleUI] _ReceivesSSR("Receives SSR", Float) = 1.0
-<<<<<<< HEAD
-
+        [ToggleUI] _AddPrecomputedVelocity("AddPrecomputedVelocity", Float) = 0.0
 //forest-begin:
         [Toggle(_ENABLE_TERRAIN_MODE)] _EnableTerrainMode("Enable Terrain Mode", Float) = 0.0
 //forest-end:
-=======
-        [ToggleUI] _AddPrecomputedVelocity("AddPrecomputedVelocity", Float) = 0.0
->>>>>>> cc84f051
     }
 
     HLSLINCLUDE
