Shader "HDRP/AxF"
{
    Properties
    {
        // Following set of parameters represent the parameters node inside the MaterialGraph.
        // They are use to fill a SurfaceData. With a MaterialGraph this should not exist.

        /////////////////////////////////////////////////////////////////////////////
        // General Parameters
        _MaterialTilingU( "Material U Tiling", Float ) = 1
        _MaterialTilingV( "Material V Tiling", Float ) = 1

        [Enum(SVBRDF, 0, CarPaint, 1, BTF, 2)] _AxF_BRDFType("_AxF_BRDFType", Float) = 0

        [HideInInspector] _Flags( "_Flags", Int ) = 0

        /////////////////////////////////////////////////////////////////////////////
        // SVBRDF Parameters

        // SVBRDF maps
        _SVBRDF_DiffuseColorMap("_SVBRDF_DiffuseColorMap", 2D) = "white" {}
        _SVBRDF_SpecularColorMap("_SVBRDF_SpecularColorMap", 2D) = "white" {}
        _SVBRDF_NormalMap("_SVBRDF_NormalMap", 2D) = "bump" {}
        _SVBRDF_SpecularLobeMap("_SVBRDF_SpecularLobeMap", 2D) = "white" {}
        _SVBRDF_SpecularLobeMapScale("_SVBRDF_SpecularLobeMapScale", Float) = 1         // Scale is useless if we're directly provided a RG16F format
        _SVBRDF_AlphaMap("_SVBRDF_AlphaMap", 2D) = "white" {}
        _SVBRDF_FresnelMap("_SVBRDF_FresnelMap", 2D) = "white" {}
        _SVBRDF_AnisoRotationMap("_SVBRDF_AnisoRotationMap", 2D) = "black" {}
        _SVBRDF_HeightMap("_SVBRDF_HeightMap", 2D) = "black" {}
        _SVBRDF_ClearcoatColorMap("_SVBRDF_ClearcoatColorMap", 2D) = "white" {}
        _ClearcoatNormalMap("_ClearcoatNormal", 2D) = "bump" {}
        _SVBRDF_ClearcoatIORMap("_SVBRDF_ClearcoatIORMap", 2D) = "black" {}

        // SVBRDF Constants
        [HideInInspector] _SVBRDF_BRDFType( "_SVBRDF_BRDFType", Int ) = 0
        [HideInInspector] _SVBRDF_BRDFVariants( "_SVBRDF_BRDFVariants", Int ) = 0
        [HideInInspector] _SVBRDF_HeightMapMaxMM( "_SVBRDF_HeightMapMax", Float ) = 0


        /////////////////////////////////////////////////////////////////////////////
        // Car Paint Parameters
        _CarPaint2_CTDiffuse("_CarPaint2_CTDiffuse", Float) = 0
        _CarPaint2_ClearcoatIOR("_CarPaint2_ClearcoatIOR", Float) = 1

        // BRDF
        _CarPaint2_BRDFColorMapScale("_CarPaint2_BRDFColorMapScale", Float) = 1        // Scale is useless if we're directly provided a RGBA16F format
        _CarPaint2_BRDFColorMap("_CarPaint2_BRDFColorMap", 2D) = "white" {}
        _CarPaint2_BRDFColorMapUVScale("_CarPaint2_BRDFColorMapUVScale", Vector) = (1,1,0,0)  // To be used when we have the bit BRDFColorUseDiagonalClamp set in _Flags

        // Flakes
        _CarPaint2_FlakeTiling("_CarPaint2_FlakeTiling", Float) = 1
        _CarPaint2_BTFFlakeMapScale("_CarPaint2_BTFFlakeMapScale", Float) = 1         // Scale is useless if we're directly provided a RGBA16F format
        _CarPaint2_BTFFlakeMap("_CarPaint2_BTFFlakeMap", 2DArray) = "black" {}
        _CarPaint2_FlakeThetaFISliceLUTMap( "_CarPaint2_FlakeThetaFISliceLUTMap", 2D ) = "black" {}

        _CarPaint2_FlakeMaxThetaI("_CarPaint2_FlakeMaxThetaI", Int) = 0
        _CarPaint2_FlakeNumThetaF("_CarPaint2_FlakeNumThetaF", Int) = 0
        _CarPaint2_FlakeNumThetaI("_CarPaint2_FlakeNumThetaI", Int) = 0

        // Cook-Torrance Lobes Descriptors
        _CarPaint2_LobeCount("_CarPaint2_LobeCount", Int) = 0
        _CarPaint2_CTF0s("_CarPaint2_CTF0s", Vector) = (1,1,1,1)
        _CarPaint2_CTCoeffs("_CarPaint2_CTCoeffs", Vector) = (1,1,1,1)
        _CarPaint2_CTSpreads("_CarPaint2_CTSpreads", Vector) = (1,1,1,1)

<<<<<<< HEAD
        // x = diffuse indirect (SH probe), y = specular indirect (env./cubemap probe), z = ltc, w = ssr
        _LightTypeDimmers("_LightTypeDimmers", Vector) = (1,1,1,1)
        // Specular Indirect (environments) sampling mode quality parameter:
        // Positive values = FIS, negative values = IS, +- 0,1,2,3,4
        // See _AXF_ENV_SAMPLING_MODE_ON: keyword set when quality != 0
        //
        _EnvSamplingModeQuality("_EnvSamplingModeQuality", Int) = 0
        _EnvSamplingFilteringAmount("_EnvSamplingFilteringAmount", Range(0.0, 1.0)) = 1.0
        // TODO
        _LTCSamplingModeQuality("_LTCSamplingModeQuality", Int) = 0

//      [ToggleUI]  _AlphaCutoffEnable("Alpha Cutoff Enable", Float) = 0.0
=======
        [ToggleUI]  _UseShadowThreshold("_UseShadowThreshold", Float) = 0.0
        [ToggleUI]  _AlphaCutoffEnable("Alpha Cutoff Enable", Float) = 0.0
>>>>>>> 689b5252
        _AlphaCutoff("Alpha Cutoff", Range(0.0, 1.0)) = 0.5
        _AlphaCutoffShadow("_AlphaCutoffShadow", Range(0.0, 1.0)) = 0.5

        _TransparentSortPriority("_TransparentSortPriority", Float) = 0

        // Stencil state
        // Forward
        [HideInInspector] _StencilRef("_StencilRef", Int) = 0   // StencilUsage.Clear
        [HideInInspector] _StencilWriteMask("_StencilWriteMask", Int) = 3 // StencilUsage.RequiresDeferredLighting | StencilUsage.SubsurfaceScattering
        // Depth prepass
        [HideInInspector] _StencilRefDepth("_StencilRefDepth", Int) = 16 // DecalsForwardOutputNormalBuffer
        [HideInInspector] _StencilWriteMaskDepth("_StencilWriteMaskDepth", Int) = 48 // DoesntReceiveSSR | DecalsForwardOutputNormalBuffer
        // Motion vector pass
        [HideInInspector] _StencilRefMV("_StencilRefMV", Int) = 32 // StencilUsage.ObjectMotionVector
        [HideInInspector] _StencilWriteMaskMV("_StencilWriteMaskMV", Int) = 32 // StencilUsage.ObjectMotionVector

        // Blending state
        [HideInInspector] _SurfaceType("__surfacetype", Float) = 0.0
        [HideInInspector] _BlendMode("__blendmode", Float) = 0.0
        [HideInInspector] _SrcBlend("__src", Float) = 1.0
        [HideInInspector] _DstBlend("__dst", Float) = 0.0
        [HideInInspector][ToggleUI] _ZWrite("__zw", Float) = 1.0
        [HideInInspector][ToggleUI] _TransparentZWrite("_TransparentZWrite", Float) = 0.0
        [HideInInspector] _CullMode("__cullmode", Float) = 2.0
        [HideInInspector] _CullModeForward("__cullmodeForward", Float) = 2.0 // This mode is dedicated to Forward to correctly handle backface then front face rendering thin transparent
        [HideInInspector] _ZTestDepthEqualForOpaque("_ZTestDepthEqualForOpaque", Int) = 4 // Less equal
        [HideInInspector] _ZTestModeDistortion("_ZTestModeDistortion", Int) = 8


//      [ToggleUI] _EnableFogOnTransparent("Enable Fog", Float) = 1.0
//      [ToggleUI] _EnableBlendModePreserveSpecularLighting("Enable Blend Mode Preserve Specular Lighting", Float) = 1.0

        [ToggleUI] _DoubleSidedEnable("Double sided enable", Float) = 0.0
        [Enum(Flip, 0, Mirror, 1, None, 2)] _DoubleSidedNormalMode("Double sided normal mode", Float) = 1 // This is for the editor only, see BaseLitUI.cs: _DoubleSidedConstants will be set based on the mode.
        [HideInInspector] _DoubleSidedConstants("_DoubleSidedConstants", Vector) = (1, 1, -1, 0)

        // Caution: C# code in BaseLitUI.cs call LightmapEmissionFlagsProperty() which assume that there is an existing "_EmissionColor"
        // value that exist to identify if the GI emission need to be enabled.
        // In our case we don't use such a mechanism but need to keep the code quiet. We declare the value and always enable it.
        // TODO: Fix the code in legacy unity so we can customize the beahvior for GI
        _EmissionColor("Color", Color) = (1, 1, 1)

        // HACK: GI Baking system relies on some properties existing in the shader ("_MainTex", "_Cutoff" and "_Color") for opacity handling, so we need to store our version of those parameters in the hard-coded name the GI baking system recognizes.
        _MainTex("Albedo", 2D) = "white" {}
        _Color("Color", Color) = (1,1,1,1)
        _Cutoff("Alpha Cutoff", Range(0.0, 1.0)) = 0.5

        [ToggleUI] _SupportDecals("Support Decals", Float) = 1.0
        [ToggleUI] _ReceivesSSR("Receives SSR", Float) = 1.0

        [ToggleUI] _AddPrecomputedVelocity("AddPrecomputedVelocity", Float) = 0.0

    }

    HLSLINCLUDE

    #pragma target 4.5
    #pragma only_renderers d3d11 ps4 xboxone vulkan metal switch

    //-------------------------------------------------------------------------------------
    // Variant
    //-------------------------------------------------------------------------------------
    #pragma shader_feature_local _AXF_BRDF_TYPE_SVBRDF _AXF_BRDF_TYPE_CAR_PAINT _AXF_BRDF_TYPE_BTF
    #pragma shader_feature_local _AXF_ENV_SAMPLING_MODE_ON

    #pragma shader_feature_local _ALPHATEST_ON
    #pragma shader_feature_local _DOUBLESIDED_ON

    #pragma shader_feature_local _DISABLE_DECALS
    #pragma shader_feature_local _DISABLE_SSR

    #pragma shader_feature_local _ADD_PRECOMPUTED_VELOCITY

    // Keyword for transparent
    #pragma shader_feature _SURFACE_TYPE_TRANSPARENT
    #pragma shader_feature_local _ _BLENDMODE_ALPHA _BLENDMODE_ADD _BLENDMODE_PRE_MULTIPLY
    #pragma shader_feature_local _BLENDMODE_PRESERVE_SPECULAR_LIGHTING // easily handled in material.hlsl, so adding this already.
    #pragma shader_feature_local _ENABLE_FOG_ON_TRANSPARENT

    // enable dithering LOD crossfade
    #pragma multi_compile _ LOD_FADE_CROSSFADE

    //enable GPU instancing support
    #pragma multi_compile_instancing
    #pragma instancing_options renderinglayer

    //-------------------------------------------------------------------------------------
    // Define
    //-------------------------------------------------------------------------------------

    //-------------------------------------------------------------------------------------
    // Include
    //-------------------------------------------------------------------------------------

    #include "Packages/com.unity.render-pipelines.core/ShaderLibrary/Common.hlsl"
    #include "Packages/com.unity.render-pipelines.high-definition/Runtime/ShaderLibrary/ShaderVariables.hlsl"
    #include "Packages/com.unity.render-pipelines.high-definition/Runtime/RenderPipeline/ShaderPass/FragInputs.hlsl"
    #include "Packages/com.unity.render-pipelines.high-definition/Runtime/RenderPipeline/ShaderPass/ShaderPass.cs.hlsl"

    //-------------------------------------------------------------------------------------
    // variable declaration
    //-------------------------------------------------------------------------------------

    #include "Packages/com.unity.render-pipelines.high-definition/Runtime/Material/AxF/AxFProperties.hlsl"

    ENDHLSL

    SubShader
    {
        // This tags allow to use the shader replacement features
        Tags{ "RenderPipeline" = "HDRenderPipeline" "RenderType" = "HDLitShader" }

        Pass
        {
            Name "SceneSelectionPass"
            Tags { "LightMode" = "SceneSelectionPass" }

            Cull Off

            HLSLPROGRAM

            // Note: Require _ObjectId and _PassValue variables

            // We reuse depth prepass for the scene selection, allow to handle alpha correctly as well as tessellation and vertex animation
            #define SHADERPASS SHADERPASS_DEPTH_ONLY
            #define SCENESELECTIONPASS // This will drive the output of the scene selection shader
            #include "Packages/com.unity.render-pipelines.high-definition/Runtime/Material/Material.hlsl"
            #include "Packages/com.unity.render-pipelines.high-definition/Runtime/Material/AxF/AxF.hlsl"
            #include "Packages/com.unity.render-pipelines.high-definition/Runtime/Material/AxF/ShaderPass/AxFDepthPass.hlsl"
            #include "Packages/com.unity.render-pipelines.high-definition/Runtime/Material/AxF/AxFData.hlsl"
            #include "Packages/com.unity.render-pipelines.high-definition/Runtime/RenderPipeline/ShaderPass/ShaderPassDepthOnly.hlsl"

            #pragma vertex Vert
            #pragma fragment Frag

            #pragma editor_sync_compilation

            ENDHLSL
        }

        // Extracts information for lightmapping, GI (emission, albedo, ...)
        // This pass it not used during regular rendering.
        Pass
        {
            Name "META"
            Tags{ "LightMode" = "META" }


            HLSLPROGRAM

            // Lightmap memo
            // DYNAMICLIGHTMAP_ON is used when we have an "enlighten lightmap" ie a lightmap updated at runtime by enlighten.This lightmap contain indirect lighting from realtime lights and realtime emissive material.Offline baked lighting(from baked material / light,
            // both direct and indirect lighting) will hand up in the "regular" lightmap->LIGHTMAP_ON.

            #define SHADERPASS SHADERPASS_LIGHT_TRANSPORT
            #include "Packages/com.unity.render-pipelines.high-definition/Runtime/Material/Material.hlsl"
            #include "Packages/com.unity.render-pipelines.high-definition/Runtime/Material/AxF/AxF.hlsl"
            #include "Packages/com.unity.render-pipelines.high-definition/Runtime/Material/AxF/ShaderPass/AxFSharePass.hlsl"
            #include "Packages/com.unity.render-pipelines.high-definition/Runtime/Material/AxF/AxFData.hlsl"
            #include "Packages/com.unity.render-pipelines.high-definition/Runtime/RenderPipeline/ShaderPass/ShaderPassLightTransport.hlsl"

            #pragma vertex Vert
            #pragma fragment Frag

            ENDHLSL
        }

        Pass
        {
            Name "ShadowCaster"
            Tags{ "LightMode" = "ShadowCaster" }

            Cull[_CullMode]

            ZClip [_ZClip]
            ZWrite On
            ZTest LEqual

            ColorMask 0

            HLSLPROGRAM

            #define SHADERPASS SHADERPASS_SHADOWS
            #include "Packages/com.unity.render-pipelines.high-definition/Runtime/Material/Material.hlsl"
            #include "Packages/com.unity.render-pipelines.high-definition/Runtime/Material/AxF/AxF.hlsl"
            #include "Packages/com.unity.render-pipelines.high-definition/Runtime/Material/AxF/ShaderPass/AxFDepthPass.hlsl"
            #include "Packages/com.unity.render-pipelines.high-definition/Runtime/Material/AxF/AxFData.hlsl"
            #include "Packages/com.unity.render-pipelines.high-definition/Runtime/RenderPipeline/ShaderPass/ShaderPassDepthOnly.hlsl"

            #pragma vertex Vert
            #pragma fragment Frag

            ENDHLSL
        }

        Pass
        {
            Name "DepthForwardOnly"
            Tags{ "LightMode" = "DepthForwardOnly" }

            Cull[_CullMode]

            ZWrite On

            Stencil
            {
                WriteMask[_StencilWriteMaskDepth]
                Ref[_StencilRefDepth]
                Comp Always
                Pass Replace
            }

            HLSLPROGRAM

            #define WRITE_NORMAL_BUFFER
            #pragma multi_compile _ WRITE_MSAA_DEPTH

            #define SHADERPASS SHADERPASS_DEPTH_ONLY
            #include "Packages/com.unity.render-pipelines.high-definition/Runtime/Material/Material.hlsl"
            #include "Packages/com.unity.render-pipelines.high-definition/Runtime/Material/AxF/AxF.hlsl"
            #include "Packages/com.unity.render-pipelines.high-definition/Runtime/Material/AxF/ShaderPass/AxFSharePass.hlsl"
            #include "Packages/com.unity.render-pipelines.high-definition/Runtime/Material/AxF/AxFData.hlsl"
            #include "Packages/com.unity.render-pipelines.high-definition/Runtime/RenderPipeline/ShaderPass/ShaderPassDepthOnly.hlsl"

            #pragma vertex Vert
            #pragma fragment Frag

            ENDHLSL
        }

        Pass
        {
            Name "MotionVectors"
            Tags{ "LightMode" = "MotionVectors" } // Caution, this need to be call like this to setup the correct parameters by C++ (legacy Unity)

            // If velocity pass (motion vectors) is enabled we tag the stencil so it don't perform CameraMotionVelocity
            Stencil
            {
                WriteMask [_StencilWriteMaskMV]
                Ref [_StencilRefMV]
                Comp Always
                Pass Replace
            }

            Cull[_CullMode]

            ZWrite On

            HLSLPROGRAM

            #define WRITE_NORMAL_BUFFER
            #pragma multi_compile _ WRITE_MSAA_DEPTH

            #define SHADERPASS SHADERPASS_MOTION_VECTORS
            #include "Packages/com.unity.render-pipelines.high-definition/Runtime/Material/Material.hlsl"
            #include "Packages/com.unity.render-pipelines.high-definition/Runtime/Material/AxF/AxF.hlsl"
            #include "Packages/com.unity.render-pipelines.high-definition/Runtime/Material/AxF/ShaderPass/AxFSharePass.hlsl"
            #include "Packages/com.unity.render-pipelines.high-definition/Runtime/Material/AxF/AxFData.hlsl"
            #include "Packages/com.unity.render-pipelines.high-definition/Runtime/RenderPipeline/ShaderPass/ShaderPassMotionVectors.hlsl"

            #pragma vertex Vert
            #pragma fragment Frag

            ENDHLSL
        }

        // AxF shader always render in forward
        Pass
        {
            Name "ForwardOnly"
            Tags { "LightMode" = "ForwardOnly" }

            Stencil
            {
                WriteMask [_StencilWriteMask]
                Ref [_StencilRef]
                Comp Always
                Pass Replace
            }

            Blend [_SrcBlend] [_DstBlend], [_AlphaSrcBlend] [_AlphaDstBlend]
            // In case of forward we want to have depth equal for opaque mesh
            ZTest [_ZTestDepthEqualForOpaque]
            ZWrite [_ZWrite]
            Cull [_CullModeForward]
            ColorMask [_ColorMaskTransparentVel] 1

            HLSLPROGRAM

            #pragma multi_compile _ DEBUG_DISPLAY
            #pragma multi_compile _ LIGHTMAP_ON
            #pragma multi_compile _ DIRLIGHTMAP_COMBINED
            #pragma multi_compile _ DYNAMICLIGHTMAP_ON
            #pragma multi_compile _ SHADOWS_SHADOWMASK
            // Setup DECALS_OFF so the shader stripper can remove variants
            #pragma multi_compile DECALS_OFF DECALS_3RT DECALS_4RT

            // Supported shadow modes per light type
            #pragma multi_compile SHADOW_LOW SHADOW_MEDIUM SHADOW_HIGH

            #pragma multi_compile USE_FPTL_LIGHTLIST USE_CLUSTERED_LIGHTLIST

            #define SHADERPASS SHADERPASS_FORWARD
            // In case of opaque we don't want to perform the alpha test, it is done in depth prepass and we use depth equal for ztest (setup from UI)
            // Don't do it with debug display mode as it is possible there is no depth prepass in this case
            #if !defined(_SURFACE_TYPE_TRANSPARENT) && !defined(DEBUG_DISPLAY)
                #define SHADERPASS_FORWARD_BYPASS_ALPHA_TEST
            #endif
            #include "Packages/com.unity.render-pipelines.high-definition/Runtime/Lighting/Lighting.hlsl"
            #include "Packages/com.unity.render-pipelines.high-definition/Runtime/Material/Material.hlsl"

        #ifdef DEBUG_DISPLAY
            #include "Packages/com.unity.render-pipelines.high-definition/Runtime/Debug/DebugDisplay.hlsl"
        #endif

            // The light loop (or lighting architecture) is in charge to:
            // - Define light list
            // - Define the light loop
            // - Setup the constant/data
            // - Do the reflection hierarchy
            // - Provide sampling function for shadowmap, ies, cookie and reflection (depends on the specific use with the light loops like index array or atlas or single and texture format (cubemap/latlong))

            #define HAS_LIGHTLOOP

            #include "Packages/com.unity.render-pipelines.high-definition/Runtime/Lighting/LightLoop/LightLoopDef.hlsl"
            #include "Packages/com.unity.render-pipelines.high-definition/Runtime/Material/AxF/AxF.hlsl"
            #include "Packages/com.unity.render-pipelines.high-definition/Runtime/Lighting/LightLoop/LightLoop.hlsl"

            #include "Packages/com.unity.render-pipelines.high-definition/Runtime/Material/AxF/ShaderPass/AxFSharePass.hlsl"
            #include "Packages/com.unity.render-pipelines.high-definition/Runtime/Material/AxF/AxFData.hlsl"
            #include "Packages/com.unity.render-pipelines.high-definition/Runtime/RenderPipeline/ShaderPass/ShaderPassForward.hlsl"

            #pragma vertex Vert
            #pragma fragment Frag

            ENDHLSL
        }

    }

    CustomEditor "Rendering.HighDefinition.AxFGUI"
}<|MERGE_RESOLUTION|>--- conflicted
+++ resolved
@@ -63,23 +63,8 @@
         _CarPaint2_CTCoeffs("_CarPaint2_CTCoeffs", Vector) = (1,1,1,1)
         _CarPaint2_CTSpreads("_CarPaint2_CTSpreads", Vector) = (1,1,1,1)
 
-<<<<<<< HEAD
-        // x = diffuse indirect (SH probe), y = specular indirect (env./cubemap probe), z = ltc, w = ssr
-        _LightTypeDimmers("_LightTypeDimmers", Vector) = (1,1,1,1)
-        // Specular Indirect (environments) sampling mode quality parameter:
-        // Positive values = FIS, negative values = IS, +- 0,1,2,3,4
-        // See _AXF_ENV_SAMPLING_MODE_ON: keyword set when quality != 0
-        //
-        _EnvSamplingModeQuality("_EnvSamplingModeQuality", Int) = 0
-        _EnvSamplingFilteringAmount("_EnvSamplingFilteringAmount", Range(0.0, 1.0)) = 1.0
-        // TODO
-        _LTCSamplingModeQuality("_LTCSamplingModeQuality", Int) = 0
-
-//      [ToggleUI]  _AlphaCutoffEnable("Alpha Cutoff Enable", Float) = 0.0
-=======
         [ToggleUI]  _UseShadowThreshold("_UseShadowThreshold", Float) = 0.0
         [ToggleUI]  _AlphaCutoffEnable("Alpha Cutoff Enable", Float) = 0.0
->>>>>>> 689b5252
         _AlphaCutoff("Alpha Cutoff", Range(0.0, 1.0)) = 0.5
         _AlphaCutoffShadow("_AlphaCutoffShadow", Range(0.0, 1.0)) = 0.5
 
@@ -143,7 +128,6 @@
     // Variant
     //-------------------------------------------------------------------------------------
     #pragma shader_feature_local _AXF_BRDF_TYPE_SVBRDF _AXF_BRDF_TYPE_CAR_PAINT _AXF_BRDF_TYPE_BTF
-    #pragma shader_feature_local _AXF_ENV_SAMPLING_MODE_ON
 
     #pragma shader_feature_local _ALPHATEST_ON
     #pragma shader_feature_local _DOUBLESIDED_ON
