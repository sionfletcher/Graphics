--- conflicted
+++ resolved
@@ -50,11 +50,6 @@
 	#pragma shader_feature _ALBEDOCONTRIBUTION
 
     #pragma multi_compile_instancing
-<<<<<<< HEAD
-    // No need to teset for DECALS_3RT we are in decal shader, so there is no OFF state
-	#pragma multi_compile _ DECALS_4RT
-=======
->>>>>>> cbed76c6
 
     //-------------------------------------------------------------------------------------
     // Include
@@ -65,10 +60,7 @@
     #include "Packages/com.unity.render-pipelines.high-definition/Runtime/RenderPipeline/ShaderPass/ShaderPass.cs.hlsl"
 
     #include "Packages/com.unity.render-pipelines.high-definition/Runtime/ShaderLibrary/ShaderVariables.hlsl"
-<<<<<<< HEAD
     #include "Packages/com.unity.render-pipelines.high-definition/Runtime/Material/Decal/Decal.hlsl"
-=======
->>>>>>> cbed76c6
 
     //-------------------------------------------------------------------------------------
     // variable declaration
@@ -115,10 +107,7 @@
 
             #define DECALS_3RT
 			#define SHADERPASS SHADERPASS_DBUFFER_MESH
-<<<<<<< HEAD
-=======
-            #include "Packages/com.unity.render-pipelines.high-definition/Runtime/Material/Decal/Decal.hlsl"
->>>>>>> cbed76c6
+            #include "Packages/com.unity.render-pipelines.high-definition/Runtime/Material/Decal/Decal.hlsl"
 			#include "Packages/com.unity.render-pipelines.high-definition/Runtime/Material/Decal/ShaderPass/DecalSharePass.hlsl"
 			#include "Packages/com.unity.render-pipelines.high-definition/Runtime/Material/Decal/DecalData.hlsl"
 			#include "Packages/com.unity.render-pipelines.high-definition/Runtime/RenderPipeline/ShaderPass/ShaderPassDBuffer.hlsl"
@@ -174,10 +163,7 @@
 
             #define DECALS_4RT
 			#define SHADERPASS SHADERPASS_DBUFFER_PROJECTOR
-<<<<<<< HEAD
-=======
-            #include "Packages/com.unity.render-pipelines.high-definition/Runtime/Material/Decal/Decal.hlsl"
->>>>>>> cbed76c6
+            #include "Packages/com.unity.render-pipelines.high-definition/Runtime/Material/Decal/Decal.hlsl"
 			#include "Packages/com.unity.render-pipelines.high-definition/Runtime/Material/Decal/ShaderPass/DecalSharePass.hlsl"
 			#include "Packages/com.unity.render-pipelines.high-definition/Runtime/Material/Decal/DecalData.hlsl"
 			#include "Packages/com.unity.render-pipelines.high-definition/Runtime/RenderPipeline/ShaderPass/ShaderPassDBuffer.hlsl"
@@ -214,10 +200,7 @@
 
             #define DECALS_4RT
 			#define SHADERPASS SHADERPASS_DBUFFER_PROJECTOR
-<<<<<<< HEAD
-=======
-            #include "Packages/com.unity.render-pipelines.high-definition/Runtime/Material/Decal/Decal.hlsl"
->>>>>>> cbed76c6
+            #include "Packages/com.unity.render-pipelines.high-definition/Runtime/Material/Decal/Decal.hlsl"
 			#include "Packages/com.unity.render-pipelines.high-definition/Runtime/Material/Decal/ShaderPass/DecalSharePass.hlsl"
 			#include "Packages/com.unity.render-pipelines.high-definition/Runtime/Material/Decal/DecalData.hlsl"
 			#include "Packages/com.unity.render-pipelines.high-definition/Runtime/RenderPipeline/ShaderPass/ShaderPassDBuffer.hlsl"
@@ -254,10 +237,7 @@
 
             #define DECALS_4RT
 			#define SHADERPASS SHADERPASS_DBUFFER_PROJECTOR
-<<<<<<< HEAD
-=======
-            #include "Packages/com.unity.render-pipelines.high-definition/Runtime/Material/Decal/Decal.hlsl"
->>>>>>> cbed76c6
+            #include "Packages/com.unity.render-pipelines.high-definition/Runtime/Material/Decal/Decal.hlsl"
 			#include "Packages/com.unity.render-pipelines.high-definition/Runtime/Material/Decal/ShaderPass/DecalSharePass.hlsl"
 			#include "Packages/com.unity.render-pipelines.high-definition/Runtime/Material/Decal/DecalData.hlsl"
 			#include "Packages/com.unity.render-pipelines.high-definition/Runtime/RenderPipeline/ShaderPass/ShaderPassDBuffer.hlsl"
@@ -296,10 +276,7 @@
             #pragma multi_compile DECALS_3RT DECALS_4RT
 
 			#define SHADERPASS SHADERPASS_DBUFFER_PROJECTOR
-<<<<<<< HEAD
-=======
-            #include "Packages/com.unity.render-pipelines.high-definition/Runtime/Material/Decal/Decal.hlsl"
->>>>>>> cbed76c6
+            #include "Packages/com.unity.render-pipelines.high-definition/Runtime/Material/Decal/Decal.hlsl"
 			#include "Packages/com.unity.render-pipelines.high-definition/Runtime/Material/Decal/ShaderPass/DecalSharePass.hlsl"
 			#include "Packages/com.unity.render-pipelines.high-definition/Runtime/Material/Decal/DecalData.hlsl"
 			#include "Packages/com.unity.render-pipelines.high-definition/Runtime/RenderPipeline/ShaderPass/ShaderPassDBuffer.hlsl"
@@ -337,10 +314,7 @@
 
             #define DECALS_4RT
 			#define SHADERPASS SHADERPASS_DBUFFER_PROJECTOR
-<<<<<<< HEAD
-=======
-            #include "Packages/com.unity.render-pipelines.high-definition/Runtime/Material/Decal/Decal.hlsl"
->>>>>>> cbed76c6
+            #include "Packages/com.unity.render-pipelines.high-definition/Runtime/Material/Decal/Decal.hlsl"
 			#include "Packages/com.unity.render-pipelines.high-definition/Runtime/Material/Decal/ShaderPass/DecalSharePass.hlsl"
 			#include "Packages/com.unity.render-pipelines.high-definition/Runtime/Material/Decal/DecalData.hlsl"
 			#include "Packages/com.unity.render-pipelines.high-definition/Runtime/RenderPipeline/ShaderPass/ShaderPassDBuffer.hlsl"
@@ -379,10 +353,7 @@
 
             #define DECALS_4RT
 			#define SHADERPASS SHADERPASS_DBUFFER_PROJECTOR
-<<<<<<< HEAD
-=======
-            #include "Packages/com.unity.render-pipelines.high-definition/Runtime/Material/Decal/Decal.hlsl"
->>>>>>> cbed76c6
+            #include "Packages/com.unity.render-pipelines.high-definition/Runtime/Material/Decal/Decal.hlsl"
 			#include "Packages/com.unity.render-pipelines.high-definition/Runtime/Material/Decal/ShaderPass/DecalSharePass.hlsl"
 			#include "Packages/com.unity.render-pipelines.high-definition/Runtime/Material/Decal/DecalData.hlsl"
 			#include "Packages/com.unity.render-pipelines.high-definition/Runtime/RenderPipeline/ShaderPass/ShaderPassDBuffer.hlsl"
@@ -417,10 +388,7 @@
 
             #define DECALS_4RT
             #define SHADERPASS SHADERPASS_DBUFFER_PROJECTOR
-<<<<<<< HEAD
-=======
-            #include "Packages/com.unity.render-pipelines.high-definition/Runtime/Material/Decal/Decal.hlsl"
->>>>>>> cbed76c6
+            #include "Packages/com.unity.render-pipelines.high-definition/Runtime/Material/Decal/Decal.hlsl"
 			#include "Packages/com.unity.render-pipelines.high-definition/Runtime/Material/Decal/ShaderPass/DecalSharePass.hlsl"
 			#include "Packages/com.unity.render-pipelines.high-definition/Runtime/Material/Decal/DecalData.hlsl"
 			#include "Packages/com.unity.render-pipelines.high-definition/Runtime/RenderPipeline/ShaderPass/ShaderPassDBuffer.hlsl"
@@ -465,10 +433,7 @@
 
             #define DECALS_4RT
 			#define SHADERPASS SHADERPASS_DBUFFER_MESH
-<<<<<<< HEAD
-=======
-            #include "Packages/com.unity.render-pipelines.high-definition/Runtime/Material/Decal/Decal.hlsl"
->>>>>>> cbed76c6
+            #include "Packages/com.unity.render-pipelines.high-definition/Runtime/Material/Decal/Decal.hlsl"
 			#include "Packages/com.unity.render-pipelines.high-definition/Runtime/Material/Decal/ShaderPass/DecalSharePass.hlsl"
 			#include "Packages/com.unity.render-pipelines.high-definition/Runtime/Material/Decal/DecalData.hlsl"
 			#include "Packages/com.unity.render-pipelines.high-definition/Runtime/RenderPipeline/ShaderPass/ShaderPassDBuffer.hlsl"
@@ -504,10 +469,7 @@
 
             #define DECALS_4RT
 			#define SHADERPASS SHADERPASS_DBUFFER_MESH
-<<<<<<< HEAD
-=======
-            #include "Packages/com.unity.render-pipelines.high-definition/Runtime/Material/Decal/Decal.hlsl"
->>>>>>> cbed76c6
+            #include "Packages/com.unity.render-pipelines.high-definition/Runtime/Material/Decal/Decal.hlsl"
 			#include "Packages/com.unity.render-pipelines.high-definition/Runtime/Material/Decal/ShaderPass/DecalSharePass.hlsl"
 			#include "Packages/com.unity.render-pipelines.high-definition/Runtime/Material/Decal/DecalData.hlsl"
 			#include "Packages/com.unity.render-pipelines.high-definition/Runtime/RenderPipeline/ShaderPass/ShaderPassDBuffer.hlsl"
@@ -543,10 +505,7 @@
 
             #define DECALS_4RT
 			#define SHADERPASS SHADERPASS_DBUFFER_MESH
-<<<<<<< HEAD
-=======
-            #include "Packages/com.unity.render-pipelines.high-definition/Runtime/Material/Decal/Decal.hlsl"
->>>>>>> cbed76c6
+            #include "Packages/com.unity.render-pipelines.high-definition/Runtime/Material/Decal/Decal.hlsl"
 			#include "Packages/com.unity.render-pipelines.high-definition/Runtime/Material/Decal/ShaderPass/DecalSharePass.hlsl"
 			#include "Packages/com.unity.render-pipelines.high-definition/Runtime/Material/Decal/DecalData.hlsl"
 			#include "Packages/com.unity.render-pipelines.high-definition/Runtime/RenderPipeline/ShaderPass/ShaderPassDBuffer.hlsl"
@@ -581,10 +540,7 @@
 
             #define DECALS_4RT
 			#define SHADERPASS SHADERPASS_DBUFFER_MESH
-<<<<<<< HEAD
-=======
-            #include "Packages/com.unity.render-pipelines.high-definition/Runtime/Material/Decal/Decal.hlsl"
->>>>>>> cbed76c6
+            #include "Packages/com.unity.render-pipelines.high-definition/Runtime/Material/Decal/Decal.hlsl"
 			#include "Packages/com.unity.render-pipelines.high-definition/Runtime/Material/Decal/ShaderPass/DecalSharePass.hlsl"
 			#include "Packages/com.unity.render-pipelines.high-definition/Runtime/Material/Decal/DecalData.hlsl"
 			#include "Packages/com.unity.render-pipelines.high-definition/Runtime/RenderPipeline/ShaderPass/ShaderPassDBuffer.hlsl"
@@ -621,10 +577,7 @@
 
             #define DECALS_4RT
 			#define SHADERPASS SHADERPASS_DBUFFER_MESH
-<<<<<<< HEAD
-=======
-            #include "Packages/com.unity.render-pipelines.high-definition/Runtime/Material/Decal/Decal.hlsl"
->>>>>>> cbed76c6
+            #include "Packages/com.unity.render-pipelines.high-definition/Runtime/Material/Decal/Decal.hlsl"
 			#include "Packages/com.unity.render-pipelines.high-definition/Runtime/Material/Decal/ShaderPass/DecalSharePass.hlsl"
 			#include "Packages/com.unity.render-pipelines.high-definition/Runtime/Material/Decal/DecalData.hlsl"
 			#include "Packages/com.unity.render-pipelines.high-definition/Runtime/RenderPipeline/ShaderPass/ShaderPassDBuffer.hlsl"
@@ -660,10 +613,7 @@
 
             #define DECALS_4RT
 			#define SHADERPASS SHADERPASS_DBUFFER_MESH
-<<<<<<< HEAD
-=======
-            #include "Packages/com.unity.render-pipelines.high-definition/Runtime/Material/Decal/Decal.hlsl"
->>>>>>> cbed76c6
+            #include "Packages/com.unity.render-pipelines.high-definition/Runtime/Material/Decal/Decal.hlsl"
 			#include "Packages/com.unity.render-pipelines.high-definition/Runtime/Material/Decal/ShaderPass/DecalSharePass.hlsl"
 			#include "Packages/com.unity.render-pipelines.high-definition/Runtime/Material/Decal/DecalData.hlsl"
 			#include "Packages/com.unity.render-pipelines.high-definition/Runtime/RenderPipeline/ShaderPass/ShaderPassDBuffer.hlsl"
@@ -696,10 +646,7 @@
 
             #define DECALS_4RT
 			#define SHADERPASS SHADERPASS_DBUFFER_MESH
-<<<<<<< HEAD
-=======
-            #include "Packages/com.unity.render-pipelines.high-definition/Runtime/Material/Decal/Decal.hlsl"
->>>>>>> cbed76c6
+            #include "Packages/com.unity.render-pipelines.high-definition/Runtime/Material/Decal/Decal.hlsl"
 			#include "Packages/com.unity.render-pipelines.high-definition/Runtime/Material/Decal/ShaderPass/DecalSharePass.hlsl"
 			#include "Packages/com.unity.render-pipelines.high-definition/Runtime/Material/Decal/DecalData.hlsl"
 			#include "Packages/com.unity.render-pipelines.high-definition/Runtime/RenderPipeline/ShaderPass/ShaderPassDBuffer.hlsl"
