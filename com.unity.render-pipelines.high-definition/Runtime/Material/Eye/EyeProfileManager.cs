using System;
using UnityEngine.Rendering;


namespace UnityEngine.Experimental.Rendering.HDPipeline
{
    using RTHandle = RTHandleSystem.RTHandle;

    public class EyeProfileDataManager
    {

<<<<<<< HEAD
        public BoolParameter useCustomNormalMap = new BoolParameter(false);
        public BoolParameter useCustomRoughness = new BoolParameter(false);
        public BoolParameter enableRefraction = new BoolParameter(false);
=======
        public EyeDataInfo currentProfile = new EyeDataInfo();
>>>>>>> 7e7c1b41

        // TODO: Most of the inputs should either live on the profile or in the manager, not passed through.
        // This logic should be on the profile in a final version.
        public void UpdateProfileGeneratedData(CommandBuffer cmd, Material generateNormalMat, RTHandle normal, int eyeNormalSize, Texture2D noiseTex)
        {
           // if(currentProfile.NeedsUpdating())
            {
                HDUtils.SetRenderTarget(cmd, normal);
                generateNormalMat.SetTexture(HDShaderIDs._OutputTexture, normal);
                generateNormalMat.SetInt(HDShaderIDs._EyeMapSize, eyeNormalSize);

                //TODO: SET OUTSIDE.
                cmd.SetGlobalTexture(HDShaderIDs._OwenScrambledTexture, noiseTex);

                cmd.DrawProcedural(Matrix4x4.identity, generateNormalMat, 0, MeshTopology.Triangles, 3, 1, null);

          //      currentProfile.ToggleUpdateDone();
            }
        }
    }
}<|MERGE_RESOLUTION|>--- conflicted
+++ resolved
@@ -8,14 +8,7 @@
 
     public class EyeProfileDataManager
     {
-
-<<<<<<< HEAD
-        public BoolParameter useCustomNormalMap = new BoolParameter(false);
-        public BoolParameter useCustomRoughness = new BoolParameter(false);
-        public BoolParameter enableRefraction = new BoolParameter(false);
-=======
         public EyeDataInfo currentProfile = new EyeDataInfo();
->>>>>>> 7e7c1b41
 
         // TODO: Most of the inputs should either live on the profile or in the manager, not passed through.
         // This logic should be on the profile in a final version.
