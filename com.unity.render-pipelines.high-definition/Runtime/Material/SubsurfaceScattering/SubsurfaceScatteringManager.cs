--- conflicted
+++ resolved
@@ -279,126 +279,7 @@
             // If ray tracing is enabled for the camera, if the volume override is active and if the RAS is built, we want to do ray traced SSS
             if (hdCamera.frameSettings.IsEnabled(FrameSettingsField.RayTracing) && settings.rayTracing.value && GetRayTracingState())
             {
-<<<<<<< HEAD
-                using (new ProfilingScope(cmd, ProfilingSampler.Get(HDProfileId.SubsurfaceScattering)))
-                {
-                    // Evaluate the dispatch parameters
-                    int areaTileSize = 8;
-                    int numTilesXHR = (hdCamera.actualWidth + (areaTileSize - 1)) / areaTileSize;
-                    int numTilesYHR = (hdCamera.actualHeight + (areaTileSize - 1)) / areaTileSize;
-
-                    // Fetch the volume overrides that we shall be using
-                    RayTracingShader subSurfaceShader = m_Asset.renderPipelineRayTracingResources.subSurfaceRayTracing;
-                    ComputeShader deferredRayTracing = m_Asset.renderPipelineRayTracingResources.deferredRaytracingCS;
-                    ComputeShader rayTracingSubSurfaceCS = m_Asset.renderPipelineRayTracingResources.subSurfaceRayTracingCS;
-
-                    // Fetch all the intermediate buffers that we need
-                    RTHandle intermediateBuffer0 = GetRayTracingBuffer(InternalRayTracingBuffers.RGBA0);
-                    RTHandle intermediateBuffer1 = GetRayTracingBuffer(InternalRayTracingBuffers.RGBA1);
-                    RTHandle intermediateBuffer2 = GetRayTracingBuffer(InternalRayTracingBuffers.RGBA2);
-                    RTHandle intermediateBuffer3 = GetRayTracingBuffer(InternalRayTracingBuffers.RGBA3);
-                    RTHandle intermediateBuffer4 = GetRayTracingBuffer(InternalRayTracingBuffers.RGBA4);
-                    RTHandle directionBuffer = GetRayTracingBuffer(InternalRayTracingBuffers.Direction);
-
-                    // Clear the integration texture first
-                    int clearTexture = rayTracingSubSurfaceCS.FindKernel("ClearTexture");
-                    cmd.SetComputeTextureParam(rayTracingSubSurfaceCS, clearTexture, HDShaderIDs._DiffuseLightingTextureRW, intermediateBuffer4);
-                    cmd.DispatchCompute(rayTracingSubSurfaceCS, clearTexture, numTilesXHR, numTilesYHR, hdCamera.viewCount);
-
-                    // Grab the acceleration structure for the target camera
-                    RayTracingAccelerationStructure accelerationStructure = RequestAccelerationStructure();
-
-                    // Define the shader pass to use for the reflection pass
-                    cmd.SetRayTracingShaderPass(subSurfaceShader, "SubSurfaceDXR");
-
-                    // Set the acceleration structure for the pass
-                    cmd.SetRayTracingAccelerationStructure(subSurfaceShader, HDShaderIDs._RaytracingAccelerationStructureName, accelerationStructure);
-
-                    // Inject the ray-tracing sampling data
-                    BlueNoise blueNoise = GetBlueNoiseManager();
-                    blueNoise.BindDitheredRNGData8SPP(cmd);
-
-                    // For every sample that we need to process
-                    for (int sampleIndex = 0; sampleIndex < settings.sampleCount.value; ++sampleIndex)
-                    {
-                        // Inject the ray generation data
-                        m_ShaderVariablesRayTracingCB._RaytracingNumSamples = settings.sampleCount.value;
-                        m_ShaderVariablesRayTracingCB._RaytracingSampleIndex = sampleIndex;
-                        ConstantBuffer.PushGlobal(cmd, m_ShaderVariablesRayTracingCB, HDShaderIDs._ShaderVariablesRaytracing);
-
-                        // Bind the textures for ray generation
-                        cmd.SetRayTracingTextureParam(subSurfaceShader, HDShaderIDs._DepthTexture, sharedRTManager.GetDepthStencilBuffer());
-                        cmd.SetRayTracingTextureParam(subSurfaceShader, HDShaderIDs._NormalBufferTexture, sharedRTManager.GetNormalBuffer());
-                        cmd.SetRayTracingTextureParam(subSurfaceShader, HDShaderIDs._SSSBufferTexture, m_SSSColor);
-                        cmd.SetGlobalTexture(HDShaderIDs._StencilTexture, sharedRTManager.GetDepthStencilBuffer(), RenderTextureSubElement.Stencil);
-
-                        // Set the output textures
-                        cmd.SetRayTracingTextureParam(subSurfaceShader, HDShaderIDs._ThroughputTextureRW, intermediateBuffer0);
-                        cmd.SetRayTracingTextureParam(subSurfaceShader, HDShaderIDs._NormalTextureRW, intermediateBuffer1);
-                        cmd.SetRayTracingTextureParam(subSurfaceShader, HDShaderIDs._PositionTextureRW, intermediateBuffer2);
-                        cmd.SetRayTracingTextureParam(subSurfaceShader, HDShaderIDs._DiffuseLightingTextureRW, intermediateBuffer3);
-                        cmd.SetRayTracingTextureParam(subSurfaceShader, HDShaderIDs._DirectionTextureRW, directionBuffer);
-
-                        // Run the computation
-                        cmd.DispatchRays(subSurfaceShader, m_RayGenSubSurfaceShaderName, (uint)hdCamera.actualWidth, (uint)hdCamera.actualHeight, (uint)hdCamera.viewCount);
-
-                        // Now let's do the deferred shading pass on the samples
-                        // TODO: Do this only once in the init pass
-                        int currentKernel = deferredRayTracing.FindKernel("RaytracingDiffuseDeferred");
-
-                        // Bind the lightLoop data
-                        HDRaytracingLightCluster lightCluster = RequestLightCluster();
-                        lightCluster.BindLightClusterData(cmd);
-
-                        // Bind the input textures
-                        cmd.SetComputeTextureParam(deferredRayTracing, currentKernel, HDShaderIDs._DepthTexture, sharedRTManager.GetDepthStencilBuffer());
-                        cmd.SetComputeTextureParam(deferredRayTracing, currentKernel, HDShaderIDs._ThroughputTextureRW, intermediateBuffer0);
-                        cmd.SetComputeTextureParam(deferredRayTracing, currentKernel, HDShaderIDs._NormalTextureRW, intermediateBuffer1);
-                        cmd.SetComputeTextureParam(deferredRayTracing, currentKernel, HDShaderIDs._PositionTextureRW, intermediateBuffer2);
-                        cmd.SetComputeTextureParam(deferredRayTracing, currentKernel, HDShaderIDs._DirectionTextureRW, directionBuffer);
-                        cmd.SetComputeTextureParam(deferredRayTracing, currentKernel, HDShaderIDs._DiffuseLightingTextureRW, intermediateBuffer3);
-
-                        // Bind the output texture (it is used for accumulation read and write)
-                        cmd.SetComputeTextureParam(deferredRayTracing, currentKernel, HDShaderIDs._RaytracingLitBufferRW, intermediateBuffer4);
-
-                        // Compute the Lighting
-                        cmd.DispatchCompute(deferredRayTracing, currentKernel, numTilesXHR, numTilesYHR, hdCamera.viewCount);
-                    }
-
-                    // Grab the history buffer
-                    RTHandle subsurfaceHistory = hdCamera.GetCurrentFrameRT((int)HDCameraFrameHistoryType.RayTracedSubSurface)
-                        ?? hdCamera.AllocHistoryFrameRT((int)HDCameraFrameHistoryType.RayTracedSubSurface, SubSurfaceHistoryBufferAllocatorFunction, 1);
-
-                    // Check if we need to invalidate the history
-                    float historyValidity = 1.0f;
-                    // We need to check if something invalidated the history buffers
-                     historyValidity *= ValidRayTracingHistory(hdCamera) ? 1.0f : 0.0f;
-
-                    // Apply temporal filtering to the buffer
-                    HDTemporalFilter temporalFilter = GetTemporalFilter();
-                    temporalFilter.DenoiseBuffer(cmd, hdCamera, intermediateBuffer4, subsurfaceHistory, intermediateBuffer0, singleChannel: false, historyValidity: historyValidity);
-
-                    // Now based on the mask, we need to blend the subsurface and the diffuse lighting
-
-                    bool validSSGI = GetIndirectDiffuseMode(hdCamera) != IndirectDiffuseMode.Off;
-                    int m_CombineSubSurfaceKernel = rayTracingSubSurfaceCS.FindKernel(validSSGI ? "BlendSubSurfaceDataWithGI" : "BlendSubSurfaceData");
-                    cmd.SetComputeTextureParam(rayTracingSubSurfaceCS, m_CombineSubSurfaceKernel, HDShaderIDs._SubSurfaceLightingBuffer, intermediateBuffer0);
-                    cmd.SetComputeTextureParam(rayTracingSubSurfaceCS, m_CombineSubSurfaceKernel, HDShaderIDs._DiffuseLightingTextureRW, diffuseBufferRT);
-                    cmd.SetComputeTextureParam(rayTracingSubSurfaceCS, m_CombineSubSurfaceKernel, HDShaderIDs._SSSBufferTexture, m_SSSColor);
-                    if (validSSGI)
-                        cmd.SetComputeTextureParam(rayTracingSubSurfaceCS, m_CombineSubSurfaceKernel, HDShaderIDs._IndirectDiffuseLightingBuffer, m_IndirectDiffuseBuffer0);
-                    cmd.DispatchCompute(rayTracingSubSurfaceCS, m_CombineSubSurfaceKernel, numTilesXHR, numTilesYHR, hdCamera.viewCount);
-
-                    // Push this version of the texture for debug
-                    PushFullScreenDebugTexture(hdCamera, cmd, diffuseBufferRT, FullScreenDebugMode.RayTracedSubSurface);
-
-                    // Combine it with the rest of the lighting
-                    m_CombineLightingPass.SetTexture(HDShaderIDs._IrradianceSource, diffuseBufferRT );
-                    HDUtils.DrawFullScreen(cmd, m_CombineLightingPass, colorBufferRT, depthStencilBufferRT, shaderPassId: 1);
-                }
-=======
                 RenderSubsurfaceScatteringRT(hdCamera, cmd, colorBufferRT, diffuseBufferRT, depthStencilBufferRT, depthTextureRT);
->>>>>>> fb439485
             }
             else
             {
