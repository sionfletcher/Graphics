--- conflicted
+++ resolved
@@ -576,15 +576,9 @@
                 if (isHistoryColorPyramidRequired) // Superset of case above
                     numColorPyramidBuffersRequired = 2;
 
-<<<<<<< HEAD
                 int numVolumetricBuffersRequired = isVolumetricHistoryRequired ? 2 : 0; // History + feedback
 
-                if ((m_NumColorPyramidBuffersAllocated != numColorPyramidBuffersRequired) || forceReallocPyramid ||
-                    (m_NumVolumetricBuffersAllocated != numVolumetricBuffersRequired))
-=======
-                // Handle the color buffers
-                if (m_NumColorPyramidBuffersAllocated != numColorPyramidBuffersRequired)
->>>>>>> e9aa4f2f
+                if ((m_NumColorPyramidBuffersAllocated != numColorPyramidBuffersRequired) || forceReallocPyramid)
                 {
                     // Reinit the system.
                     colorPyramidHistoryIsValid = false;
@@ -596,12 +590,7 @@
                     m_HistoryRTSystem.Dispose();
                     m_HistoryRTSystem = new BufferedRTHandleSystem();
 
-<<<<<<< HEAD
                     if (numColorPyramidBuffersRequired != 0 || forceReallocPyramid)
-                    {
-=======
-                    if (numColorPyramidBuffersRequired != 0)
->>>>>>> e9aa4f2f
                         AllocHistoryFrameRT((int)HDCameraFrameHistoryType.ColorBufferMipChain, HistoryBufferAllocatorFunction, numColorPyramidBuffersRequired);
 
                     // Mark as init.
