using System.Collections.Generic;
using UnityEngine.VFX;
using System;
using System.Diagnostics;
using System.Linq;
using UnityEngine.Experimental.GlobalIllumination;
using UnityEngine.Experimental.Rendering;
using UnityEngine.Experimental.Rendering.RenderGraphModule;

#if ENABLE_VIRTUALTEXTURES
using UnityEngine.Rendering.VirtualTexturing;
#endif

namespace UnityEngine.Rendering.HighDefinition
{
    /// <summary>
    /// High Definition Render Pipeline class.
    /// </summary>
    public partial class HDRenderPipeline : RenderPipeline
    {
        #region Default Settings
        internal static HDRenderPipelineAsset defaultAsset
            => GraphicsSettings.renderPipelineAsset is HDRenderPipelineAsset hdrpAsset ? hdrpAsset : null;

        internal static HDRenderPipelineAsset currentAsset
            => GraphicsSettings.currentRenderPipeline is HDRenderPipelineAsset hdrpAsset ? hdrpAsset : null;

        internal static HDRenderPipeline currentPipeline
            => RenderPipelineManager.currentPipeline is HDRenderPipeline hdrp ? hdrp : null;

        internal static bool pipelineSupportsRayTracing => HDRenderPipeline.currentPipeline != null && HDRenderPipeline.currentPipeline.rayTracingSupported;


        private static Volume s_DefaultVolume = null;
        static VolumeProfile defaultVolumeProfile
            => defaultAsset?.defaultVolumeProfile;

        static HDRenderPipeline()
        {
#if UNITY_EDITOR
            UnityEditor.AssemblyReloadEvents.beforeAssemblyReload += () =>
            {
                if (s_DefaultVolume != null && !s_DefaultVolume.Equals(null))
                {
                    CoreUtils.Destroy(s_DefaultVolume.gameObject);
                    s_DefaultVolume = null;
                }
            };
#endif
        }

        internal static Volume GetOrCreateDefaultVolume()
        {
            if (s_DefaultVolume == null || s_DefaultVolume.Equals(null))
            {
                var go = new GameObject("Default Volume") { hideFlags = HideFlags.HideAndDontSave };
                s_DefaultVolume = go.AddComponent<Volume>();
                s_DefaultVolume.isGlobal = true;
                s_DefaultVolume.priority = float.MinValue;
                s_DefaultVolume.sharedProfile = defaultVolumeProfile;
            }

            if (
                // In case the asset was deleted or the reference removed
                s_DefaultVolume.sharedProfile == null || s_DefaultVolume.sharedProfile.Equals(null)
#if UNITY_EDITOR

                // In case the serialization recreated an empty volume sharedProfile

                || !UnityEditor.AssetDatabase.Contains(s_DefaultVolume.sharedProfile)
#endif
            )
            {
                s_DefaultVolume.sharedProfile = defaultVolumeProfile;
            }

            if (s_DefaultVolume.sharedProfile != defaultVolumeProfile)
            {
                s_DefaultVolume.sharedProfile = defaultVolumeProfile;
            }

            return s_DefaultVolume;
        }
        #endregion

        /// <summary>
        /// Shader Tag for the High Definition Render Pipeline.
        /// </summary>
        public const string k_ShaderTagName = "HDRenderPipeline";

        readonly HDRenderPipelineAsset m_Asset;
        internal HDRenderPipelineAsset asset { get { return m_Asset; } }
        readonly HDRenderPipelineAsset m_DefaultAsset;
        internal RenderPipelineResources defaultResources { get { return m_DefaultAsset.renderPipelineResources; } }

        internal RenderPipelineSettings currentPlatformRenderPipelineSettings { get { return m_Asset.currentPlatformRenderPipelineSettings; } }

        readonly RenderPipelineMaterial m_DeferredMaterial;
        readonly List<RenderPipelineMaterial> m_MaterialList = new List<RenderPipelineMaterial>();

        readonly GBufferManager m_GbufferManager;
        readonly DBufferManager m_DbufferManager;
#if ENABLE_VIRTUALTEXTURES
        readonly VTBufferManager m_VtBufferManager;
#endif
        readonly SharedRTManager m_SharedRTManager = new SharedRTManager();
        internal SharedRTManager sharedRTManager { get { return m_SharedRTManager; } }

        readonly PostProcessSystem m_PostProcessSystem;
        readonly XRSystem m_XRSystem;

        // Keep track of previous Graphic and QualitySettings value to reset when switching to another pipeline
        bool m_PreviousLightsUseLinearIntensity;
        bool m_PreviousLightsUseColorTemperature;
        bool m_PreviousSRPBatcher;
        ShadowmaskMode m_PreviousShadowMaskMode;

        bool m_FrameSettingsHistoryEnabled = false;
#if UNITY_EDITOR
        bool m_PreviousEnableCookiesInLightmapper = true;
#endif

        /// <summary>
        /// This functions allows the user to have an approximation of the number of rays that were traced for a given frame.
        /// </summary>
        /// <param name="rayValues">Specifes which ray count value should be returned.</param>
        /// <returns>The approximated ray count for a frame</returns>
        public uint GetRaysPerFrame(RayCountValues rayValues) { return m_RayCountManager.GetRaysPerFrame(rayValues); }

        // Renderer Bake configuration can vary depends on if shadow mask is enabled or no
        PerObjectData m_CurrentRendererConfigurationBakedLighting = HDUtils.k_RendererConfigurationBakedLighting;
        MaterialPropertyBlock m_CopyDepthPropertyBlock = new MaterialPropertyBlock();
        Material m_CopyDepth;
        Material m_DownsampleDepthMaterial;
        Material m_UpsampleTransparency;
        GPUCopy m_GPUCopy;
        MipGenerator m_MipGenerator;
        BlueNoise m_BlueNoise;

        IBLFilterBSDF[] m_IBLFilterArray = null;

        ComputeShader m_ScreenSpaceReflectionsCS { get { return defaultResources.shaders.screenSpaceReflectionsCS; } }
        int m_SsrTracingKernel      = -1;
        int m_SsrReprojectionKernel = -1;

        Material m_ApplyDistortionMaterial;

        Material m_CameraMotionVectorsMaterial;
        Material m_DecalNormalBufferMaterial;

        Material m_ClearStencilBufferMaterial;

        // Debug material
        Material m_DebugViewMaterialGBuffer;
        Material m_DebugViewMaterialGBufferShadowMask;
        Material m_currentDebugViewMaterialGBuffer;
        Material m_DebugDisplayLatlong;
        Material m_DebugFullScreen;
        MaterialPropertyBlock m_DebugFullScreenPropertyBlock = new MaterialPropertyBlock();
        Material m_DebugColorPicker;
        Material m_ErrorMaterial;

        Material m_Blit;
        Material m_BlitTexArray;
        Material m_BlitTexArraySingleSlice;
        MaterialPropertyBlock m_BlitPropertyBlock = new MaterialPropertyBlock();

        RenderTargetIdentifier[] m_MRTCache2 = new RenderTargetIdentifier[2];

        // 'm_CameraColorBuffer' does not contain diffuse lighting of SSS materials until the SSS pass. It is stored within 'm_CameraSssDiffuseLightingBuffer'.
        RTHandle m_CameraColorBuffer;
        RTHandle m_OpaqueAtmosphericScatteringBuffer; // Necessary to perform dual-source (polychromatic alpha) blending which is not supported by Unity
        RTHandle m_CameraSssDiffuseLightingBuffer;

        RTHandle m_ContactShadowBuffer;
        RTHandle m_ScreenSpaceShadowsBuffer;
        RTHandle m_DistortionBuffer;

        RTHandle m_LowResTransparentBuffer;

        // TODO: remove me, I am just a temporary debug texture. :-)
        // RTHandle m_SsrDebugTexture;
        RTHandle m_SsrHitPointTexture;
        RTHandle m_SsrLightingTexture;
        // MSAA Versions of regular textures
        RTHandle m_CameraColorMSAABuffer;
        RTHandle m_OpaqueAtmosphericScatteringMSAABuffer;  // Necessary to perform dual-source (polychromatic alpha) blending which is not supported by Unity
        RTHandle m_CameraSssDiffuseLightingMSAABuffer;

        Lazy<RTHandle> m_CustomPassColorBuffer;
        Lazy<RTHandle> m_CustomPassDepthBuffer;

        // Constant Buffers
        ShaderVariablesGlobal m_ShaderVariablesGlobalCB = new ShaderVariablesGlobal();
        ShaderVariablesXR m_ShaderVariablesXRCB = new ShaderVariablesXR();
        ShaderVariablesDebugDisplay m_ShaderVariablesDebugDisplayCB = new ShaderVariablesDebugDisplay();

        // The current MSAA count
        MSAASamples m_MSAASamples;

        // The pass "SRPDefaultUnlit" is a fall back to legacy unlit rendering and is required to support unity 2d + unity UI that render in the scene.
        ShaderTagId[] m_ForwardAndForwardOnlyPassNames = { HDShaderPassNames.s_ForwardOnlyName, HDShaderPassNames.s_ForwardName, HDShaderPassNames.s_SRPDefaultUnlitName };
        ShaderTagId[] m_ForwardOnlyPassNames = { HDShaderPassNames.s_ForwardOnlyName, HDShaderPassNames.s_SRPDefaultUnlitName };

        ShaderTagId[] m_AllTransparentPassNames = {  HDShaderPassNames.s_TransparentBackfaceName,
                                                        HDShaderPassNames.s_ForwardOnlyName,
                                                        HDShaderPassNames.s_ForwardName,
                                                        HDShaderPassNames.s_SRPDefaultUnlitName };

        ShaderTagId[] m_TransparentNoBackfaceNames = {  HDShaderPassNames.s_ForwardOnlyName,
                                                        HDShaderPassNames.s_ForwardName,
                                                        HDShaderPassNames.s_SRPDefaultUnlitName };


        ShaderTagId[] m_AllForwardOpaquePassNames = {    HDShaderPassNames.s_ForwardOnlyName,
                                                            HDShaderPassNames.s_ForwardName,
                                                            HDShaderPassNames.s_SRPDefaultUnlitName };

        ShaderTagId[] m_DepthOnlyAndDepthForwardOnlyPassNames = { HDShaderPassNames.s_DepthForwardOnlyName, HDShaderPassNames.s_DepthOnlyName };
        ShaderTagId[] m_DepthForwardOnlyPassNames = { HDShaderPassNames.s_DepthForwardOnlyName };
        ShaderTagId[] m_DepthOnlyPassNames = { HDShaderPassNames.s_DepthOnlyName };
        ShaderTagId[] m_TransparentDepthPrepassNames = { HDShaderPassNames.s_TransparentDepthPrepassName };
        ShaderTagId[] m_TransparentDepthPostpassNames = { HDShaderPassNames.s_TransparentDepthPostpassName };
        ShaderTagId[] m_RayTracingPrepassNames = { HDShaderPassNames.s_RayTracingPrepassName };
        ShaderTagId[] m_ForwardErrorPassNames = { HDShaderPassNames.s_AlwaysName, HDShaderPassNames.s_ForwardBaseName, HDShaderPassNames.s_DeferredName, HDShaderPassNames.s_PrepassBaseName, HDShaderPassNames.s_VertexName, HDShaderPassNames.s_VertexLMRGBMName, HDShaderPassNames.s_VertexLMName };
        ShaderTagId[] m_DecalsEmissivePassNames = { HDShaderPassNames.s_MeshDecalsForwardEmissiveName, HDShaderPassNames.s_ShaderGraphMeshDecalsForwardEmissiveName };
        ShaderTagId[] m_SinglePassName = new ShaderTagId[1];
        ShaderTagId[] m_Decals4RTPassNames = { HDShaderPassNames.s_MeshDecalsMName , HDShaderPassNames.s_MeshDecalsAOName , HDShaderPassNames.s_MeshDecalsMAOName, HDShaderPassNames.s_MeshDecalsSName ,
                                                HDShaderPassNames.s_MeshDecalsMSName, HDShaderPassNames.s_MeshDecalsAOSName, HDShaderPassNames.s_MeshDecalsMAOSName, HDShaderPassNames.s_ShaderGraphMeshDecalsName4RT};
        ShaderTagId[] m_Decals3RTPassNames = { HDShaderPassNames.s_MeshDecals3RTName , HDShaderPassNames.s_ShaderGraphMeshDecalsName3RT };

        RenderStateBlock m_DepthStateOpaque;
        RenderStateBlock m_DepthStateNoWrite;
        RenderStateBlock m_AlphaToMaskBlock;

        readonly List<CustomPassVolume> m_ActivePassVolumes = new List<CustomPassVolume>(6);

        // Detect when windows size is changing
        int m_MaxCameraWidth;
        int m_MaxCameraHeight;
        // Keep track of the maximum number of XR instanced views
        int m_MaxViewCount = 1;

        // Use to detect frame changes
        int m_FrameCount;
        float m_LastTime, m_Time; // Do NOT take the 'animateMaterials' setting into account.

        internal int   GetFrameCount() { return m_FrameCount; }
        internal float GetLastTime()   { return m_LastTime;   }
        internal float GetTime()       { return m_Time;       }

        GraphicsFormat GetColorBufferFormat()
            => (GraphicsFormat)m_Asset.currentPlatformRenderPipelineSettings.colorBufferFormat;

        GraphicsFormat GetCustomBufferFormat()
            => (GraphicsFormat)m_Asset.currentPlatformRenderPipelineSettings.customBufferFormat;

        internal int GetDecalAtlasMipCount()
        {
            int highestDim = Math.Max(currentPlatformRenderPipelineSettings.decalSettings.atlasWidth, currentPlatformRenderPipelineSettings.decalSettings.atlasHeight);
            return (int)Math.Log(highestDim, 2);
        }

        internal int GetCookieAtlasMipCount() => (int)Mathf.Log((int)currentPlatformRenderPipelineSettings.lightLoopSettings.cookieAtlasSize, 2);
        internal int GetCookieCubeArraySize() => currentPlatformRenderPipelineSettings.lightLoopSettings.cubeCookieTexArraySize;

        internal int GetPlanarReflectionProbeMipCount()
        {
            int size = (int)currentPlatformRenderPipelineSettings.lightLoopSettings.planarReflectionAtlasSize;
            return (int)Mathf.Log(size, 2);
        }

        internal int GetMaxScreenSpaceShadows()
        {
            return currentPlatformRenderPipelineSettings.hdShadowInitParams.supportScreenSpaceShadows ? currentPlatformRenderPipelineSettings.hdShadowInitParams.maxScreenSpaceShadowSlots : 0;
        }

        readonly SkyManager m_SkyManager = new SkyManager();
        internal SkyManager skyManager { get { return m_SkyManager; } }
        readonly AmbientOcclusionSystem m_AmbientOcclusionSystem;

        // Debugging
        MaterialPropertyBlock m_SharedPropertyBlock = new MaterialPropertyBlock();
        DebugDisplaySettings m_DebugDisplaySettings = new DebugDisplaySettings();
        /// <summary>
        /// Debug display settings.
        /// </summary>
        public DebugDisplaySettings debugDisplaySettings { get { return m_DebugDisplaySettings; } }
        static DebugDisplaySettings s_NeutralDebugDisplaySettings = new DebugDisplaySettings();
        internal DebugDisplaySettings m_CurrentDebugDisplaySettings;
        RTHandle                        m_DebugColorPickerBuffer;
        RTHandle                        m_DebugFullScreenTempBuffer;
        // This target is only used in Dev builds as an intermediate destination for post process and where debug rendering will be done.
        RTHandle                        m_IntermediateAfterPostProcessBuffer;
        // We need this flag because otherwise if no full screen debug is pushed (like for example if the corresponding pass is disabled), when we render the result in RenderDebug m_DebugFullScreenTempBuffer will contain potential garbage
        bool                            m_FullScreenDebugPushed;
        bool                            m_ValidAPI; // False by default mean we render normally, true mean we don't render anything
        bool                            m_IsDepthBufferCopyValid;
        RenderTexture                   m_TemporaryTargetForCubemaps;
        HDCamera                        m_CurrentHDCamera;

        private CameraCache<(Transform viewer, HDProbe probe, int face)> m_ProbeCameraCache = new
            CameraCache<(Transform viewer, HDProbe probe, int face)>();

        RenderTargetIdentifier[] m_MRTTransparentMotionVec;
#if ENABLE_VIRTUALTEXTURES
        RenderTargetIdentifier[] m_MRTWithSSS = new RenderTargetIdentifier[3 + VTBufferManager.AdditionalForwardRT]; // Specular, (optional) VT, diffuse, sss buffer; note: vt is alway on slot 1 to keep in sync with unlit.
        RenderTargetIdentifier[] m_MRTWithVTFeedback = new RenderTargetIdentifier[2];
#else
        RenderTargetIdentifier[] m_MRTWithSSS = new RenderTargetIdentifier[3]; // Specular, diffuse, sss buffer;
#endif
        RenderTargetIdentifier[] mMRTSingle = new RenderTargetIdentifier[1];
        string m_ForwardPassProfileName;

        internal Material GetBlitMaterial(bool useTexArray, bool singleSlice) { return useTexArray ? (singleSlice ? m_BlitTexArraySingleSlice : m_BlitTexArray) : m_Blit; }

        ComputeBuffer m_DepthPyramidMipLevelOffsetsBuffer = null;

        ScriptableCullingParameters frozenCullingParams;
        bool frozenCullingParamAvailable = false;

        internal bool showCascade
        {
            get => m_CurrentDebugDisplaySettings.GetDebugLightingMode() == DebugLightingMode.VisualizeCascade;
            set
            {
                if (value)
                    m_CurrentDebugDisplaySettings.SetDebugLightingMode(DebugLightingMode.VisualizeCascade);
                else
                    m_CurrentDebugDisplaySettings.SetDebugLightingMode(DebugLightingMode.None);
            }
        }

        // RENDER GRAPH
        RenderGraph             m_RenderGraph;

        // MSAA resolve materials
        Material m_ColorResolveMaterial = null;
        Material m_MotionVectorResolve = null;

        // Flag that defines if ray tracing is supported by the current asset and platform
        bool m_RayTracingSupported = false;
        /// <summary>
        ///  Flag that defines if ray tracing is supported by the current HDRP asset and platform
        /// </summary>
        public bool rayTracingSupported { get { return m_RayTracingSupported; } }


#if UNITY_EDITOR
        bool m_ResourcesInitialized = false;
#endif

        /// <summary>
        /// HDRenderPipeline constructor.
        /// </summary>
        /// <param name="asset">Source HDRenderPipelineAsset.</param>
        /// <param name="defaultAsset">Defauklt HDRenderPipelineAsset.</param>
        public HDRenderPipeline(HDRenderPipelineAsset asset, HDRenderPipelineAsset defaultAsset)
        {
            m_Asset = asset;
            m_DefaultAsset = defaultAsset;
            HDProbeSystem.Parameters = asset.reflectionSystemParameters;

            DebugManager.instance.RefreshEditor();

            m_ValidAPI = true;

            SetRenderingFeatures();

            // The first thing we need to do is to set the defines that depend on the render pipeline settings
            m_RayTracingSupported = GatherRayTracingSupport(m_Asset.currentPlatformRenderPipelineSettings);

#if UNITY_EDITOR
            m_Asset.EvaluateSettings();

            UpgradeResourcesIfNeeded();

            //In case we are loading element in the asset pipeline (occurs when library is not fully constructed) the creation of the HDRenderPipeline is done at a time we cannot access resources.
            //So in this case, the reloader would fail and the resources cannot be validated. So skip validation here.
            //The HDRenderPipeline will be reconstructed in a few frame which will fix this issue.
            if (HDRenderPipeline.defaultAsset.renderPipelineResources == null
                || HDRenderPipeline.defaultAsset.renderPipelineEditorResources == null
                || (m_RayTracingSupported && HDRenderPipeline.defaultAsset.renderPipelineRayTracingResources == null))
                return;
            else
                m_ResourcesInitialized = true;

            ValidateResources();
#endif

            // We need to call this after the resource initialization as we attempt to use them in checking the supported API.
            if (!CheckAPIValidity())
            {
                m_ValidAPI = false;

                return;
            }

#if ENABLE_VIRTUALTEXTURES
            VirtualTexturingSettingsSRP settings = asset.virtualTexturingSettings;

            if (settings == null)
                settings = new VirtualTexturingSettingsSRP();

            VirtualTexturing.Streaming.SetCPUCacheSize(settings.streamingCpuCacheSizeInMegaBytes);

            GPUCacheSetting[] gpuCacheSettings = new GPUCacheSetting[settings.streamingGpuCacheSettings.Count];
            for (int i = 0; i < settings.streamingGpuCacheSettings.Count; ++i)
            {
                GPUCacheSettingSRP srpSetting = settings.streamingGpuCacheSettings[i];
                gpuCacheSettings[i] = new GPUCacheSetting() { format = srpSetting.format, sizeInMegaBytes = srpSetting.sizeInMegaBytes };
            }

            VirtualTexturing.Streaming.SetGPUCacheSettings(gpuCacheSettings);
#endif

            // Initial state of the RTHandle system.
            // Tells the system that we will require MSAA or not so that we can avoid wasteful render texture allocation.
            // TODO: Might want to initialize to at least the window resolution to avoid un-necessary re-alloc in the player
            RTHandles.Initialize(1, 1, m_Asset.currentPlatformRenderPipelineSettings.supportMSAA, m_Asset.currentPlatformRenderPipelineSettings.msaaSampleCount);

            m_XRSystem = new XRSystem(asset.renderPipelineResources.shaders);
            m_GPUCopy = new GPUCopy(defaultResources.shaders.copyChannelCS);

            m_MipGenerator = new MipGenerator(defaultResources);
            m_BlueNoise = new BlueNoise(defaultResources);

            EncodeBC6H.DefaultInstance = EncodeBC6H.DefaultInstance ?? new EncodeBC6H(defaultResources.shaders.encodeBC6HCS);

            // Scan material list and assign it
            m_MaterialList = HDUtils.GetRenderPipelineMaterialList();
            // Find first material that have non 0 Gbuffer count and assign it as deferredMaterial
            m_DeferredMaterial = null;
            foreach (var material in m_MaterialList)
            {
                if (material.IsDefferedMaterial())
                    m_DeferredMaterial = material;
            }

            // TODO: Handle the case of no Gbuffer material
            // TODO: I comment the assert here because m_DeferredMaterial for whatever reasons contain the correct class but with a "null" in the name instead of the real name and then trigger the assert
            // whereas it work. Don't know what is happening, DebugDisplay use the same code and name is correct there.
            // Debug.Assert(m_DeferredMaterial != null);

            m_GbufferManager = new GBufferManager(asset, m_DeferredMaterial);
            m_DbufferManager = new DBufferManager();
            m_DbufferManager.InitializeHDRPResouces(asset);
#if ENABLE_VIRTUALTEXTURES
            m_VtBufferManager = new VTBufferManager(asset);
#endif

            m_SharedRTManager.Build(asset);
            m_PostProcessSystem = new PostProcessSystem(asset, defaultResources);
            m_AmbientOcclusionSystem = new AmbientOcclusionSystem(asset, defaultResources);

            // Initialize various compute shader resources
            m_SsrTracingKernel      = m_ScreenSpaceReflectionsCS.FindKernel("ScreenSpaceReflectionsTracing");
            m_SsrReprojectionKernel = m_ScreenSpaceReflectionsCS.FindKernel("ScreenSpaceReflectionsReprojection");

            // General material
            m_CameraMotionVectorsMaterial = CoreUtils.CreateEngineMaterial(defaultResources.shaders.cameraMotionVectorsPS);
            m_DecalNormalBufferMaterial = CoreUtils.CreateEngineMaterial(defaultResources.shaders.decalNormalBufferPS);

            m_CopyDepth = CoreUtils.CreateEngineMaterial(defaultResources.shaders.copyDepthBufferPS);
            m_DownsampleDepthMaterial = CoreUtils.CreateEngineMaterial(defaultResources.shaders.downsampleDepthPS);
            m_UpsampleTransparency = CoreUtils.CreateEngineMaterial(defaultResources.shaders.upsampleTransparentPS);

            m_ApplyDistortionMaterial = CoreUtils.CreateEngineMaterial(defaultResources.shaders.applyDistortionPS);

            m_ClearStencilBufferMaterial = CoreUtils.CreateEngineMaterial(defaultResources.shaders.clearStencilBufferPS);

            InitializeDebugMaterials();

            m_MaterialList.ForEach(material => material.Build(asset, defaultResources));

            if (m_Asset.currentPlatformRenderPipelineSettings.lightLoopSettings.supportFabricConvolution)
            {
                m_IBLFilterArray = new IBLFilterBSDF[2];
                m_IBLFilterArray[0] = new IBLFilterGGX(defaultResources, m_MipGenerator);
                m_IBLFilterArray[1] = new IBLFilterCharlie(defaultResources, m_MipGenerator);
            }
            else
            {
                m_IBLFilterArray = new IBLFilterBSDF[1];
                m_IBLFilterArray[0] = new IBLFilterGGX(defaultResources, m_MipGenerator);
            }

            InitializeLightLoop(m_IBLFilterArray);

            m_SkyManager.Build(asset, defaultResources, m_IBLFilterArray);

            InitializeVolumetricLighting();
            InitializeSubsurfaceScattering();

            m_DebugDisplaySettings.RegisterDebug();
#if UNITY_EDITOR
            // We don't need the debug of Scene View at runtime (each camera have its own debug settings)
            // All scene view will share the same FrameSettings for now as sometimes Dispose is called after
            // another instance of HDRenderPipeline constructor is called.

            Camera firstSceneViewCamera = UnityEditor.SceneView.sceneViews.Count > 0 ? (UnityEditor.SceneView.sceneViews[0] as UnityEditor.SceneView).camera : null;
            if (firstSceneViewCamera != null)
            {
                var history = FrameSettingsHistory.RegisterDebug(null, true);
                DebugManager.instance.RegisterData(history);
            }
#endif

            m_DepthPyramidMipLevelOffsetsBuffer = new ComputeBuffer(15, sizeof(int) * 2);

            InitializeRenderTextures();

            // For debugging
            MousePositionDebug.instance.Build();

            InitializeRenderStateBlocks();

            // Keep track of the original msaa sample value
            // TODO : Bind this directly to the debug menu instead of having an intermediate value
            m_MSAASamples = m_Asset ? m_Asset.currentPlatformRenderPipelineSettings.msaaSampleCount : MSAASamples.None;

            // Propagate it to the debug menu
            m_DebugDisplaySettings.data.msaaSamples = m_MSAASamples;

#if ENABLE_VIRTUALTEXTURES
            // Debug.Log("Scriptable renderpipeline VT enabled");
            m_MRTTransparentMotionVec = new RenderTargetIdentifier[2 + VTBufferManager.AdditionalForwardRT];
#else
            //Debug.Log("Scriptable renderpipeline VT disabled");
            m_MRTTransparentMotionVec = new RenderTargetIdentifier[2];
#endif

            if (m_RayTracingSupported)
            {
                InitRayTracingManager();
                InitRayTracedReflections();
                InitRayTracedIndirectDiffuse();
                InitRaytracingDeferred();
                InitRecursiveRenderer();
                InitPathTracing();

                m_AmbientOcclusionSystem.InitRaytracing(this);
            }
            // Initialize the SSGI structures
            InitScreenSpaceGlobalIllumination();

            // Initialize screen space shadows
            InitializeScreenSpaceShadows();

            CameraCaptureBridge.enabled = true;

            // Render Graph
            m_RenderGraph = new RenderGraph(m_Asset.currentPlatformRenderPipelineSettings.supportMSAA, m_MSAASamples);
            m_RenderGraph.RegisterDebug();

            InitializePrepass(m_Asset);
            m_ColorResolveMaterial = CoreUtils.CreateEngineMaterial(asset.renderPipelineResources.shaders.colorResolvePS);
            m_MotionVectorResolve = CoreUtils.CreateEngineMaterial(asset.renderPipelineResources.shaders.resolveMotionVecPS);

            InitializeProbeVolumes();
        }

#if UNITY_EDITOR
        void UpgradeResourcesIfNeeded()
        {
            // The first thing we need to do is to set the defines that depend on the render pipeline settings
            m_Asset.EvaluateSettings();

            // Check that the serialized Resources are not broken
            if (HDRenderPipeline.defaultAsset.renderPipelineResources == null)
                HDRenderPipeline.defaultAsset.renderPipelineResources
                    = UnityEditor.AssetDatabase.LoadAssetAtPath<RenderPipelineResources>(HDUtils.GetHDRenderPipelinePath() + "Runtime/RenderPipelineResources/HDRenderPipelineResources.asset");
			ResourceReloader.ReloadAllNullIn(HDRenderPipeline.defaultAsset.renderPipelineResources, HDUtils.GetHDRenderPipelinePath());

            if (m_RayTracingSupported)
            {
                if (HDRenderPipeline.defaultAsset.renderPipelineRayTracingResources == null)
                    HDRenderPipeline.defaultAsset.renderPipelineRayTracingResources
                        = UnityEditor.AssetDatabase.LoadAssetAtPath<HDRenderPipelineRayTracingResources>(HDUtils.GetHDRenderPipelinePath() + "Runtime/RenderPipelineResources/HDRenderPipelineRayTracingResources.asset");
                ResourceReloader.ReloadAllNullIn(HDRenderPipeline.defaultAsset.renderPipelineRayTracingResources, HDUtils.GetHDRenderPipelinePath());
            }
            else
            {
                // If ray tracing is not enabled we do not want to have ray tracing resources referenced
                HDRenderPipeline.defaultAsset.renderPipelineRayTracingResources = null;
            }

            if (HDRenderPipeline.defaultAsset.renderPipelineEditorResources == null)
                HDRenderPipeline.defaultAsset.renderPipelineEditorResources
                    = UnityEditor.AssetDatabase.LoadAssetAtPath<HDRenderPipelineEditorResources>(HDUtils.GetHDRenderPipelinePath() + "Editor/RenderPipelineResources/HDRenderPipelineEditorResources.asset");
            ResourceReloader.ReloadAllNullIn(HDRenderPipeline.defaultAsset.renderPipelineEditorResources, HDUtils.GetHDRenderPipelinePath());

            // Upgrade the resources (re-import every references in RenderPipelineResources) if the resource version mismatches
            // It's done here because we know every HDRP assets have been imported before
            HDRenderPipeline.defaultAsset.renderPipelineResources?.UpgradeIfNeeded();
        }

        void ValidateResources()
        {
            var resources = HDRenderPipeline.defaultAsset.renderPipelineResources;

            // We iterate over all compute shader to verify if they are all compiled, if it's not the case
            // then we throw an exception to avoid allocating resources and crashing later on by using a null
            // compute kernel.
            foreach (var computeShader in resources.shaders.GetAllComputeShaders())
            {
                foreach (var message in UnityEditor.ShaderUtil.GetComputeShaderMessages(computeShader))
                {
                    if (message.severity == UnityEditor.Rendering.ShaderCompilerMessageSeverity.Error)
                    {
                        // Will be catched by the try in HDRenderPipelineAsset.CreatePipeline()
                        throw new Exception(String.Format(
                            "Compute Shader compilation error on platform {0} in file {1}:{2}: {3}{4}\n" +
                            "HDRP will not run until the error is fixed.\n",
                            message.platform, message.file, message.line, message.message, message.messageDetails
                        ));
                    }
                }
            }
        }

#endif

        /// <summary>
        /// Resets the reference size of the internal RTHandle System.
        /// This allows users to reduce the memory footprint of render textures after doing a super sampled rendering pass for example.
        /// </summary>
        /// <param name="width">New width of the internal RTHandle System.</param>
        /// <param name="height">New height of the internal RTHandle System.</param>
        public void ResetRTHandleReferenceSize(int width, int height)
        {
            RTHandles.ResetReferenceSize(width, height);
            HDCamera.ResetAllHistoryRTHandleSystems(width, height);
            if (m_RenderGraph != null)
                m_RenderGraph.ResetRTHandleReferenceSize(width, height);
        }

        void InitializeRenderTextures()
        {
            RenderPipelineSettings settings = m_Asset.currentPlatformRenderPipelineSettings;

            if (settings.supportedLitShaderMode != RenderPipelineSettings.SupportedLitShaderMode.ForwardOnly)
                m_GbufferManager.CreateBuffers();

            if (settings.supportDecals)
                m_DbufferManager.CreateBuffers();

#if ENABLE_VIRTUALTEXTURES
            m_VtBufferManager.CreateBuffers(settings);
#endif

            InitSSSBuffers();
            m_SharedRTManager.InitSharedBuffers(m_GbufferManager, m_Asset.currentPlatformRenderPipelineSettings, defaultResources);

            m_CameraColorBuffer = RTHandles.Alloc(Vector2.one, TextureXR.slices, dimension: TextureXR.dimension, colorFormat: GetColorBufferFormat(), enableRandomWrite: true, useMipMap: false, useDynamicScale: true, name: "CameraColor");
            m_OpaqueAtmosphericScatteringBuffer = RTHandles.Alloc(Vector2.one, TextureXR.slices, dimension: TextureXR.dimension, colorFormat: GetColorBufferFormat(), enableRandomWrite: true, useMipMap: false, useDynamicScale: true, name: "OpaqueAtmosphericScattering");
            m_CameraSssDiffuseLightingBuffer = RTHandles.Alloc(Vector2.one, TextureXR.slices, dimension: TextureXR.dimension, colorFormat: GraphicsFormat.B10G11R11_UFloatPack32, enableRandomWrite: true, useDynamicScale: true, name: "CameraSSSDiffuseLighting");

            m_CustomPassColorBuffer = new Lazy<RTHandle>(() => RTHandles.Alloc(Vector2.one, TextureXR.slices, dimension: TextureXR.dimension, colorFormat: GetCustomBufferFormat(), enableRandomWrite: true, useDynamicScale: true, name: "CustomPassColorBuffer"));
            m_CustomPassDepthBuffer = new Lazy<RTHandle>(() => RTHandles.Alloc(Vector2.one, TextureXR.slices, dimension: TextureXR.dimension, colorFormat: GraphicsFormat.R32_UInt, enableRandomWrite: true, useDynamicScale: true, isShadowMap: true, name: "CustomPassDepthBuffer", depthBufferBits: DepthBits.Depth32));

            m_DistortionBuffer = RTHandles.Alloc(Vector2.one, TextureXR.slices, dimension: TextureXR.dimension, colorFormat: Builtin.GetDistortionBufferFormat(), useDynamicScale: true, name: "Distortion");

            m_ContactShadowBuffer = RTHandles.Alloc(Vector2.one, TextureXR.slices, dimension: TextureXR.dimension, colorFormat: GraphicsFormat.R32_UInt, enableRandomWrite: true, useDynamicScale: true, name: "ContactShadowsBuffer");

            if (m_Asset.currentPlatformRenderPipelineSettings.lowresTransparentSettings.enabled)
            {
                // We need R16G16B16A16_SFloat as we need a proper alpha channel for compositing.
                m_LowResTransparentBuffer = RTHandles.Alloc(Vector2.one * 0.5f, TextureXR.slices, dimension: TextureXR.dimension, colorFormat: GraphicsFormat.R16G16B16A16_SFloat, enableRandomWrite: true, useDynamicScale: true, name: "Low res transparent");
            }

            if (settings.supportSSR)
            {
                // m_SsrDebugTexture    = RTHandles.Alloc(Vector2.one, TextureXR.slices, dimension: TextureXR.dimension, colorFormat: RenderTextureFormat.ARGBFloat, sRGB: false, enableRandomWrite: true, useDynamicScale: true, name: "SSR_Debug_Texture");
                m_SsrHitPointTexture = RTHandles.Alloc(Vector2.one, TextureXR.slices, dimension: TextureXR.dimension, colorFormat: GraphicsFormat.R16G16_UNorm, enableRandomWrite: true, useDynamicScale: true, name: "SSR_Hit_Point_Texture");
                m_SsrLightingTexture = RTHandles.Alloc(Vector2.one, TextureXR.slices, dimension: TextureXR.dimension, colorFormat: GraphicsFormat.R16G16B16A16_SFloat, enableRandomWrite: true, useDynamicScale: true, name: "SSR_Lighting_Texture");
            }

            // Let's create the MSAA textures
            if (m_Asset.currentPlatformRenderPipelineSettings.supportMSAA && m_Asset.currentPlatformRenderPipelineSettings.supportedLitShaderMode != RenderPipelineSettings.SupportedLitShaderMode.DeferredOnly)
            {
                m_CameraColorMSAABuffer = RTHandles.Alloc(Vector2.one, TextureXR.slices, dimension: TextureXR.dimension, colorFormat: GetColorBufferFormat(), bindTextureMS: true, enableMSAA: true, useDynamicScale: true, name: "CameraColorMSAA");
                m_OpaqueAtmosphericScatteringMSAABuffer = RTHandles.Alloc(Vector2.one, TextureXR.slices, dimension: TextureXR.dimension, colorFormat: GetColorBufferFormat(), bindTextureMS: true, enableMSAA: true, useDynamicScale: true, name: "OpaqueAtmosphericScatteringMSAA");
                m_CameraSssDiffuseLightingMSAABuffer = RTHandles.Alloc(Vector2.one, TextureXR.slices, dimension: TextureXR.dimension, colorFormat: GetColorBufferFormat(), bindTextureMS: true, enableMSAA: true, useDynamicScale: true, name: "CameraSSSDiffuseLightingMSAA");
            }
        }

        void GetOrCreateDebugTextures()
        {
            //Debug.isDebugBuild can be changed during DoBuildPlayer, these allocation has to be check on every frames
            //TODO : Clean this with the RenderGraph system
            if (Debug.isDebugBuild && m_DebugColorPickerBuffer == null && m_DebugFullScreenTempBuffer == null)
            {
                m_DebugColorPickerBuffer = RTHandles.Alloc(Vector2.one, filterMode: FilterMode.Point, colorFormat: GraphicsFormat.R16G16B16A16_SFloat, useDynamicScale: true, name: "DebugColorPicker");
                m_DebugFullScreenTempBuffer = RTHandles.Alloc(Vector2.one, TextureXR.slices, dimension: TextureXR.dimension, colorFormat: GraphicsFormat.R16G16B16A16_SFloat, useDynamicScale: true, name: "DebugFullScreen");
            }

            if (m_IntermediateAfterPostProcessBuffer == null)
            {
                // We always need this target because there could be a custom pass in after post process mode.
                // In that case, we need to do the flip y after this pass.
                m_IntermediateAfterPostProcessBuffer = RTHandles.Alloc(Vector2.one, TextureXR.slices, dimension: TextureXR.dimension, colorFormat: GetColorBufferFormat(), useDynamicScale: true, name: "AfterPostProcess"); // Needs to be FP16 because output target might be HDR
            }
        }

        void DestroyRenderTextures()
        {
            m_GbufferManager.DestroyBuffers();
            m_DbufferManager.DestroyBuffers();
#if ENABLE_VIRTUALTEXTURES
            m_VtBufferManager.DestroyBuffers();
#endif
            m_MipGenerator.Release();

            RTHandles.Release(m_CameraColorBuffer);
            if (m_CustomPassColorBuffer.IsValueCreated)
                RTHandles.Release(m_CustomPassColorBuffer.Value);
            if (m_CustomPassDepthBuffer.IsValueCreated)
                RTHandles.Release(m_CustomPassDepthBuffer.Value);
            RTHandles.Release(m_OpaqueAtmosphericScatteringBuffer);
            RTHandles.Release(m_CameraSssDiffuseLightingBuffer);

            RTHandles.Release(m_DistortionBuffer);
            RTHandles.Release(m_ContactShadowBuffer);

            RTHandles.Release(m_LowResTransparentBuffer);

            // RTHandles.Release(m_SsrDebugTexture);
            RTHandles.Release(m_SsrHitPointTexture);
            RTHandles.Release(m_SsrLightingTexture);

            RTHandles.Release(m_DebugColorPickerBuffer);
            RTHandles.Release(m_DebugFullScreenTempBuffer);
            RTHandles.Release(m_IntermediateAfterPostProcessBuffer);

            RTHandles.Release(m_CameraColorMSAABuffer);
            RTHandles.Release(m_OpaqueAtmosphericScatteringMSAABuffer);
            RTHandles.Release(m_CameraSssDiffuseLightingMSAABuffer);
        }

        void SetRenderingFeatures()
        {
            // Set sub-shader pipeline tag
            Shader.globalRenderPipeline = "HDRenderPipeline";

            // HD use specific GraphicsSettings
            m_PreviousLightsUseLinearIntensity = GraphicsSettings.lightsUseLinearIntensity;
            GraphicsSettings.lightsUseLinearIntensity = true;
            m_PreviousLightsUseColorTemperature = GraphicsSettings.lightsUseColorTemperature;
            GraphicsSettings.lightsUseColorTemperature = true;
            m_PreviousSRPBatcher = GraphicsSettings.useScriptableRenderPipelineBatching;
            GraphicsSettings.useScriptableRenderPipelineBatching = m_Asset.enableSRPBatcher;

            // In case shadowmask mode isn't setup correctly, force it to correct usage (as there is no UI to fix it)
            m_PreviousShadowMaskMode = QualitySettings.shadowmaskMode;
            QualitySettings.shadowmaskMode = ShadowmaskMode.DistanceShadowmask;

            SupportedRenderingFeatures.active = new SupportedRenderingFeatures()
            {
                reflectionProbeModes = SupportedRenderingFeatures.ReflectionProbeModes.Rotation,
                defaultMixedLightingModes = SupportedRenderingFeatures.LightmapMixedBakeModes.IndirectOnly,
                mixedLightingModes = SupportedRenderingFeatures.LightmapMixedBakeModes.IndirectOnly | (m_Asset.currentPlatformRenderPipelineSettings.supportShadowMask ? SupportedRenderingFeatures.LightmapMixedBakeModes.Shadowmask : 0),
                lightmapBakeTypes = LightmapBakeType.Baked | LightmapBakeType.Mixed | LightmapBakeType.Realtime,
                lightmapsModes = LightmapsMode.NonDirectional | LightmapsMode.CombinedDirectional,
                lightProbeProxyVolumes = true,
                motionVectors = true,
                receiveShadows = false,
                reflectionProbes = false,
                rendererPriority = true,
                overridesFog = true,
                overridesOtherLightingSettings = true,
                editableMaterialRenderQueue = false
                // Enlighten is deprecated in 2019.3 and above
                , enlighten = false
                , overridesLODBias = true
                , overridesMaximumLODLevel = true
                , terrainDetailUnsupported = true
                , overridesShadowmask = true // Don't display the shadow mask UI in Quality Settings
                , overridesRealtimeReflectionProbes = true // Don't display the real time reflection probes checkbox UI in Quality Settings
            };

            Lightmapping.SetDelegate(GlobalIlluminationUtils.hdLightsDelegate);

#if UNITY_EDITOR
            // HDRP always enable baking of cookie by default
            #if UNITY_2020_2_OR_NEWER
            m_PreviousEnableCookiesInLightmapper = UnityEditor.EditorSettings.enableCookiesInLightmapper;
            UnityEditor.EditorSettings.enableCookiesInLightmapper = true;
            #else
            m_PreviousEnableCookiesInLightmapper = UnityEditor.EditorSettings.disableCookiesInLightmapper;
            UnityEditor.EditorSettings.disableCookiesInLightmapper = false;
            #endif

            SceneViewDrawMode.SetupDrawMode();

            if (UnityEditor.PlayerSettings.colorSpace == ColorSpace.Gamma)
            {
                Debug.LogError("High Definition Render Pipeline doesn't support Gamma mode, change to Linear mode (HDRP isn't set up properly. Go to Windows > RenderPipeline > HDRP Wizard to fix your settings).");
            }
#endif
        }

        bool CheckAPIValidity()
        {
            GraphicsDeviceType unsupportedDeviceType;
            if (!IsSupportedPlatform(out unsupportedDeviceType))
            {
                HDUtils.DisplayUnsupportedAPIMessage(unsupportedDeviceType.ToString());

                // Display more information to the users when it should have use Metal instead of OpenGL
                if (SystemInfo.graphicsDeviceType.ToString().StartsWith("OpenGL"))
                {
                    if (SystemInfo.operatingSystem.StartsWith("Mac"))
                        HDUtils.DisplayUnsupportedMessage("Use Metal API instead.");
                    else if (SystemInfo.operatingSystem.StartsWith("Windows"))
                        HDUtils.DisplayUnsupportedMessage("Use Vulkan API instead.");
                }

                return false;
            }

            return true;
        }

        // Note: If you add new platform in this function, think about adding support when building the player to in HDRPCustomBuildProcessor.cs
        bool IsSupportedPlatform(out GraphicsDeviceType unsupportedGraphicDevice)
        {
            unsupportedGraphicDevice = SystemInfo.graphicsDeviceType;

            if (!SystemInfo.supportsComputeShaders)
                return false;

            if (!(defaultResources?.shaders.defaultPS?.isSupported ?? true))
                return false;

#if UNITY_EDITOR
            UnityEditor.BuildTarget activeBuildTarget = UnityEditor.EditorUserBuildSettings.activeBuildTarget;
            // If the build target matches the operating system of the editor
            if (SystemInfo.operatingSystemFamily == HDUtils.BuildTargetToOperatingSystemFamily(activeBuildTarget))
            {
                bool autoAPI = UnityEditor.PlayerSettings.GetUseDefaultGraphicsAPIs(activeBuildTarget);

                // then, there is two configuration possible:
                if (autoAPI)
                {
                    // if the graphic api is chosen automatically, then only the system's graphic device type matters
                    if (!HDUtils.IsSupportedGraphicDevice(SystemInfo.graphicsDeviceType))
                        return false;
                }
                else
                {
                    // otherwise, we need to iterate over every graphic api available in the list to track every non-supported APIs
                    return HDUtils.AreGraphicsAPIsSupported(activeBuildTarget, out unsupportedGraphicDevice);
                }
            }
            else // if the build target does not match the editor OS, then we have to check using the graphic api list
            {
                return HDUtils.AreGraphicsAPIsSupported(activeBuildTarget, out unsupportedGraphicDevice);
            }

            if (!HDUtils.IsSupportedBuildTarget(activeBuildTarget))
                return false;
#else
            if (!HDUtils.IsSupportedGraphicDevice(SystemInfo.graphicsDeviceType))
                return false;
#endif

            if (!HDUtils.IsOperatingSystemSupported(SystemInfo.operatingSystem))
                return false;

            return true;
        }

        void UnsetRenderingFeatures()
        {
            Shader.globalRenderPipeline = "";

            GraphicsSettings.lightsUseLinearIntensity = m_PreviousLightsUseLinearIntensity;
            GraphicsSettings.lightsUseColorTemperature = m_PreviousLightsUseColorTemperature;
            GraphicsSettings.useScriptableRenderPipelineBatching = m_PreviousSRPBatcher;
            QualitySettings.shadowmaskMode = m_PreviousShadowMaskMode;

            SupportedRenderingFeatures.active = new SupportedRenderingFeatures();

            Lightmapping.ResetDelegate();

#if UNITY_EDITOR
            #if UNITY_2020_2_OR_NEWER
            UnityEditor.EditorSettings.enableCookiesInLightmapper = m_PreviousEnableCookiesInLightmapper;
            #else
            UnityEditor.EditorSettings.disableCookiesInLightmapper = m_PreviousEnableCookiesInLightmapper;
            #endif
#endif
        }

        void InitializeDebugMaterials()
        {
            m_DebugViewMaterialGBuffer = CoreUtils.CreateEngineMaterial(defaultResources.shaders.debugViewMaterialGBufferPS);
            m_DebugViewMaterialGBufferShadowMask = CoreUtils.CreateEngineMaterial(defaultResources.shaders.debugViewMaterialGBufferPS);
            m_DebugViewMaterialGBufferShadowMask.EnableKeyword("SHADOWS_SHADOWMASK");
            m_DebugDisplayLatlong = CoreUtils.CreateEngineMaterial(defaultResources.shaders.debugDisplayLatlongPS);
            m_DebugFullScreen = CoreUtils.CreateEngineMaterial(defaultResources.shaders.debugFullScreenPS);
            m_DebugColorPicker = CoreUtils.CreateEngineMaterial(defaultResources.shaders.debugColorPickerPS);
            m_Blit = CoreUtils.CreateEngineMaterial(defaultResources.shaders.blitPS);
            m_ErrorMaterial = CoreUtils.CreateEngineMaterial("Hidden/InternalErrorShader");

            // With texture array enabled, we still need the normal blit version for other systems like atlas
            if (TextureXR.useTexArray)
            {
                m_Blit.EnableKeyword("DISABLE_TEXTURE2D_X_ARRAY");
                m_BlitTexArray = CoreUtils.CreateEngineMaterial(defaultResources.shaders.blitPS);
                m_BlitTexArraySingleSlice = CoreUtils.CreateEngineMaterial(defaultResources.shaders.blitPS);
                m_BlitTexArraySingleSlice.EnableKeyword("BLIT_SINGLE_SLICE");
            }
        }

        void InitializeRenderStateBlocks()
        {
            m_DepthStateOpaque = new RenderStateBlock
            {
                depthState = new DepthState(true, CompareFunction.LessEqual),
                mask = RenderStateMask.Depth
            };

            m_DepthStateNoWrite = new RenderStateBlock
            {
                depthState = new DepthState(false, CompareFunction.LessEqual),
                mask = RenderStateMask.Depth
            };

            m_AlphaToMaskBlock = new RenderStateBlock
            {
                blendState = new BlendState(true, false),
                mask = RenderStateMask.Blend
            };
        }

        /// <summary>
        /// Disposable pattern implementation.
        /// </summary>
        /// <param name="disposing">Is disposing.</param>
        protected override void Dispose(bool disposing)
        {
            DisposeProbeCameraPool();

            UnsetRenderingFeatures();

            if (!m_ValidAPI)
                return;

#if UNITY_EDITOR
            if (!m_ResourcesInitialized)
                return;
#endif

            base.Dispose(disposing);

            ReleaseScreenSpaceShadows();
            ReleaseScreenSpaceGlobalIllumination();

            if (m_RayTracingSupported)
            {
                ReleaseRecursiveRenderer();
                ReleaseRayTracingDeferred();
                ReleaseRayTracedIndirectDiffuse();
                ReleaseRayTracedReflections();
                ReleasePathTracing();
            }
            ReleaseRayTracingManager();
            m_DebugDisplaySettings.UnregisterDebug();

            CleanupLightLoop();

            // For debugging
            MousePositionDebug.instance.Cleanup();

            DecalSystem.instance.Cleanup();

            m_MaterialList.ForEach(material => material.Cleanup());

            CoreUtils.Destroy(m_CameraMotionVectorsMaterial);
            CoreUtils.Destroy(m_DecalNormalBufferMaterial);

            CoreUtils.Destroy(m_DebugViewMaterialGBuffer);
            CoreUtils.Destroy(m_DebugViewMaterialGBufferShadowMask);
            CoreUtils.Destroy(m_DebugDisplayLatlong);
            CoreUtils.Destroy(m_DebugFullScreen);
            CoreUtils.Destroy(m_DebugColorPicker);
            CoreUtils.Destroy(m_Blit);
            CoreUtils.Destroy(m_BlitTexArray);
            CoreUtils.Destroy(m_BlitTexArraySingleSlice);
            CoreUtils.Destroy(m_CopyDepth);
            CoreUtils.Destroy(m_ErrorMaterial);
            CoreUtils.Destroy(m_DownsampleDepthMaterial);
            CoreUtils.Destroy(m_UpsampleTransparency);
            CoreUtils.Destroy(m_ApplyDistortionMaterial);
            CoreUtils.Destroy(m_ClearStencilBufferMaterial);

            CleanupSubsurfaceScattering();
            m_SharedRTManager.Cleanup();
            m_XRSystem.Cleanup();
            m_SkyManager.Cleanup();
            CleanupVolumetricLighting();
            CleanupProbeVolumes();

            for(int bsdfIdx = 0; bsdfIdx < m_IBLFilterArray.Length; ++bsdfIdx)
            {
                m_IBLFilterArray[bsdfIdx].Cleanup();
            }

            m_PostProcessSystem.Cleanup();
            m_AmbientOcclusionSystem.Cleanup();
            m_BlueNoise.Cleanup();

            HDCamera.ClearAll();

            DestroyRenderTextures();
            CullingGroupManager.instance.Cleanup();

            CoreUtils.SafeRelease(m_DepthPyramidMipLevelOffsetsBuffer);

            CustomPassVolume.Cleanup();

            // RenderGraph
            m_RenderGraph.Cleanup();
            m_RenderGraph.UnRegisterDebug();
            CleanupPrepass();
            CoreUtils.Destroy(m_ColorResolveMaterial);
            CoreUtils.Destroy(m_MotionVectorResolve);

#if UNITY_EDITOR
            SceneViewDrawMode.ResetDrawMode();

            // Do not attempt to unregister SceneView FrameSettings. It is shared amongst every scene view and take only a little place.
            // For removing it, you should be sure that Dispose could never be called after the constructor of another instance of this SRP.
            // Also, at the moment, applying change to hdrpAsset cause the SRP to be Disposed and Constructed again.
            // Not always in that order.
#endif

            // Dispose m_ProbeCameraPool properly
            void DisposeProbeCameraPool()
            {
#if UNITY_EDITOR
                // Special case here: when the HDRP asset is modified in the Editor,
                //   it is disposed during an `OnValidate` call.
                //   But during `OnValidate` call, game object must not be destroyed.
                //   So, only when this method was called during an `OnValidate` call, the destruction of the
                //   pool is delayed, otherwise, it is destroyed as usual with `CoreUtils.Destroy`
                var isInOnValidate = false;
                isInOnValidate = new StackTrace().ToString().Contains("OnValidate");
                if (isInOnValidate)
                {
                    var pool = m_ProbeCameraCache;
                    UnityEditor.EditorApplication.delayCall += () => pool.Dispose();
                    m_ProbeCameraCache = null;
                }
                else
                {
#endif
                    m_ProbeCameraCache.Dispose();
                    m_ProbeCameraCache = null;
#if UNITY_EDITOR
                }
#endif
            }

            ConstantBuffer.ReleaseAll();

            CameraCaptureBridge.enabled = false;

            // Dispose of Render Pipeline can be call either by OnValidate() or by OnDisable().
            // Inside an OnValidate() call we can't call a DestroyImmediate().
            // Here we are releasing our singleton to not leak while doing a domain reload.
            // However this is doing a call to DestroyImmediate().
            // To workaround this, and was we only leak with Singleton while doing domain reload (and not in OnValidate)
            // we are detecting if we are in an OnValidate call and releasing the Singleton only if it is not the case.
            if (!m_Asset.isInOnValidateCall)
                HDUtils.ReleaseComponentSingletons();
        }


        void Resize(HDCamera hdCamera)
        {
            // m_MaxCameraWidth and m_MaxCameraHeight start at 0 so we will at least go through this once at first frame to allocate the buffers for the first time.
            bool resolutionChanged = (hdCamera.actualWidth > m_MaxCameraWidth) || (hdCamera.actualHeight > m_MaxCameraHeight) || (hdCamera.viewCount > m_MaxViewCount);

            if (resolutionChanged)
            {
                // update recorded window resolution
                m_MaxCameraWidth = Mathf.Max(m_MaxCameraWidth, hdCamera.actualWidth);
                m_MaxCameraHeight = Mathf.Max(m_MaxCameraHeight, hdCamera.actualHeight);
                m_MaxViewCount = Math.Max(m_MaxViewCount, hdCamera.viewCount);

                if (m_MaxCameraWidth > 0 && m_MaxCameraHeight > 0)
                {
                    LightLoopReleaseResolutionDependentBuffers();
                    m_DbufferManager.ReleaseResolutionDependentBuffers();
                    m_SharedRTManager.DisposeCoarseStencilBuffer();
                }

                LightLoopAllocResolutionDependentBuffers(hdCamera, m_MaxCameraWidth, m_MaxCameraHeight);
                m_DbufferManager.AllocResolutionDependentBuffers(hdCamera, m_MaxCameraWidth, m_MaxCameraHeight);
                m_SharedRTManager.AllocateCoarseStencilBuffer(m_MaxCameraWidth, m_MaxCameraHeight, hdCamera.viewCount);
            }
        }

        void UpdateShaderVariablesGlobalCB(HDCamera hdCamera, CommandBuffer cmd)
        {
            hdCamera.UpdateShaderVariablesGlobalCB(ref m_ShaderVariablesGlobalCB, m_FrameCount);
            Fog.UpdateShaderVariablesGlobalCB(ref m_ShaderVariablesGlobalCB, hdCamera);
            UpdateShaderVariablesGlobalSubsurface(ref m_ShaderVariablesGlobalCB, hdCamera);
            UpdateShaderVariablesGlobalDecal(ref m_ShaderVariablesGlobalCB, hdCamera);
            UpdateShaderVariablesGlobalVolumetrics(ref m_ShaderVariablesGlobalCB, RTHandles.rtHandleProperties, hdCamera);
            m_ShadowManager.UpdateShaderVariablesGlobalCB(ref m_ShaderVariablesGlobalCB);
            UpdateShaderVariablesGlobalLightLoop(ref m_ShaderVariablesGlobalCB, hdCamera);
            UpdateShaderVariablesGlobalProbeVolumes(ref m_ShaderVariablesGlobalCB, hdCamera);
            m_AmbientOcclusionSystem.UpdateShaderVariableGlobalCB(ref m_ShaderVariablesGlobalCB, hdCamera);

            // Misc
            MicroShadowing microShadowingSettings = hdCamera.volumeStack.GetComponent<MicroShadowing>();
            m_ShaderVariablesGlobalCB._MicroShadowOpacity = microShadowingSettings.enable.value ? microShadowingSettings.opacity.value : 0.0f;

            HDShadowSettings shadowSettings = hdCamera.volumeStack.GetComponent<HDShadowSettings>();
            m_ShaderVariablesGlobalCB._DirectionalTransmissionMultiplier = shadowSettings.directionalTransmissionMultiplier.value;

            ScreenSpaceRefraction ssRefraction = hdCamera.volumeStack.GetComponent<ScreenSpaceRefraction>();
            m_ShaderVariablesGlobalCB._SSRefractionInvScreenWeightDistance = 1.0f / ssRefraction.screenFadeDistance.value;

            m_ShaderVariablesGlobalCB._IndirectLightingMultiplier = new Vector4(hdCamera.volumeStack.GetComponent<IndirectLightingController>().indirectDiffuseIntensity.value, 0, 0, 0);
            m_ShaderVariablesGlobalCB._OffScreenRendering = 0;
            m_ShaderVariablesGlobalCB._OffScreenDownsampleFactor = 1;
            m_ShaderVariablesGlobalCB._ReplaceDiffuseForIndirect = hdCamera.frameSettings.IsEnabled(FrameSettingsField.ReplaceDiffuseForIndirect) ? 1.0f : 0.0f;
            m_ShaderVariablesGlobalCB._EnableSkyReflection = hdCamera.frameSettings.IsEnabled(FrameSettingsField.SkyReflection) ? 1u : 0u;
            m_ShaderVariablesGlobalCB._ContactShadowOpacity = m_ContactShadows.opacity.value;

            int coarseStencilWidth = HDUtils.DivRoundUp(hdCamera.actualWidth, 8);
            int coarseStencilHeight = HDUtils.DivRoundUp(hdCamera.actualHeight, 8);
            m_ShaderVariablesGlobalCB._CoarseStencilBufferSize = new Vector4(coarseStencilWidth, coarseStencilHeight, 1.0f / coarseStencilWidth, 1.0f / coarseStencilHeight);

            m_ShaderVariablesGlobalCB._RaytracingFrameIndex = RayTracingFrameIndex(hdCamera);
            if (hdCamera.frameSettings.IsEnabled(FrameSettingsField.RayTracing))
            {
                // Check if recursive rendering is enabled or not. This will control the cull of primitive
                // during the gbuffer and forward pass
                RecursiveRendering recursiveSettings = hdCamera.volumeStack.GetComponent<RecursiveRendering>();
                ScreenSpaceReflection settings = hdCamera.volumeStack.GetComponent<ScreenSpaceReflection>();
                bool usesRaytracedReflections = hdCamera.frameSettings.IsEnabled(FrameSettingsField.RayTracing) && settings.rayTracing.value;
                m_ShaderVariablesGlobalCB._UseRayTracedReflections = usesRaytracedReflections ? 1 : 0;
                m_ShaderVariablesGlobalCB._UseIndirectDiffuse = ValidIndirectDiffuseState(hdCamera) ? (RayTracedIndirectDiffuseState(hdCamera) ? LightDefinitions.k_RayTracedIndirectDiffuseFlag : LightDefinitions.k_ScreenSpaceIndirectDiffuseFlag) : LightDefinitions.k_IndirectDiffuseFlagOff;
                m_ShaderVariablesGlobalCB._EnableRecursiveRayTracing = recursiveSettings.enable.value ? 1u : 0u;
            }
            else
            {
                m_ShaderVariablesGlobalCB._UseRayTracedReflections = 0;
                m_ShaderVariablesGlobalCB._UseIndirectDiffuse = ValidIndirectDiffuseState(hdCamera) ? LightDefinitions.k_ScreenSpaceIndirectDiffuseFlag : LightDefinitions.k_IndirectDiffuseFlagOff;
                m_ShaderVariablesGlobalCB._EnableRecursiveRayTracing = 0;
            }

            ConstantBuffer.PushGlobal(cmd, m_ShaderVariablesGlobalCB, HDShaderIDs._ShaderVariablesGlobal);

            hdCamera.UpdateShaderVariablesXRCB(ref m_ShaderVariablesXRCB);
            ConstantBuffer.PushGlobal(cmd, m_ShaderVariablesXRCB, HDShaderIDs._ShaderVariablesXR);

            // This one is not in a constant buffer because it's only used as a parameter for some shader's render states. It's not actually used inside shader code.
            cmd.SetGlobalInt(HDShaderIDs._ColorMaskTransparentVel, (int)ColorWriteMask.All);
        }

        void CopyDepthBufferIfNeeded(HDCamera hdCamera, CommandBuffer cmd)
        {
            if (!m_IsDepthBufferCopyValid)
            {
                using (new ProfilingScope(cmd, ProfilingSampler.Get(HDProfileId.CopyDepthBuffer)))
                {
                    // TODO: maybe we don't actually need the top MIP level?
                    // That way we could avoid making the copy, and build the MIP hierarchy directly.
                    // The downside is that our SSR tracing accuracy would decrease a little bit.
                    // But since we never render SSR at full resolution, this may be acceptable.

                    // TODO: reading the depth buffer with a compute shader will cause it to decompress in place.
                    // On console, to preserve the depth test performance, we must NOT decompress the 'm_CameraDepthStencilBuffer' in place.
                    // We should call decompressDepthSurfaceToCopy() and decompress it to 'm_CameraDepthBufferMipChain'.
                    m_GPUCopy.SampleCopyChannel_xyzw2x(cmd, m_SharedRTManager.GetDepthStencilBuffer(), m_SharedRTManager.GetDepthTexture(), new RectInt(0, 0, hdCamera.actualWidth, hdCamera.actualHeight));
                    // Depth texture is now ready, bind it.
                    cmd.SetGlobalTexture(HDShaderIDs._CameraDepthTexture, m_SharedRTManager.GetDepthTexture());
                }
                m_IsDepthBufferCopyValid = true;
            }
        }

        struct BuildCoarseStencilAndResolveParameters
        {
            public HDCamera hdCamera;
            public ComputeShader resolveStencilCS;
        }

        BuildCoarseStencilAndResolveParameters PrepareBuildCoarseStencilParameters(HDCamera hdCamera)
        {
            var parameters = new BuildCoarseStencilAndResolveParameters();
            parameters.hdCamera = hdCamera;
            parameters.resolveStencilCS = defaultResources.shaders.resolveStencilCS;
            return parameters;
        }

        void BuildCoarseStencilAndResolveIfNeeded(HDCamera hdCamera, CommandBuffer cmd)
        {
            var parameters = PrepareBuildCoarseStencilParameters(hdCamera);
            bool msaaEnabled = hdCamera.frameSettings.IsEnabled(FrameSettingsField.MSAA);
            BuildCoarseStencilAndResolveIfNeeded(parameters, m_SharedRTManager.GetDepthStencilBuffer(msaaEnabled),
                         msaaEnabled ? m_SharedRTManager.GetStencilBuffer(msaaEnabled) : null,
                         m_SharedRTManager.GetCoarseStencilBuffer(), cmd);

        }

        static void BuildCoarseStencilAndResolveIfNeeded(BuildCoarseStencilAndResolveParameters parameters, RTHandle depthStencilBuffer, RTHandle resolvedStencilBuffer, ComputeBuffer coarseStencilBuffer, CommandBuffer cmd)
        {
            using (new ProfilingScope(cmd, ProfilingSampler.Get(HDProfileId.CoarseStencilGeneration)))
            {
                var hdCamera = parameters.hdCamera;
                bool MSAAEnabled = hdCamera.frameSettings.IsEnabled(FrameSettingsField.MSAA);

                // The following features require a copy of the stencil, if none are active, no need to do the resolve.
                bool resolveIsNecessary = GetFeatureVariantsEnabled(hdCamera.frameSettings);
                resolveIsNecessary = resolveIsNecessary || hdCamera.IsSSREnabled()
                                                        || hdCamera.IsTransparentSSREnabled();

                // We need the resolve only with msaa
                resolveIsNecessary = resolveIsNecessary && MSAAEnabled;

                ComputeShader cs = parameters.resolveStencilCS;
                int kernel = SampleCountToPassIndex(MSAAEnabled ? hdCamera.msaaSamples : MSAASamples.None);
                kernel = resolveIsNecessary ? kernel + 3 : kernel; // We have a different variant if we need to resolve to non-MSAA stencil
                cmd.SetComputeBufferParam(cs, kernel, HDShaderIDs._CoarseStencilBuffer, coarseStencilBuffer);
                cmd.SetComputeTextureParam(cs, kernel, HDShaderIDs._StencilTexture, depthStencilBuffer, 0, RenderTextureSubElement.Stencil);

                if (resolveIsNecessary)
                {
                    cmd.SetComputeTextureParam(cs, kernel, HDShaderIDs._OutputStencilBuffer, resolvedStencilBuffer);
                }

                int coarseStencilWidth = HDUtils.DivRoundUp(hdCamera.actualWidth, 8);
                int coarseStencilHeight = HDUtils.DivRoundUp(hdCamera.actualHeight, 8);
                cmd.DispatchCompute(cs, kernel, coarseStencilWidth, coarseStencilHeight, hdCamera.viewCount);
            }
        }

        void ConfigureKeywords(bool enableBakeShadowMask, HDCamera hdCamera, CommandBuffer cmd)
        {
            // Globally enable (for GBuffer shader and forward lit (opaque and transparent) the keyword SHADOWS_SHADOWMASK
            CoreUtils.SetKeyword(cmd, "SHADOWS_SHADOWMASK", enableBakeShadowMask);
            // Configure material to use depends on shadow mask option
            m_CurrentRendererConfigurationBakedLighting = enableBakeShadowMask ? HDUtils.k_RendererConfigurationBakedLightingWithShadowMask : HDUtils.k_RendererConfigurationBakedLighting;
            m_currentDebugViewMaterialGBuffer = enableBakeShadowMask ? m_DebugViewMaterialGBufferShadowMask : m_DebugViewMaterialGBuffer;

            CoreUtils.SetKeyword(cmd, "LIGHT_LAYERS", hdCamera.frameSettings.IsEnabled(FrameSettingsField.LightLayers));

            // configure keyword for both decal.shader and material
            if (m_Asset.currentPlatformRenderPipelineSettings.supportDecals)
            {
                CoreUtils.SetKeyword(cmd, "DECALS_OFF", false);
                CoreUtils.SetKeyword(cmd, "DECALS_3RT", !m_Asset.currentPlatformRenderPipelineSettings.decalSettings.perChannelMask);
                CoreUtils.SetKeyword(cmd, "DECALS_4RT", m_Asset.currentPlatformRenderPipelineSettings.decalSettings.perChannelMask);
            }
            else
            {
                CoreUtils.SetKeyword(cmd, "DECALS_OFF", true);
                CoreUtils.SetKeyword(cmd, "DECALS_3RT", false);
                CoreUtils.SetKeyword(cmd, "DECALS_4RT", false);
            }

            // Raise the normal buffer flag only if we are in forward rendering
            CoreUtils.SetKeyword(cmd, "WRITE_NORMAL_BUFFER", hdCamera.frameSettings.litShaderMode == LitShaderMode.Forward);

            // Raise or remove the depth msaa flag based on the frame setting
            CoreUtils.SetKeyword(cmd, "WRITE_MSAA_DEPTH", hdCamera.frameSettings.IsEnabled(FrameSettingsField.MSAA));
        }

        struct RenderRequest
        {
            public struct Target
            {
                public RenderTargetIdentifier id;
                public CubemapFace face;
                public RenderTexture copyToTarget;
            }
            public HDCamera hdCamera;
            public bool clearCameraSettings;
            public Target target;
            public HDCullingResults cullingResults;
            public int index;
            // Indices of render request to render before this one
            public List<int> dependsOnRenderRequestIndices;
            public CameraSettings cameraSettings;
            public List<(HDProbe.RenderData, HDProbe)> viewDependentProbesData;
        }
        struct HDCullingResults
        {
            public CullingResults cullingResults;
            public CullingResults? customPassCullingResults;
            public HDProbeCullingResults hdProbeCullingResults;
            public DecalSystem.CullResult decalCullResults;
            // TODO: DecalCullResults

            internal void Reset()
            {
                hdProbeCullingResults.Reset();
                if (decalCullResults != null)
                    decalCullResults.Clear();
                else
                    decalCullResults = GenericPool<DecalSystem.CullResult>.Get();
            }
        }

        /// <summary>
        /// RenderPipeline Render implementation.
        /// </summary>
        /// <param name="renderContext">Current ScriptableRenderContext.</param>
        /// <param name="cameras">List of cameras to render.</param>
        protected override void Render(ScriptableRenderContext renderContext, Camera[] cameras)
        {
#if UNITY_EDITOR
            if (!m_ResourcesInitialized)
                return;
#endif

            if (!m_ValidAPI || cameras.Length == 0)
                return;

            GetOrCreateDefaultVolume();
            GetOrCreateDebugTextures();

            // This function should be called once every render (once for all camera)
            LightLoopNewRender();

            BeginFrameRendering(renderContext, cameras);

            // Check if we can speed up FrameSettings process by skiping history
            // or go in detail if debug is activated. Done once for all renderer.
            m_FrameSettingsHistoryEnabled = FrameSettingsHistory.enabled;

            int  newCount = Time.frameCount;
            bool newFrame = newCount != m_FrameCount;
            m_FrameCount  = newCount;

            if (newFrame)
            {
                m_LastTime = m_Time;                        // Only update time once per frame.
                m_Time     = Time.time;                     // Does NOT take the 'animateMaterials' setting into account.
                m_LastTime = Mathf.Min(m_Time, m_LastTime); // Guard against broken Unity behavior. Should not be necessary.

                m_ProbeCameraCache.ClearCamerasUnusedFor(2, m_FrameCount);
                HDCamera.CleanUnused();
            }

            var dynResHandler = DynamicResolutionHandler.instance;
            dynResHandler.Update(m_Asset.currentPlatformRenderPipelineSettings.dynamicResolutionSettings, () =>
            {
                var hdrp = (RenderPipelineManager.currentPipeline as HDRenderPipeline);
                var stencilBuffer = hdrp.m_SharedRTManager.GetDepthStencilBuffer().rt;
                var stencilBufferSize = new Vector2Int(stencilBuffer.width, stencilBuffer.height);
                hdrp.m_SharedRTManager.ComputeDepthBufferMipChainSize(DynamicResolutionHandler.instance.GetScaledSize(stencilBufferSize));
            }
            );

            // This syntax is awful and hostile to debugging, please don't use it...
            using (ListPool<RenderRequest>.Get(out List<RenderRequest> renderRequests))
            using (ListPool<int>.Get(out List<int> rootRenderRequestIndices))
            using (HashSetPool<int>.Get(out HashSet<int> skipClearCullingResults))
            using (DictionaryPool<HDProbe, List<(int index, float weight)>>.Get(out Dictionary<HDProbe, List<(int index, float weight)>> renderRequestIndicesWhereTheProbeIsVisible))
            using (ListPool<CameraSettings>.Get(out List<CameraSettings> cameraSettings))
            using (ListPool<CameraPositionSettings>.Get(out List<CameraPositionSettings> cameraPositionSettings))
            {
                // With XR multi-pass enabled, each camera can be rendered multiple times with different parameters
                var multipassCameras = m_XRSystem.SetupFrame(cameras, m_Asset.currentPlatformRenderPipelineSettings.xrSettings.singlePass, m_DebugDisplaySettings.data.xrSinglePassTestMode);

#if UNITY_EDITOR
                // See comment below about the preview camera workaround
                bool hasGameViewCamera = false;
                foreach (var c in cameras)
                {
                    if (c.cameraType == CameraType.Game)
                    {
                        hasGameViewCamera = true;
                        break;
                    }
                }
#endif

                // Culling loop
                foreach ((Camera camera, XRPass xrPass) in multipassCameras)
                {
                    if (camera == null)
                        continue;

#if UNITY_EDITOR
                    // We selecting a camera in the editor, we have a preview that is drawn.
                    // For legacy reasons, Unity will render all preview cameras when rendering the GameView
                    // Actually, we don't need this here because we call explicitly Camera.Render when we
                    // need a preview
                    //
                    // This is an issue, because at some point, you end up with 2 cameras to render:
                    // - Main Camera (game view)
                    // - Preview Camera (preview)
                    // If the preview camera is rendered last, it will alter the "GameView RT" RenderTexture
                    // that was previously rendered by the Main Camera.
                    // This is an issue.
                    //
                    // Meanwhile, skipping all preview camera when rendering the game views is sane,
                    // and will workaround the aformentionned issue.
                    if (hasGameViewCamera && camera.cameraType == CameraType.Preview)
                        continue;
#endif

                    bool cameraRequestedDynamicRes = false;
                    HDAdditionalCameraData hdCam;
                    if (camera.TryGetComponent<HDAdditionalCameraData>(out hdCam))
                    {
                        cameraRequestedDynamicRes = hdCam.allowDynamicResolution;

                        // We are in a case where the platform does not support hw dynamic resolution, so we force the software fallback.
                        // TODO: Expose the graphics caps info on whether the platform supports hw dynamic resolution or not.
                        // Temporarily disable HW Dynamic resolution on metal until the problems we have with it are fixed
                        bool isMetal = (SystemInfo.graphicsDeviceType == GraphicsDeviceType.Metal);
                        if (isMetal || (dynResHandler.RequestsHardwareDynamicResolution() && cameraRequestedDynamicRes && !camera.allowDynamicResolution))
                        {
                            dynResHandler.ForceSoftwareFallback();
                        }
                    }

                    dynResHandler.SetCurrentCameraRequest(cameraRequestedDynamicRes);
                    RTHandles.SetHardwareDynamicResolutionState(dynResHandler.HardwareDynamicResIsEnabled());

                    VFXManager.PrepareCamera(camera);

                    // Reset pooled variables
                    cameraSettings.Clear();
                    cameraPositionSettings.Clear();
                    skipClearCullingResults.Clear();

                    var cullingResults = UnsafeGenericPool<HDCullingResults>.Get();
                    cullingResults.Reset();

                    // Try to compute the parameters of the request or skip the request
                    var skipRequest = !TryCalculateFrameParameters(
                            camera,
                            xrPass,
                            out var additionalCameraData,
                            out var hdCamera,
                            out var cullingParameters);

                    // Note: In case of a custom render, we have false here and 'TryCull' is not executed
                    if (!skipRequest)
                    {
                        var needCulling = true;

                        // In XR multipass, culling results can be shared if the pass has the same culling id
                        if (xrPass.multipassId > 0)
                        {
                            foreach (var req in renderRequests)
                            {
                                if (camera == req.hdCamera.camera && req.hdCamera.xr.cullingPassId == xrPass.cullingPassId)
                                {
                                    UnsafeGenericPool<HDCullingResults>.Release(cullingResults);
                                    cullingResults = req.cullingResults;
                                    skipClearCullingResults.Add(req.index);
                                    needCulling = false;
                                }
                            }
                        }

                        if (needCulling)
                            skipRequest = !TryCull(camera, hdCamera, renderContext, m_SkyManager, cullingParameters, m_Asset, ref cullingResults);
                    }

                    if (additionalCameraData != null && additionalCameraData.hasCustomRender)
                    {
                        skipRequest = true;
                        // Execute custom render
                        additionalCameraData.ExecuteCustomRender(renderContext, hdCamera);
                    }

                    if (skipRequest)
                    {
                        // Submit render context and free pooled resources for this request
                        renderContext.Submit();
                        UnsafeGenericPool<HDCullingResults>.Release(cullingResults);
                        UnityEngine.Rendering.RenderPipeline.EndCameraRendering(renderContext, camera);
                        continue;
                    }

                    // Select render target
                    RenderTargetIdentifier targetId = camera.targetTexture ?? new RenderTargetIdentifier(BuiltinRenderTextureType.CameraTarget);
                    if (camera.targetTexture != null)
                    {
                        camera.targetTexture.IncrementUpdateCount(); // Necessary if the texture is used as a cookie.
                    }

                    // Render directly to XR render target if active
                    if (hdCamera.xr.enabled && hdCamera.xr.renderTargetValid)
                        targetId = hdCamera.xr.renderTarget;

                    // Add render request
                    var request = new RenderRequest
                    {
                        hdCamera = hdCamera,
                        cullingResults = cullingResults,
                        target = new RenderRequest.Target
                        {
                            id = targetId,
                            face = CubemapFace.Unknown
                        },
                        dependsOnRenderRequestIndices = ListPool<int>.Get(),
                        index = renderRequests.Count,
                        cameraSettings = CameraSettings.From(hdCamera),
                        viewDependentProbesData = ListPool<(HDProbe.RenderData, HDProbe)>.Get()
                        // TODO: store DecalCullResult
                    };
                    renderRequests.Add(request);
                    // This is a root render request
                    rootRenderRequestIndices.Add(request.index);

                    // Add visible probes to list
                    for (var i = 0; i < cullingResults.cullingResults.visibleReflectionProbes.Length; ++i)
                    {
                        var visibleProbe = cullingResults.cullingResults.visibleReflectionProbes[i];

                        // TODO: The following fix is temporary.
                        // We should investigate why we got null cull result when we change scene
                        if (visibleProbe == null || visibleProbe.Equals(null) || visibleProbe.reflectionProbe == null || visibleProbe.reflectionProbe.Equals(null))
                            continue;

                        HDAdditionalReflectionData additionalReflectionData;
                        if (!visibleProbe.reflectionProbe.TryGetComponent<HDAdditionalReflectionData>(out additionalReflectionData))
                            additionalReflectionData = visibleProbe.reflectionProbe.gameObject.AddComponent<HDAdditionalReflectionData>();

                        AddVisibleProbeVisibleIndexIfUpdateIsRequired(additionalReflectionData, request.index);
                    }
                    for (var i = 0; i < cullingResults.hdProbeCullingResults.visibleProbes.Count; ++i)
                        AddVisibleProbeVisibleIndexIfUpdateIsRequired(cullingResults.hdProbeCullingResults.visibleProbes[i], request.index);

                    // local function to help insertion of visible probe
                    void AddVisibleProbeVisibleIndexIfUpdateIsRequired(HDProbe probe, int visibleInIndex)
                    {
                        // Don't add it if it has already been updated this frame or not a real time probe
                        // TODO: discard probes that are baked once per frame and already baked this frame
                        if (!probe.requiresRealtimeUpdate)
                            return;

                        // Notify that we render the probe at this frame
                        probe.SetIsRendered(m_FrameCount);

                        float visibility = ComputeVisibility(visibleInIndex, probe);

                        if (!renderRequestIndicesWhereTheProbeIsVisible.TryGetValue(probe, out var visibleInIndices))
                        {
                            visibleInIndices = ListPool<(int index, float weight)>.Get();
                            renderRequestIndicesWhereTheProbeIsVisible.Add(probe, visibleInIndices);
                        }
                        if (!visibleInIndices.Contains((visibleInIndex, visibility)))
                            visibleInIndices.Add((visibleInIndex, visibility));
                    }

                    float ComputeVisibility(int visibleInIndex, HDProbe visibleProbe)
                    {
                        var visibleInRenderRequest = renderRequests[visibleInIndex];
                        var viewerTransform = visibleInRenderRequest.hdCamera.camera.transform;
                        return HDUtils.ComputeWeightedLinearFadeDistance(visibleProbe.transform.position, viewerTransform.position, visibleProbe.weight, visibleProbe.fadeDistance);
                    }
                }

                foreach (var probeToRenderAndDependencies in renderRequestIndicesWhereTheProbeIsVisible)
                {
                    var visibleProbe = probeToRenderAndDependencies.Key;
                    var visibilities = probeToRenderAndDependencies.Value;

                    // Two cases:
                    //   - If the probe is view independent, we add only one render request per face that is
                    //      a dependency for all its 'visibleIn' render requests
                    //   - If the probe is view dependent, we add one render request per face per 'visibleIn'
                    //      render requests
                    var isViewDependent = visibleProbe.type == ProbeSettings.ProbeType.PlanarProbe;

                    Camera parentCamera;

                    if (isViewDependent)
                    {
                        for (int i = 0; i < visibilities.Count; ++i)
                        {
                            var visibility = visibilities[i];
                            if (visibility.weight <= 0f)
                                continue;

                            var visibleInIndex = visibility.index;
                            var visibleInRenderRequest = renderRequests[visibleInIndex];
                            var viewerTransform = visibleInRenderRequest.hdCamera.camera.transform;

                            parentCamera = visibleInRenderRequest.hdCamera.camera;

                            var renderDatas = ListPool<HDProbe.RenderData>.Get();

                            AddHDProbeRenderRequests(
                                visibleProbe,
                                viewerTransform,
                                new List<(int index, float weight)>{visibility},
                                HDUtils.GetSceneCullingMaskFromCamera(visibleInRenderRequest.hdCamera.camera),
                                parentCamera,
                                visibleInRenderRequest.hdCamera.camera.fieldOfView,
                                visibleInRenderRequest.hdCamera.camera.aspect,
                                ref renderDatas
                            );

                            foreach (var renderData in renderDatas)
                            {
                                visibleInRenderRequest.viewDependentProbesData.Add((renderData, visibleProbe));
                            }

                            ListPool<HDProbe.RenderData>.Release(renderDatas);
                        }
                    }
                    else
                    {
                        // No single parent camera for view dependent probes.
                        parentCamera = null;

                        bool visibleInOneViewer = false;
                        for (int i = 0; i < visibilities.Count && !visibleInOneViewer; ++i)
                        {
                            if (visibilities[i].weight > 0f)
                                visibleInOneViewer = true;
                        }
                        if (visibleInOneViewer)
                        {
                            var renderDatas = ListPool<HDProbe.RenderData>.Get();
                            AddHDProbeRenderRequests(visibleProbe, null, visibilities, 0, parentCamera, referenceFieldOfView: 90, referenceAspect: 1, ref renderDatas);
                            ListPool<HDProbe.RenderData>.Release(renderDatas);
                        }
                    }
                }
                foreach (var pair in renderRequestIndicesWhereTheProbeIsVisible)
                    ListPool<(int index, float weight)>.Release(pair.Value);
                renderRequestIndicesWhereTheProbeIsVisible.Clear();

                // Local function to share common code between view dependent and view independent requests
                void AddHDProbeRenderRequests(
                    HDProbe visibleProbe,
                    Transform viewerTransform,
                    List<(int index, float weight)> visibilities,
                    ulong overrideSceneCullingMask,
                    Camera parentCamera,
                    float referenceFieldOfView,
                    float referenceAspect,
                    ref List<HDProbe.RenderData> renderDatas
                )
                {
                    var position = ProbeCapturePositionSettings.ComputeFrom(
                        visibleProbe,
                        viewerTransform
                    );
                    cameraSettings.Clear();
                    cameraPositionSettings.Clear();
                    HDRenderUtilities.GenerateRenderingSettingsFor(
                        visibleProbe.settings, position,
                        cameraSettings, cameraPositionSettings, overrideSceneCullingMask,
                        referenceFieldOfView: referenceFieldOfView,
                        referenceAspect: referenceAspect
                    );

                    switch (visibleProbe.type)
                    {
                        case ProbeSettings.ProbeType.ReflectionProbe:
                            int desiredProbeSize = (int)((HDRenderPipeline)RenderPipelineManager.currentPipeline).currentPlatformRenderPipelineSettings.lightLoopSettings.reflectionCubemapSize;
                            if (visibleProbe.realtimeTexture == null || visibleProbe.realtimeTexture.width != desiredProbeSize)
                            {
                                visibleProbe.SetTexture(ProbeSettings.Mode.Realtime, HDRenderUtilities.CreateReflectionProbeRenderTarget(desiredProbeSize));
                            }
                            break;
                        case ProbeSettings.ProbeType.PlanarProbe:
                            int desiredPlanarProbeSize = (int)visibleProbe.resolution;
                            if (visibleProbe.realtimeTexture == null || visibleProbe.realtimeTexture.width != desiredPlanarProbeSize)
                            {
                                visibleProbe.SetTexture(ProbeSettings.Mode.Realtime, HDRenderUtilities.CreatePlanarProbeRenderTarget(desiredPlanarProbeSize));
                            }
                            // Set the viewer's camera as the default camera anchor
                            for (var i = 0; i < cameraSettings.Count; ++i)
                            {
                                var v = cameraSettings[i];
                                if (v.volumes.anchorOverride == null)
                                {
                                    v.volumes.anchorOverride = viewerTransform;
                                    cameraSettings[i] = v;
                                }
                            }
                            break;
                    }

                    for (int j = 0; j < cameraSettings.Count; ++j)
                    {
                        var camera = m_ProbeCameraCache.GetOrCreate((viewerTransform, visibleProbe, j), m_FrameCount, CameraType.Reflection);
                        var additionalCameraData = camera.GetComponent<HDAdditionalCameraData>();

                        if (additionalCameraData == null)
                            additionalCameraData = camera.gameObject.AddComponent<HDAdditionalCameraData>();
                        additionalCameraData.hasPersistentHistory = true;

                        // We need to set a targetTexture with the right otherwise when setting pixelRect, it will be rescaled internally to the size of the screen
                        camera.targetTexture = visibleProbe.realtimeTexture;
                        camera.gameObject.hideFlags = HideFlags.HideAndDontSave;
                        camera.gameObject.SetActive(false);

                        // Warning: accessing Object.name generate 48B of garbage at each frame here
                        // camera.name = HDUtils.ComputeProbeCameraName(visibleProbe.name, j, viewerTransform?.name);
                        // Non Alloc version of ComputeProbeCameraName but without the viewerTransform name part
                        camera.name = visibleProbe.probeName[j];

                        camera.ApplySettings(cameraSettings[j]);
                        camera.ApplySettings(cameraPositionSettings[j]);
                        camera.cameraType = CameraType.Reflection;
                        camera.pixelRect = new Rect(0, 0, visibleProbe.realtimeTexture.width, visibleProbe.realtimeTexture.height);

                        var _cullingResults = UnsafeGenericPool<HDCullingResults>.Get();
                        _cullingResults.Reset();

                        if (!(TryCalculateFrameParameters(
                                camera,
                                m_XRSystem.emptyPass,
                                out _,
                                out var hdCamera,
                                out var cullingParameters
                            )
                            && TryCull(
                                camera, hdCamera, renderContext, m_SkyManager, cullingParameters, m_Asset,
                                ref _cullingResults
                            )))
                        {
                            // Skip request and free resources
                            UnsafeGenericPool<HDCullingResults>.Release(_cullingResults);
                            continue;
                        }

                        // HACK! We render the probe until we know the ambient probe for the associated sky context is ready.
                        // For one-off rendering the dynamic ambient probe will be set to black until they are not processed, leading to faulty rendering.
                        // So we enqueue another rendering and then we will not set the probe texture until we have rendered with valid ambient probe.
                        if (!m_SkyManager.HasSetValidAmbientProbe(hdCamera))
                        {
                            visibleProbe.ForceRenderingNextUpdate();
                        }

                        hdCamera.parentCamera = parentCamera; // Used to inherit the properties of the view

                        HDAdditionalCameraData hdCam;
                        camera.TryGetComponent<HDAdditionalCameraData>(out hdCam);
                        hdCam.flipYMode = visibleProbe.type == ProbeSettings.ProbeType.ReflectionProbe
                                ? HDAdditionalCameraData.FlipYMode.ForceFlipY
                                : HDAdditionalCameraData.FlipYMode.Automatic;

                        if (!visibleProbe.realtimeTexture.IsCreated())
                            visibleProbe.realtimeTexture.Create();

                        var renderData = new HDProbe.RenderData(
                                camera.worldToCameraMatrix,
                                camera.projectionMatrix,
                                camera.transform.position,
                                camera.transform.rotation,
                                cameraSettings[j].frustum.fieldOfView,
                                cameraSettings[j].frustum.aspect
                            );

                        renderDatas.Add(renderData);

                        visibleProbe.SetRenderData(
                            ProbeSettings.Mode.Realtime,
                            renderData
                        );

                        // TODO: Assign the actual final target to render to.
                        //   Currently, we use a target for each probe, and then copy it into the cache before using it
                        //   during the lighting pass.
                        //   But what we actually want here, is to render directly into the cache (either CubeArray,
                        //   or Texture2DArray)
                        //   To do so, we need to first allocate in the cache the location of the target and then assign
                        //   it here.
                        var request = new RenderRequest
                        {
                            hdCamera = hdCamera,
                            cullingResults = _cullingResults,
                            clearCameraSettings = true,
                            dependsOnRenderRequestIndices = ListPool<int>.Get(),
                            index = renderRequests.Count,
                            cameraSettings = cameraSettings[j],
                            viewDependentProbesData = ListPool<(HDProbe.RenderData, HDProbe)>.Get()
                            // TODO: store DecalCullResult
                        };

                        if (m_SkyManager.HasSetValidAmbientProbe(hdCamera))
                        {
                            // As we render realtime texture on GPU side, we must tag the texture so our texture array cache detect that something have change
                            visibleProbe.realtimeTexture.IncrementUpdateCount();

                            if (cameraSettings.Count > 1)
                            {
                                var face = (CubemapFace)j;
                                request.target = new RenderRequest.Target
                                {
                                    copyToTarget = visibleProbe.realtimeTexture,
                                    face = face
                                };
                            }
                            else
                            {
                                request.target = new RenderRequest.Target
                                {
                                    id = visibleProbe.realtimeTexture,
                                    face = CubemapFace.Unknown
                                };
                            }
                        }

                        renderRequests.Add(request);


                        foreach (var visibility in visibilities)
                            renderRequests[visibility.index].dependsOnRenderRequestIndices.Add(request.index);
                    }
                }

                // TODO: Refactor into a method. If possible remove the intermediate target
                // Find max size for Cubemap face targets and resize/allocate if required the intermediate render target
                {
                    var size = Vector2Int.zero;
                    for (int i = 0; i < renderRequests.Count; ++i)
                    {
                        var renderRequest = renderRequests[i];
                        var isCubemapFaceTarget = renderRequest.target.face != CubemapFace.Unknown;
                        if (!isCubemapFaceTarget)
                            continue;

                        var width = renderRequest.hdCamera.actualWidth;
                        var height = renderRequest.hdCamera.actualHeight;
                        size.x = Mathf.Max(width, size.x);
                        size.y = Mathf.Max(height, size.y);
                    }

                    if (size != Vector2.zero)
                    {
                        if (m_TemporaryTargetForCubemaps != null)
                        {
                            if (m_TemporaryTargetForCubemaps.width != size.x
                                || m_TemporaryTargetForCubemaps.height != size.y)
                            {
                                m_TemporaryTargetForCubemaps.Release();
                                m_TemporaryTargetForCubemaps = null;
                            }
                        }
                        if (m_TemporaryTargetForCubemaps == null)
                        {
                            m_TemporaryTargetForCubemaps = new RenderTexture(
                                size.x, size.y, 1, GraphicsFormat.R16G16B16A16_SFloat
                            )
                            {
                                autoGenerateMips = false,
                                useMipMap = false,
                                name = "Temporary Target For Cubemap Face",
                                volumeDepth = 1,
                                useDynamicScale = false
                            };
                        }
                    }
                }

                using (ListPool<int>.Get(out List<int> renderRequestIndicesToRender))
                {
                    // Flatten the render requests graph in an array that guarantee dependency constraints
                    {
                        using (GenericPool<Stack<int>>.Get(out Stack<int> stack))
                        {
                            stack.Clear();
                            for (int i = rootRenderRequestIndices.Count -1; i >= 0; --i)
                            {
                                stack.Push(rootRenderRequestIndices[i]);
                                while (stack.Count > 0)
                                {
                                    var index = stack.Pop();
                                    if (!renderRequestIndicesToRender.Contains(index))
                                        renderRequestIndicesToRender.Add(index);

                                    var request = renderRequests[index];
                                    for (int j = 0; j < request.dependsOnRenderRequestIndices.Count; ++j)
                                        stack.Push(request.dependsOnRenderRequestIndices[j]);
                                }
                            }
                        }
                    }

                    using (new ProfilingScope(null, ProfilingSampler.Get(HDProfileId.HDRenderPipelineAllRenderRequest)))
                    {
                        // Execute render request graph, in reverse order
                        for (int i = renderRequestIndicesToRender.Count - 1; i >= 0; --i)
                        {
                            var renderRequestIndex = renderRequestIndicesToRender[i];
                            var renderRequest = renderRequests[renderRequestIndex];

                            var cmd = CommandBufferPool.Get("");

                            // TODO: Avoid the intermediate target and render directly into final target
                            //  CommandBuffer.Blit does not work on Cubemap faces
                            //  So we use an intermediate RT to perform a CommandBuffer.CopyTexture in the target Cubemap face
                            if (renderRequest.target.face != CubemapFace.Unknown)
                            {
                                if (!m_TemporaryTargetForCubemaps.IsCreated())
                                    m_TemporaryTargetForCubemaps.Create();

                                var hdCamera = renderRequest.hdCamera;
                                ref var target = ref renderRequest.target;
                                target.id = m_TemporaryTargetForCubemaps;
                            }

                            // The HDProbe store only one RenderData per probe, however RenderData can be view dependent (e.g. planar probes).
                            // To avoid that the render data for the wrong view is used, we previously store a copy of the render data
                            // for each viewer and we are going to set it on the probe right before said viewer is rendered.
                            foreach (var probeDataPair in renderRequest.viewDependentProbesData)
                            {
                                var probe = probeDataPair.Item2;
                                var probeRenderData = probeDataPair.Item1;
                                probe.SetRenderData(ProbeSettings.Mode.Realtime, probeRenderData);
                            }

                            // var aovRequestIndex = 0;
                            foreach (var aovRequest in renderRequest.hdCamera.aovRequests)
                            {
                                using (new ProfilingScope(cmd, ProfilingSampler.Get(HDProfileId.HDRenderPipelineRenderAOV)))
                                {
                                    cmd.SetInvertCulling(renderRequest.cameraSettings.invertFaceCulling);
                                    ExecuteRenderRequest(renderRequest, renderContext, cmd, aovRequest);
                                    cmd.SetInvertCulling(false);
                                }
                                renderContext.ExecuteCommandBuffer(cmd);
                                CommandBufferPool.Release(cmd);
                                renderContext.Submit();
                                cmd = CommandBufferPool.Get();
                            }

                            using (new ProfilingScope(cmd, renderRequest.hdCamera.profilingSampler))
                            {
                                cmd.SetInvertCulling(renderRequest.cameraSettings.invertFaceCulling);
                                ExecuteRenderRequest(renderRequest, renderContext, cmd, AOVRequestData.defaultAOVRequestDataNonAlloc);
                                cmd.SetInvertCulling(false);
                                UnityEngine.Rendering.RenderPipeline.EndCameraRendering(renderContext, renderRequest.hdCamera.camera);
                            }

                            {
                                var target = renderRequest.target;
                                // Handle the copy if requested
                                if (target.copyToTarget != null)
                                {
                                    cmd.CopyTexture(
                                        target.id, 0, 0, 0, 0, renderRequest.hdCamera.actualWidth, renderRequest.hdCamera.actualHeight,
                                        target.copyToTarget, (int)target.face, 0, 0, 0
                                    );
                                }
                                if (renderRequest.clearCameraSettings)
                                    // release reference because the RenderTexture might be destroyed before the camera
                                    renderRequest.hdCamera.camera.targetTexture = null;

                                ListPool<int>.Release(renderRequest.dependsOnRenderRequestIndices);
                                ListPool<(HDProbe.RenderData, HDProbe)>.Release(renderRequest.viewDependentProbesData);

                                // Culling results can be shared between render requests: clear only when required
                                if (!skipClearCullingResults.Contains(renderRequest.index))
                                {
                                    renderRequest.cullingResults.decalCullResults?.Clear();
                                    UnsafeGenericPool<HDCullingResults>.Release(renderRequest.cullingResults);
                                }
                            }

                            // Render XR mirror view once all render requests have been completed
                            if (i == 0 && renderRequest.hdCamera.camera.cameraType == CameraType.Game && renderRequest.hdCamera.camera.targetTexture == null)
                            {
                                HDAdditionalCameraData acd;
                                if (renderRequest.hdCamera.camera.TryGetComponent<HDAdditionalCameraData>(out acd) && acd.xrRendering)
                                {
                                    m_XRSystem.RenderMirrorView(cmd);
                                }
                            }

                            // Now that all cameras have been rendered, let's propagate the data required for screen space shadows
                            PropagateScreenSpaceShadowData();

                            renderContext.ExecuteCommandBuffer(cmd);
                            CommandBufferPool.Release(cmd);
                            renderContext.Submit();
                        }
                    }
                }
            }

            m_XRSystem.ReleaseFrame();
            UnityEngine.Rendering.RenderPipeline.EndFrameRendering(renderContext, cameras);
        }


        void PropagateScreenSpaceShadowData()
        {
            // For every unique light that has been registered, update the previous transform
            foreach (HDAdditionalLightData lightData in m_ScreenSpaceShadowsUnion)
            {
                lightData.previousTransform = lightData.transform.localToWorldMatrix;
            }
        }

        void ExecuteRenderRequest(
            RenderRequest renderRequest,
            ScriptableRenderContext renderContext,
            CommandBuffer cmd,
            AOVRequestData aovRequest
        )
        {
            InitializeGlobalResources(renderContext);

            var hdCamera = renderRequest.hdCamera;
            var camera = hdCamera.camera;
            var cullingResults = renderRequest.cullingResults.cullingResults;
            var customPassCullingResults = renderRequest.cullingResults.customPassCullingResults ?? cullingResults;
            var hdProbeCullingResults = renderRequest.cullingResults.hdProbeCullingResults;
            var decalCullingResults = renderRequest.cullingResults.decalCullResults;
            var target = renderRequest.target;

            // Updates RTHandle
            hdCamera.BeginRender(cmd);
            m_CurrentHDCamera = hdCamera;

            if (m_RayTracingSupported)
            {
                // This call need to happen once per camera
                // TODO: This can be wasteful for "compatible" cameras.
                // We need to determine the minimum set of feature used by all the camera and build the minimum number of acceleration structures.
                BuildRayTracingAccelerationStructure(hdCamera);
                CullForRayTracing(cmd, hdCamera);
            }

#if ENABLE_VIRTUALTEXTURES
            m_VtBufferManager.BeginRender(hdCamera.actualWidth, hdCamera.actualHeight);
#endif

            using (ListPool<RTHandle>.Get(out var aovBuffers))
            using (ListPool<RTHandle>.Get(out var aovCustomPassBuffers))
            {
                aovRequest.AllocateTargetTexturesIfRequired(ref aovBuffers, ref aovCustomPassBuffers);

            // If we render a reflection view or a preview we should not display any debug information
            // This need to be call before ApplyDebugDisplaySettings()
            if (camera.cameraType == CameraType.Reflection || camera.cameraType == CameraType.Preview)
            {
                // Neutral allow to disable all debug settings
                m_CurrentDebugDisplaySettings = s_NeutralDebugDisplaySettings;
            }
            else
            {
                // Make sure we are in sync with the debug menu for the msaa count
                m_MSAASamples = m_DebugDisplaySettings.data.msaaSamples;
                m_SharedRTManager.SetNumMSAASamples(m_MSAASamples);

                m_DebugDisplaySettings.UpdateCameraFreezeOptions();

                m_CurrentDebugDisplaySettings = m_DebugDisplaySettings;
            }

            aovRequest.SetupDebugData(ref m_CurrentDebugDisplaySettings);

            if (hdCamera.frameSettings.IsEnabled(FrameSettingsField.RayTracing))
            {
                // Must update after getting DebugDisplaySettings
                m_RayCountManager.ClearRayCount(cmd, hdCamera, m_CurrentDebugDisplaySettings.data.countRays);
            }


            if (hdCamera.frameSettings.IsEnabled(FrameSettingsField.Decals))
            {
                using (new ProfilingScope(cmd, ProfilingSampler.Get(HDProfileId.DBufferPrepareDrawData)))
                {
                    // TODO: update singleton with DecalCullResults
                    DecalSystem.instance.CurrentCamera = hdCamera.camera; // Singletons are extremely dangerous...
                    DecalSystem.instance.LoadCullResults(decalCullingResults);
                    DecalSystem.instance.UpdateCachedMaterialData();    // textures, alpha or fade distances could've changed
                    DecalSystem.instance.CreateDrawData();              // prepare data is separate from draw
                    DecalSystem.instance.UpdateTextureAtlas(cmd);       // as this is only used for transparent pass, would've been nice not to have to do this if no transparent renderers are visible, needs to happen after CreateDrawData
                }
            }

            using (new ProfilingScope(null, ProfilingSampler.Get(HDProfileId.CustomPassVolumeUpdate)))
            {
                if (hdCamera.frameSettings.IsEnabled(FrameSettingsField.CustomPass))
                    CustomPassVolume.Update(hdCamera);
            }

            // Do anything we need to do upon a new frame.
            // The NewFrame must be after the VolumeManager update and before Resize because it uses properties set in NewFrame
            LightLoopNewFrame(cmd, hdCamera);

            // Apparently scissor states can leak from editor code. As it is not used currently in HDRP (apart from VR). We disable scissor at the beginning of the frame.
            cmd.DisableScissorRect();

            Resize(hdCamera);
            m_PostProcessSystem.BeginFrame(cmd, hdCamera, this);

            ApplyDebugDisplaySettings(hdCamera, cmd);

            SetupCameraProperties(hdCamera, renderContext, cmd);

            // TODO: Find a correct place to bind these material textures
            // We have to bind the material specific global parameters in this mode
            foreach (var material in m_MaterialList)
                material.Bind(cmd);

            // Frustum cull density volumes on the CPU. Can be performed as soon as the camera is set up.
            DensityVolumeList densityVolumes = PrepareVisibleDensityVolumeList(hdCamera, cmd, hdCamera.time);

            // Frustum cull probe volumes on the CPU. Can be performed as soon as the camera is set up.
            ProbeVolumeList probeVolumes = PrepareVisibleProbeVolumeList(renderContext, hdCamera, cmd);
            // Cache probe volume list as a member variable so it can be accessed inside of async compute tasks.
            SetProbeVolumeList(probeVolumes);

            // Note: Legacy Unity behave like this for ShadowMask
            // When you select ShadowMask in Lighting panel it recompile shaders on the fly with the SHADOW_MASK keyword.
            // However there is no C# function that we can query to know what mode have been select in Lighting Panel and it will be wrong anyway. Lighting Panel setup what will be the next bake mode. But until light is bake, it is wrong.
            // Currently to know if you need shadow mask you need to go through all visible lights (of CullResult), check the LightBakingOutput struct and look at lightmapBakeType/mixedLightingMode. If one light have shadow mask bake mode, then you need shadow mask features (i.e extra Gbuffer).
            // It mean that when we build a standalone player, if we detect a light with bake shadow mask, we generate all shader variant (with and without shadow mask) and at runtime, when a bake shadow mask light is visible, we dynamically allocate an extra GBuffer and switch the shader.
            // So the first thing to do is to go through all the light: PrepareLightsForGPU
            bool enableBakeShadowMask = PrepareLightsForGPU(cmd, hdCamera, cullingResults, hdProbeCullingResults, densityVolumes, probeVolumes, m_CurrentDebugDisplaySettings, aovRequest);

            UpdateShaderVariablesGlobalCB(hdCamera, cmd);

            // Do the same for ray tracing if allowed
            if (m_RayTracingSupported)
            {
                BuildRayTracingLightData(cmd, hdCamera, m_CurrentDebugDisplaySettings);
            }

            // Configure all the keywords
            ConfigureKeywords(enableBakeShadowMask, hdCamera, cmd);

            // Caution: We require sun light here as some skies use the sun light to render, it means that UpdateSkyEnvironment must be called after PrepareLightsForGPU.
            // TODO: Try to arrange code so we can trigger this call earlier and use async compute here to run sky convolution during other passes (once we move convolution shader to compute).
            if (!m_CurrentDebugDisplaySettings.IsMatcapViewEnabled(hdCamera))
                UpdateSkyEnvironment(hdCamera, renderContext, m_FrameCount, cmd);
            else
                cmd.SetGlobalTexture(HDShaderIDs._SkyTexture, CoreUtils.magentaCubeTextureArray);

            VFXManager.ProcessCameraCommand(camera, cmd);

            if (GL.wireframe)
            {
                RenderWireFrame(cullingResults, hdCamera, target.id, renderContext, cmd);
                return;
            }

            if (m_RenderGraph.enabled)
            {
                ExecuteWithRenderGraph(renderRequest, aovRequest, aovBuffers, renderContext, cmd);
                return;
            }

            hdCamera.xr.StartSinglePass(cmd);

            ClearBuffers(hdCamera, cmd);

            // Render XR occlusion mesh to depth buffer early in the frame to improve performance
            if (hdCamera.xr.enabled && m_Asset.currentPlatformRenderPipelineSettings.xrSettings.occlusionMesh)
            {
                hdCamera.xr.StopSinglePass(cmd);
                hdCamera.xr.RenderOcclusionMeshes(cmd, m_SharedRTManager.GetDepthStencilBuffer(hdCamera.frameSettings.IsEnabled(FrameSettingsField.MSAA)));
                hdCamera.xr.StartSinglePass(cmd);
            }

            // Bind the custom color/depth before the first custom pass
            if (hdCamera.frameSettings.IsEnabled(FrameSettingsField.CustomPass))
            {
                if (m_CustomPassColorBuffer.IsValueCreated)
                    cmd.SetGlobalTexture(HDShaderIDs._CustomColorTexture, m_CustomPassColorBuffer.Value);
                if (m_CustomPassDepthBuffer.IsValueCreated)
                    cmd.SetGlobalTexture(HDShaderIDs._CustomDepthTexture, m_CustomPassDepthBuffer.Value);
            }

            RenderCustomPass(renderContext, cmd, hdCamera, customPassCullingResults, CustomPassInjectionPoint.BeforeRendering, aovRequest, aovCustomPassBuffers);

            RenderRayTracingPrepass(cullingResults, hdCamera, renderContext, cmd, false);

            // When evaluating probe volumes in material pass, we build a custom probe volume light list.
            // When evaluating probe volumes in light loop, probe volumes are folded into the standard light loop data.
            // Build probe volumes light list async during depth prepass.
            // TODO: (Nick): Take a look carefully at data dependancies - could this be moved even earlier? Directly after PrepareVisibleProbeVolumeList?
            // The probe volume light lists do not depend on any of the framebuffer RTs being cleared - do they depend on anything in PushGlobalParams()?
            // Do they depend on hdCamera.xr.StartSinglePass()?
            var buildProbeVolumeLightListTask = new HDGPUAsyncTask("Build probe volume light list", ComputeQueueType.Background);

            // Avoid garbage by explicitely passing parameters to the lambdas
            var asyncParams = new HDGPUAsyncTaskParams
            {
                renderContext = renderContext,
                hdCamera = hdCamera,
                frameCount = m_FrameCount,
            };

            // Currently we only have a single task that could potentially happen asny with depthPrepass.
            // Keeping this variable here in case additional passes are added.
            var haveAsyncTaskWithDepthPrepass = false;

            if (hdCamera.frameSettings.IsEnabled(FrameSettingsField.ProbeVolume) && ShaderConfig.s_ProbeVolumesEvaluationMode == ProbeVolumesEvaluationModes.MaterialPass)
            {
                // TODO: (Nick): Should we only build probe volume light lists async of we build standard light lists async? Or should we always build probe volume light lists async?
                if (hdCamera.frameSettings.BuildLightListRunsAsync())
                {
                    buildProbeVolumeLightListTask.Start(cmd, asyncParams, Callback, !haveAsyncTaskWithDepthPrepass);

                    haveAsyncTaskWithDepthPrepass = true;

                    void Callback(CommandBuffer c, HDGPUAsyncTaskParams a)
                        => BuildGPULightListProbeVolumesCommon(a.hdCamera, c);
                }
            }

            // This is always false in forward and if it is true, is equivalent of saying we have a partial depth prepass.
            bool shouldRenderMotionVectorAfterGBuffer = RenderDepthPrepass(cullingResults, hdCamera, renderContext, cmd);
            if (!shouldRenderMotionVectorAfterGBuffer)
            {
                // If objects motion vectors if enabled, this will render the objects with motion vector into the target buffers (in addition to the depth)
                // Note: An object with motion vector must not be render in the prepass otherwise we can have motion vector write that should have been rejected
                RenderObjectsMotionVectors(cullingResults, hdCamera, renderContext, cmd);
            }
            // If we have MSAA, we need to complete the motion vector buffer before buffer resolves, hence we need to run camera mv first.
            // This is always fine since shouldRenderMotionVectorAfterGBuffer is always false for forward.
            bool needCameraMVBeforeResolve = hdCamera.frameSettings.IsEnabled(FrameSettingsField.MSAA);
            if (needCameraMVBeforeResolve)
            {
                RenderCameraMotionVectors(cullingResults, hdCamera, renderContext, cmd);
            }

            PreRenderSky(hdCamera, cmd);

            // Now that all depths have been rendered, resolve the depth buffer
            m_SharedRTManager.ResolveSharedRT(cmd, hdCamera);

            RenderDBuffer(hdCamera, cmd, renderContext, cullingResults);


            // When evaluating probe volumes in material pass, we build a custom probe volume light list.
            // When evaluating probe volumes in light loop, probe volumes are folded into the standard light loop data.
            if (hdCamera.frameSettings.IsEnabled(FrameSettingsField.ProbeVolume) && ShaderConfig.s_ProbeVolumesEvaluationMode == ProbeVolumesEvaluationModes.MaterialPass)
            {
                if (hdCamera.frameSettings.BuildLightListRunsAsync())
                {
                    buildProbeVolumeLightListTask.EndWithPostWork(cmd, hdCamera, Callback);

                    void Callback(CommandBuffer c, HDCamera cam)
                    {
                        var hdrp = (RenderPipelineManager.currentPipeline as HDRenderPipeline);
                        var globalParams = hdrp.PrepareLightLoopGlobalParameters(cam, m_ProbeVolumeClusterData);
                        PushProbeVolumeLightListGlobalParams(globalParams, c);
                    }
                }
                else
                {
                    BuildGPULightListProbeVolumesCommon(hdCamera, cmd);
                    var hdrp = (RenderPipelineManager.currentPipeline as HDRenderPipeline);
                    var globalParams = hdrp.PrepareLightLoopGlobalParameters(hdCamera, m_ProbeVolumeClusterData);
                    PushProbeVolumeLightListGlobalParams(globalParams, cmd);
                }
            }

            RenderGBuffer(cullingResults, hdCamera, renderContext, cmd);

            DecalNormalPatch(hdCamera, cmd);

            // We can now bind the normal buffer to be use by any effect
            m_SharedRTManager.BindNormalBuffer(cmd);

            // After Depth and Normals/roughness including decals
            bool depthBufferModified = RenderCustomPass(renderContext, cmd, hdCamera, customPassCullingResults, CustomPassInjectionPoint.AfterOpaqueDepthAndNormal, aovRequest, aovCustomPassBuffers);

            // If the depth was already copied in RenderDBuffer, we force the copy again because the custom pass modified the depth.
            if (depthBufferModified)
                m_IsDepthBufferCopyValid = false;

            // In both forward and deferred, everything opaque should have been rendered at this point so we can safely copy the depth buffer for later processing.
            GenerateDepthPyramid(hdCamera, cmd, FullScreenDebugMode.DepthPyramid);

            // Depth texture is now ready, bind it (Depth buffer could have been bind before if DBuffer is enable)
            cmd.SetGlobalTexture(HDShaderIDs._CameraDepthTexture, m_SharedRTManager.GetDepthTexture());

            if (shouldRenderMotionVectorAfterGBuffer)
            {
                // See the call RenderObjectsMotionVectors() above and comment
                RenderObjectsMotionVectors(cullingResults, hdCamera, renderContext, cmd);
            }

            // In case we don't have MSAA, we always run camera motion vectors when is safe to assume Object MV are rendered
            if(!needCameraMVBeforeResolve)
            {
                RenderCameraMotionVectors(cullingResults, hdCamera, renderContext, cmd);
            }


            if (hdCamera.frameSettings.IsEnabled(FrameSettingsField.MotionVectors))
                cmd.SetGlobalTexture(HDShaderIDs._CameraMotionVectorsTexture, m_SharedRTManager.GetMotionVectorsBuffer());
            else
                cmd.SetGlobalTexture(HDShaderIDs._CameraMotionVectorsTexture, TextureXR.GetBlackTexture());

#if UNITY_EDITOR
            var showGizmos = camera.cameraType == CameraType.SceneView || (camera.targetTexture == null && camera.cameraType == CameraType.Game);
#endif

            RenderTransparencyOverdraw(cullingResults, hdCamera, renderContext, cmd);

            if (m_CurrentDebugDisplaySettings.IsDebugMaterialDisplayEnabled() || m_CurrentDebugDisplaySettings.IsMaterialValidationEnabled() || CoreUtils.IsSceneLightingDisabled(hdCamera.camera))
            {
                RenderDebugViewMaterial(cullingResults, hdCamera, renderContext, cmd);
            }
            else if (hdCamera.frameSettings.IsEnabled(FrameSettingsField.RayTracing) &&
                     hdCamera.volumeStack.GetComponent<PathTracing>().enable.value &&
                     hdCamera.camera.cameraType != CameraType.Preview)
            {

                // We only request the light cluster if we are gonna use it for debug mode
                if (FullScreenDebugMode.LightCluster == m_CurrentDebugDisplaySettings.data.fullScreenDebugMode && GetRayTracingClusterState())
                {
                    HDRaytracingLightCluster lightCluster = RequestLightCluster();
                    lightCluster.EvaluateClusterDebugView(cmd, hdCamera);
                }

                RenderPathTracing(hdCamera, cmd, m_CameraColorBuffer);
            }
            else
            {

                // When debug is enabled we need to clear otherwise we may see non-shadows areas with stale values.
                if (hdCamera.frameSettings.IsEnabled(FrameSettingsField.ContactShadows) && m_CurrentDebugDisplaySettings.data.fullScreenDebugMode == FullScreenDebugMode.ContactShadows)
                {
                    CoreUtils.SetRenderTarget(cmd, m_ContactShadowBuffer, ClearFlag.Color, Color.clear);
                }

                BuildCoarseStencilAndResolveIfNeeded(hdCamera, cmd);

                hdCamera.xr.StopSinglePass(cmd);

                var buildLightListTask = new HDGPUAsyncTask("Build light list", ComputeQueueType.Background);
                // It is important that this task is in the same queue as the build light list due to dependency it has on it. If really need to move it, put an extra fence to make sure buildLightListTask has finished.
                var volumeVoxelizationTask = new HDGPUAsyncTask("Volumetric voxelization", ComputeQueueType.Background);
                var SSRTask = new HDGPUAsyncTask("Screen Space Reflection", ComputeQueueType.Background);
                var SSAOTask = new HDGPUAsyncTask("SSAO", ComputeQueueType.Background);

                var haveAsyncTaskWithShadows = false;
                if (hdCamera.frameSettings.BuildLightListRunsAsync())
                {
                    buildLightListTask.Start(cmd, asyncParams, Callback, !haveAsyncTaskWithShadows);

                    haveAsyncTaskWithShadows = true;

                    void Callback(CommandBuffer c, HDGPUAsyncTaskParams a)
                        => BuildGPULightListsCommon(a.hdCamera, c);
                }

                if (hdCamera.frameSettings.VolumeVoxelizationRunsAsync())
                {
                    volumeVoxelizationTask.Start(cmd, asyncParams, Callback, !haveAsyncTaskWithShadows);

                    haveAsyncTaskWithShadows = true;

                    void Callback(CommandBuffer c, HDGPUAsyncTaskParams a)
                        => VolumeVoxelizationPass(a.hdCamera, c, m_FrameCount);
                }

                if (hdCamera.frameSettings.SSRRunsAsync())
                {
                    SSRTask.Start(cmd, asyncParams, Callback, !haveAsyncTaskWithShadows);

                    haveAsyncTaskWithShadows = true;

                void Callback(CommandBuffer c, HDGPUAsyncTaskParams a)
                        => RenderSSR(a.hdCamera, c, a.renderContext);
                }

                if (hdCamera.frameSettings.SSAORunsAsync())
                {
                    SSAOTask.Start(cmd, asyncParams, AsyncSSAODispatch, !haveAsyncTaskWithShadows);
                    haveAsyncTaskWithShadows = true;

                    void AsyncSSAODispatch(CommandBuffer c, HDGPUAsyncTaskParams a)
                        => m_AmbientOcclusionSystem.Dispatch(c, a.hdCamera, a.frameCount);
                }

                using (new ProfilingScope(cmd, ProfilingSampler.Get(HDProfileId.RenderShadowMaps)))
                {
                    // This call overwrites camera properties passed to the shader system.
                    RenderShadowMaps(renderContext, cmd, m_ShaderVariablesGlobalCB, cullingResults, hdCamera);

                    hdCamera.UpdateShaderVariablesGlobalCB(ref m_ShaderVariablesGlobalCB, m_FrameCount);
                    ConstantBuffer.PushGlobal(cmd, m_ShaderVariablesGlobalCB, HDShaderIDs._ShaderVariablesGlobal);
                }

                hdCamera.xr.StartSinglePass(cmd);

                if (hdCamera.frameSettings.IsEnabled(FrameSettingsField.RayTracing))
                {
                    // We only request the light cluster if we are gonna use it for debug mode
                    if (FullScreenDebugMode.LightCluster == m_CurrentDebugDisplaySettings.data.fullScreenDebugMode && GetRayTracingClusterState())
                    {
                        HDRaytracingLightCluster lightCluster = RequestLightCluster();
                        lightCluster.EvaluateClusterDebugView(cmd, hdCamera);
                    }

                    bool validIndirectDiffuse = ValidIndirectDiffuseState(hdCamera);
                    if (validIndirectDiffuse)
                    {
                        if (RayTracedIndirectDiffuseState(hdCamera))
                        {
                            RenderRayTracedIndirectDiffuse(hdCamera, cmd, renderContext, m_FrameCount);
                        }
                        else
                        {
                            RenderSSGI(hdCamera, cmd, renderContext, m_FrameCount);
                            BindIndirectDiffuseTexture(cmd);
                        }
                    }
                    else
                    {
                        BindBlackIndirectDiffuseTexture(cmd);
                    }
                }
                else
                {
                    bool validIndirectDiffuse = ValidIndirectDiffuseState(hdCamera);
                    if (validIndirectDiffuse)
                    {
                        RenderSSGI(hdCamera, cmd, renderContext, m_FrameCount);
                        BindIndirectDiffuseTexture(cmd);
                    }
                    else
                    {
                        BindBlackIndirectDiffuseTexture(cmd);
                    }
                }

                if (!hdCamera.frameSettings.SSRRunsAsync())
                {
                    // Needs the depth pyramid and motion vectors, as well as the render of the previous frame.
                    RenderSSR(hdCamera, cmd, renderContext);
                }

                // Contact shadows needs the light loop so we do them after the build light list
                if (hdCamera.frameSettings.BuildLightListRunsAsync())
                {
                    buildLightListTask.EndWithPostWork(cmd, hdCamera, Callback);

                    void Callback(CommandBuffer c, HDCamera cam)
                    {
                        var hdrp = (RenderPipelineManager.currentPipeline as HDRenderPipeline);
                        var globalParams = hdrp.PrepareLightLoopGlobalParameters(cam, m_TileAndClusterData);
                        PushLightLoopGlobalParams(globalParams, c);
                    }
                }
                else
                {
                    BuildGPULightLists(hdCamera, cmd);
                }

                if (!hdCamera.frameSettings.SSAORunsAsync())
                    m_AmbientOcclusionSystem.Render(cmd, hdCamera, renderContext, m_FrameCount);

                // Run the contact shadows here as they need the light list
                HDUtils.CheckRTCreated(m_ContactShadowBuffer);
                RenderContactShadows(hdCamera, cmd);
                PushFullScreenDebugTexture(hdCamera, cmd, m_ContactShadowBuffer, FullScreenDebugMode.ContactShadows);

                RenderScreenSpaceShadows(hdCamera, cmd);

                if (hdCamera.frameSettings.VolumeVoxelizationRunsAsync())
                {
                    volumeVoxelizationTask.End(cmd, hdCamera);
                }
                else
                {
                    // Perform the voxelization step which fills the density 3D texture.
                    VolumeVoxelizationPass(hdCamera, cmd, m_FrameCount);
                }

                // Render the volumetric lighting.
                // The pass requires the volume properties, the light list and the shadows, and can run async.
                VolumetricLightingPass(hdCamera, cmd, m_FrameCount);

                if (hdCamera.frameSettings.SSAORunsAsync())
                {
                    SSAOTask.EndWithPostWork(cmd, hdCamera, Callback);
                    void Callback(CommandBuffer c, HDCamera cam)
                    {
                        var hdrp = (RenderPipelineManager.currentPipeline as HDRenderPipeline);
                        hdrp.m_AmbientOcclusionSystem.PostDispatchWork(c, cam);
                    }
                }

                SetContactShadowsTexture(hdCamera, m_ContactShadowBuffer, cmd);


                if (hdCamera.frameSettings.SSRRunsAsync())
                {
                    SSRTask.End(cmd, hdCamera);
                }

                RenderDeferredLighting(hdCamera, cmd);

                RenderForwardOpaque(cullingResults, hdCamera, renderContext, cmd);

                m_SharedRTManager.ResolveMSAAColor(cmd, hdCamera, m_CameraSssDiffuseLightingMSAABuffer, m_CameraSssDiffuseLightingBuffer);
                m_SharedRTManager.ResolveMSAAColor(cmd, hdCamera, GetSSSBufferMSAA(), GetSSSBuffer());

                // SSS pass here handle both SSS material from deferred and forward
                RenderSubsurfaceScattering(hdCamera, cmd, hdCamera.frameSettings.IsEnabled(FrameSettingsField.MSAA) ? m_CameraColorMSAABuffer : m_CameraColorBuffer,
                                           m_CameraSssDiffuseLightingBuffer, m_SharedRTManager.GetDepthStencilBuffer(hdCamera.frameSettings.IsEnabled(FrameSettingsField.MSAA)), m_SharedRTManager.GetDepthTexture());

                RenderForwardEmissive(cullingResults, hdCamera, renderContext, cmd);

                RenderSky(hdCamera, cmd);

                // Send all the geometry graphics buffer to client systems if required (must be done after the pyramid and before the transparent depth pre-pass)
                SendGeometryGraphicsBuffers(cmd, hdCamera);

                m_PostProcessSystem.DoUserAfterOpaqueAndSky(cmd, hdCamera, m_CameraColorBuffer);

                // No need for old stencil values here since from transparent on different features are tagged
                ClearStencilBuffer(hdCamera, cmd);

                RenderTransparentDepthPrepass(cullingResults, hdCamera, renderContext, cmd);

                RenderSSRTransparent(hdCamera, cmd, renderContext);

                RenderRayTracingPrepass(cullingResults, hdCamera, renderContext, cmd, true);
                RaytracingRecursiveRender(hdCamera, cmd, renderContext, cullingResults);

                // To allow users to fetch the current color buffer, we temporarily bind the camera color buffer
                cmd.SetGlobalTexture(HDShaderIDs._ColorPyramidTexture, m_CameraColorBuffer);
                RenderCustomPass(renderContext, cmd, hdCamera, customPassCullingResults, CustomPassInjectionPoint.BeforePreRefraction, aovRequest, aovCustomPassBuffers);

                // Render pre refraction objects
                RenderForwardTransparent(cullingResults, hdCamera, true, renderContext, cmd);

                if (hdCamera.frameSettings.IsEnabled(FrameSettingsField.Refraction))
                {
                    // First resolution of the color buffer for the color pyramid
                    m_SharedRTManager.ResolveMSAAColor(cmd, hdCamera, m_CameraColorMSAABuffer, m_CameraColorBuffer);

                    RenderColorPyramid(hdCamera, cmd, true);

                    // Bind current color pyramid for shader graph SceneColorNode on transparent objects
                    cmd.SetGlobalTexture(HDShaderIDs._ColorPyramidTexture, hdCamera.GetCurrentFrameRT((int)HDCameraFrameHistoryType.ColorBufferMipChain));
                }
                else
                {
                    cmd.SetGlobalTexture(HDShaderIDs._ColorPyramidTexture, TextureXR.GetBlackTexture());
                }

                // We don't have access to the color pyramid with transparent if rough refraction is disabled
                RenderCustomPass(renderContext, cmd, hdCamera, customPassCullingResults, CustomPassInjectionPoint.BeforeTransparent, aovRequest, aovCustomPassBuffers);

                // Render all type of transparent forward (unlit, lit, complex (hair...)) to keep the sorting between transparent objects.
                RenderForwardTransparent(cullingResults, hdCamera, false, renderContext, cmd);

                if (hdCamera.frameSettings.IsEnabled(FrameSettingsField.TransparentsWriteMotionVector))
                {
                    m_SharedRTManager.ResolveMotionVectorTexture(cmd, hdCamera);
                    cmd.SetGlobalTexture(HDShaderIDs._CameraMotionVectorsTexture, m_SharedRTManager.GetMotionVectorsBuffer());
                }

                // We push the motion vector debug texture here as transparent object can overwrite the motion vector texture content.
                if(m_Asset.currentPlatformRenderPipelineSettings.supportMotionVectors)
                    PushFullScreenDebugTexture(hdCamera, cmd, m_SharedRTManager.GetMotionVectorsBuffer(), FullScreenDebugMode.MotionVectors);

                // Second resolve the color buffer for finishing the frame
                m_SharedRTManager.ResolveMSAAColor(cmd, hdCamera, m_CameraColorMSAABuffer, m_CameraColorBuffer);

                // Render All forward error
                RenderForwardError(cullingResults, hdCamera, renderContext, cmd);

                DownsampleDepthForLowResTransparency(hdCamera, cmd);

                RenderLowResTransparent(cullingResults, hdCamera, renderContext, cmd);

                UpsampleTransparent(hdCamera, cmd);

                // Fill depth buffer to reduce artifact for transparent object during postprocess
                RenderTransparentDepthPostpass(cullingResults, hdCamera, renderContext, cmd);

                RenderColorPyramid(hdCamera, cmd, false);

                AccumulateDistortion(cullingResults, hdCamera, renderContext, cmd);
                RenderDistortion(hdCamera, cmd);

                PushFullScreenDebugTexture(hdCamera, cmd, m_CameraColorBuffer, FullScreenDebugMode.NanTracker);
                PushFullScreenLightingDebugTexture(hdCamera, cmd, m_CameraColorBuffer);

                if (m_SubFrameManager.isRecording && m_SubFrameManager.subFrameCount > 1)
                {
                    RenderAccumulation(hdCamera, cmd, m_CameraColorBuffer, m_CameraColorBuffer, false);
                }

#if UNITY_EDITOR
                // Render gizmos that should be affected by post processes
                if (showGizmos)
                {
                    if(m_CurrentDebugDisplaySettings.GetDebugLightingMode() == DebugLightingMode.MatcapView)
                    {
                        Gizmos.exposure = Texture2D.blackTexture;
                    }
                    else
                    {
                        Gizmos.exposure = m_PostProcessSystem.GetExposureTexture(hdCamera).rt;
                    }

                    RenderGizmos(cmd, camera, renderContext, GizmoSubset.PreImageEffects);
                }
#endif
            }

#if ENABLE_VIRTUALTEXTURES
            m_VtBufferManager.Resolve(cmd, m_GbufferManager.GetVTFeedbackBuffer(), hdCamera);
            VirtualTexturing.System.Update();
#endif

            // At this point, m_CameraColorBuffer has been filled by either debug views are regular rendering so we can push it here.
            PushColorPickerDebugTexture(cmd, hdCamera, m_CameraColorBuffer);

            RenderCustomPass(renderContext, cmd, hdCamera, customPassCullingResults, CustomPassInjectionPoint.BeforePostProcess, aovRequest, aovCustomPassBuffers);

            aovRequest.PushCameraTexture(cmd, AOVBuffers.Color, hdCamera, m_CameraColorBuffer, aovBuffers);

            RenderTargetIdentifier postProcessDest = HDUtils.PostProcessIsFinalPass(hdCamera) ? target.id : m_IntermediateAfterPostProcessBuffer;
            RenderPostProcess(cullingResults, hdCamera, postProcessDest, renderContext, cmd);

            RenderCustomPass(renderContext, cmd, hdCamera, customPassCullingResults, CustomPassInjectionPoint.AfterPostProcess, aovRequest, aovCustomPassBuffers);

            // Copy and rescale depth buffer for XR devices
            if (hdCamera.xr.enabled && hdCamera.xr.copyDepth)
            {
                using (new ProfilingScope(cmd, ProfilingSampler.Get(HDProfileId.XRDepthCopy)))
                {
                    var depthBuffer = m_SharedRTManager.GetDepthStencilBuffer();
                    var rtScale = depthBuffer.rtHandleProperties.rtHandleScale / DynamicResolutionHandler.instance.GetCurrentScale();

                    m_CopyDepthPropertyBlock.SetTexture(HDShaderIDs._InputDepth, depthBuffer);
                    m_CopyDepthPropertyBlock.SetVector(HDShaderIDs._BlitScaleBias, rtScale);
                    m_CopyDepthPropertyBlock.SetInt("_FlipY", 1);

                    cmd.SetRenderTarget(target.id, 0, CubemapFace.Unknown, -1);
                    cmd.SetViewport(hdCamera.finalViewport);
                    CoreUtils.DrawFullScreen(cmd, m_CopyDepth, m_CopyDepthPropertyBlock);
                }
            }

            // In developer build, we always render post process in m_AfterPostProcessBuffer at (0,0) in which we will then render debug.
            // Because of this, we need another blit here to the final render target at the right viewport.
            if (!HDUtils.PostProcessIsFinalPass(hdCamera) || aovRequest.isValid)
            {
                hdCamera.ExecuteCaptureActions(m_IntermediateAfterPostProcessBuffer, cmd);

                RenderDebug(hdCamera, cmd, cullingResults);

                hdCamera.xr.StopSinglePass(cmd);

                using (new ProfilingScope(cmd, ProfilingSampler.Get(HDProfileId.BlitToFinalRTDevBuildOnly)))
                {
                    for (int viewIndex = 0; viewIndex < hdCamera.viewCount; ++viewIndex)
                    {
                        var finalBlitParams = PrepareFinalBlitParameters(hdCamera, viewIndex);
                        BlitFinalCameraTexture(finalBlitParams, m_BlitPropertyBlock, m_IntermediateAfterPostProcessBuffer, target.id, cmd);
                    }
                }

                aovRequest.PushCameraTexture(cmd, AOVBuffers.Output, hdCamera, m_IntermediateAfterPostProcessBuffer, aovBuffers);
            }

            // XR mirror view and blit do device
            hdCamera.xr.EndCamera(cmd, hdCamera);

            // Send all the color graphics buffer to client systems if required.
            SendColorGraphicsBuffer(cmd, hdCamera);

            // Due to our RT handle system we don't write into the backbuffer depth buffer (as our depth buffer can be bigger than the one provided)
            // So we need to do a copy of the corresponding part of RT depth buffer in the target depth buffer in various situation:
            // - RenderTexture (camera.targetTexture != null) has a depth buffer (camera.targetTexture.depth != 0)
            // - We are rendering into the main game view (i.e not a RenderTexture camera.cameraType == CameraType.Game && hdCamera.camera.targetTexture == null) in the editor for allowing usage of Debug.DrawLine and Debug.Ray.
            // - We draw Gizmo/Icons in the editor (hdCamera.camera.targetTexture != null && camera.targetTexture.depth != 0 - The Scene view has a targetTexture and a depth texture)
            // TODO: If at some point we get proper render target aliasing, we will be able to use the provided depth texture directly with our RT handle system
            // Note: Debug.DrawLine and Debug.Ray only work in editor, not in player
            var copyDepth = hdCamera.camera.targetTexture != null && hdCamera.camera.targetTexture.depth != 0;
#if UNITY_EDITOR
            copyDepth = copyDepth || hdCamera.isMainGameView; // Specific case of Debug.DrawLine and Debug.Ray
#endif
            if (copyDepth && !hdCamera.xr.enabled)
            {
                using (new ProfilingScope(cmd, ProfilingSampler.Get(HDProfileId.CopyDepthInTargetTexture)))
                {
                    cmd.SetRenderTarget(target.id);
                    cmd.SetViewport(hdCamera.finalViewport);
                    m_CopyDepthPropertyBlock.SetTexture(HDShaderIDs._InputDepth, m_SharedRTManager.GetDepthStencilBuffer());
                    // When we are Main Game View we need to flip the depth buffer ourselves as we are after postprocess / blit that have already flipped the screen
                    m_CopyDepthPropertyBlock.SetInt("_FlipY", hdCamera.isMainGameView ? 1 : 0);
                    m_CopyDepthPropertyBlock.SetVector(HDShaderIDs._BlitScaleBias, new Vector4(1.0f, 1.0f, 0.0f, 0.0f));
                    CoreUtils.DrawFullScreen(cmd, m_CopyDepth, m_CopyDepthPropertyBlock);
                }
            }
                aovRequest.PushCameraTexture(cmd, AOVBuffers.DepthStencil, hdCamera, m_SharedRTManager.GetDepthStencilBuffer(), aovBuffers);
                aovRequest.PushCameraTexture(cmd, AOVBuffers.Normals, hdCamera, m_SharedRTManager.GetNormalBuffer(), aovBuffers);
                if (m_Asset.currentPlatformRenderPipelineSettings.supportMotionVectors)
                    aovRequest.PushCameraTexture(cmd, AOVBuffers.MotionVectors, hdCamera, m_SharedRTManager.GetMotionVectorsBuffer(), aovBuffers);

#if UNITY_EDITOR
            // We need to make sure the viewport is correctly set for the editor rendering. It might have been changed by debug overlay rendering just before.
            cmd.SetViewport(hdCamera.finalViewport);

            // Render overlay Gizmos
            if (showGizmos)
                RenderGizmos(cmd, camera, renderContext, GizmoSubset.PostImageEffects);
#endif

                aovRequest.Execute(cmd, aovBuffers, aovCustomPassBuffers, RenderOutputProperties.From(hdCamera));
            }

            // This is required so that all commands up to here are executed before EndCameraRendering is called for the user.
            // Otherwise command would not be rendered in order.
            renderContext.ExecuteCommandBuffer(cmd);
            cmd.Clear();

            m_CurrentHDCamera = null;
        }

        struct BlitFinalCameraTextureParameters
        {
            public bool                     flip;
            public int                      srcTexArraySlice;
            public int                      dstTexArraySlice;
            public Rect                     viewport;
            public Material                 blitMaterial;
        }

        internal RTHandle GetExposureTexture(HDCamera hdCamera) =>
            m_PostProcessSystem.GetExposureTexture(hdCamera);

        BlitFinalCameraTextureParameters PrepareFinalBlitParameters(HDCamera hdCamera, int viewIndex)
        {
            var parameters = new BlitFinalCameraTextureParameters();

            if (hdCamera.xr.enabled)
            {
                parameters.viewport = hdCamera.xr.GetViewport(viewIndex);
                parameters.srcTexArraySlice = viewIndex;
                parameters.dstTexArraySlice = hdCamera.xr.GetTextureArraySlice(viewIndex);
            }
            else
            {
                parameters.viewport = hdCamera.finalViewport;
                parameters.srcTexArraySlice = -1;
                parameters.dstTexArraySlice = -1;
            }

            parameters.flip = hdCamera.flipYMode == HDAdditionalCameraData.FlipYMode.ForceFlipY || hdCamera.isMainGameView;
            parameters.blitMaterial = HDUtils.GetBlitMaterial(TextureXR.useTexArray ? TextureDimension.Tex2DArray : TextureDimension.Tex2D, singleSlice: parameters.srcTexArraySlice >= 0);

            return parameters;
        }

        static void BlitFinalCameraTexture(BlitFinalCameraTextureParameters parameters, MaterialPropertyBlock propertyBlock, RTHandle source, RenderTargetIdentifier destination, CommandBuffer cmd)
        {
            // Here we can't use the viewport scale provided in hdCamera. The reason is that this scale is for internal rendering before post process with dynamic resolution factored in.
            // Here the input texture is already at the viewport size but may be smaller than the RT itself (because of the RTHandle system) so we compute the scale specifically here.
            var scaleBias = new Vector4((float)parameters.viewport.width / source.rt.width, (float)parameters.viewport.height / source.rt.height, 0.0f, 0.0f);

            if (parameters.flip)
            {
                scaleBias.w = scaleBias.y;
                scaleBias.y *= -1;
            }

            propertyBlock.SetTexture(HDShaderIDs._BlitTexture, source);
            propertyBlock.SetVector(HDShaderIDs._BlitScaleBias, scaleBias);
            propertyBlock.SetFloat(HDShaderIDs._BlitMipLevel, 0);
            propertyBlock.SetInt(HDShaderIDs._BlitTexArraySlice, parameters.srcTexArraySlice);
            HDUtils.DrawFullScreen(cmd, parameters.viewport, parameters.blitMaterial, destination, propertyBlock, 0, parameters.dstTexArraySlice);
        }

        void SetupCameraProperties(HDCamera hdCamera, ScriptableRenderContext renderContext, CommandBuffer cmd)
        {
            // The next 2 functions are required to flush the command buffer before calling functions directly on the render context.
            // This way, the commands will execute in the order specified by the C# code.
            renderContext.ExecuteCommandBuffer(cmd);
            cmd.Clear();

            renderContext.SetupCameraProperties(hdCamera.camera, hdCamera.xr.enabled);
        }

        void InitializeGlobalResources(ScriptableRenderContext renderContext)
        {
            // Global resources initialization
            var cmd = CommandBufferPool.Get("");
            // Init material if needed
            for (int bsdfIdx = 0; bsdfIdx < m_IBLFilterArray.Length; ++bsdfIdx)
            {
                if (!m_IBLFilterArray[bsdfIdx].IsInitialized())
                    m_IBLFilterArray[bsdfIdx].Initialize(cmd);
            }

            foreach (var material in m_MaterialList)
                material.RenderInit(cmd);

            TextureXR.Initialize(cmd, defaultResources.shaders.clearUIntTextureCS);

            renderContext.ExecuteCommandBuffer(cmd);
            CommandBufferPool.Release(cmd);
        }

        bool TryCalculateFrameParameters(
            Camera camera,
            XRPass xrPass,
            out HDAdditionalCameraData additionalCameraData,
            out HDCamera hdCamera,
            out ScriptableCullingParameters cullingParams
        )
        {
            // First, get aggregate of frame settings base on global settings, camera frame settings and debug settings
            // Note: the SceneView camera will never have additionalCameraData
            additionalCameraData = HDUtils.TryGetAdditionalCameraDataOrDefault(camera);
            hdCamera = default;
            cullingParams = default;

            FrameSettings currentFrameSettings = new FrameSettings();
            // Compute the FrameSettings actually used to draw the frame
            // FrameSettingsHistory do the same while keeping all step of FrameSettings aggregation in memory for DebugMenu
            if (m_FrameSettingsHistoryEnabled && camera.cameraType != CameraType.Preview && camera.cameraType != CameraType.Reflection)
                FrameSettingsHistory.AggregateFrameSettings(ref currentFrameSettings, camera, additionalCameraData, m_Asset, m_DefaultAsset);
            else
                FrameSettings.AggregateFrameSettings(ref currentFrameSettings, camera, additionalCameraData, m_Asset, m_DefaultAsset);

            // With the Frame Settings now properly set up, we can resolve the sample budget.
            currentFrameSettings.sssResolvedSampleBudget = currentFrameSettings.GetResolvedSssSampleBudget(m_Asset);

            // Specific pass to simply display the content of the camera buffer if users have fill it themselves (like video player)
            if (additionalCameraData.fullscreenPassthrough)
                return false;

            // Retrieve debug display settings to init FrameSettings, unless we are a reflection and in this case we don't have debug settings apply.
            DebugDisplaySettings debugDisplaySettings = (camera.cameraType == CameraType.Reflection || camera.cameraType == CameraType.Preview) ? s_NeutralDebugDisplaySettings : m_DebugDisplaySettings;

            // Disable post process if we enable debug mode or if the post process layer is disabled
            if (debugDisplaySettings.IsDebugDisplayEnabled())
            {
                if (debugDisplaySettings.IsDebugDisplayRemovePostprocess())
                {
                    currentFrameSettings.SetEnabled(FrameSettingsField.Postprocess, false);
                    currentFrameSettings.SetEnabled(FrameSettingsField.CustomPass, false);
                }

                // Disable exposure if required
                if (!debugDisplaySettings.DebugNeedsExposure())
                {
                    currentFrameSettings.SetEnabled(FrameSettingsField.ExposureControl, false);
                }

                // Disable SSS if luxmeter is enabled
                if (debugDisplaySettings.data.lightingDebugSettings.debugLightingMode == DebugLightingMode.LuxMeter)
                {
                    currentFrameSettings.SetEnabled(FrameSettingsField.SubsurfaceScattering, false);
                }
            }

            if(CoreUtils.IsSceneLightingDisabled(camera))
            {
                currentFrameSettings.SetEnabled(FrameSettingsField.ExposureControl, false);
            }

            // Disable object-motion vectors in everything but the game view
            if (camera.cameraType != CameraType.Game)
            {
                currentFrameSettings.SetEnabled(FrameSettingsField.ObjectMotionVectors, false);
            }

            hdCamera = HDCamera.GetOrCreate(camera, xrPass.multipassId);

            // From this point, we should only use frame settings from the camera
            hdCamera.Update(currentFrameSettings, this, m_MSAASamples, xrPass);
            ResizeVolumetricLightingBuffers(hdCamera, GetFrameCount()); // Safe to update the Volumetric Lighting System now

            // Custom Render requires a proper HDCamera, so we return after the HDCamera was setup
            if (additionalCameraData != null && additionalCameraData.hasCustomRender)
                return false;

            if (hdCamera.xr.enabled)
            {
                cullingParams = hdCamera.xr.cullingParams;
            }
            else
            {
                if (!camera.TryGetCullingParameters(camera.stereoEnabled, out cullingParams))
                    return false;
            }

            if (m_DebugDisplaySettings.IsCameraFreezeEnabled())
            {
                if (m_DebugDisplaySettings.IsCameraFrozen(camera))
                {
                    if (!frozenCullingParamAvailable)
                    {
                        frozenCullingParams = cullingParams;
                        frozenCullingParamAvailable = true;
                    }
                    cullingParams = frozenCullingParams;
                }
            }
            else
            {
                frozenCullingParamAvailable = false;
            }

            LightLoopUpdateCullingParameters(ref cullingParams, hdCamera);

            // If we don't use environment light (like when rendering reflection probes)
            //   we don't have to cull them.
            if (hdCamera.frameSettings.IsEnabled(FrameSettingsField.ReflectionProbe))
                cullingParams.cullingOptions |= CullingOptions.NeedsReflectionProbes;
            else
                cullingParams.cullingOptions &= ~CullingOptions.NeedsReflectionProbes;

            return true;
        }

        static bool TryCull(
            Camera camera,
            HDCamera hdCamera,
            ScriptableRenderContext renderContext,
            SkyManager skyManager,
            ScriptableCullingParameters cullingParams,
            HDRenderPipelineAsset hdrp,
            ref HDCullingResults cullingResults
        )
        {
#if UNITY_EDITOR
            // emit scene view UI
            if (camera.cameraType == CameraType.SceneView)
            {
                ScriptableRenderContext.EmitWorldGeometryForSceneView(camera);
            }
#endif

            // Set the LOD bias and store current value to be able to restore it.
            // Use a try/finalize pattern to be sure to restore properly the qualitySettings.lodBias
            var initialLODBias = QualitySettings.lodBias;
            var initialMaximumLODLevel = QualitySettings.maximumLODLevel;
            try
            {
                QualitySettings.lodBias = hdCamera.frameSettings.GetResolvedLODBias(hdrp);
                QualitySettings.maximumLODLevel = hdCamera.frameSettings.GetResolvedMaximumLODLevel(hdrp);

                // This needs to be called before culling, otherwise in the case where users generate intermediate renderers, it can provoke crashes.
                BeginCameraRendering(renderContext, camera);

                DecalSystem.CullRequest decalCullRequest = null;
                if (hdCamera.frameSettings.IsEnabled(FrameSettingsField.Decals))
                {
                    // decal system needs to be updated with current camera, it needs it to set up culling and light list generation parameters
                    decalCullRequest = GenericPool<DecalSystem.CullRequest>.Get();
                    DecalSystem.instance.CurrentCamera = camera;
                    DecalSystem.instance.BeginCull(decalCullRequest);
                }

                // TODO: use a parameter to select probe types to cull depending on what is enabled in framesettings
                var hdProbeCullState = new HDProbeCullState();
                if (hdCamera.frameSettings.IsEnabled(FrameSettingsField.PlanarProbe))
                    hdProbeCullState = HDProbeSystem.PrepareCull(camera);

                // We need to set the ambient probe here because it's passed down to objects during the culling process.
                skyManager.UpdateCurrentSkySettings(hdCamera);
                skyManager.SetupAmbientProbe(hdCamera);

                using (new ProfilingScope(null, ProfilingSampler.Get(HDProfileId.CullResultsCull)))
                {
                    cullingResults.cullingResults = renderContext.Cull(ref cullingParams);
                }

                if (hdCamera.frameSettings.IsEnabled(FrameSettingsField.CustomPass))
                {
                    using (new ProfilingScope(null, ProfilingSampler.Get(HDProfileId.CustomPassCullResultsCull)))
                    {
                        cullingResults.customPassCullingResults = CustomPassVolume.Cull(renderContext, hdCamera);
                    }
                }

                if (hdCamera.frameSettings.IsEnabled(FrameSettingsField.PlanarProbe) && hdProbeCullState.cullingGroup != null)
                    HDProbeSystem.QueryCullResults(hdProbeCullState, ref cullingResults.hdProbeCullingResults);
                else
                    cullingResults.hdProbeCullingResults = default;

                if (hdCamera.frameSettings.IsEnabled(FrameSettingsField.Decals))
                {
                    using (new ProfilingScope(null, ProfilingSampler.Get(HDProfileId.DBufferPrepareDrawData)))
                    {
                        DecalSystem.instance.EndCull(decalCullRequest, cullingResults.decalCullResults);
                    }
                }

                if (decalCullRequest != null)
                {
                    decalCullRequest.Clear();
                    GenericPool<DecalSystem.CullRequest>.Release(decalCullRequest);
                }

                return true;
            }
            finally
            {
                QualitySettings.lodBias = initialLODBias;
                QualitySettings.maximumLODLevel = initialMaximumLODLevel;
            }
        }

        void RenderGizmos(CommandBuffer cmd, Camera camera, ScriptableRenderContext renderContext, GizmoSubset gizmoSubset)
        {
#if UNITY_EDITOR
            if (UnityEditor.Handles.ShouldRenderGizmos())
            {
                bool renderPrePostprocessGizmos = (gizmoSubset == GizmoSubset.PreImageEffects);

                using (new ProfilingScope(cmd, renderPrePostprocessGizmos ? ProfilingSampler.Get(HDProfileId.GizmosPrePostprocess) : ProfilingSampler.Get(HDProfileId.Gizmos)))
                {
                    renderContext.ExecuteCommandBuffer(cmd);
                    cmd.Clear();
                    renderContext.DrawGizmos(camera, gizmoSubset);
                }
            }
#endif
        }

        static RendererListDesc CreateOpaqueRendererListDesc(
            CullingResults cull,
            Camera camera,
            ShaderTagId passName,
            PerObjectData rendererConfiguration = 0,
            RenderQueueRange? renderQueueRange = null,
            RenderStateBlock? stateBlock = null,
            Material overrideMaterial = null,
            bool excludeObjectMotionVectors = false
        )
        {
            var result = new RendererListDesc(passName, cull, camera)
            {
                rendererConfiguration = rendererConfiguration,
                renderQueueRange = renderQueueRange != null ? renderQueueRange.Value : HDRenderQueue.k_RenderQueue_AllOpaque,
                sortingCriteria = SortingCriteria.CommonOpaque,
                stateBlock = stateBlock,
                overrideMaterial = overrideMaterial,
                excludeObjectMotionVectors = excludeObjectMotionVectors
            };
            return result;
        }

        static RendererListDesc CreateOpaqueRendererListDesc(
            CullingResults cull,
            Camera camera,
            ShaderTagId[] passNames,
            PerObjectData rendererConfiguration = 0,
            RenderQueueRange? renderQueueRange = null,
            RenderStateBlock? stateBlock = null,
            Material overrideMaterial = null,
            bool excludeObjectMotionVectors = false
        )
        {
            var result = new RendererListDesc(passNames, cull, camera)
            {
                rendererConfiguration = rendererConfiguration,
                renderQueueRange = renderQueueRange != null ? renderQueueRange.Value : HDRenderQueue.k_RenderQueue_AllOpaque,
                sortingCriteria = SortingCriteria.CommonOpaque,
                stateBlock = stateBlock,
                overrideMaterial = overrideMaterial,
                excludeObjectMotionVectors = excludeObjectMotionVectors
            };
            return result;
        }

        static RendererListDesc CreateTransparentRendererListDesc(
            CullingResults cull,
            Camera camera,
            ShaderTagId passName,
            PerObjectData rendererConfiguration = 0,
            RenderQueueRange? renderQueueRange = null,
            RenderStateBlock? stateBlock = null,
            Material overrideMaterial = null,
            bool excludeObjectMotionVectors = false
        )
        {
            var result = new RendererListDesc(passName, cull, camera)
            {
                rendererConfiguration = rendererConfiguration,
                renderQueueRange = renderQueueRange != null ? renderQueueRange.Value : HDRenderQueue.k_RenderQueue_AllTransparent,
                sortingCriteria = SortingCriteria.CommonTransparent | SortingCriteria.RendererPriority,
                stateBlock = stateBlock,
                overrideMaterial = overrideMaterial,
                excludeObjectMotionVectors = excludeObjectMotionVectors
            };
            return result;
        }

        static RendererListDesc CreateTransparentRendererListDesc(
            CullingResults cull,
            Camera camera,
            ShaderTagId[] passNames,
            PerObjectData rendererConfiguration = 0,
            RenderQueueRange? renderQueueRange = null,
            RenderStateBlock? stateBlock = null,
            Material overrideMaterial = null,
            bool excludeObjectMotionVectors = false
        )
        {
            var result = new RendererListDesc(passNames, cull, camera)
            {
                rendererConfiguration = rendererConfiguration,
                renderQueueRange = renderQueueRange != null ? renderQueueRange.Value : HDRenderQueue.k_RenderQueue_AllTransparent,
                sortingCriteria = SortingCriteria.CommonTransparent | SortingCriteria.RendererPriority,
                stateBlock = stateBlock,
                overrideMaterial = overrideMaterial,
                excludeObjectMotionVectors = excludeObjectMotionVectors
            };
            return result;
        }

        static void DrawOpaqueRendererList(in ScriptableRenderContext renderContext, CommandBuffer cmd, in FrameSettings frameSettings, RendererList rendererList)
        {
            if (!frameSettings.IsEnabled(FrameSettingsField.OpaqueObjects))
                return;

            HDUtils.DrawRendererList(renderContext, cmd, rendererList);
        }

        static void DrawTransparentRendererList(in ScriptableRenderContext renderContext, CommandBuffer cmd, in FrameSettings frameSettings, RendererList rendererList)
        {
            if (!frameSettings.IsEnabled(FrameSettingsField.TransparentObjects))
                return;

            HDUtils.DrawRendererList(renderContext, cmd, rendererList);
        }

        void AccumulateDistortion(CullingResults cullResults, HDCamera hdCamera, ScriptableRenderContext renderContext, CommandBuffer cmd)
        {
            if (!hdCamera.frameSettings.IsEnabled(FrameSettingsField.Distortion))
                return;

            using (new ProfilingScope(cmd, ProfilingSampler.Get(HDProfileId.Distortion)))
            {
                CoreUtils.SetRenderTarget(cmd, m_DistortionBuffer, m_SharedRTManager.GetDepthStencilBuffer(), ClearFlag.Color, Color.clear);

                // Only transparent object can render distortion vectors
                var rendererList = RendererList.Create(CreateTransparentRendererListDesc(cullResults, hdCamera.camera, HDShaderPassNames.s_DistortionVectorsName));
                DrawTransparentRendererList(renderContext, cmd, hdCamera.frameSettings, rendererList);
            }
        }

        void RenderDistortion(HDCamera hdCamera, CommandBuffer cmd)
        {
            if (!hdCamera.frameSettings.IsEnabled(FrameSettingsField.Distortion))
                return;

            using (new ProfilingScope(cmd, ProfilingSampler.Get(HDProfileId.ApplyDistortion)))
            {
                var currentColorPyramid = hdCamera.GetCurrentFrameRT((int)HDCameraFrameHistoryType.ColorBufferMipChain);

                CoreUtils.SetRenderTarget(cmd, m_CameraColorBuffer);
                // TODO: Set stencil stuff via parameters rather than hardcoding it in shader.
                m_ApplyDistortionMaterial.SetTexture(HDShaderIDs._DistortionTexture, m_DistortionBuffer);
                m_ApplyDistortionMaterial.SetTexture(HDShaderIDs._ColorPyramidTexture, currentColorPyramid);

                var size = new Vector4(hdCamera.actualWidth, hdCamera.actualHeight, 1f / hdCamera.actualWidth, 1f / hdCamera.actualHeight);
                m_ApplyDistortionMaterial.SetVector(HDShaderIDs._Size, size);
                m_ApplyDistortionMaterial.SetInt(HDShaderIDs._StencilMask, (int)StencilUsage.DistortionVectors);
                m_ApplyDistortionMaterial.SetInt(HDShaderIDs._StencilRef, (int)StencilUsage.DistortionVectors);

                HDUtils.DrawFullScreen(cmd, m_ApplyDistortionMaterial, m_CameraColorBuffer, m_SharedRTManager.GetDepthStencilBuffer(), null, 0);
            }
        }

        struct DepthPrepassParameters
        {
            public string              passName;
            public HDProfileId         profilingId;
            public RendererListDesc    depthOnlyRendererListDesc;
            public RendererListDesc    mrtRendererListDesc;
            public bool                hasDepthOnlyPass;
            public bool                shouldRenderMotionVectorAfterGBuffer;
        }

        DepthPrepassParameters PrepareDepthPrepass(CullingResults cull, HDCamera hdCamera)
        {
            // Guidelines:
            // Lit shader can be in deferred or forward mode. In this case we use "DepthOnly" pass with "GBuffer" or "Forward" pass name
            // Other shader, including unlit are always forward and use "DepthForwardOnly" with "ForwardOnly" pass.
            // Those pass are exclusive so use only "DepthOnly" or "DepthForwardOnly" but not both at the same time, same for "Forward" and "DepthForwardOnly"
            // Any opaque material rendered in forward should have a depth prepass. If there is no depth prepass the lighting will be incorrect (deferred shadowing, contact shadow, SSAO), this may be acceptable depends on usage

            // Whatever the configuration we always render first opaque object then opaque alpha tested as they are more costly to render and could be reject by early-z
            // (but no Hi-z as it is disable with clip instruction). This is handled automatically with the RenderQueue value (OpaqueAlphaTested have a different value and thus are sorted after Opaque)

            // Forward material always output normal buffer.
            // Deferred material never output normal buffer.
            // Caution: Unlit material let normal buffer untouch. Caution as if people try to filter normal buffer, it can result in weird result.
            // TODO: Do we need a stencil bit to identify normal buffer not fill by unlit? So don't execute SSAO / SRR ?

            // Additional guidelines for motion vector:
            // We render object motion vector at the same time than depth prepass with MRT to save drawcall. Depth buffer is then fill with combination of depth prepass + motion vector.
            // For this we render first all objects that render depth only, then object that require object motion vector.
            // We use the excludeMotion filter option of DrawRenderer to gather object without object motion vector (only C++ can know if an object have object motion vector).
            // Caution: if there is no depth prepass we must render object motion vector after GBuffer pass otherwise some depth only objects can hide objects with motion vector and overwrite depth buffer but not update
            // the motion vector buffer resulting in artifacts

            var result = new DepthPrepassParameters();

            bool decalsEnabled = hdCamera.frameSettings.IsEnabled(FrameSettingsField.Decals);
            // To avoid rendering objects twice (once in the depth pre-pass and once in the motion vector pass when the motion vector pass is enabled) we exclude the objects that have motion vectors.
            bool fullDeferredPrepass = hdCamera.frameSettings.IsEnabled(FrameSettingsField.DepthPrepassWithDeferredRendering) || decalsEnabled;
            // To avoid rendering objects twice (once in the depth pre-pass and once in the motion vector pass when the motion vector pass is enabled) we exclude the objects that have motion vectors.
            bool objectMotionEnabled = hdCamera.frameSettings.IsEnabled(FrameSettingsField.ObjectMotionVectors);

            result.shouldRenderMotionVectorAfterGBuffer = (hdCamera.frameSettings.litShaderMode == LitShaderMode.Deferred) && !fullDeferredPrepass;
            result.hasDepthOnlyPass = false;

            switch (hdCamera.frameSettings.litShaderMode)
            {
                case LitShaderMode.Forward:
                    result.passName = "Depth Prepass (forward)";
                    result.profilingId = HDProfileId.DepthPrepassForward;

                    RenderStateBlock? stateBlock = null;
                    if (!hdCamera.frameSettings.IsEnabled(FrameSettingsField.AlphaToMask))
                        stateBlock = m_AlphaToMaskBlock;

                    result.mrtRendererListDesc = CreateOpaqueRendererListDesc( cull, hdCamera.camera, m_DepthOnlyAndDepthForwardOnlyPassNames, stateBlock: stateBlock, excludeObjectMotionVectors: objectMotionEnabled);
                    break;
                case LitShaderMode.Deferred:
                    result.passName = fullDeferredPrepass ? (decalsEnabled ? "Depth Prepass (deferred) forced by Decals" : "Depth Prepass (deferred)") : "Depth Prepass (deferred incomplete)";
                    result.profilingId = fullDeferredPrepass ? (decalsEnabled ? HDProfileId.DepthPrepassDeferredForDecals : HDProfileId.DepthPrepassDeferred) : HDProfileId.DepthPrepassDeferredIncomplete;
                    bool excludeMotion = fullDeferredPrepass ? objectMotionEnabled : false;

                    // First deferred alpha tested materials. Alpha tested object have always a prepass even if enableDepthPrepassWithDeferredRendering is disabled
                    var partialPrepassRenderQueueRange = new RenderQueueRange { lowerBound = (int)RenderQueue.AlphaTest, upperBound = (int)RenderQueue.GeometryLast - 1 };

                    result.hasDepthOnlyPass = true;

                    // First deferred material
                    result.depthOnlyRendererListDesc = CreateOpaqueRendererListDesc(
                        cull, hdCamera.camera, m_DepthOnlyPassNames,
                        renderQueueRange: fullDeferredPrepass ? HDRenderQueue.k_RenderQueue_AllOpaque : partialPrepassRenderQueueRange,
                        stateBlock: m_AlphaToMaskBlock,
                        excludeObjectMotionVectors: excludeMotion);

                    // Then forward only material that output normal buffer
                    result.mrtRendererListDesc = CreateOpaqueRendererListDesc(cull, hdCamera.camera, m_DepthForwardOnlyPassNames, stateBlock: m_AlphaToMaskBlock, excludeObjectMotionVectors: excludeMotion);
                    break;
                default:
                    throw new ArgumentOutOfRangeException("Unknown ShaderLitMode");
            }

            return result;
        }

        static void RenderDepthPrepass( ScriptableRenderContext     renderContext,
                                        CommandBuffer               cmd,
                                        FrameSettings               frameSettings,
                                        RenderTargetIdentifier[]    mrt,
                                        RTHandle                    depthBuffer,
                                        in RendererList             depthOnlyRendererList,
                                        in RendererList             mrtRendererList,
                                        bool                        hasDepthOnlyPass
                                        )
        {
            // Disable write to normal buffer for unlit shader (the normal buffer binding change when using MSAA)
            cmd.SetGlobalInt(HDShaderIDs._ColorMaskNormal, frameSettings.IsEnabled(FrameSettingsField.MSAA) ? (int)ColorWriteMask.All : 0);

            CoreUtils.SetRenderTarget(cmd, depthBuffer);

            if (hasDepthOnlyPass)
            {
                DrawOpaqueRendererList(renderContext, cmd, frameSettings, depthOnlyRendererList);
            }

            CoreUtils.SetRenderTarget(cmd, mrt, depthBuffer);
            DrawOpaqueRendererList(renderContext, cmd, frameSettings, mrtRendererList);
        }

        // RenderDepthPrepass render both opaque and opaque alpha tested based on engine configuration.
        // Lit Forward only: We always render all materials
        // Lit Deferred: We always render depth prepass for alpha tested (optimization), other deferred material are render based on engine configuration.
        // Forward opaque with deferred renderer (DepthForwardOnly pass): We always render all materials
        // True is return if motion vector must be render after GBuffer pass
        bool RenderDepthPrepass(CullingResults cull, HDCamera hdCamera, ScriptableRenderContext renderContext, CommandBuffer cmd)
        {
            var depthPrepassParameters = PrepareDepthPrepass(cull, hdCamera);
            var depthOnlyRendererList = RendererList.Create(depthPrepassParameters.depthOnlyRendererListDesc);
            var mrtDepthRendererList = RendererList.Create(depthPrepassParameters.mrtRendererListDesc);

            using (new ProfilingScope(cmd, ProfilingSampler.Get(depthPrepassParameters.profilingId)))
            {
                RenderDepthPrepass(renderContext, cmd, hdCamera.frameSettings,
                                    m_SharedRTManager.GetPrepassBuffersRTI(hdCamera.frameSettings),
                                    m_SharedRTManager.GetDepthStencilBuffer(hdCamera.frameSettings.IsEnabled(FrameSettingsField.MSAA)),
                                    depthOnlyRendererList,
                                    mrtDepthRendererList,
                                    depthPrepassParameters.hasDepthOnlyPass
                                    );
            }

            return depthPrepassParameters.shouldRenderMotionVectorAfterGBuffer;
        }

        // RenderGBuffer do the gbuffer pass. This is solely call with deferred. If we use a depth prepass, then the depth prepass will perform the alpha testing for opaque alpha tested and we don't need to do it anymore
        // during Gbuffer pass. This is handled in the shader and the depth test (equal and no depth write) is done here.
        void RenderGBuffer(CullingResults cull, HDCamera hdCamera, ScriptableRenderContext renderContext, CommandBuffer cmd)
        {
            if (hdCamera.frameSettings.litShaderMode != LitShaderMode.Deferred)
                return;

            using (new ProfilingScope(cmd, m_CurrentDebugDisplaySettings.IsDebugDisplayEnabled() ? ProfilingSampler.Get(HDProfileId.GBufferDebug) : ProfilingSampler.Get(HDProfileId.GBuffer)))
            {
                // setup GBuffer for rendering
                CoreUtils.SetRenderTarget(cmd, m_GbufferManager.GetBuffersRTI(hdCamera.frameSettings), m_SharedRTManager.GetDepthStencilBuffer());

                var rendererList = RendererList.Create(CreateOpaqueRendererListDesc(cull, hdCamera.camera, HDShaderPassNames.s_GBufferName, m_CurrentRendererConfigurationBakedLighting));
                DrawOpaqueRendererList(renderContext, cmd, hdCamera.frameSettings, rendererList);

                m_GbufferManager.BindBufferAsTextures(cmd);
#if ENABLE_VIRTUALTEXTURES
                cmd.ClearRandomWriteTargets();
#endif
            }
        }

        void RenderDBuffer(HDCamera hdCamera, CommandBuffer cmd, ScriptableRenderContext renderContext, CullingResults cullingResults)
        {
            if (!hdCamera.frameSettings.IsEnabled(FrameSettingsField.Decals))
            {
                // We still bind black textures to make sure that something is bound (can be a problem on some platforms)
                m_DbufferManager.BindBlackTextures(cmd);

                // Bind buffer to make sure that something is bound .
                cmd.SetGlobalBuffer(HDShaderIDs._DecalPropertyMaskBufferSRV, m_DbufferManager.propertyMaskBuffer);

                return;
            }

            // We need to copy depth buffer texture if we want to bind it at this stage
            CopyDepthBufferIfNeeded(hdCamera, cmd);

            using (new ProfilingScope(cmd, ProfilingSampler.Get(HDProfileId.DBufferRender)))
            {
                var parameters = PrepareRenderDBufferParameters();
                bool use4RTs = m_Asset.currentPlatformRenderPipelineSettings.decalSettings.perChannelMask;
                RenderDBuffer(  parameters,
                                m_DbufferManager.GetBuffersRTI(),
                                m_DbufferManager.GetRTHandles(),
                                m_SharedRTManager.GetDepthStencilBuffer(),
                                RendererList.Create(PrepareMeshDecalsRendererList(cullingResults, hdCamera, use4RTs)),
                                renderContext, cmd);

                cmd.SetGlobalBuffer(HDShaderIDs._DecalPropertyMaskBufferSRV, m_DbufferManager.propertyMaskBuffer);

                m_DbufferManager.BindBufferAsTextures(cmd);
            }
        }

        void DecalNormalPatch(  HDCamera        hdCamera,
                                CommandBuffer   cmd)
        {
            if (hdCamera.frameSettings.IsEnabled(FrameSettingsField.Decals) &&
                !hdCamera.frameSettings.IsEnabled(FrameSettingsField.MSAA)) // MSAA not supported
            {
                var parameters = PrepareDBufferNormalPatchParameters(hdCamera);
                DecalNormalPatch(parameters, m_SharedRTManager.GetDepthStencilBuffer(), m_SharedRTManager.GetNormalBuffer(), cmd);
            }
        }

        struct DBufferNormalPatchParameters
        {
            public Material decalNormalBufferMaterial;
            public int stencilRef;
            public int stencilMask;
        }

        DBufferNormalPatchParameters PrepareDBufferNormalPatchParameters(HDCamera hdCamera)
        {
            var parameters = new DBufferNormalPatchParameters();
            parameters.decalNormalBufferMaterial = m_DecalNormalBufferMaterial;
            switch (hdCamera.frameSettings.litShaderMode)
            {
                case LitShaderMode.Forward:  // in forward rendering all pixels that decals wrote into have to be composited
                    parameters.stencilMask = (int)StencilUsage.Decals;
                    parameters.stencilRef = (int)StencilUsage.Decals;
                    break;
                case LitShaderMode.Deferred: // in deferred rendering only pixels affected by both forward materials and decals need to be composited
                    parameters.stencilMask = (int)StencilUsage.Decals | (int)StencilUsage.RequiresDeferredLighting;
                    parameters.stencilRef = (int)StencilUsage.Decals;
                    break;
                default:
                    throw new ArgumentOutOfRangeException("Unknown ShaderLitMode");
            }

            return parameters;
        }

        static void DecalNormalPatch(   DBufferNormalPatchParameters    parameters,
                                        RTHandle                        depthStencilBuffer,
                                        RTHandle                        normalBuffer,
                                        CommandBuffer                   cmd)
        {
                using (new ProfilingScope(cmd, ProfilingSampler.Get(HDProfileId.DBufferNormal)))
                {
                    parameters.decalNormalBufferMaterial.SetInt(HDShaderIDs._DecalNormalBufferStencilReadMask, parameters.stencilMask);
                    parameters.decalNormalBufferMaterial.SetInt(HDShaderIDs._DecalNormalBufferStencilRef, parameters.stencilRef);

                CoreUtils.SetRenderTarget(cmd, depthStencilBuffer);
                cmd.SetRandomWriteTarget(1, normalBuffer);
                    cmd.DrawProcedural(Matrix4x4.identity, parameters.decalNormalBufferMaterial, 0, MeshTopology.Triangles, 3, 1);
                    cmd.ClearRandomWriteTargets();
                }
            }

        RendererListDesc PrepareMeshDecalsRendererList(CullingResults cullingResults, HDCamera hdCamera, bool use4RTs)
        {
            var desc = new RendererListDesc(use4RTs ? m_Decals4RTPassNames : m_Decals3RTPassNames, cullingResults, hdCamera.camera)
            {
                sortingCriteria = SortingCriteria.CommonOpaque,
                rendererConfiguration = PerObjectData.None,
                renderQueueRange = HDRenderQueue.k_RenderQueue_AllOpaque
            };

            return desc;
        }

        void UpdateShaderVariablesGlobalDecal(ref ShaderVariablesGlobal cb, HDCamera hdCamera)
        {
            if (hdCamera.frameSettings.IsEnabled(FrameSettingsField.Decals))
            {
                cb._EnableDecals  = 1;
                cb._DecalAtlasResolution = new Vector2(HDUtils.hdrpSettings.decalSettings.atlasWidth, HDUtils.hdrpSettings.decalSettings.atlasHeight);
            }
            else
            {
                cb._EnableDecals = 0;
            }
        }

        static RenderTargetIdentifier[] m_Dbuffer3RtIds = new RenderTargetIdentifier[3];

        struct RenderDBufferParameters
        {
            public bool use4RTs;
            public ComputeBuffer propertyMaskBuffer;
            public ComputeShader clearPropertyMaskBufferCS;
            public int clearPropertyMaskBufferKernel;
            public int propertyMaskBufferSize;
        }

        RenderDBufferParameters PrepareRenderDBufferParameters()
        {
            var parameters = new RenderDBufferParameters();
            parameters.use4RTs = m_Asset.currentPlatformRenderPipelineSettings.decalSettings.perChannelMask;
            parameters.propertyMaskBuffer = m_DbufferManager.propertyMaskBuffer;
            parameters.clearPropertyMaskBufferCS = m_DbufferManager.clearPropertyMaskBufferShader;
            parameters.clearPropertyMaskBufferKernel = m_DbufferManager.clearPropertyMaskBufferKernel;
            parameters.propertyMaskBufferSize = m_DbufferManager.propertyMaskBufferSize;
            return parameters;
        }

        static void RenderDBuffer(  in RenderDBufferParameters  parameters,
                                    RenderTargetIdentifier[]    mrt,
                                    RTHandle[]                  rtHandles,
                                    RTHandle                    depthStencilBuffer,
                                    RendererList                meshDecalsRendererList,
                                    ScriptableRenderContext     renderContext,
                                    CommandBuffer               cmd)
        {
            // for alpha compositing, color is cleared to 0, alpha to 1
            // https://developer.nvidia.com/gpugems/GPUGems3/gpugems3_ch23.html

            // this clears the targets
            // TODO: Once we move to render graph, move this to render targets initialization parameters and remove rtHandles parameters
            Color clearColor = new Color(0.0f, 0.0f, 0.0f, 1.0f);
            Color clearColorNormal = new Color(0.5f, 0.5f, 0.5f, 1.0f); // for normals 0.5 is neutral
            Color clearColorAOSBlend = new Color(1.0f, 1.0f, 1.0f, 1.0f);
            CoreUtils.SetRenderTarget(cmd, rtHandles[0], ClearFlag.Color, clearColor);
            CoreUtils.SetRenderTarget(cmd, rtHandles[1], ClearFlag.Color, clearColorNormal);
            CoreUtils.SetRenderTarget(cmd, rtHandles[2], ClearFlag.Color, clearColor);

            if (parameters.use4RTs)
            {
                CoreUtils.SetRenderTarget(cmd, rtHandles[3], ClearFlag.Color, clearColorAOSBlend);
                // this actually sets the MRTs and HTile RWTexture, this is done separately because we do not have an api to clear MRTs to different colors
                CoreUtils.SetRenderTarget(cmd, mrt, depthStencilBuffer); // do not clear anymore
            }
            else
            {
                for (int rtindex = 0; rtindex < 3; rtindex++)
                {
                     m_Dbuffer3RtIds[rtindex] = mrt[rtindex];
                }
                // this actually sets the MRTs and HTile RWTexture, this is done separately because we do not have an api to clear MRTs to different colors
                CoreUtils.SetRenderTarget(cmd, m_Dbuffer3RtIds, depthStencilBuffer); // do not clear anymore
            }

            // clear decal property mask buffer
            cmd.SetComputeBufferParam(parameters.clearPropertyMaskBufferCS, parameters.clearPropertyMaskBufferKernel, HDShaderIDs._DecalPropertyMaskBuffer, parameters.propertyMaskBuffer);
            cmd.DispatchCompute(parameters.clearPropertyMaskBufferCS, parameters.clearPropertyMaskBufferKernel, parameters.propertyMaskBufferSize / 64, 1, 1);
            cmd.SetRandomWriteTarget(parameters.use4RTs ? 4 : 3, parameters.propertyMaskBuffer);

            HDUtils.DrawRendererList(renderContext, cmd, meshDecalsRendererList);
            DecalSystem.instance.RenderIntoDBuffer(cmd);

            cmd.ClearRandomWriteTargets();
        }

        RendererListDesc PrepareForwardEmissiveRendererList(CullingResults cullResults, HDCamera hdCamera)
        {
            var result = new RendererListDesc(m_DecalsEmissivePassNames, cullResults, hdCamera.camera)
            {
                renderQueueRange = HDRenderQueue.k_RenderQueue_AllOpaque,
                sortingCriteria = SortingCriteria.CommonOpaque,
                rendererConfiguration = PerObjectData.None
            };

            return result;
        }

        void RenderForwardEmissive(CullingResults cullResults, HDCamera hdCamera, ScriptableRenderContext renderContext, CommandBuffer cmd)
        {
            using (new ProfilingScope(cmd, ProfilingSampler.Get(HDProfileId.ForwardEmissive)))
            {
                bool msaa = hdCamera.frameSettings.IsEnabled(FrameSettingsField.MSAA);
                CoreUtils.SetRenderTarget(cmd, msaa ? m_CameraColorMSAABuffer : m_CameraColorBuffer, m_SharedRTManager.GetDepthStencilBuffer(msaa));
                HDUtils.DrawRendererList(renderContext, cmd, RendererList.Create(PrepareForwardEmissiveRendererList(cullResults, hdCamera)));

                if (hdCamera.frameSettings.IsEnabled(FrameSettingsField.Decals))
                    DecalSystem.instance.RenderForwardEmissive(cmd);
            }
        }

        void RenderWireFrame(CullingResults cull, HDCamera hdCamera, RenderTargetIdentifier backbuffer, ScriptableRenderContext renderContext, CommandBuffer cmd)
        {
            using (new ProfilingScope(cmd, ProfilingSampler.Get(HDProfileId.RenderWireFrame)))
            {
                CoreUtils.SetRenderTarget(cmd, backbuffer, ClearFlag.Color, GetColorBufferClearColor(hdCamera));

                var rendererListOpaque = RendererList.Create(CreateOpaqueRendererListDesc(cull, hdCamera.camera, m_AllForwardOpaquePassNames));
                DrawOpaqueRendererList(renderContext, cmd, hdCamera.frameSettings, rendererListOpaque);

                // Render forward transparent
                var rendererListTransparent = RendererList.Create(CreateTransparentRendererListDesc(cull, hdCamera.camera, m_AllTransparentPassNames));
                DrawTransparentRendererList(renderContext, cmd, hdCamera.frameSettings, rendererListTransparent);
            }
        }

        void RenderDebugViewMaterial(CullingResults cull, HDCamera hdCamera, ScriptableRenderContext renderContext, CommandBuffer cmd)
        {
            using (new ProfilingScope(cmd, ProfilingSampler.Get(HDProfileId.DisplayDebugViewMaterial)))
            {
                if (m_CurrentDebugDisplaySettings.data.materialDebugSettings.IsDebugGBufferEnabled() && hdCamera.frameSettings.litShaderMode == LitShaderMode.Deferred)
                {
                    using (new ProfilingScope(cmd, ProfilingSampler.Get(HDProfileId.DebugViewMaterialGBuffer)))
                    {
                        HDUtils.DrawFullScreen(cmd, m_currentDebugViewMaterialGBuffer, m_CameraColorBuffer);
                    }
                }
                else
                {
                    // When rendering debug material we shouldn't rely on a depth prepass for optimizing the alpha clip test. As it is control on the material inspector side
                    // we must override the state here.

                    CoreUtils.SetRenderTarget(cmd, m_CameraColorBuffer, m_SharedRTManager.GetDepthStencilBuffer(), ClearFlag.All, Color.clear);
                    // Render Opaque forward
                    var rendererListOpaque = RendererList.Create(CreateOpaqueRendererListDesc(cull, hdCamera.camera, m_AllForwardOpaquePassNames, m_CurrentRendererConfigurationBakedLighting, stateBlock: m_DepthStateOpaque));
                    DrawOpaqueRendererList(renderContext, cmd, hdCamera.frameSettings, rendererListOpaque);

                    // Render forward transparent
                    var rendererListTransparent = RendererList.Create(CreateTransparentRendererListDesc(cull, hdCamera.camera, m_AllTransparentPassNames, m_CurrentRendererConfigurationBakedLighting));
                    DrawTransparentRendererList(renderContext, cmd, hdCamera.frameSettings, rendererListTransparent);
                }
            }
        }

        void RenderTransparencyOverdraw(CullingResults cull, HDCamera hdCamera, ScriptableRenderContext renderContext, CommandBuffer cmd)
        {
            if (m_CurrentDebugDisplaySettings.IsDebugDisplayEnabled() && m_CurrentDebugDisplaySettings.data.fullScreenDebugMode == FullScreenDebugMode.TransparencyOverdraw)
            {

                CoreUtils.SetRenderTarget(cmd, m_CameraColorBuffer, m_SharedRTManager.GetDepthStencilBuffer(), clearFlag: ClearFlag.Color, clearColor: Color.black);
                var stateBlock = new RenderStateBlock
                {
                    mask = RenderStateMask.Blend,
                    blendState = new BlendState
                    {
                        blendState0 = new RenderTargetBlendState
                        {

                            destinationColorBlendMode = BlendMode.One,
                            sourceColorBlendMode = BlendMode.One,
                            destinationAlphaBlendMode = BlendMode.One,
                            sourceAlphaBlendMode = BlendMode.One,
                            colorBlendOperation = BlendOp.Add,
                            alphaBlendOperation = BlendOp.Add,
                            writeMask = ColorWriteMask.All
                        }
                    }
                };

                // High res transparent objects, drawing in m_DebugFullScreenTempBuffer
                m_ShaderVariablesDebugDisplayCB._DebugTransparencyOverdrawWeight = 1.0f;
                ConstantBuffer.PushGlobal(cmd, m_ShaderVariablesDebugDisplayCB, HDShaderIDs._ShaderVariablesDebugDisplay);

                var passNames = m_Asset.currentPlatformRenderPipelineSettings.supportTransparentBackface ? m_AllTransparentPassNames : m_TransparentNoBackfaceNames;
                m_DebugFullScreenPropertyBlock.SetFloat(HDShaderIDs._TransparencyOverdrawMaxPixelCost, (float)m_DebugDisplaySettings.data.transparencyDebugSettings.maxPixelCost);
                var rendererList = RendererList.Create(CreateTransparentRendererListDesc(cull, hdCamera.camera, passNames, stateBlock: stateBlock));
                DrawTransparentRendererList(renderContext, cmd, hdCamera.frameSettings, rendererList);
                rendererList = RendererList.Create(CreateTransparentRendererListDesc(cull, hdCamera.camera, passNames, renderQueueRange: HDRenderQueue.k_RenderQueue_AfterPostProcessTransparent, stateBlock: stateBlock));
                DrawTransparentRendererList(renderContext, cmd, hdCamera.frameSettings, rendererList);

                // Low res transparent objects, copying result m_DebugTranparencyLowRes
                m_ShaderVariablesDebugDisplayCB._DebugTransparencyOverdrawWeight = 0.25f;
                ConstantBuffer.PushGlobal(cmd, m_ShaderVariablesDebugDisplayCB, HDShaderIDs._ShaderVariablesDebugDisplay);
                rendererList = RendererList.Create(CreateTransparentRendererListDesc(cull, hdCamera.camera, passNames, renderQueueRange: HDRenderQueue.k_RenderQueue_LowTransparent, stateBlock: stateBlock));
                DrawTransparentRendererList(renderContext, cmd, hdCamera.frameSettings, rendererList);
                PushFullScreenDebugTexture(hdCamera, cmd, m_CameraColorBuffer, FullScreenDebugMode.TransparencyOverdraw);

                // weighted sum of m_DebugFullScreenTempBuffer and m_DebugTranparencyLowRes done in DebugFullScreen.shader

            }
        }

        void UpdateSkyEnvironment(HDCamera hdCamera, ScriptableRenderContext renderContext, int frameIndex, CommandBuffer cmd)
        {
            m_SkyManager.UpdateEnvironment(hdCamera, renderContext, GetCurrentSunLight(), frameIndex, cmd);
        }

        /// <summary>
        /// Request an update of the environment lighting.
        /// </summary>
        public void RequestSkyEnvironmentUpdate()
        {
            m_SkyManager.RequestEnvironmentUpdate();
        }

        internal void RequestStaticSkyUpdate()
        {
            m_SkyManager.RequestStaticEnvironmentUpdate();
        }

        void PreRenderSky(HDCamera hdCamera, CommandBuffer cmd)
        {
            if (m_CurrentDebugDisplaySettings.DebugHideSky(hdCamera))
            {
                return;
            }

            bool msaaEnabled = hdCamera.frameSettings.IsEnabled(FrameSettingsField.MSAA);
            var colorBuffer = msaaEnabled ? m_CameraColorMSAABuffer : m_CameraColorBuffer;
            var depthBuffer = m_SharedRTManager.GetDepthStencilBuffer(msaaEnabled);
            var normalBuffer = m_SharedRTManager.GetNormalBuffer(msaaEnabled);

            var visualEnv = hdCamera.volumeStack.GetComponent<VisualEnvironment>();
            m_SkyManager.PreRenderSky(hdCamera, GetCurrentSunLight(), colorBuffer, normalBuffer, depthBuffer, m_CurrentDebugDisplaySettings, m_FrameCount, cmd);
        }

        void RenderSky(HDCamera hdCamera, CommandBuffer cmd)
        {
            if (m_CurrentDebugDisplaySettings.DebugHideSky(hdCamera))
            {
                return;
            }

            // Necessary to perform dual-source (polychromatic alpha) blending which is not supported by Unity.
            // We load from the color buffer, perform blending manually, and store to the atmospheric scattering buffer.
            // Then we perform a copy from the atmospheric scattering buffer back to the color buffer.
            bool msaaEnabled = hdCamera.frameSettings.IsEnabled(FrameSettingsField.MSAA);
            var colorBuffer = msaaEnabled ? m_CameraColorMSAABuffer : m_CameraColorBuffer;
            var intermediateBuffer = msaaEnabled ? m_OpaqueAtmosphericScatteringMSAABuffer : m_OpaqueAtmosphericScatteringBuffer;
            var depthBuffer = m_SharedRTManager.GetDepthStencilBuffer(msaaEnabled);

            var visualEnv = hdCamera.volumeStack.GetComponent<VisualEnvironment>();
            m_SkyManager.RenderSky(hdCamera, GetCurrentSunLight(), colorBuffer, depthBuffer, m_CurrentDebugDisplaySettings, m_FrameCount, cmd);

            if (Fog.IsFogEnabled(hdCamera) || Fog.IsPBRFogEnabled(hdCamera))
            {
                var pixelCoordToViewDirWS = hdCamera.mainViewConstants.pixelCoordToViewDirWS;
                m_SkyManager.RenderOpaqueAtmosphericScattering(cmd, hdCamera, colorBuffer, m_LightingBuffer, intermediateBuffer, depthBuffer, pixelCoordToViewDirWS, hdCamera.frameSettings.IsEnabled(FrameSettingsField.MSAA));
            }
        }

        /// <summary>
        /// Export the provided camera's sky to a flattened cubemap.
        /// </summary>
        /// <param name="camera">Requested camera.</param>
        /// <returns>Result texture.</returns>
        public Texture2D ExportSkyToTexture(Camera camera)
        {
            return m_SkyManager.ExportSkyToTexture(camera);
        }

        RendererListDesc PrepareForwardOpaqueRendererList(CullingResults cullResults, HDCamera hdCamera)
        {
            var passNames = hdCamera.frameSettings.litShaderMode == LitShaderMode.Forward
                ? m_ForwardAndForwardOnlyPassNames
                : m_ForwardOnlyPassNames;
            return  CreateOpaqueRendererListDesc(cullResults, hdCamera.camera, passNames, m_CurrentRendererConfigurationBakedLighting);
        }

        // Guidelines: In deferred by default there is no opaque in forward. However it is possible to force an opaque material to render in forward
        // by using the pass "ForwardOnly". In this case the .shader should not have "Forward" but only a "ForwardOnly" pass.
        // It must also have a "DepthForwardOnly" and no "DepthOnly" pass as forward material (either deferred or forward only rendering) have always a depth pass.
        // The RenderForward pass will render the appropriate pass depends on the engine settings. In case of forward only rendering, both "Forward" pass and "ForwardOnly" pass
        // material will be render for both transparent and opaque. In case of deferred, both path are used for transparent but only "ForwardOnly" is use for opaque.
        // (Thus why "Forward" and "ForwardOnly" are exclusive, else they will render two times"
        void RenderForwardOpaque(CullingResults cullResults, HDCamera hdCamera, ScriptableRenderContext renderContext, CommandBuffer cmd)
        {
            bool debugDisplay = m_CurrentDebugDisplaySettings.IsDebugDisplayEnabled();
            using (new ProfilingScope(cmd, debugDisplay ? ProfilingSampler.Get(HDProfileId.ForwardOpaqueDebug) : ProfilingSampler.Get(HDProfileId.ForwardOpaque)))
            {
                bool useFptl = hdCamera.frameSettings.IsEnabled(FrameSettingsField.FPTLForForwardOpaque);
                bool msaa = hdCamera.frameSettings.IsEnabled(FrameSettingsField.MSAA);

                RenderTargetIdentifier[] renderTarget = null;

                // In case of forward SSS we will bind all the required target. It is up to the shader to write into it or not.
                if (hdCamera.frameSettings.IsEnabled(FrameSettingsField.SubsurfaceScattering))
                {
                    renderTarget = m_MRTWithSSS;
                    renderTarget[0] = msaa ? m_CameraColorMSAABuffer : m_CameraColorBuffer; // Store the specular color

#if ENABLE_VIRTUALTEXTURES
                    renderTarget[1] = GetVTFeedbackBufferForForward(hdCamera);
                    const int offset = 2;
#else
                    const int offset = 1;
#endif
                    renderTarget[offset+0] = msaa ? m_CameraSssDiffuseLightingMSAABuffer : m_CameraSssDiffuseLightingBuffer;
                    renderTarget[offset+1] = msaa ? GetSSSBufferMSAA() : GetSSSBuffer();
                }
                else
                {
#if ENABLE_VIRTUALTEXTURES
                    renderTarget = m_MRTWithVTFeedback;
                    renderTarget[0] = msaa ? m_CameraColorMSAABuffer : m_CameraColorBuffer;
                    renderTarget[1] = GetVTFeedbackBufferForForward(hdCamera);
#else
                    renderTarget = mMRTSingle;
                    renderTarget[0] = msaa ? m_CameraColorMSAABuffer : m_CameraColorBuffer;
#endif
                }

                RenderForwardRendererList(hdCamera.frameSettings,
                                            RendererList.Create(PrepareForwardOpaqueRendererList(cullResults, hdCamera)),
                                            renderTarget,
                                            m_SharedRTManager.GetDepthStencilBuffer(msaa),
                                            useFptl ? m_TileAndClusterData.lightList : m_TileAndClusterData.perVoxelLightLists,
                                            true, renderContext, cmd);

#if ENABLE_VIRTUALTEXTURES
                cmd.ClearRandomWriteTargets();
#endif
            }
        }

        static bool NeedMotionVectorForTransparent(FrameSettings frameSettings)
        {
            return frameSettings.IsEnabled(FrameSettingsField.MotionVectors) && frameSettings.IsEnabled(FrameSettingsField.TransparentsWriteMotionVector);
        }

        RendererListDesc PrepareForwardTransparentRendererList(CullingResults cullResults, HDCamera hdCamera, bool preRefraction)
        {
            RenderQueueRange transparentRange;
            if (preRefraction)
            {
                transparentRange = HDRenderQueue.k_RenderQueue_PreRefraction;
            }
            else if (hdCamera.frameSettings.IsEnabled(FrameSettingsField.LowResTransparent))
            {
                transparentRange = HDRenderQueue.k_RenderQueue_Transparent;
            }
            else // Low res transparent disabled
            {
                transparentRange = HDRenderQueue.k_RenderQueue_TransparentWithLowRes;
            }

            if (!hdCamera.frameSettings.IsEnabled(FrameSettingsField.Refraction))
            {
                if (hdCamera.frameSettings.IsEnabled(FrameSettingsField.LowResTransparent))
                    transparentRange = HDRenderQueue.k_RenderQueue_AllTransparent;
                else
                    transparentRange = HDRenderQueue.k_RenderQueue_AllTransparentWithLowRes;
            }

            if (NeedMotionVectorForTransparent(hdCamera.frameSettings))
            {
                m_CurrentRendererConfigurationBakedLighting |= PerObjectData.MotionVectors; // This will enable the flag for low res transparent as well
            }

            var passNames = m_Asset.currentPlatformRenderPipelineSettings.supportTransparentBackface ? m_AllTransparentPassNames : m_TransparentNoBackfaceNames;
            return CreateTransparentRendererListDesc(cullResults, hdCamera.camera, passNames, m_CurrentRendererConfigurationBakedLighting, transparentRange);
        }


        void RenderForwardTransparent(CullingResults cullResults, HDCamera hdCamera, bool preRefraction, ScriptableRenderContext renderContext, CommandBuffer cmd)
        {
            // If rough refraction are turned off, we render all transparents in the Transparent pass and we skip the PreRefraction one.
            if (!hdCamera.frameSettings.IsEnabled(FrameSettingsField.Refraction) && preRefraction)
            {
                return;
            }

            HDProfileId passName;
            bool debugDisplay = m_CurrentDebugDisplaySettings.IsDebugDisplayEnabled();
            if (debugDisplay)
                passName = preRefraction ? HDProfileId.ForwardPreRefractionDebug : HDProfileId.ForwardTransparentDebug;
            else
                passName = preRefraction ? HDProfileId.ForwardPreRefraction : HDProfileId.ForwardTransparent;

            using (new ProfilingScope(cmd, ProfilingSampler.Get(passName)))
            {
                bool msaa = hdCamera.frameSettings.IsEnabled(FrameSettingsField.MSAA);
                bool renderMotionVecForTransparent = NeedMotionVectorForTransparent(hdCamera.frameSettings);
                cmd.SetGlobalInt(HDShaderIDs._ColorMaskTransparentVel, renderMotionVecForTransparent ? (int)ColorWriteMask.All : 0);

                m_MRTTransparentMotionVec[0] = msaa ? m_CameraColorMSAABuffer : m_CameraColorBuffer;

#if ENABLE_VIRTUALTEXTURES
                m_MRTTransparentMotionVec[1] = GetVTFeedbackBufferForForward(hdCamera);
                const int offset = 2;
#else
                const int offset = 1;
#endif
                m_MRTTransparentMotionVec[offset] = renderMotionVecForTransparent ? m_SharedRTManager.GetMotionVectorsBuffer(hdCamera.frameSettings.IsEnabled(FrameSettingsField.MSAA))
                    // It doesn't really matter what gets bound here since the color mask state set will prevent this from ever being written to. However, we still need to bind something
                    // to avoid warnings about unbound render targets. The following rendertarget could really be anything if renderVelocitiesForTransparent, here the normal buffer
                    // as it is guaranteed to exist and to have the same size.
                    // to avoid warnings about unbound render targets.
                    : m_SharedRTManager.GetNormalBuffer(msaa);

                if ((hdCamera.frameSettings.IsEnabled(FrameSettingsField.Decals)) && (DecalSystem.m_DecalDatasCount > 0)) // enable d-buffer flag value is being interpreted more like enable decals in general now that we have clustered
                                                                                                                          // decal datas count is 0 if no decals affect transparency
                {
                    DecalSystem.instance.SetAtlas(cmd); // for clustered decals
                }

                RenderForwardRendererList(hdCamera.frameSettings,
                                            RendererList.Create(PrepareForwardTransparentRendererList(cullResults, hdCamera, preRefraction)),
                                            m_MRTTransparentMotionVec,
                                            m_SharedRTManager.GetDepthStencilBuffer(hdCamera.frameSettings.IsEnabled(FrameSettingsField.MSAA)),
                                            m_TileAndClusterData.perVoxelLightLists,
                                            false, renderContext, cmd);
            }
        }

        static void RenderForwardRendererList(  FrameSettings               frameSettings,
                                                RendererList                rendererList,
                                                RenderTargetIdentifier[]    renderTarget,
                                                RTHandle                    depthBuffer,
                                                ComputeBuffer               lightListBuffer,
                                                bool                        opaque,
                                                ScriptableRenderContext     renderContext,
                                                CommandBuffer               cmd)
        {
            // Note: SHADOWS_SHADOWMASK keyword is enabled in HDRenderPipeline.cs ConfigureForShadowMask
            bool useFptl = opaque && frameSettings.IsEnabled(FrameSettingsField.FPTLForForwardOpaque);

            // say that we want to use tile/cluster light loop
            CoreUtils.SetKeyword(cmd, "USE_FPTL_LIGHTLIST", useFptl);
            CoreUtils.SetKeyword(cmd, "USE_CLUSTERED_LIGHTLIST", !useFptl);
            cmd.SetGlobalBuffer(HDShaderIDs.g_vLightListGlobal, lightListBuffer);

            CoreUtils.SetRenderTarget(cmd, renderTarget, depthBuffer);
            if (opaque)
                DrawOpaqueRendererList(renderContext, cmd, frameSettings, rendererList);
            else
                DrawTransparentRendererList(renderContext, cmd, frameSettings, rendererList);
        }

        // This is use to Display legacy shader with an error shader
        [Conditional("DEVELOPMENT_BUILD"), Conditional("UNITY_EDITOR")]
        void RenderForwardError(CullingResults cullResults, HDCamera hdCamera, ScriptableRenderContext renderContext, CommandBuffer cmd)
        {
            using (new ProfilingScope(cmd, ProfilingSampler.Get(HDProfileId.RenderForwardError)))
            {
                CoreUtils.SetRenderTarget(cmd, m_CameraColorBuffer, m_SharedRTManager.GetDepthStencilBuffer());
                var rendererList = RendererList.Create(CreateOpaqueRendererListDesc(cullResults, hdCamera.camera, m_ForwardErrorPassNames, renderQueueRange: RenderQueueRange.all, overrideMaterial: m_ErrorMaterial));
                HDUtils.DrawRendererList(renderContext, cmd, rendererList);
            }
        }

        bool RenderCustomPass(ScriptableRenderContext context, CommandBuffer cmd, HDCamera hdCamera, CullingResults cullingResults, CustomPassInjectionPoint injectionPoint, AOVRequestData aovRequest, List<RTHandle> aovCustomPassBuffers)
        {
            if (!hdCamera.frameSettings.IsEnabled(FrameSettingsField.CustomPass))
                return false;

            bool executed = false;
            CustomPassVolume.GetActivePassVolumes(injectionPoint, m_ActivePassVolumes);
            foreach (var customPass in m_ActivePassVolumes)
            {
                if (customPass == null)
                    return false;

                var customPassTargets = new CustomPass.RenderTargets
                {
                    cameraColorMSAABuffer = m_CameraColorMSAABuffer,
                    cameraColorBuffer = (injectionPoint == CustomPassInjectionPoint.AfterPostProcess) ? m_IntermediateAfterPostProcessBuffer : m_CameraColorBuffer,
                    customColorBuffer = m_CustomPassColorBuffer,
                    customDepthBuffer = m_CustomPassDepthBuffer,
                };
                executed |= customPass.Execute(context, cmd, hdCamera, cullingResults, m_SharedRTManager, customPassTargets);
            }

            // Push the custom pass buffer, in case it was requested in the AOVs
            aovRequest.PushCustomPassTexture(cmd, injectionPoint, m_CameraColorBuffer, m_CustomPassColorBuffer, aovCustomPassBuffers);

            return executed;
        }

        void RenderTransparentDepthPrepass(CullingResults cull, HDCamera hdCamera, ScriptableRenderContext renderContext, CommandBuffer cmd)
        {
            if (hdCamera.frameSettings.IsEnabled(FrameSettingsField.TransparentPrepass))
            {
                // Render transparent depth prepass after opaque one
                using (new ProfilingScope(cmd, ProfilingSampler.Get(HDProfileId.TransparentDepthPrepass)))
                {
                    if (hdCamera.IsTransparentSSREnabled())
                    {
                        // But we also need to bind the normal buffer for objects that will receive SSR
                        CoreUtils.SetRenderTarget(cmd, m_SharedRTManager.GetPrepassBuffersRTI(hdCamera.frameSettings), m_SharedRTManager.GetDepthStencilBuffer());
                    }
                    else
                        CoreUtils.SetRenderTarget(cmd, m_SharedRTManager.GetDepthStencilBuffer());

                    var rendererList = RendererList.Create(CreateTransparentRendererListDesc(cull, hdCamera.camera, m_TransparentDepthPrepassNames));
                    DrawTransparentRendererList(renderContext, cmd, hdCamera.frameSettings, rendererList);
                }
            }
        }

        void RenderRayTracingPrepass(CullingResults cull, HDCamera hdCamera, ScriptableRenderContext renderContext, CommandBuffer cmd, bool clear)
        {
            if (!hdCamera.frameSettings.IsEnabled(FrameSettingsField.RayTracing))
                return;

            RecursiveRendering recursiveSettings = hdCamera.volumeStack.GetComponent<RecursiveRendering>();
            if (recursiveSettings.enable.value)
            {
                using (new ProfilingScope(cmd, ProfilingSampler.Get(HDProfileId.RayTracingPrepass)))
                {
                    RendererList transparentRendererList;
                    RendererList opaqueRendererList;

                    // when clear is required, it mean we are before the recursive rendering call, otherwise it mean we are before the depth prepass
                    // As the pass before depth prepass write depth, we don't need to write it again during the second one, also the buffer is only clear at this time
                    // TODO: evaluate the usage of a stencil bit in the stencil buffer to save a rendertarget (But it require various headaches to work correctly).
                    if (clear)
                    {
                        CoreUtils.SetRenderTarget(cmd, GetRayTracingBuffer(InternalRayTracingBuffers.R0), m_SharedRTManager.GetDepthStencilBuffer(), clearFlag: ClearFlag.Color, Color.black);
                        transparentRendererList = RendererList.Create(CreateOpaqueRendererListDesc(cull, hdCamera.camera, m_RayTracingPrepassNames, stateBlock: m_DepthStateNoWrite));
                        opaqueRendererList = RendererList.Create(CreateTransparentRendererListDesc(cull, hdCamera.camera, m_RayTracingPrepassNames, renderQueueRange: HDRenderQueue.k_RenderQueue_AllTransparentWithLowRes, stateBlock: m_DepthStateNoWrite));
                    }
                    else
                    {
                        CoreUtils.SetRenderTarget(cmd, GetRayTracingBuffer(InternalRayTracingBuffers.R0), m_SharedRTManager.GetDepthStencilBuffer());
                        transparentRendererList = RendererList.Create(CreateOpaqueRendererListDesc(cull, hdCamera.camera, m_RayTracingPrepassNames));
                        opaqueRendererList = RendererList.Create(CreateTransparentRendererListDesc(cull, hdCamera.camera, m_RayTracingPrepassNames));
                    }
                    DrawOpaqueRendererList(renderContext, cmd, hdCamera.frameSettings, opaqueRendererList);
                    DrawTransparentRendererList(renderContext, cmd, hdCamera.frameSettings, transparentRendererList);
                }
            }
        }

        void RenderTransparentDepthPostpass(CullingResults cullResults, HDCamera hdCamera, ScriptableRenderContext renderContext, CommandBuffer cmd)
        {
            if (!hdCamera.frameSettings.IsEnabled(FrameSettingsField.TransparentPostpass))
                return;

            using (new ProfilingScope(cmd, ProfilingSampler.Get(HDProfileId.TransparentDepthPostpass)))
            {
                CoreUtils.SetRenderTarget(cmd, m_SharedRTManager.GetDepthStencilBuffer());
                var rendererList = RendererList.Create(CreateTransparentRendererListDesc(cullResults, hdCamera.camera, m_TransparentDepthPostpassNames));
                DrawTransparentRendererList(renderContext, cmd, hdCamera.frameSettings, rendererList);
            }
        }

        void RenderLowResTransparent(CullingResults cullResults, HDCamera hdCamera, ScriptableRenderContext renderContext, CommandBuffer cmd)
        {
            if (!hdCamera.frameSettings.IsEnabled(FrameSettingsField.LowResTransparent))
                return;

            using (new ProfilingScope(cmd, ProfilingSampler.Get(HDProfileId.LowResTransparent)))
            {
                UpdateOffscreenRenderingConstants(ref m_ShaderVariablesGlobalCB, true, 2u);
                ConstantBuffer.PushGlobal(cmd, m_ShaderVariablesGlobalCB, HDShaderIDs._ShaderVariablesGlobal);

                CoreUtils.SetRenderTarget(cmd, m_LowResTransparentBuffer, m_SharedRTManager.GetLowResDepthBuffer(), clearFlag: ClearFlag.Color, Color.black);
                RenderQueueRange transparentRange = HDRenderQueue.k_RenderQueue_LowTransparent;
                var passNames = m_Asset.currentPlatformRenderPipelineSettings.supportTransparentBackface ? m_AllTransparentPassNames : m_TransparentNoBackfaceNames;
                var rendererList = RendererList.Create(CreateTransparentRendererListDesc(cullResults, hdCamera.camera, passNames, m_CurrentRendererConfigurationBakedLighting, HDRenderQueue.k_RenderQueue_LowTransparent));
                DrawTransparentRendererList(renderContext, cmd, hdCamera.frameSettings, rendererList);

                UpdateOffscreenRenderingConstants(ref m_ShaderVariablesGlobalCB, false, 1u);
                ConstantBuffer.PushGlobal(cmd, m_ShaderVariablesGlobalCB, HDShaderIDs._ShaderVariablesGlobal);
            }
        }

        void RenderObjectsMotionVectors(CullingResults cullResults, HDCamera hdCamera, ScriptableRenderContext renderContext, CommandBuffer cmd)
        {
            if (!hdCamera.frameSettings.IsEnabled(FrameSettingsField.ObjectMotionVectors))
                return;

            using (new ProfilingScope(cmd, ProfilingSampler.Get(HDProfileId.ObjectsMotionVector)))
            {
                // These flags are still required in SRP or the engine won't compute previous model matrices...
                // If the flag hasn't been set yet on this camera, motion vectors will skip a frame.
                hdCamera.camera.depthTextureMode |= DepthTextureMode.MotionVectors | DepthTextureMode.Depth;
                // Disable write to normal buffer for unlit shader (the normal buffer binding change when using MSAA)
                cmd.SetGlobalInt(HDShaderIDs._ColorMaskNormal, hdCamera.frameSettings.IsEnabled(FrameSettingsField.MSAA) ? (int)ColorWriteMask.All : 0);

                RenderStateBlock? stateBlock = null;
                if (hdCamera.frameSettings.litShaderMode == LitShaderMode.Deferred || !hdCamera.frameSettings.IsEnabled(FrameSettingsField.AlphaToMask))
                    stateBlock = m_AlphaToMaskBlock;

                CoreUtils.SetRenderTarget(cmd, m_SharedRTManager.GetMotionVectorsPassBuffersRTI(hdCamera.frameSettings), m_SharedRTManager.GetDepthStencilBuffer(hdCamera.frameSettings.IsEnabled(FrameSettingsField.MSAA)));
                var rendererList = RendererList.Create(CreateOpaqueRendererListDesc(cullResults, hdCamera.camera, HDShaderPassNames.s_MotionVectorsName, PerObjectData.MotionVectors, stateBlock: stateBlock));
                DrawOpaqueRendererList(renderContext, cmd, hdCamera.frameSettings, rendererList);
            }
        }

        void RenderCameraMotionVectors(CullingResults cullResults, HDCamera hdCamera, ScriptableRenderContext renderContext, CommandBuffer cmd)
        {
            if (!hdCamera.frameSettings.IsEnabled(FrameSettingsField.MotionVectors))
                return;

            using (new ProfilingScope(cmd, ProfilingSampler.Get(HDProfileId.CameraMotionVectors)))
            {
            	bool msaa = hdCamera.frameSettings.IsEnabled(FrameSettingsField.MSAA);

                // These flags are still required in SRP or the engine won't compute previous model matrices...
                // If the flag hasn't been set yet on this camera, motion vectors will skip a frame.
                hdCamera.camera.depthTextureMode |= DepthTextureMode.MotionVectors | DepthTextureMode.Depth;
                m_CameraMotionVectorsMaterial.SetInt(HDShaderIDs._StencilMask, (int)StencilUsage.ObjectMotionVector);
                m_CameraMotionVectorsMaterial.SetInt(HDShaderIDs._StencilRef, (int)StencilUsage.ObjectMotionVector);

                HDUtils.DrawFullScreen(cmd, m_CameraMotionVectorsMaterial, m_SharedRTManager.GetMotionVectorsBuffer(msaa), m_SharedRTManager.GetDepthStencilBuffer(msaa), null, 0);

#if UNITY_EDITOR
                // In scene view there is no motion vector, so we clear the RT to black
                if (hdCamera.camera.cameraType == CameraType.SceneView && !hdCamera.animateMaterials)
                {
                    CoreUtils.SetRenderTarget(cmd, m_SharedRTManager.GetMotionVectorsBuffer(msaa), m_SharedRTManager.GetDepthStencilBuffer(msaa), ClearFlag.Color, Color.clear);
                }
#endif
            }
        }

        struct RenderSSRParameters
        {
            public ComputeShader    ssrCS;
            public int              tracingKernel;
            public int              reprojectionKernel;
            public bool             transparentSSR;

            public int              width, height, viewCount;

            public ComputeBuffer    offsetBufferData;
            public ComputeBuffer    coarseStencilBuffer;

            public ShaderVariablesScreenSpaceReflection cb;
        }

        RenderSSRParameters PrepareSSRParameters(HDCamera hdCamera, in HDUtils.PackedMipChainInfo depthPyramid, bool transparentSSR)
        {
            var volumeSettings = hdCamera.volumeStack.GetComponent<ScreenSpaceReflection>();
            var parameters = new RenderSSRParameters();

            parameters.ssrCS = m_ScreenSpaceReflectionsCS;
            parameters.tracingKernel = m_SsrTracingKernel;
            parameters.reprojectionKernel = m_SsrReprojectionKernel;
            parameters.transparentSSR = transparentSSR;

            parameters.width = hdCamera.actualWidth;
            parameters.height = hdCamera.actualHeight;
            parameters.viewCount = hdCamera.viewCount;

            float n = hdCamera.camera.nearClipPlane;
            float f = hdCamera.camera.farClipPlane;
            float thickness = volumeSettings.depthBufferThickness.value;

            ref var cb = ref parameters.cb;
            cb._SsrThicknessScale = 1.0f / (1.0f + thickness);
            cb._SsrThicknessBias = -n / (f - n) * (thickness * cb._SsrThicknessScale);
            cb._SsrIterLimit = volumeSettings.rayMaxIterations;
            cb._SsrReflectsSky = volumeSettings.reflectSky.value ? 1 : 0;
            cb._SsrStencilBit = (int)StencilUsage.TraceReflectionRay;
            float roughnessFadeStart = 1 - volumeSettings.smoothnessFadeStart.value;
            cb._SsrRoughnessFadeEnd = 1 - volumeSettings.minSmoothness.value;
            float roughnessFadeLength = cb._SsrRoughnessFadeEnd - roughnessFadeStart;
            cb._SsrRoughnessFadeEndTimesRcpLength = (roughnessFadeLength != 0) ? (cb._SsrRoughnessFadeEnd * (1.0f / roughnessFadeLength)) : 1;
            cb._SsrRoughnessFadeRcpLength = (roughnessFadeLength != 0) ? (1.0f / roughnessFadeLength) : 0;
            cb._SsrEdgeFadeRcpLength = Mathf.Min(1.0f / volumeSettings.screenFadeDistance.value, float.MaxValue);
            cb._ColorPyramidUvScaleAndLimitPrevFrame = HDUtils.ComputeViewportScaleAndLimit(hdCamera.historyRTHandleProperties.previousViewportSize, hdCamera.historyRTHandleProperties.previousRenderTargetSize);
            cb._SsrColorPyramidMaxMip = hdCamera.colorPyramidHistoryMipCount - 1;
            cb._SsrDepthPyramidMaxMip = depthPyramid.mipLevelCount - 1;

            parameters.offsetBufferData = depthPyramid.GetOffsetBufferData(m_DepthPyramidMipLevelOffsetsBuffer);
            parameters.coarseStencilBuffer = m_SharedRTManager.GetCoarseStencilBuffer();

            return parameters;
        }

        static void RenderSSR(  in RenderSSRParameters  parameters,
                                RTHandle                depthTexture,
                                RTHandle                depthPyramid,
                                RTHandle                SsrHitPointTexture,
                                RTHandle                stencilBuffer,
                                RTHandle                clearCoatMask,
                                RTHandle                previousColorPyramid,
                                RTHandle                ssrLightingTexture,
                                CommandBuffer           cmd,
                                ScriptableRenderContext renderContext)
        {
            var cs = parameters.ssrCS;

            using (new ProfilingScope(cmd, ProfilingSampler.Get(HDProfileId.SsrTracing)))
            {
                // cmd.SetComputeTextureParam(cs, kernel, "_SsrDebugTexture",    m_SsrDebugTexture);
                // Bind the non mip chain if we are rendering the transaprent version
                if (parameters.transparentSSR)
                {
                    CoreUtils.SetKeyword(cmd, "DEPTH_SOURCE_NOT_FROM_MIP_CHAIN", true);
                    cmd.SetComputeTextureParam(cs, parameters.tracingKernel, HDShaderIDs._DepthTexture, depthTexture);
                }
                cmd.SetComputeTextureParam(cs, parameters.tracingKernel, HDShaderIDs._CameraDepthTexture, depthPyramid);
                cmd.SetComputeTextureParam(cs, parameters.tracingKernel, HDShaderIDs._SsrClearCoatMaskTexture, clearCoatMask);
                cmd.SetComputeTextureParam(cs, parameters.tracingKernel, HDShaderIDs._SsrHitPointTexture, SsrHitPointTexture);

                if (stencilBuffer.rt.stencilFormat == GraphicsFormat.None)  // We are accessing MSAA resolved version and not the depth stencil buffer directly.
                {
                    cmd.SetComputeTextureParam(cs, parameters.tracingKernel, HDShaderIDs._StencilTexture, stencilBuffer);
                }
                else
                {
                    cmd.SetComputeTextureParam(cs, parameters.tracingKernel, HDShaderIDs._StencilTexture, stencilBuffer, 0, RenderTextureSubElement.Stencil);
                }

                cmd.SetComputeBufferParam(cs, parameters.tracingKernel, HDShaderIDs._CoarseStencilBuffer, parameters.coarseStencilBuffer);
                cmd.SetComputeBufferParam(cs, parameters.tracingKernel, HDShaderIDs._DepthPyramidMipLevelOffsets, parameters.offsetBufferData);

                ConstantBuffer.Push(cmd, parameters.cb, cs, HDShaderIDs._ShaderVariablesScreenSpaceReflection);

                cmd.DispatchCompute(cs, parameters.tracingKernel, HDUtils.DivRoundUp(parameters.width, 8), HDUtils.DivRoundUp(parameters.height, 8), parameters.viewCount);

                if (parameters.transparentSSR)
                    CoreUtils.SetKeyword(cmd, "DEPTH_SOURCE_NOT_FROM_MIP_CHAIN", false);
            }

            using (new ProfilingScope(cmd, ProfilingSampler.Get(HDProfileId.SsrReprojection)))
            {
                // cmd.SetComputeTextureParam(cs, kernel, "_SsrDebugTexture",    m_SsrDebugTexture);
                cmd.SetComputeTextureParam(cs, parameters.reprojectionKernel, HDShaderIDs._SsrHitPointTexture, SsrHitPointTexture);
                cmd.SetComputeTextureParam(cs, parameters.reprojectionKernel, HDShaderIDs._SsrLightingTextureRW, ssrLightingTexture);
                cmd.SetComputeTextureParam(cs, parameters.reprojectionKernel, HDShaderIDs._ColorPyramidTexture, previousColorPyramid);
                cmd.SetComputeTextureParam(cs, parameters.reprojectionKernel, HDShaderIDs._SsrClearCoatMaskTexture, clearCoatMask);

                ConstantBuffer.Push(cmd, parameters.cb, cs, HDShaderIDs._ShaderVariablesScreenSpaceReflection);

                cmd.DispatchCompute(cs, parameters.reprojectionKernel, HDUtils.DivRoundUp(parameters.width, 8), HDUtils.DivRoundUp(parameters.height, 8), parameters.viewCount);
            }
        }

        void RenderSSR(HDCamera hdCamera, CommandBuffer cmd, ScriptableRenderContext renderContext)
        {
            if (!hdCamera.IsSSREnabled())
            {
                cmd.SetGlobalTexture(HDShaderIDs._SsrLightingTexture, TextureXR.GetClearTexture());
                return;
            }

            var settings = hdCamera.volumeStack.GetComponent<ScreenSpaceReflection>();
            bool usesRaytracedReflections = hdCamera.frameSettings.IsEnabled(FrameSettingsField.RayTracing) && settings.rayTracing.value;
            if (usesRaytracedReflections)
            {
                RenderRayTracedReflections(hdCamera, cmd, m_SsrLightingTexture, renderContext, m_FrameCount);
            }
            else
            {
                var previousColorPyramid = hdCamera.GetPreviousFrameRT((int)HDCameraFrameHistoryType.ColorBufferMipChain);

                // Evaluate the clear coat mask texture based on the lit shader mode
                RTHandle clearCoatMask = hdCamera.frameSettings.litShaderMode == LitShaderMode.Deferred ? m_GbufferManager.GetBuffer(2) : TextureXR.GetBlackTexture();

                var parameters = PrepareSSRParameters(hdCamera, m_SharedRTManager.GetDepthBufferMipChainInfo(), false);
                RenderSSR(parameters, m_SharedRTManager.GetDepthStencilBuffer(), m_SharedRTManager.GetDepthTexture(), m_SsrHitPointTexture,
                          m_SharedRTManager.GetStencilBuffer(hdCamera.frameSettings.IsEnabled(FrameSettingsField.MSAA)), clearCoatMask, previousColorPyramid,
                          m_SsrLightingTexture, cmd, renderContext);

            	if (!hdCamera.colorPyramidHistoryIsValid)
            	{
                	cmd.SetGlobalTexture(HDShaderIDs._SsrLightingTexture, TextureXR.GetClearTexture());
                	hdCamera.colorPyramidHistoryIsValid = true; // For the next frame...
            	}
			}

            cmd.SetGlobalTexture(HDShaderIDs._SsrLightingTexture, m_SsrLightingTexture);
            PushFullScreenDebugTexture(hdCamera, cmd, m_SsrLightingTexture, FullScreenDebugMode.ScreenSpaceReflections);
        }

        void RenderSSRTransparent(HDCamera hdCamera, CommandBuffer cmd, ScriptableRenderContext renderContext)
        {
            if (!hdCamera.IsTransparentSSREnabled())
                return;

            var settings = hdCamera.volumeStack.GetComponent<ScreenSpaceReflection>();
            bool usesRaytracedReflections = hdCamera.frameSettings.IsEnabled(FrameSettingsField.RayTracing) && settings.rayTracing.value;
            if (usesRaytracedReflections)
            {
                hdCamera.xr.StartSinglePass(cmd);
                RenderRayTracedReflections(hdCamera, cmd, m_SsrLightingTexture, renderContext, m_FrameCount, true);
                hdCamera.xr.StopSinglePass(cmd);
            }
            else
            {
                BuildCoarseStencilAndResolveIfNeeded(hdCamera, cmd);

                // Before doing anything, we need to clear the target buffers and rebuild the depth pyramid for tracing
                // NOTE: This is probably something we can avoid if we read from the depth buffer and traced on the pyramid without the transparent objects
                using (new ProfilingScope(cmd, ProfilingSampler.Get(HDProfileId.PrepareForTransparentSsr)))
                {
                    // Clear the SSR lighting buffer (not sure it is required)
                    CoreUtils.SetRenderTarget(cmd, m_SsrLightingTexture, ClearFlag.Color, Color.clear);
                    CoreUtils.SetRenderTarget(cmd, m_SsrHitPointTexture, ClearFlag.Color, Color.clear);
                }

                // Evaluate the screen space reflection for the transparent pixels
                var previousColorPyramid = hdCamera.GetPreviousFrameRT((int)HDCameraFrameHistoryType.ColorBufferMipChain);
                var parameters = PrepareSSRParameters(hdCamera, m_SharedRTManager.GetDepthBufferMipChainInfo(), true);
                RenderSSR(parameters, m_SharedRTManager.GetDepthStencilBuffer(), m_SharedRTManager.GetDepthTexture(), m_SsrHitPointTexture, m_SharedRTManager.GetStencilBuffer(), TextureXR.GetBlackTexture(), previousColorPyramid, m_SsrLightingTexture, cmd, renderContext);

                // If color pyramid was not valid, we bind a black texture
                if (!hdCamera.colorPyramidHistoryIsValid)
                {
                    cmd.SetGlobalTexture(HDShaderIDs._SsrLightingTexture, TextureXR.GetClearTexture());
                    hdCamera.colorPyramidHistoryIsValid = true; // For the next frame...
                }
            }

            // Push our texture to the debug menu
            PushFullScreenDebugTexture(hdCamera, cmd, m_SsrLightingTexture, FullScreenDebugMode.TransparentScreenSpaceReflections);
        }

        void RenderColorPyramid(HDCamera hdCamera, CommandBuffer cmd, bool isPreRefraction)
        {
            if (isPreRefraction)
            {
                if (!hdCamera.frameSettings.IsEnabled(FrameSettingsField.Refraction))
                    return;
            }
            else
            {
                // This final Gaussian pyramid can be reused by SSR, so disable it only if there is no distortion
                if (!hdCamera.frameSettings.IsEnabled(FrameSettingsField.Distortion) && !hdCamera.IsSSREnabled())
                    return;
            }

            var currentColorPyramid = hdCamera.GetCurrentFrameRT((int)HDCameraFrameHistoryType.ColorBufferMipChain);

            int lodCount;

            using (new ProfilingScope(cmd, ProfilingSampler.Get(HDProfileId.ColorPyramid)))
            {
                Vector2Int pyramidSizeV2I = new Vector2Int(hdCamera.actualWidth, hdCamera.actualHeight);
                lodCount = m_MipGenerator.RenderColorGaussianPyramid(cmd, pyramidSizeV2I, m_CameraColorBuffer, currentColorPyramid);
                hdCamera.colorPyramidHistoryMipCount = lodCount;
            }

            // Warning! Danger!
            // The color pyramid scale is only correct for the most detailed MIP level.
            // For the other MIP levels, due to truncation after division by 2, a row or
            // column of texels may be lost. Since this can happen to BOTH the texture
            // size AND the viewport, (uv * _ColorPyramidScale.xy) can be off by a texel
            // unless the scale is 1 (and it will not be 1 if the texture was resized
            // and is of greater size compared to the viewport).
            cmd.SetGlobalTexture(HDShaderIDs._ColorPyramidTexture, currentColorPyramid);
            PushFullScreenDebugTextureMip(hdCamera, cmd, currentColorPyramid, lodCount, isPreRefraction ? FullScreenDebugMode.PreRefractionColorPyramid : FullScreenDebugMode.FinalColorPyramid);
        }

        void GenerateDepthPyramid(HDCamera hdCamera, CommandBuffer cmd, FullScreenDebugMode debugMode)
        {
            CopyDepthBufferIfNeeded(hdCamera, cmd);

            int mipCount = m_SharedRTManager.GetDepthBufferMipChainInfo().mipLevelCount;

            using (new ProfilingScope(cmd, ProfilingSampler.Get(HDProfileId.DepthPyramid)))
            {
                m_MipGenerator.RenderMinDepthPyramid(cmd, m_SharedRTManager.GetDepthTexture(), m_SharedRTManager.GetDepthBufferMipChainInfo());
            }

            cmd.SetGlobalTexture(HDShaderIDs._CameraDepthTexture, m_SharedRTManager.GetDepthTexture());
            PushFullScreenDebugTextureMip(hdCamera, cmd, m_SharedRTManager.GetDepthTexture(), mipCount, debugMode);
        }

        void DownsampleDepthForLowResTransparency(HDCamera hdCamera, CommandBuffer cmd)
        {
            var settings = m_Asset.currentPlatformRenderPipelineSettings.lowresTransparentSettings;
            if (!hdCamera.frameSettings.IsEnabled(FrameSettingsField.LowResTransparent))
                return;

            using (new ProfilingScope(cmd, ProfilingSampler.Get(HDProfileId.DownsampleDepth)))
            {
                CoreUtils.SetRenderTarget(cmd, m_SharedRTManager.GetLowResDepthBuffer());
                cmd.SetViewport(new Rect(0, 0, hdCamera.actualWidth * 0.5f, hdCamera.actualHeight * 0.5f));
                // TODO: Add option to switch modes at runtime
                if(settings.checkerboardDepthBuffer)
                {
                    m_DownsampleDepthMaterial.EnableKeyword("CHECKERBOARD_DOWNSAMPLE");
                }
                cmd.DrawProcedural(Matrix4x4.identity, m_DownsampleDepthMaterial, 0, MeshTopology.Triangles, 3, 1, null);
            }
        }

        void UpsampleTransparent(HDCamera hdCamera, CommandBuffer cmd)
        {
            var settings = m_Asset.currentPlatformRenderPipelineSettings.lowresTransparentSettings;
            if (!hdCamera.frameSettings.IsEnabled(FrameSettingsField.LowResTransparent))
                return;

            using (new ProfilingScope(cmd, ProfilingSampler.Get(HDProfileId.UpsampleLowResTransparent)))
            {
                CoreUtils.SetRenderTarget(cmd, m_CameraColorBuffer);
                if(settings.upsampleType == LowResTransparentUpsample.Bilinear)
                {
                    m_UpsampleTransparency.EnableKeyword("BILINEAR");
                }
                else if (settings.upsampleType == LowResTransparentUpsample.NearestDepth)
                {
                    m_UpsampleTransparency.EnableKeyword("NEAREST_DEPTH");
                }
                m_UpsampleTransparency.SetTexture(HDShaderIDs._LowResTransparent, m_LowResTransparentBuffer);
                m_UpsampleTransparency.SetTexture(HDShaderIDs._LowResDepthTexture, m_SharedRTManager.GetLowResDepthBuffer());
                cmd.DrawProcedural(Matrix4x4.identity, m_UpsampleTransparency, 0, MeshTopology.Triangles, 3, 1, null);
            }
        }

        unsafe void ApplyDebugDisplaySettings(HDCamera hdCamera, CommandBuffer cmd)
        {
            // See ShaderPassForward.hlsl: for forward shaders, if DEBUG_DISPLAY is enabled and no DebugLightingMode or DebugMipMapMod
            // modes have been set, lighting is automatically skipped (To avoid some crashed due to lighting RT not set on console).
            // However debug mode like colorPickerModes and false color don't need DEBUG_DISPLAY and must work with the lighting.
            // So we will enabled DEBUG_DISPLAY independently

            bool debugDisplayEnabledOrSceneLightingDisabled = m_CurrentDebugDisplaySettings.IsDebugDisplayEnabled() || CoreUtils.IsSceneLightingDisabled(hdCamera.camera);
            // Enable globally the keyword DEBUG_DISPLAY on shader that support it with multi-compile
            CoreUtils.SetKeyword(cmd, "DEBUG_DISPLAY", debugDisplayEnabledOrSceneLightingDisabled);

            // Setting this all the time due to a strange bug that either reports a (globally) bound texture as not bound or where SetGlobalTexture doesn't behave as expected.
            // As a workaround we bind it regardless of debug display. Eventually with
            cmd.SetGlobalTexture(HDShaderIDs._DebugMatCapTexture, defaultResources.textures.matcapTex);

            if (debugDisplayEnabledOrSceneLightingDisabled ||
                m_CurrentDebugDisplaySettings.data.colorPickerDebugSettings.colorPickerMode != ColorPickerDebugMode.None)
            {
                // This is for texture streaming
                m_CurrentDebugDisplaySettings.UpdateMaterials();

                var lightingDebugSettings = m_CurrentDebugDisplaySettings.data.lightingDebugSettings;
                var materialDebugSettings = m_CurrentDebugDisplaySettings.data.materialDebugSettings;
                var debugAlbedo = new Vector4(lightingDebugSettings.overrideAlbedo ? 1.0f : 0.0f, lightingDebugSettings.overrideAlbedoValue.r, lightingDebugSettings.overrideAlbedoValue.g, lightingDebugSettings.overrideAlbedoValue.b);
                var debugSmoothness = new Vector4(lightingDebugSettings.overrideSmoothness ? 1.0f : 0.0f, lightingDebugSettings.overrideSmoothnessValue, 0.0f, 0.0f);
                var debugNormal = new Vector4(lightingDebugSettings.overrideNormal ? 1.0f : 0.0f, 0.0f, 0.0f, 0.0f);
                var debugAmbientOcclusion = new Vector4(lightingDebugSettings.overrideAmbientOcclusion ? 1.0f : 0.0f, lightingDebugSettings.overrideAmbientOcclusionValue, 0.0f, 0.0f);
                var debugSpecularColor = new Vector4(lightingDebugSettings.overrideSpecularColor ? 1.0f : 0.0f, lightingDebugSettings.overrideSpecularColorValue.r, lightingDebugSettings.overrideSpecularColorValue.g, lightingDebugSettings.overrideSpecularColorValue.b);
                var debugEmissiveColor = new Vector4(lightingDebugSettings.overrideEmissiveColor ? 1.0f : 0.0f, lightingDebugSettings.overrideEmissiveColorValue.r, lightingDebugSettings.overrideEmissiveColorValue.g, lightingDebugSettings.overrideEmissiveColorValue.b);
                var debugTrueMetalColor = new Vector4(materialDebugSettings.materialValidateTrueMetal ? 1.0f : 0.0f, materialDebugSettings.materialValidateTrueMetalColor.r, materialDebugSettings.materialValidateTrueMetalColor.g, materialDebugSettings.materialValidateTrueMetalColor.b);

                DebugLightingMode debugLightingMode = m_CurrentDebugDisplaySettings.GetDebugLightingMode();
                if (CoreUtils.IsSceneLightingDisabled(hdCamera.camera))
                {
                    debugLightingMode = DebugLightingMode.MatcapView;
                }

                ref var cb = ref m_ShaderVariablesDebugDisplayCB;

                var debugMaterialIndices = m_CurrentDebugDisplaySettings.GetDebugMaterialIndexes();
                for (int i = 0; i < 11; ++i)
                {
                    cb._DebugViewMaterialArray[i * 4] = (uint)debugMaterialIndices[i]; // Only x component is used.
                }
                for (int i = 0; i < 32; ++i)
                {
                    for (int j = 0; j < 4; ++j)
                        cb._DebugRenderingLayersColors[i * 4 + j] = m_CurrentDebugDisplaySettings.data.lightingDebugSettings.debugRenderingLayersColors[i][j];
                }

                cb._DebugLightingMode = (int)debugLightingMode;
                cb._DebugLightLayersMask = (int)m_CurrentDebugDisplaySettings.GetDebugLightLayersMask();
                cb._DebugShadowMapMode = (int)m_CurrentDebugDisplaySettings.GetDebugShadowMapMode();
                cb._DebugMipMapMode = (int)m_CurrentDebugDisplaySettings.GetDebugMipMapMode();
                cb._DebugMipMapModeTerrainTexture = (int)m_CurrentDebugDisplaySettings.GetDebugMipMapModeTerrainTexture();
                cb._ColorPickerMode = (int)m_CurrentDebugDisplaySettings.GetDebugColorPickerMode();
                cb._DebugFullScreenMode = (int)m_CurrentDebugDisplaySettings.data.fullScreenDebugMode;
                cb._DebugProbeVolumeMode = (int)m_CurrentDebugDisplaySettings.GetProbeVolumeDebugMode();

#if UNITY_EDITOR
                cb._MatcapMixAlbedo = HDRenderPipelinePreferences.matcapViewMixAlbedo ? 1 : 0;
                cb._MatcapViewScale = HDRenderPipelinePreferences.matcapViewScale;
#else
                cb._MatcapMixAlbedo = 0;
                cb._MatcapViewScale = 1.0f;
#endif
                cb._DebugLightingAlbedo = debugAlbedo;
                cb._DebugLightingSmoothness = debugSmoothness;
                cb._DebugLightingNormal = debugNormal;
                cb._DebugLightingAmbientOcclusion = debugAmbientOcclusion;
                cb._DebugLightingSpecularColor = debugSpecularColor;
                cb._DebugLightingEmissiveColor = debugEmissiveColor;
                cb._DebugLightingMaterialValidateHighColor = materialDebugSettings.materialValidateHighColor;
                cb._DebugLightingMaterialValidateLowColor = materialDebugSettings.materialValidateLowColor;
                cb._DebugLightingMaterialValidatePureMetalColor = debugTrueMetalColor;

                cb._MousePixelCoord = HDUtils.GetMouseCoordinates(hdCamera);
                cb._MouseClickPixelCoord = HDUtils.GetMouseClickCoordinates(hdCamera);

                cb._DebugSingleShadowIndex = m_CurrentDebugDisplaySettings.data.lightingDebugSettings.shadowDebugUseSelection ? m_DebugSelectedLightShadowIndex : (int)m_CurrentDebugDisplaySettings.data.lightingDebugSettings.shadowMapIndex;

                ConstantBuffer.PushGlobal(cmd, m_ShaderVariablesDebugDisplayCB, HDShaderIDs._ShaderVariablesDebugDisplay);

                cmd.SetGlobalTexture(HDShaderIDs._DebugFont, defaultResources.textures.debugFontTex);
            }
        }

        static bool NeedColorPickerDebug(DebugDisplaySettings debugSettings)
        {
            return debugSettings.data.colorPickerDebugSettings.colorPickerMode != ColorPickerDebugMode.None
                || debugSettings.data.falseColorDebugSettings.falseColor
                || debugSettings.data.lightingDebugSettings.debugLightingMode == DebugLightingMode.LuminanceMeter;
        }

        void PushColorPickerDebugTexture(CommandBuffer cmd, HDCamera hdCamera, RTHandle textureID)
        {
            if (NeedColorPickerDebug(m_CurrentDebugDisplaySettings))
            {
                using (new ProfilingScope(cmd, ProfilingSampler.Get(HDProfileId.PushToColorPicker)))
                {
                    HDUtils.BlitCameraTexture(cmd, textureID, m_DebugColorPickerBuffer);
                }
            }
        }

        bool NeedsFullScreenDebugMode()
        {
            bool fullScreenDebugEnabled = m_CurrentDebugDisplaySettings.data.fullScreenDebugMode != FullScreenDebugMode.None;
            bool lightingDebugEnabled = m_CurrentDebugDisplaySettings.data.lightingDebugSettings.shadowDebugMode == ShadowMapDebugMode.SingleShadow;

            return fullScreenDebugEnabled || lightingDebugEnabled;
        }

        void PushFullScreenLightingDebugTexture(HDCamera hdCamera, CommandBuffer cmd, RTHandle textureID)
        {
            // In practice, this is only useful for the SingleShadow debug view.
            // TODO: See how we can make this nicer than a specific functions just for one case.
            if (NeedsFullScreenDebugMode() && m_FullScreenDebugPushed == false)
            {
                m_FullScreenDebugPushed = true;
                HDUtils.BlitCameraTexture(cmd, textureID, m_DebugFullScreenTempBuffer);
            }
        }

        internal void PushFullScreenDebugTexture(HDCamera hdCamera, CommandBuffer cmd, RTHandle textureID, FullScreenDebugMode debugMode)
        {
            if (debugMode == m_CurrentDebugDisplaySettings.data.fullScreenDebugMode)
            {
                m_FullScreenDebugPushed = true; // We need this flag because otherwise if no full screen debug is pushed (like for example if the corresponding pass is disabled), when we render the result in RenderDebug m_DebugFullScreenTempBuffer will contain potential garbage
                HDUtils.BlitCameraTexture(cmd, textureID, m_DebugFullScreenTempBuffer);
            }
        }

        void PushFullScreenDebugTextureMip(HDCamera hdCamera, CommandBuffer cmd, RTHandle texture, int lodCount, FullScreenDebugMode debugMode)
        {
            if (debugMode == m_CurrentDebugDisplaySettings.data.fullScreenDebugMode)
            {
                var mipIndex = Mathf.FloorToInt(m_CurrentDebugDisplaySettings.data.fullscreenDebugMip * lodCount);

                m_FullScreenDebugPushed = true; // We need this flag because otherwise if no full screen debug is pushed (like for example if the corresponding pass is disabled), when we render the result in RenderDebug m_DebugFullScreenTempBuffer will contain potential garbage
                HDUtils.BlitCameraTexture(cmd, texture, m_DebugFullScreenTempBuffer, mipIndex);
            }
        }

        struct DebugParameters
        {
            public DebugDisplaySettings debugDisplaySettings;
            public HDCamera hdCamera;

            // Full screen debug
            public bool             resolveFullScreenDebug;
            public Material         debugFullScreenMaterial;
            public int              depthPyramidMip;
            public ComputeBuffer    depthPyramidOffsets;

            // Sky
            public Texture skyReflectionTexture;
            public Material debugLatlongMaterial;

            public bool rayTracingSupported;
            public RayCountManager rayCountManager;

            // Lighting
            public LightLoopDebugOverlayParameters lightingOverlayParameters;

            // Color picker
            public bool     colorPickerEnabled;
            public Material colorPickerMaterial;
        }

        DebugParameters PrepareDebugParameters(HDCamera hdCamera, HDUtils.PackedMipChainInfo depthMipInfo)
        {
            var parameters = new DebugParameters();

            parameters.debugDisplaySettings = m_CurrentDebugDisplaySettings;
            parameters.hdCamera = hdCamera;

            parameters.resolveFullScreenDebug = NeedsFullScreenDebugMode() && m_FullScreenDebugPushed;
            parameters.debugFullScreenMaterial = m_DebugFullScreen;
            parameters.depthPyramidMip = (int)(parameters.debugDisplaySettings.data.fullscreenDebugMip * depthMipInfo.mipLevelCount);
            parameters.depthPyramidOffsets = depthMipInfo.GetOffsetBufferData(m_DepthPyramidMipLevelOffsetsBuffer);

            parameters.skyReflectionTexture = m_SkyManager.GetSkyReflection(hdCamera);
            parameters.debugLatlongMaterial = m_DebugDisplayLatlong;
            parameters.lightingOverlayParameters = PrepareLightLoopDebugOverlayParameters();

            parameters.rayTracingSupported = hdCamera.frameSettings.IsEnabled(FrameSettingsField.RayTracing);
            parameters.rayCountManager = m_RayCountManager;

            parameters.colorPickerEnabled = NeedColorPickerDebug(parameters.debugDisplaySettings);
            parameters.colorPickerMaterial = m_DebugColorPicker;

            return parameters;
        }

        static void ResolveFullScreenDebug( in DebugParameters      parameters,
                                            MaterialPropertyBlock   mpb,
                                            RTHandle                inputFullScreenDebug,
                                            RTHandle                inputDepthPyramid,
                                            RTHandle                output,
                                            CommandBuffer           cmd)
        {
            mpb.SetTexture(HDShaderIDs._DebugFullScreenTexture, inputFullScreenDebug);
            mpb.SetTexture(HDShaderIDs._CameraDepthTexture, inputDepthPyramid);
            mpb.SetFloat(HDShaderIDs._FullScreenDebugMode, (float)parameters.debugDisplaySettings.data.fullScreenDebugMode);
            mpb.SetInt(HDShaderIDs._DebugDepthPyramidMip, parameters.depthPyramidMip);
            mpb.SetBuffer(HDShaderIDs._DebugDepthPyramidOffsets, parameters.depthPyramidOffsets);
            mpb.SetInt(HDShaderIDs._DebugContactShadowLightIndex, parameters.debugDisplaySettings.data.fullScreenContactShadowLightIndex);

            HDUtils.DrawFullScreen(cmd, parameters.debugFullScreenMaterial, output, mpb, 0);
        }

        static void ResolveColorPickerDebug(in DebugParameters  parameters,
                                            RTHandle            debugColorPickerBuffer,
                                            RTHandle            output,
                                            CommandBuffer       cmd)
        {
            ColorPickerDebugSettings colorPickerDebugSettings = parameters.debugDisplaySettings.data.colorPickerDebugSettings;
            FalseColorDebugSettings falseColorDebugSettings = parameters.debugDisplaySettings.data.falseColorDebugSettings;
            var falseColorThresholds = new Vector4(falseColorDebugSettings.colorThreshold0, falseColorDebugSettings.colorThreshold1, falseColorDebugSettings.colorThreshold2, falseColorDebugSettings.colorThreshold3);

            // Here we have three cases:
            // - Material debug is enabled, this is the buffer we display
            // - Otherwise we display the HDR buffer before postprocess and distortion
            // - If fullscreen debug is enabled we always use it
            parameters.colorPickerMaterial.SetTexture(HDShaderIDs._DebugColorPickerTexture, debugColorPickerBuffer);
            parameters.colorPickerMaterial.SetColor(HDShaderIDs._ColorPickerFontColor, colorPickerDebugSettings.fontColor);
            parameters.colorPickerMaterial.SetInt(HDShaderIDs._FalseColorEnabled, falseColorDebugSettings.falseColor ? 1 : 0);
            parameters.colorPickerMaterial.SetVector(HDShaderIDs._FalseColorThresholds, falseColorThresholds);
            parameters.colorPickerMaterial.SetVector(HDShaderIDs._MousePixelCoord, HDUtils.GetMouseCoordinates(parameters.hdCamera));
            parameters.colorPickerMaterial.SetVector(HDShaderIDs._MouseClickPixelCoord, HDUtils.GetMouseClickCoordinates(parameters.hdCamera));

            // The material display debug perform sRGBToLinear conversion as the final blit currently hardcodes a linearToSrgb conversion. As when we read with color picker this is not done,
            // we perform it inside the color picker shader. But we shouldn't do it for HDR buffer.
            parameters.colorPickerMaterial.SetFloat(HDShaderIDs._ApplyLinearToSRGB, parameters.debugDisplaySettings.IsDebugMaterialDisplayEnabled() ? 1.0f : 0.0f);

            HDUtils.DrawFullScreen(cmd, parameters.colorPickerMaterial, output);
        }

        static void RenderSkyReflectionOverlay(in DebugParameters debugParameters, CommandBuffer cmd, MaterialPropertyBlock mpb, ref float x, ref float y, float overlaySize)
        {
            var lightingDebug = debugParameters.debugDisplaySettings.data.lightingDebugSettings;
            if (lightingDebug.displaySkyReflection)
            {
                mpb.SetTexture(HDShaderIDs._InputCubemap, debugParameters.skyReflectionTexture);
                mpb.SetFloat(HDShaderIDs._Mipmap, lightingDebug.skyReflectionMipmap);
                mpb.SetFloat(HDShaderIDs._ApplyExposure, 1.0f);
                mpb.SetFloat(HDShaderIDs._SliceIndex, lightingDebug.cookieCubeArraySliceIndex);
                cmd.SetViewport(new Rect(x, y, overlaySize, overlaySize));
                cmd.DrawProcedural(Matrix4x4.identity, debugParameters.debugLatlongMaterial, 0, MeshTopology.Triangles, 3, 1, mpb);
                HDUtils.NextOverlayCoord(ref x, ref y, overlaySize, overlaySize, debugParameters.hdCamera);
            }
        }

        static void RenderRayCountOverlay(in DebugParameters debugParameters, CommandBuffer cmd, ref float x, ref float y, float overlaySize)
        {
            if (debugParameters.rayTracingSupported)
                debugParameters.rayCountManager.EvaluateRayCount(cmd, debugParameters.hdCamera);
        }

        void RenderDebug(HDCamera hdCamera, CommandBuffer cmd, CullingResults cullResults)
        {
            // We don't want any overlay for these kind of rendering
            if (hdCamera.camera.cameraType == CameraType.Reflection || hdCamera.camera.cameraType == CameraType.Preview)
                return;

            // Render Debug are only available in dev builds and we always render them in the same RT
            CoreUtils.SetRenderTarget(cmd, m_IntermediateAfterPostProcessBuffer, m_SharedRTManager.GetDepthStencilBuffer());

            var debugParams = PrepareDebugParameters(hdCamera, m_SharedRTManager.GetDepthBufferMipChainInfo());

            using (new ProfilingScope(cmd, ProfilingSampler.Get(HDProfileId.RenderDebug)))
            {
                // First render full screen debug texture
                if (debugParams.resolveFullScreenDebug)
                {
                    m_FullScreenDebugPushed = false;
                    ResolveFullScreenDebug(debugParams, m_DebugFullScreenPropertyBlock, m_DebugFullScreenTempBuffer, m_SharedRTManager.GetDepthTexture(), m_IntermediateAfterPostProcessBuffer, cmd);
                    PushColorPickerDebugTexture(cmd, hdCamera, m_IntermediateAfterPostProcessBuffer);
                }

                // First resolve color picker
                if (debugParams.colorPickerEnabled)
                    ResolveColorPickerDebug(debugParams, m_DebugColorPickerBuffer, m_IntermediateAfterPostProcessBuffer, cmd);

                // Light volumes
                var lightingDebug = debugParams.debugDisplaySettings.data.lightingDebugSettings;
                if (lightingDebug.displayLightVolumes)
                {
                    s_lightVolumes.RenderLightVolumes(cmd, hdCamera, cullResults, lightingDebug, m_IntermediateAfterPostProcessBuffer);
                }

                // Then overlays
                HDUtils.ResetOverlay();
                float debugPanelWidth = HDUtils.GetRuntimeDebugPanelWidth(debugParams.hdCamera);
                float x = 0.0f;
                float overlayRatio = debugParams.debugDisplaySettings.data.debugOverlayRatio;
                float overlaySize = Math.Min(debugParams.hdCamera.actualHeight, debugParams.hdCamera.actualWidth - debugPanelWidth) * overlayRatio;
                float y = debugParams.hdCamera.actualHeight - overlaySize;

                // Add the width of the debug display if enabled on the camera
                x += debugPanelWidth;

                RenderSkyReflectionOverlay(debugParams, cmd, m_SharedPropertyBlock, ref x, ref y, overlaySize);
                RenderRayCountOverlay(debugParams, cmd, ref x, ref y, overlaySize);
                RenderLightLoopDebugOverlay(debugParams, cmd, ref x, ref y, overlaySize, m_SharedRTManager.GetDepthTexture());
                RenderProbeVolumeDebugOverlay(debugParams, cmd, ref x, ref y, overlaySize, m_DebugDisplayProbeVolumeMaterial); // TODO(Nicholas): renders as a black square in the upper right.

                HDShadowManager.ShadowDebugAtlasTextures atlases = debugParams.lightingOverlayParameters.shadowManager.GetDebugAtlasTextures();
                RenderShadowsDebugOverlay(debugParams, atlases, cmd, ref x, ref y, overlaySize, m_SharedPropertyBlock);

                DecalSystem.instance.RenderDebugOverlay(debugParams.hdCamera, cmd, debugParams.debugDisplaySettings, ref x, ref y, overlaySize, debugParams.hdCamera.actualWidth);
            }
        }

        void ClearStencilBuffer(HDCamera hdCamera, CommandBuffer cmd)
        {
            using (new ProfilingScope(cmd, ProfilingSampler.Get(HDProfileId.ClearStencil)))
            {
                m_ClearStencilBufferMaterial.SetInt(HDShaderIDs._StencilMask, (int)StencilUsage.HDRPReservedBits);
                HDUtils.DrawFullScreen(cmd, m_ClearStencilBufferMaterial, m_CameraColorBuffer, m_SharedRTManager.GetDepthStencilBuffer());
            }
        }

        void ClearBuffers(HDCamera hdCamera, CommandBuffer cmd)
        {
            bool msaa = hdCamera.frameSettings.IsEnabled(FrameSettingsField.MSAA);

            using (new ProfilingScope(cmd, ProfilingSampler.Get(HDProfileId.ClearBuffers)))
            {
                // We clear only the depth buffer, no need to clear the various color buffer as we overwrite them.
                // Clear depth/stencil and init buffers
                using (new ProfilingScope(cmd, ProfilingSampler.Get(HDProfileId.ClearDepthStencil)))
                {
                    if (hdCamera.clearDepth)
                    {
                        CoreUtils.SetRenderTarget(cmd, msaa ? m_CameraColorMSAABuffer : m_CameraColorBuffer, m_SharedRTManager.GetDepthStencilBuffer(msaa), ClearFlag.Depth);
                        if (hdCamera.frameSettings.IsEnabled(FrameSettingsField.MSAA))
                        {
                            CoreUtils.SetRenderTarget(cmd, m_SharedRTManager.GetDepthTexture(true), m_SharedRTManager.GetDepthStencilBuffer(true), ClearFlag.Color, Color.black);
                        }
                    }
                    m_IsDepthBufferCopyValid = false;
                }

                // Clear the HDR target
                using (new ProfilingScope(cmd, ProfilingSampler.Get(HDProfileId.ClearHDRTarget)))
                {
                    if (hdCamera.clearColorMode == HDAdditionalCameraData.ClearColorMode.Color ||
                        // If the luxmeter is enabled, the sky isn't rendered so we clear the background color
                        m_CurrentDebugDisplaySettings.data.lightingDebugSettings.debugLightingMode == DebugLightingMode.LuxMeter ||
                        // If the matcap view is enabled, the sky isn't updated so we clear the background color
                        m_CurrentDebugDisplaySettings.DebugHideSky(hdCamera) ||
                        // If we want the sky but the sky don't exist, still clear with background color
                        (hdCamera.clearColorMode == HDAdditionalCameraData.ClearColorMode.Sky && !m_SkyManager.IsVisualSkyValid(hdCamera)) ||
                        // Special handling for Preview we force to clear with background color (i.e black)
                        // Note that the sky use in this case is the last one setup. If there is no scene or game, there is no sky use as reflection in the preview
                        HDUtils.IsRegularPreviewCamera(hdCamera.camera)
                        )
                    {
                        CoreUtils.SetRenderTarget(cmd, msaa ? m_CameraColorMSAABuffer : m_CameraColorBuffer, m_SharedRTManager.GetDepthStencilBuffer(msaa), ClearFlag.Color, GetColorBufferClearColor(hdCamera));
                    }
                }

                if (hdCamera.frameSettings.IsEnabled(FrameSettingsField.SubsurfaceScattering))
                {
                    using (new ProfilingScope(cmd, ProfilingSampler.Get(HDProfileId.ClearSssLightingBuffer)))
                    {
                        CoreUtils.SetRenderTarget(cmd, msaa ? m_CameraSssDiffuseLightingMSAABuffer : m_CameraSssDiffuseLightingBuffer, ClearFlag.Color, Color.clear);
                    }
                }

                if (hdCamera.IsSSREnabled())
                {
                    using (new ProfilingScope(cmd, ProfilingSampler.Get(HDProfileId.ClearSsrBuffers)))
                    {
                        // In practice, these textures are sparse (mostly black). Therefore, clearing them is fast (due to CMASK),
                        // and much faster than fully overwriting them from within SSR shaders.
                        // CoreUtils.SetRenderTarget(cmd, hdCamera, m_SsrDebugTexture,    ClearFlag.Color, Color.clear);
                        CoreUtils.SetRenderTarget(cmd, m_SsrHitPointTexture, ClearFlag.Color, Color.clear);
                        CoreUtils.SetRenderTarget(cmd, m_SsrLightingTexture, ClearFlag.Color, Color.clear);
                    }
                }

#if ENABLE_VIRTUALTEXTURES
                using (new ProfilingScope(cmd, ProfilingSampler.Get(HDProfileId.VTFeedbackClear)))
                {
                    RTHandle alreadyCleared = null;
                    if (m_GbufferManager?.GetVTFeedbackBuffer() != null)
                    {
                        alreadyCleared = m_GbufferManager.GetVTFeedbackBuffer();
                        CoreUtils.SetRenderTarget(cmd, alreadyCleared, ClearFlag.Color, Color.white);
                    }

                    // If the forward buffer is different from the GBuffer clear it also
                    if (GetVTFeedbackBufferForForward(hdCamera) != alreadyCleared)
                    {
                        CoreUtils.SetRenderTarget(cmd, GetVTFeedbackBufferForForward(hdCamera), ClearFlag.Color, Color.white);
                    }
                }
#endif

                // We don't need to clear the GBuffers as scene is rewrite and we are suppose to only access valid data (invalid data are tagged with StencilUsage.Clear in the stencil),
                // This is to save some performance
                if (hdCamera.frameSettings.litShaderMode == LitShaderMode.Deferred)
                {
                    using (new ProfilingScope(cmd, ProfilingSampler.Get(HDProfileId.ClearGBuffer)))
                    {
                        // We still clear in case of debug mode or on demand
                        if (m_CurrentDebugDisplaySettings.IsDebugDisplayEnabled() || hdCamera.frameSettings.IsEnabled(FrameSettingsField.ClearGBuffers))
                        {
                            // On PS4 we don't have working MRT clear, so need to clear buffers one by one
                            // https://fogbugz.unity3d.com/f/cases/1182018/
                            if (Application.platform == RuntimePlatform.PS4)
                            {
                                var GBuffers = m_GbufferManager.GetBuffersRTI();
                                foreach (var gbuffer in GBuffers)
                                {
                                    CoreUtils.SetRenderTarget(cmd, gbuffer, m_SharedRTManager.GetDepthStencilBuffer(), ClearFlag.Color, Color.clear);
                                }
                            }
                            else
                            {
                                CoreUtils.SetRenderTarget(cmd, m_GbufferManager.GetBuffersRTI(), m_SharedRTManager.GetDepthStencilBuffer(), ClearFlag.Color, Color.clear);
                            }
                        }

                        // If we are in deferred mode and the ssr is enabled, we need to make sure that the second gbuffer is cleared given that we are using that information for
                        // clear coat selection
                        if (hdCamera.IsSSREnabled())
                        {
                            CoreUtils.SetRenderTarget(cmd, m_GbufferManager.GetBuffer(2), m_SharedRTManager.GetDepthStencilBuffer(), ClearFlag.Color, Color.clear);
                        }
                    }
                }
            }
        }

        struct PostProcessParameters
        {
            public ShaderVariablesGlobal globalCB;

            public HDCamera         hdCamera;
            public bool             postProcessIsFinalPass;
            public bool             flipYInPostProcess;
            public BlueNoise        blueNoise;

            // After Postprocess
            public bool             useDepthBuffer;
            public float            time;
            public float            lastTime;
            public int              frameCount;
            public RendererListDesc opaqueAfterPPDesc;
            public RendererListDesc transparentAfterPPDesc;
        }

        PostProcessParameters PreparePostProcess(CullingResults cullResults, HDCamera hdCamera)
        {
            PostProcessParameters result = new PostProcessParameters();
            result.globalCB = m_ShaderVariablesGlobalCB;
            result.hdCamera = hdCamera;
            result.postProcessIsFinalPass = HDUtils.PostProcessIsFinalPass(hdCamera);
            // Y-Flip needs to happen during the post process pass only if it's the final pass and is the regular game view
            // SceneView flip is handled by the editor internal code and GameView rendering into render textures should not be flipped in order to respect Unity texture coordinates convention
            result.flipYInPostProcess = result.postProcessIsFinalPass && (hdCamera.flipYMode == HDAdditionalCameraData.FlipYMode.ForceFlipY || hdCamera.isMainGameView);
            result.blueNoise = m_BlueNoise;

            result.useDepthBuffer = !hdCamera.IsTAAEnabled() && hdCamera.frameSettings.IsEnabled(FrameSettingsField.ZTestAfterPostProcessTAA);
            result.time = m_Time;
            result.lastTime = m_LastTime;
            result.frameCount = m_FrameCount;
            result.opaqueAfterPPDesc = CreateOpaqueRendererListDesc(cullResults, hdCamera.camera, HDShaderPassNames.s_ForwardOnlyName, renderQueueRange: HDRenderQueue.k_RenderQueue_AfterPostProcessOpaque);
            result.transparentAfterPPDesc = CreateTransparentRendererListDesc(cullResults, hdCamera.camera, HDShaderPassNames.s_ForwardOnlyName, renderQueueRange: HDRenderQueue.k_RenderQueue_AfterPostProcessTransparent);

            return result;
        }

        void RenderPostProcess(CullingResults cullResults, HDCamera hdCamera, RenderTargetIdentifier destination, ScriptableRenderContext renderContext, CommandBuffer cmd)
        {
            PostProcessParameters parameters = PreparePostProcess(cullResults, hdCamera);

            if (hdCamera.frameSettings.IsEnabled(FrameSettingsField.AfterPostprocess))
            {
                using (new ProfilingScope(cmd, ProfilingSampler.Get(HDProfileId.AfterPostProcessing)))
                {
                    // Note: We bind the depth only if the ZTest for After Post Process is enabled. It is disabled by
                    // default so we're consistent in the behavior: no ZTest for After Post Process materials).
                    if (!parameters.useDepthBuffer)
                        CoreUtils.SetRenderTarget(cmd, GetAfterPostProcessOffScreenBuffer(), clearFlag: ClearFlag.Color, clearColor: Color.black);
                    else
                        CoreUtils.SetRenderTarget(cmd, GetAfterPostProcessOffScreenBuffer(), m_SharedRTManager.GetDepthStencilBuffer(), clearFlag: ClearFlag.Color, clearColor: Color.black);

            // We render AfterPostProcess objects first into a separate buffer that will be composited in the final post process pass
                    RenderAfterPostProcess(parameters
                                        , RendererList.Create(parameters.opaqueAfterPPDesc)
                                        , RendererList.Create(parameters.transparentAfterPPDesc)
                                        , renderContext, cmd);

                }
            }

            // Set the depth buffer to the main one to avoid missing out on transparent depth for post process.
            cmd.SetGlobalTexture(HDShaderIDs._CameraDepthTexture, m_SharedRTManager.GetDepthStencilBuffer());

            // Post-processes output straight to the backbuffer
            m_PostProcessSystem.Render(
                cmd: cmd,
                camera: hdCamera,
                blueNoise: parameters.blueNoise,
                colorBuffer: m_CameraColorBuffer,
                afterPostProcessTexture: GetAfterPostProcessOffScreenBuffer(),
                finalRT: destination,
                depthBuffer: m_SharedRTManager.GetDepthStencilBuffer(),
                depthMipChain: m_SharedRTManager.GetDepthTexture(),
                flipY: parameters.flipYInPostProcess
            );
        }


        RTHandle GetAfterPostProcessOffScreenBuffer()
        {
            // Here we share GBuffer albedo buffer since it's not needed anymore else we
            if (currentPlatformRenderPipelineSettings.supportedLitShaderMode == RenderPipelineSettings.SupportedLitShaderMode.ForwardOnly)
                return GetSSSBuffer();
            else
                return m_GbufferManager.GetBuffer(0);
        }

        static void UpdateOffscreenRenderingConstants(ref ShaderVariablesGlobal cb, bool enabled, uint factor)
        {
            cb._OffScreenRendering = enabled ? 1u : 0u;
            cb._OffScreenDownsampleFactor = factor;
        }

        static void RenderAfterPostProcess( PostProcessParameters   parameters,
                                            in RendererList         opaqueAfterPostProcessRendererList,
                                            in RendererList         transparentAfterPostProcessRendererList,
                                            ScriptableRenderContext renderContext, CommandBuffer cmd)
        {

            using (new ProfilingScope(cmd, ProfilingSampler.Get(HDProfileId.AfterPostProcessing)))
            {
                // Note about AfterPostProcess and TAA:
                // When TAA is enabled rendering is jittered and then resolved during the post processing pass.
                // It means that any rendering done after post processing need to disable jittering. This is what we do with hdCamera.UpdateViewConstants(false);
                // The issue is that the only available depth buffer is jittered so pixels would wobble around depth tested edges.
                // In order to avoid that we decide that objects rendered after Post processes while TAA is active will not benefit from the depth buffer so we disable it.
                parameters.hdCamera.UpdateAllViewConstants(false);
                parameters.hdCamera.UpdateShaderVariablesGlobalCB(ref parameters.globalCB, parameters.frameCount);

                UpdateOffscreenRenderingConstants(ref parameters.globalCB, true, 1);
                ConstantBuffer.PushGlobal(cmd, parameters.globalCB, HDShaderIDs._ShaderVariablesGlobal);

                DrawOpaqueRendererList(renderContext, cmd, parameters.hdCamera.frameSettings, opaqueAfterPostProcessRendererList);
                // Setup off-screen transparency here
                DrawTransparentRendererList(renderContext, cmd, parameters.hdCamera.frameSettings, transparentAfterPostProcessRendererList);

                UpdateOffscreenRenderingConstants(ref parameters.globalCB, false, 1);
                ConstantBuffer.PushGlobal(cmd, parameters.globalCB, HDShaderIDs._ShaderVariablesGlobal);
            }
        }

        void SendGeometryGraphicsBuffers(CommandBuffer cmd, HDCamera hdCamera)
        {
            bool needNormalBuffer = false;
            Texture normalBuffer = null;
            bool needDepthBuffer = false;
            Texture depthBuffer = null;
            Texture depthBuffer1 = null;

            HDAdditionalCameraData acd = null;
            hdCamera.camera.TryGetComponent<HDAdditionalCameraData>(out acd);

            HDAdditionalCameraData.BufferAccessType externalAccess = new HDAdditionalCameraData.BufferAccessType();
            if (acd != null)
                externalAccess = acd.GetBufferAccess();

            // Figure out which client systems need which buffers
            // Only VFX systems for now
            VFXCameraBufferTypes neededVFXBuffers = VFXManager.IsCameraBufferNeeded(hdCamera.camera);
            needNormalBuffer |= ((neededVFXBuffers & VFXCameraBufferTypes.Normal) != 0 || (externalAccess & HDAdditionalCameraData.BufferAccessType.Normal) != 0);
            needDepthBuffer |= ((neededVFXBuffers & VFXCameraBufferTypes.Depth) != 0 || (externalAccess & HDAdditionalCameraData.BufferAccessType.Depth) != 0);
            if (hdCamera.frameSettings.IsEnabled(FrameSettingsField.RayTracing) && GetRayTracingState() || ValidIndirectDiffuseState(hdCamera))
            {
                needNormalBuffer = true;
                needDepthBuffer = true;
            }

            // Here if needed for this particular camera, we allocate history buffers.
            // Only one is needed here because the main buffer used for rendering is separate.
            // Ideally, we should double buffer the main rendering buffer but since we don't know in advance if history is going to be needed, it would be a big waste of memory.
            if (needNormalBuffer)
            {
                RTHandle mainNormalBuffer = m_SharedRTManager.GetNormalBuffer();
                RTHandle Allocator(string id, int frameIndex, RTHandleSystem rtHandleSystem)
                {
                    return rtHandleSystem.Alloc(Vector2.one, TextureXR.slices, colorFormat: mainNormalBuffer.rt.graphicsFormat, dimension: TextureXR.dimension, enableRandomWrite: mainNormalBuffer.rt.enableRandomWrite, name: $"Normal History Buffer"
                    );
                }

                normalBuffer = hdCamera.GetCurrentFrameRT((int)HDCameraFrameHistoryType.Normal) ?? hdCamera.AllocHistoryFrameRT((int)HDCameraFrameHistoryType.Normal, Allocator, 1);

                for (int i = 0; i < hdCamera.viewCount; i++)
                    cmd.CopyTexture(mainNormalBuffer, i, 0, 0, 0, hdCamera.actualWidth, hdCamera.actualHeight, normalBuffer, i, 0, 0, 0);
            }

            if (needDepthBuffer)
            {
                RTHandle mainDepthBuffer = m_SharedRTManager.GetDepthTexture();
                RTHandle Allocator(string id, int frameIndex, RTHandleSystem rtHandleSystem)
                {
                    return rtHandleSystem.Alloc(Vector2.one, TextureXR.slices, colorFormat: mainDepthBuffer.rt.graphicsFormat, dimension: TextureXR.dimension, enableRandomWrite: mainDepthBuffer.rt.enableRandomWrite, name: $"Depth History Buffer"
                    );
                }
                depthBuffer = hdCamera.GetCurrentFrameRT((int)HDCameraFrameHistoryType.Depth) ?? hdCamera.AllocHistoryFrameRT((int)HDCameraFrameHistoryType.Depth, Allocator, 1);

                for (int i = 0; i < hdCamera.viewCount; i++)
                    cmd.CopyTexture(mainDepthBuffer, i, 0, 0, 0, hdCamera.actualWidth, hdCamera.actualHeight, depthBuffer, i, 0, 0, 0);

                RTHandle Allocator1(string id, int frameIndex, RTHandleSystem rtHandleSystem)
                {
                    return rtHandleSystem.Alloc(Vector2.one * 0.5f, TextureXR.slices, colorFormat: mainDepthBuffer.rt.graphicsFormat, dimension: TextureXR.dimension, enableRandomWrite: mainDepthBuffer.rt.enableRandomWrite, name: $"Depth History Buffer Mip 1"
                    );
                }
                var mipchainInfo = m_SharedRTManager.GetDepthBufferMipChainInfo();
                depthBuffer1 = hdCamera.GetCurrentFrameRT((int)HDCameraFrameHistoryType.Depth1) ?? hdCamera.AllocHistoryFrameRT((int)HDCameraFrameHistoryType.Depth1, Allocator1, 1);
                for (int i = 0; i < hdCamera.viewCount; i++)
                    cmd.CopyTexture(mainDepthBuffer, i, 0, 0, 0, hdCamera.actualWidth / 2, hdCamera.actualHeight / 2, depthBuffer1, i, 0, 0, 0);
            }

            // Send buffers to client.
            // For now, only VFX systems
            if ((neededVFXBuffers & VFXCameraBufferTypes.Depth) != 0)
            {
                VFXManager.SetCameraBuffer(hdCamera.camera, VFXCameraBufferTypes.Depth, depthBuffer, 0, 0, hdCamera.actualWidth, hdCamera.actualHeight);
            }

            if ((neededVFXBuffers & VFXCameraBufferTypes.Normal) != 0)
            {
                VFXManager.SetCameraBuffer(hdCamera.camera, VFXCameraBufferTypes.Normal, normalBuffer, 0, 0, hdCamera.actualWidth, hdCamera.actualHeight);
            }
        }

        void SendColorGraphicsBuffer(CommandBuffer cmd, HDCamera hdCamera)
        {
            // Figure out which client systems need which buffers
            VFXCameraBufferTypes neededVFXBuffers = VFXManager.IsCameraBufferNeeded(hdCamera.camera);

            if ((neededVFXBuffers & VFXCameraBufferTypes.Color) != 0)
            {
                var colorBuffer = hdCamera.GetCurrentFrameRT((int)HDCameraFrameHistoryType.ColorBufferMipChain);
                VFXManager.SetCameraBuffer(hdCamera.camera, VFXCameraBufferTypes.Color, colorBuffer, 0, 0, hdCamera.actualWidth, hdCamera.actualHeight);
            }
        }

<<<<<<< HEAD
=======
        /// <summary>
        /// Overrides the current camera, changing all the matrices and view parameters for the new one.
        /// It allows you to render objects from another camera, which can be useful in custom passes for example.
        /// </summary>
        internal struct OverrideCameraRendering : IDisposable
        {
            CommandBuffer   cmd;
            Camera          overrideCamera;
            HDCamera        overrideHDCamera;
            float           originalAspect;

            /// <summary>
            /// Overrides the current camera, changing all the matrices and view parameters for the new one.
            /// </summary>
            /// <param name="cmd">The current command buffer in use</param>
            /// <param name="overrideCamera">The camera that will replace the current one</param>
            /// <example>
            /// <code>
            /// using (new HDRenderPipeline.OverrideCameraRendering(cmd, overrideCamera))
            /// {
            ///     ...
            /// }
            /// </code>
            /// </example>
            public OverrideCameraRendering(CommandBuffer cmd, Camera overrideCamera)
            {
                this.cmd = cmd;
                this.overrideCamera = overrideCamera;
                this.overrideHDCamera = null;
                this.originalAspect = 0;

                if (!IsContextValid(overrideCamera))
                    return;

                var hdrp = HDRenderPipeline.currentPipeline;
                overrideHDCamera = HDCamera.GetOrCreate(overrideCamera);

                // Mark the HDCamera as persistant so it's not deleted because it's camera is disabled.
                overrideHDCamera.isPersistent = true;

                // We need to patch the pixel rect of the camera because by default the camera size is synchronized
                // with the game view and so it breaks in the scene view. Note that we can't use Camera.pixelRect here
                // because when we assign it, the change is not instantaneous and is not reflected in pixelWidth/pixelHeight.
                overrideHDCamera.OverridePixelRect(hdrp.m_CurrentHDCamera.camera.pixelRect);
                // We also sync the aspect ratio of the camera, this time using the camera instead of HDCamera.
                // This will update the projection matrix to match the aspect of the current rendering camera.
                originalAspect = overrideCamera.aspect;
                overrideCamera.aspect = (float)hdrp.m_CurrentHDCamera.camera.pixelRect.width / (float)hdrp.m_CurrentHDCamera.camera.pixelRect.height;

                // Update HDCamera datas
                overrideHDCamera.Update(overrideHDCamera.frameSettings, hdrp, hdrp.m_MSAASamples, hdrp.m_XRSystem.emptyPass, allocateHistoryBuffers: false);
                // Reset the reference size as it could have been changed by the override camera
                hdrp.m_CurrentHDCamera.SetReferenceSize();
                overrideHDCamera.UpdateShaderVariablesGlobalCB(ref hdrp.m_ShaderVariablesGlobalCB, hdrp.m_FrameCount);

                ConstantBuffer.PushGlobal(cmd, hdrp.m_ShaderVariablesGlobalCB, HDShaderIDs._ShaderVariablesGlobal);
            }

            bool IsContextValid(Camera overrideCamera)
            {
                var hdrp = HDRenderPipeline.currentPipeline;

                if (hdrp.m_CurrentHDCamera == null)
                {
                    Debug.LogError("OverrideCameraRendering can only be called inside the render loop !");
                    return false;
                }

                if (overrideCamera == hdrp.m_CurrentHDCamera.camera)
                    return false;

                return true;
            }

            /// <summary>
            /// Reset the camera settings to the original camera
            /// </summary>
            void IDisposable.Dispose()
            {
                if (!IsContextValid(overrideCamera))
                    return;

                overrideHDCamera.ResetPixelRect();
                overrideCamera.aspect = originalAspect;

                var hdrp = HDRenderPipeline.currentPipeline;
                // Reset the reference size as it could have been changed by the override camera
                hdrp.m_CurrentHDCamera.SetReferenceSize();
                hdrp.m_CurrentHDCamera.UpdateShaderVariablesGlobalCB(ref hdrp.m_ShaderVariablesGlobalCB, hdrp.m_FrameCount);
                ConstantBuffer.PushGlobal(cmd, hdrp.m_ShaderVariablesGlobalCB, HDShaderIDs._ShaderVariablesGlobal);
            }
        }

>>>>>>> 4d969ace
#if ENABLE_VIRTUALTEXTURES
        RTHandle GetVTFeedbackBufferForForward(HDCamera hdCamera)
        {
            bool msaaEnabled = hdCamera.frameSettings.IsEnabled(FrameSettingsField.MSAA);
            if (msaaEnabled) return m_VtBufferManager.FeedbackBufferMsaa;

            var res =  m_GbufferManager.GetVTFeedbackBuffer();
            if (res != null) return res;

            return m_VtBufferManager.FeedbackBuffer;
        }
#endif
    }
}<|MERGE_RESOLUTION|>--- conflicted
+++ resolved
@@ -5001,8 +5001,6 @@
             }
         }
 
-<<<<<<< HEAD
-=======
         /// <summary>
         /// Overrides the current camera, changing all the matrices and view parameters for the new one.
         /// It allows you to render objects from another camera, which can be useful in custom passes for example.
@@ -5096,7 +5094,6 @@
             }
         }
 
->>>>>>> 4d969ace
 #if ENABLE_VIRTUALTEXTURES
         RTHandle GetVTFeedbackBufferForForward(HDCamera hdCamera)
         {
