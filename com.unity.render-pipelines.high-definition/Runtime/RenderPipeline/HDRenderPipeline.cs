--- conflicted
+++ resolved
@@ -1135,16 +1135,14 @@
         /// <param name="disposing">Is disposing.</param>
         protected override void Dispose(bool disposing)
         {
-<<<<<<< HEAD
+            Graphics.ClearRandomWriteTargets();
+            Graphics.SetRenderTarget(null);
+
             if (GetDistributedMode() == DistributedMode.Renderer)
                 SocketClient.Instance.CloseSocket();
             if (GetDistributedMode() == DistributedMode.Merger)
                 SocketServer.Instance.CloseSocket();
 
-=======
-            Graphics.ClearRandomWriteTargets();
-            Graphics.SetRenderTarget(null);
->>>>>>> 16e00a5e
             DisposeProbeCameraPool();
 
             UnsetRenderingFeatures();
