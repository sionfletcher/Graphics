--- conflicted
+++ resolved
@@ -1953,16 +1953,7 @@
                 }
             }
 
-<<<<<<< HEAD
-#if UNITY_EDITOR
-            UnityEditor.EditorMaterialUtility.disableApplyMaterialPropertyDrawers = false;
-#endif
-
-            if (m_EnableRenderGraph)
-                m_RenderGraph.EndFrame();
-=======
             m_RenderGraph.EndFrame();
->>>>>>> ed935ddc
             m_XRSystem.ReleaseFrame();
 
 #if UNITY_2021_1_OR_NEWER
