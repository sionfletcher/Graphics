using System.Collections.Generic;
using UnityEngine.VFX;
using System;
using System.Diagnostics;
using System.Linq;
using UnityEngine.Experimental.GlobalIllumination;
using UnityEngine.Experimental.Rendering;
using UnityEngine.Experimental.Rendering.RenderGraphModule;
using Utilities;

namespace UnityEngine.Rendering.HighDefinition
{
    public partial class HDRenderPipeline : RenderPipeline
    {
        #region Default Settings
        internal static HDRenderPipelineAsset defaultAsset
            => GraphicsSettings.renderPipelineAsset is HDRenderPipelineAsset hdrpAsset ? hdrpAsset : null;

        internal static HDRenderPipelineAsset currentAsset
            => GraphicsSettings.currentRenderPipeline is HDRenderPipelineAsset hdrpAsset ? hdrpAsset : null;

        private static Volume s_DefaultVolume = null;
        static VolumeProfile defaultVolumeProfile
            => defaultAsset?.defaultVolumeProfile;

        static HDRenderPipeline()
        {
#if UNITY_EDITOR
            UnityEditor.AssemblyReloadEvents.beforeAssemblyReload += () =>
            {
                if (s_DefaultVolume != null && !s_DefaultVolume.Equals(null))
                {
                    CoreUtils.Destroy(s_DefaultVolume.gameObject);
                    s_DefaultVolume = null;
                }
            };
#endif
        }

        static Volume GetOrCreateDefaultVolume()
        {
            if (s_DefaultVolume == null || s_DefaultVolume.Equals(null))
            {
                var go = new GameObject("Default Volume") { hideFlags = HideFlags.HideAndDontSave };
                s_DefaultVolume = go.AddComponent<Volume>();
                s_DefaultVolume.isGlobal = true;
                s_DefaultVolume.priority = float.MinValue;
                s_DefaultVolume.sharedProfile = defaultVolumeProfile;
            }
            if (
                // In case the asset was deleted or the reference removed
                s_DefaultVolume.sharedProfile == null || s_DefaultVolume.sharedProfile.Equals(null)
#if UNITY_EDITOR

                // In case the serialization recreated an empty volume sharedProfile

                || !UnityEditor.AssetDatabase.Contains(s_DefaultVolume.sharedProfile)
#endif
            )
                s_DefaultVolume.sharedProfile = defaultVolumeProfile;

            return s_DefaultVolume;
        }
        #endregion

        public const string k_ShaderTagName = "HDRenderPipeline";

        readonly HDRenderPipelineAsset m_Asset;
        internal HDRenderPipelineAsset asset { get { return m_Asset; } }
        readonly HDRenderPipelineAsset m_DefaultAsset;
        internal RenderPipelineResources defaultResources { get { return m_DefaultAsset.renderPipelineResources; } }

        internal RenderPipelineSettings currentPlatformRenderPipelineSettings { get { return m_Asset.currentPlatformRenderPipelineSettings; } }

        readonly RenderPipelineMaterial m_DeferredMaterial;
        readonly List<RenderPipelineMaterial> m_MaterialList = new List<RenderPipelineMaterial>();

        readonly GBufferManager m_GbufferManager;
        readonly DBufferManager m_DbufferManager;
#if ENABLE_VIRTUALTEXTURES
        readonly VTBufferManager m_VtBufferManager;
#endif
        readonly SharedRTManager m_SharedRTManager = new SharedRTManager();
        internal SharedRTManager sharedRTManager { get { return m_SharedRTManager; } }

        readonly PostProcessSystem m_PostProcessSystem;
        readonly XRSystem m_XRSystem;

        bool m_FrameSettingsHistoryEnabled = false;

        /// <summary>
        /// This functions allows the user to have an approximation of the number of rays that were traced for a given frame.
        /// </summary>
        /// <param name="rayValues">Specifes which ray count value should be returned.</param>
        /// <returns>The approximated ray count for a frame</returns>
        public uint GetRaysPerFrame(RayCountValues rayValues) { return m_RayCountManager.GetRaysPerFrame(rayValues); }

        // Renderer Bake configuration can vary depends on if shadow mask is enabled or no
        PerObjectData m_CurrentRendererConfigurationBakedLighting = HDUtils.k_RendererConfigurationBakedLighting;
        MaterialPropertyBlock m_CopyDepthPropertyBlock = new MaterialPropertyBlock();
        Material m_CopyDepth;
        Material m_DownsampleDepthMaterial;
        Material m_UpsampleTransparency;
        GPUCopy m_GPUCopy;
        MipGenerator m_MipGenerator;
        BlueNoise m_BlueNoise;

        IBLFilterBSDF[] m_IBLFilterArray = null;

        ComputeShader m_ScreenSpaceReflectionsCS { get { return defaultResources.shaders.screenSpaceReflectionsCS; } }
        int m_SsrTracingKernel      = -1;
        int m_SsrReprojectionKernel = -1;

        Material m_ApplyDistortionMaterial;

        Material m_CameraMotionVectorsMaterial;
        Material m_DecalNormalBufferMaterial;

        // Debug material
        Material m_DebugViewMaterialGBuffer;
        Material m_DebugViewMaterialGBufferShadowMask;
        Material m_currentDebugViewMaterialGBuffer;
        Material m_DebugDisplayLatlong;
        Material m_DebugFullScreen;
        MaterialPropertyBlock m_DebugFullScreenPropertyBlock = new MaterialPropertyBlock();
        Material m_DebugColorPicker;
        Material m_ErrorMaterial;

        Material m_Blit;
        Material m_BlitTexArray;
        Material m_BlitTexArraySingleSlice;
        MaterialPropertyBlock m_BlitPropertyBlock = new MaterialPropertyBlock();


        RenderTargetIdentifier[] m_MRTCache2 = new RenderTargetIdentifier[2];

        // 'm_CameraColorBuffer' does not contain diffuse lighting of SSS materials until the SSS pass. It is stored within 'm_CameraSssDiffuseLightingBuffer'.
        RTHandle m_CameraColorBuffer;
        RTHandle m_OpaqueAtmosphericScatteringBuffer; // Necessary to perform dual-source (polychromatic alpha) blending which is not supported by Unity
        RTHandle m_CameraSssDiffuseLightingBuffer;

        RTHandle m_ContactShadowBuffer;
        RTHandle m_ScreenSpaceShadowsBuffer;
        RTHandle m_DistortionBuffer;

        RTHandle m_LowResTransparentBuffer;

        // TODO: remove me, I am just a temporary debug texture. :-)
        // RTHandle m_SsrDebugTexture;
        RTHandle m_SsrHitPointTexture;
        RTHandle m_SsrLightingTexture;
        // MSAA Versions of regular textures
        RTHandle m_CameraColorMSAABuffer;
        RTHandle m_OpaqueAtmosphericScatteringMSAABuffer;  // Necessary to perform dual-source (polychromatic alpha) blending which is not supported by Unity
        RTHandle m_CameraSssDiffuseLightingMSAABuffer;

        RTHandle m_CustomPassColorBuffer;
        RTHandle m_CustomPassDepthBuffer;

        // The current MSAA count
        MSAASamples m_MSAASamples;

        // The pass "SRPDefaultUnlit" is a fall back to legacy unlit rendering and is required to support unity 2d + unity UI that render in the scene.
        ShaderTagId[] m_ForwardAndForwardOnlyPassNames = { HDShaderPassNames.s_ForwardOnlyName, HDShaderPassNames.s_ForwardName, HDShaderPassNames.s_SRPDefaultUnlitName };
        ShaderTagId[] m_ForwardOnlyPassNames = { HDShaderPassNames.s_ForwardOnlyName, HDShaderPassNames.s_SRPDefaultUnlitName };

        ShaderTagId[] m_AllTransparentPassNames = {  HDShaderPassNames.s_TransparentBackfaceName,
                                                        HDShaderPassNames.s_ForwardOnlyName,
                                                        HDShaderPassNames.s_ForwardName,
                                                        HDShaderPassNames.s_SRPDefaultUnlitName };

        ShaderTagId[] m_TransparentNoBackfaceNames = {  HDShaderPassNames.s_ForwardOnlyName,
                                                        HDShaderPassNames.s_ForwardName,
                                                        HDShaderPassNames.s_SRPDefaultUnlitName };


        ShaderTagId[] m_AllForwardOpaquePassNames = {    HDShaderPassNames.s_ForwardOnlyName,
                                                            HDShaderPassNames.s_ForwardName,
                                                            HDShaderPassNames.s_SRPDefaultUnlitName };

        ShaderTagId[] m_DepthOnlyAndDepthForwardOnlyPassNames = { HDShaderPassNames.s_DepthForwardOnlyName, HDShaderPassNames.s_DepthOnlyName };
        ShaderTagId[] m_DepthForwardOnlyPassNames = { HDShaderPassNames.s_DepthForwardOnlyName };
        ShaderTagId[] m_DepthOnlyPassNames = { HDShaderPassNames.s_DepthOnlyName };
        ShaderTagId[] m_TransparentDepthPrepassNames = { HDShaderPassNames.s_TransparentDepthPrepassName };
        ShaderTagId[] m_TransparentDepthPostpassNames = { HDShaderPassNames.s_TransparentDepthPostpassName };
        ShaderTagId[] m_ForwardErrorPassNames = { HDShaderPassNames.s_AlwaysName, HDShaderPassNames.s_ForwardBaseName, HDShaderPassNames.s_DeferredName, HDShaderPassNames.s_PrepassBaseName, HDShaderPassNames.s_VertexName, HDShaderPassNames.s_VertexLMRGBMName, HDShaderPassNames.s_VertexLMName };
        ShaderTagId[] m_DecalsEmissivePassNames = { HDShaderPassNames.s_MeshDecalsForwardEmissiveName, HDShaderPassNames.s_ShaderGraphMeshDecalsForwardEmissiveName };
        ShaderTagId[] m_SinglePassName = new ShaderTagId[1];
        ShaderTagId[] m_Decals4RTPassNames = { HDShaderPassNames.s_MeshDecalsMName , HDShaderPassNames.s_MeshDecalsAOName , HDShaderPassNames.s_MeshDecalsMAOName, HDShaderPassNames.s_MeshDecalsSName ,
                                                HDShaderPassNames.s_MeshDecalsMSName, HDShaderPassNames.s_MeshDecalsAOSName, HDShaderPassNames.s_MeshDecalsMAOSName, HDShaderPassNames.s_ShaderGraphMeshDecalsName4RT};
        ShaderTagId[] m_Decals3RTPassNames = { HDShaderPassNames.s_MeshDecals3RTName , HDShaderPassNames.s_ShaderGraphMeshDecalsName3RT };


        // Stencil usage in HDRenderPipeline.
        // Currently we use only 2 bits to identify the kind of lighting that is expected from the render pipeline
        // Usage is define in LightDefinitions.cs
        [Flags]
        internal enum StencilBitMask
        {
            Clear                           = 0,    // 0x0
            LightingMask                    = 3,    // 0x7  - 2 bit - Lifetime: GBuffer/Forward - SSSSS
            // Free slot 4
            // Note: If required, the usage Decals / DecalsForwardOutputNormalBuffer could be fit at same location as LightingMask as they have a non overlapped lifetime
            Decals                          = 8,    // 0x8  - 1 bit - Lifetime: DBuffer - Patch normal buffer   (This bit is cleared to 0 after Patch normal buffer)
            DecalsForwardOutputNormalBuffer = 16,   // 0x10 - 1 bit - Lifetime: DBuffer - Patch normal buffer   (This bit is cleared to 0 after Patch normal buffer)
            ExcludeFromTAA                  = 16,   // 0x10 - 1 bit - Lifetime: Transparent rendering -TAA
            DoesntReceiveSSR                = 32,   // 0x20 - 1 bit - Lifetime: DethPrepass - SSR
            DistortionVectors               = 64,   // 0x40 - 1 bit - Lifetime: Accumulate distortion - Apply distortion (This bit is cleared to 0 after Apply distortion pass)
            SMAA                            = 64,   // 0x40 - 1 bit - Lifetime: SMAA EdgeDetection - SMAA BlendWeight.
            ObjectMotionVectors             = 128,  // 0x80 - 1 bit - Lifetime: Object motion vector pass - Camera motion vector (This bit is cleared to 0 after Camera motion vector pass)
            All                             = 255   // 0xFF - 8 bit
        }

        RenderStateBlock m_DepthStateOpaque;

        // Detect when windows size is changing
        int m_MaxCameraWidth;
        int m_MaxCameraHeight;

        // Use to detect frame changes
        int m_FrameCount;
        float m_LastTime, m_Time;

        GraphicsFormat GetColorBufferFormat()
            => (GraphicsFormat)m_Asset.currentPlatformRenderPipelineSettings.colorBufferFormat;

        GraphicsFormat GetCustomBufferFormat()
            => (GraphicsFormat)m_Asset.currentPlatformRenderPipelineSettings.customBufferFormat;

        internal int GetDecalAtlasMipCount()
        {
            int highestDim = Math.Max(currentPlatformRenderPipelineSettings.decalSettings.atlasWidth, currentPlatformRenderPipelineSettings.decalSettings.atlasHeight);
            return (int)Math.Log(highestDim, 2);
        }

        internal int GetMaxScreenSpaceShadows()
        {
            return currentPlatformRenderPipelineSettings.hdShadowInitParams.supportScreenSpaceShadows ? currentPlatformRenderPipelineSettings.hdShadowInitParams.maxScreenSpaceShadows : 0;
        }

        readonly SkyManager m_SkyManager = new SkyManager();
        readonly AmbientOcclusionSystem m_AmbientOcclusionSystem;

        // Debugging
        MaterialPropertyBlock m_SharedPropertyBlock = new MaterialPropertyBlock();
        DebugDisplaySettings m_DebugDisplaySettings = new DebugDisplaySettings();
        public DebugDisplaySettings debugDisplaySettings { get { return m_DebugDisplaySettings; } }
        static DebugDisplaySettings s_NeutralDebugDisplaySettings = new DebugDisplaySettings();
        internal DebugDisplaySettings m_CurrentDebugDisplaySettings;
        RTHandle                        m_DebugColorPickerBuffer;
        RTHandle                        m_DebugFullScreenTempBuffer;
        // This target is only used in Dev builds as an intermediate destination for post process and where debug rendering will be done.
        RTHandle                        m_IntermediateAfterPostProcessBuffer;
        // We need this flag because otherwise if no full screen debug is pushed (like for example if the corresponding pass is disabled), when we render the result in RenderDebug m_DebugFullScreenTempBuffer will contain potential garbage
        bool                            m_FullScreenDebugPushed;
        bool                            m_ValidAPI; // False by default mean we render normally, true mean we don't render anything
        bool                            m_IsDepthBufferCopyValid;
        RenderTexture                   m_TemporaryTargetForCubemaps;

        private CameraCache<(Transform viewer, HDProbe probe, int face)> m_ProbeCameraCache = new
            CameraCache<(Transform viewer, HDProbe probe, int face)>();

        RenderTargetIdentifier[] m_MRTTransparentMotionVec;
#if ENABLE_VIRTUALTEXTURES
        RenderTargetIdentifier[] m_MRTWithSSS = new RenderTargetIdentifier[3 + VTBufferManager.AdditionalForwardRT]; // Specular, (optional) VT, diffuse, sss buffer; note: vt is alway on slot 1 to keep in sync with unlit.
        RenderTargetIdentifier[] m_MRTWithVTFeedback = new RenderTargetIdentifier[2];
#else
        RenderTargetIdentifier[] m_MRTWithSSS = new RenderTargetIdentifier[3]; // Specular, diffuse, sss buffer;
#endif
        RenderTargetIdentifier[] mMRTSingle = new RenderTargetIdentifier[1];
        string m_ForwardPassProfileName;

        internal Material GetBlitMaterial(bool useTexArray, bool singleSlice) { return useTexArray ? (singleSlice ? m_BlitTexArraySingleSlice : m_BlitTexArray) : m_Blit; }

        ComputeBuffer m_DepthPyramidMipLevelOffsetsBuffer = null;

        ScriptableCullingParameters frozenCullingParams;
        bool frozenCullingParamAvailable = false;

        internal bool showCascade
        {
            get => m_CurrentDebugDisplaySettings.GetDebugLightingMode() == DebugLightingMode.VisualizeCascade;
            set
            {
                if (value)
                    m_CurrentDebugDisplaySettings.SetDebugLightingMode(DebugLightingMode.VisualizeCascade);
                else
                    m_CurrentDebugDisplaySettings.SetDebugLightingMode(DebugLightingMode.None);
            }
        }

        // RENDER GRAPH
        RenderGraph             m_RenderGraph;

        // MSAA resolve materials
        Material m_ColorResolveMaterial = null;

        // Flag that defines if ray tracing is supported by the current asset and platform
        bool m_RayTracingSupported = false;
        public bool rayTracingSupported { get { return m_RayTracingSupported; } }


#if UNITY_EDITOR
        bool m_ResourcesInitialized = false;
#endif

        public HDRenderPipeline(HDRenderPipelineAsset asset, HDRenderPipelineAsset defaultAsset)
        {
            m_Asset = asset;
            m_DefaultAsset = defaultAsset;
            HDProbeSystem.Parameters = asset.reflectionSystemParameters;

            DebugManager.instance.RefreshEditor();

            m_ValidAPI = true;

            if (!SetRenderingFeatures())
            {
                m_ValidAPI = false;

                return;
            }

            // The first thing we need to do is to set the defines that depend on the render pipeline settings
            m_RayTracingSupported = AggreateRayTracingSupport(m_Asset.currentPlatformRenderPipelineSettings);

#if UNITY_EDITOR
            m_Asset.EvaluateSettings();

            UpgradeResourcesIfNeeded();

            //In case we are loading element in the asset pipeline (occurs when library is not fully constructed) the creation of the HDRenderPipeline is done at a time we cannot access resources.
            //So in this case, the reloader would fail and the resources cannot be validated. So skip validation here.
            //The HDRenderPipeline will be reconstructed in a few frame which will fix this issue.
            if (HDRenderPipeline.defaultAsset.renderPipelineResources == null
                || HDRenderPipeline.defaultAsset.renderPipelineEditorResources == null
                || (m_RayTracingSupported && HDRenderPipeline.defaultAsset.renderPipelineRayTracingResources == null))
                return;
            else
                m_ResourcesInitialized = true;

            ValidateResources();
#endif

            // Initial state of the RTHandle system.
            // Tells the system that we will require MSAA or not so that we can avoid wasteful render texture allocation.
            // TODO: Might want to initialize to at least the window resolution to avoid un-necessary re-alloc in the player
            RTHandles.Initialize(1, 1, m_Asset.currentPlatformRenderPipelineSettings.supportMSAA, m_Asset.currentPlatformRenderPipelineSettings.msaaSampleCount);

            m_XRSystem = new XRSystem(asset.renderPipelineResources.shaders);
            m_GPUCopy = new GPUCopy(defaultResources.shaders.copyChannelCS);

            m_MipGenerator = new MipGenerator(defaultResources);
            m_BlueNoise = new BlueNoise(defaultResources);

            EncodeBC6H.DefaultInstance = EncodeBC6H.DefaultInstance ?? new EncodeBC6H(defaultResources.shaders.encodeBC6HCS);

            // Scan material list and assign it
            m_MaterialList = HDUtils.GetRenderPipelineMaterialList();
            // Find first material that have non 0 Gbuffer count and assign it as deferredMaterial
            m_DeferredMaterial = null;
            foreach (var material in m_MaterialList)
            {
                if (material.IsDefferedMaterial())
                    m_DeferredMaterial = material;
            }

            // TODO: Handle the case of no Gbuffer material
            // TODO: I comment the assert here because m_DeferredMaterial for whatever reasons contain the correct class but with a "null" in the name instead of the real name and then trigger the assert
            // whereas it work. Don't know what is happening, DebugDisplay use the same code and name is correct there.
            // Debug.Assert(m_DeferredMaterial != null);

            m_GbufferManager = new GBufferManager(asset, m_DeferredMaterial);
<<<<<<< HEAD
            m_DbufferManager = new DBufferManager(asset.currentPlatformRenderPipelineSettings.decalSettings.perChannelMask);
#if ENABLE_VIRTUALTEXTURES
            m_VtBufferManager = new VTBufferManager(asset);
#endif
=======
            m_DbufferManager = new DBufferManager();
            m_DbufferManager.InitializeHDRPResouces(asset);
>>>>>>> 98541e64

            m_SharedRTManager.Build(asset);
            m_PostProcessSystem = new PostProcessSystem(asset, defaultResources);
            m_AmbientOcclusionSystem = new AmbientOcclusionSystem(asset, defaultResources);

            // Initialize various compute shader resources
            m_SsrTracingKernel      = m_ScreenSpaceReflectionsCS.FindKernel("ScreenSpaceReflectionsTracing");
            m_SsrReprojectionKernel = m_ScreenSpaceReflectionsCS.FindKernel("ScreenSpaceReflectionsReprojection");

            // General material
            m_CameraMotionVectorsMaterial = CoreUtils.CreateEngineMaterial(defaultResources.shaders.cameraMotionVectorsPS);
            m_DecalNormalBufferMaterial = CoreUtils.CreateEngineMaterial(defaultResources.shaders.decalNormalBufferPS);

            m_CopyDepth = CoreUtils.CreateEngineMaterial(defaultResources.shaders.copyDepthBufferPS);
            m_DownsampleDepthMaterial = CoreUtils.CreateEngineMaterial(defaultResources.shaders.downsampleDepthPS);
            m_UpsampleTransparency = CoreUtils.CreateEngineMaterial(defaultResources.shaders.upsampleTransparentPS);

            m_ApplyDistortionMaterial = CoreUtils.CreateEngineMaterial(defaultResources.shaders.applyDistortionPS);

            InitializeDebugMaterials();

            m_MaterialList.ForEach(material => material.Build(asset, defaultResources));

            if (m_Asset.currentPlatformRenderPipelineSettings.lightLoopSettings.supportFabricConvolution)
            {
                m_IBLFilterArray = new IBLFilterBSDF[2];
                m_IBLFilterArray[0] = new IBLFilterGGX(defaultResources, m_MipGenerator);
                m_IBLFilterArray[1] = new IBLFilterCharlie(defaultResources, m_MipGenerator);
            }
            else
            {
                m_IBLFilterArray = new IBLFilterBSDF[1];
                m_IBLFilterArray[0] = new IBLFilterGGX(defaultResources, m_MipGenerator);
            }

            InitializeLightLoop(m_IBLFilterArray);

            m_SkyManager.Build(asset, defaultResources, m_IBLFilterArray);

            InitializeVolumetricLighting();
            InitializeSubsurfaceScattering();

            m_DebugDisplaySettings.RegisterDebug();
#if UNITY_EDITOR
            // We don't need the debug of Scene View at runtime (each camera have its own debug settings)
            // All scene view will share the same FrameSettings for now as sometimes Dispose is called after
            // another instance of HDRenderPipeline constructor is called.

            Camera firstSceneViewCamera = UnityEditor.SceneView.sceneViews.Count > 0 ? (UnityEditor.SceneView.sceneViews[0] as UnityEditor.SceneView).camera : null;
            if (firstSceneViewCamera != null)
            {
                var history = FrameSettingsHistory.RegisterDebug(null, true);
                DebugManager.instance.RegisterData(history);
            }
#endif

            m_DepthPyramidMipLevelOffsetsBuffer = new ComputeBuffer(15, sizeof(int) * 2);

            InitializeRenderTextures();

            // For debugging
            MousePositionDebug.instance.Build();

            InitializeRenderStateBlocks();

            // Keep track of the original msaa sample value
            // TODO : Bind this directly to the debug menu instead of having an intermediate value
            m_MSAASamples = m_Asset ? m_Asset.currentPlatformRenderPipelineSettings.msaaSampleCount : MSAASamples.None;

            // Propagate it to the debug menu
            m_DebugDisplaySettings.data.msaaSamples = m_MSAASamples;

#if ENABLE_VIRTUALTEXTURES
            Debug.Log("Scriptable renderpipeline VT enabled");
            m_MRTTransparentMotionVec = new RenderTargetIdentifier[2 + VTBufferManager.AdditionalForwardRT];
#else
            Debug.Log("Scriptable renderpipeline VT disabled");
            m_MRTTransparentMotionVec = new RenderTargetIdentifier[2];
<<<<<<< HEAD
#endif
#if ENABLE_RAYTRACING
            m_RayTracingManager.Init(m_Asset.currentPlatformRenderPipelineSettings, m_Asset.renderPipelineResources, m_Asset.renderPipelineRayTracingResources, m_BlueNoise, this, m_SharedRTManager, m_DebugDisplaySettings);
            InitRayTracedReflections();
            InitRayTracedIndirectDiffuse();
            InitRaytracingDeferred();
            InitRecursiveRenderer();
            InitPathTracing();

            m_AmbientOcclusionSystem.InitRaytracing(m_RayTracingManager, m_SharedRTManager);
#endif
=======

            if (m_RayTracingSupported)
            {
                InitRayTracingManager();
                InitRayTracedReflections();
                InitRayTracedIndirectDiffuse();
                InitRaytracingDeferred();
                InitRecursiveRenderer();
                InitPathTracing();

                m_AmbientOcclusionSystem.InitRaytracing(this);
            }
>>>>>>> 98541e64

            // Initialize screen space shadows
            InitializeScreenSpaceShadows();

            CameraCaptureBridge.enabled = true;

            // Render Graph
            m_RenderGraph = new RenderGraph(m_Asset.currentPlatformRenderPipelineSettings.supportMSAA, m_MSAASamples);
            m_RenderGraph.RegisterDebug();

            InitializePrepass(m_Asset);
            m_ColorResolveMaterial = CoreUtils.CreateEngineMaterial(asset.renderPipelineResources.shaders.colorResolvePS);
        }

#if UNITY_EDITOR
        void UpgradeResourcesIfNeeded()
        {
            // The first thing we need to do is to set the defines that depend on the render pipeline settings
            m_Asset.EvaluateSettings();

            // Check that the serialized Resources are not broken
            if (HDRenderPipeline.defaultAsset.renderPipelineResources == null)
                HDRenderPipeline.defaultAsset.renderPipelineResources
                    = UnityEditor.AssetDatabase.LoadAssetAtPath<RenderPipelineResources>(HDUtils.GetHDRenderPipelinePath() + "Runtime/RenderPipelineResources/HDRenderPipelineResources.asset");
			ResourceReloader.ReloadAllNullIn(HDRenderPipeline.defaultAsset.renderPipelineResources, HDUtils.GetHDRenderPipelinePath());

            if (m_RayTracingSupported)
            {
                if (HDRenderPipeline.defaultAsset.renderPipelineRayTracingResources == null)
                    HDRenderPipeline.defaultAsset.renderPipelineRayTracingResources
                        = UnityEditor.AssetDatabase.LoadAssetAtPath<HDRenderPipelineRayTracingResources>(HDUtils.GetHDRenderPipelinePath() + "Runtime/RenderPipelineResources/HDRenderPipelineRayTracingResources.asset");
                ResourceReloader.ReloadAllNullIn(HDRenderPipeline.defaultAsset.renderPipelineRayTracingResources, HDUtils.GetHDRenderPipelinePath());
            }
            else
            {
                // If ray tracing is not enabled we do not want to have ray tracing resources referenced
                HDRenderPipeline.defaultAsset.renderPipelineRayTracingResources = null;
            }

            if (HDRenderPipeline.defaultAsset.renderPipelineEditorResources == null)
                HDRenderPipeline.defaultAsset.renderPipelineEditorResources
                    = UnityEditor.AssetDatabase.LoadAssetAtPath<HDRenderPipelineEditorResources>(HDUtils.GetHDRenderPipelinePath() + "Editor/RenderPipelineResources/HDRenderPipelineEditorResources.asset");
            ResourceReloader.ReloadAllNullIn(HDRenderPipeline.defaultAsset.renderPipelineEditorResources, HDUtils.GetHDRenderPipelinePath());

            // Upgrade the resources (re-import every references in RenderPipelineResources) if the resource version mismatches
            // It's done here because we know every HDRP assets have been imported before
            HDRenderPipeline.defaultAsset.renderPipelineResources?.UpgradeIfNeeded();
        }

        void ValidateResources()
        {
            var resources = HDRenderPipeline.defaultAsset.renderPipelineResources;

            // We iterate over all compute shader to verify if they are all compiled, if it's not the case
            // then we throw an exception to avoid allocating resources and crashing later on by using a null
            // compute kernel.
            foreach (var computeShader in resources.shaders.GetAllComputeShaders())
            {
                foreach (var message in UnityEditor.ShaderUtil.GetComputeShaderMessages(computeShader))
                {
                    if (message.severity == UnityEditor.Rendering.ShaderCompilerMessageSeverity.Error)
                    {
                        // Will be catched by the try in HDRenderPipelineAsset.CreatePipeline()
                        throw new Exception(String.Format(
                            "Compute Shader compilation error on platform {0} in file {1}:{2}: {3}{4}\n" +
                            "HDRP will not run until the error is fixed.\n",
                            message.platform, message.file, message.line, message.message, message.messageDetails
                        ));
                    }
                }
            }
        }

#endif

        void InitializeRenderTextures()
        {
            RenderPipelineSettings settings = m_Asset.currentPlatformRenderPipelineSettings;

            if (settings.supportedLitShaderMode != RenderPipelineSettings.SupportedLitShaderMode.ForwardOnly)
                m_GbufferManager.CreateBuffers();

            if (settings.supportDecals)
                m_DbufferManager.CreateBuffers();

#if ENABLE_VIRTUALTEXTURES
            m_VtBufferManager.CreateBuffers(settings);
#endif

            InitSSSBuffers();
            m_SharedRTManager.InitSharedBuffers(m_GbufferManager, m_Asset.currentPlatformRenderPipelineSettings, defaultResources);

            m_CameraColorBuffer = RTHandles.Alloc(Vector2.one, TextureXR.slices, dimension: TextureXR.dimension, colorFormat: GetColorBufferFormat(), enableRandomWrite: true, useMipMap: false, useDynamicScale: true, name: "CameraColor");
            m_OpaqueAtmosphericScatteringBuffer = RTHandles.Alloc(Vector2.one, TextureXR.slices, dimension: TextureXR.dimension, colorFormat: GetColorBufferFormat(), enableRandomWrite: true, useMipMap: false, useDynamicScale: true, name: "OpaqueAtmosphericScattering");
            m_CameraSssDiffuseLightingBuffer = RTHandles.Alloc(Vector2.one, TextureXR.slices, dimension: TextureXR.dimension, colorFormat: GraphicsFormat.B10G11R11_UFloatPack32, enableRandomWrite: true, useDynamicScale: true, name: "CameraSSSDiffuseLighting");

            if (settings.supportCustomPass)
            {
                m_CustomPassColorBuffer = RTHandles.Alloc(Vector2.one, TextureXR.slices, dimension: TextureXR.dimension, colorFormat: GetCustomBufferFormat(), enableRandomWrite: true, useDynamicScale: true, name: "CustomPassColorBuffer");
                m_CustomPassDepthBuffer = RTHandles.Alloc(Vector2.one, TextureXR.slices, dimension: TextureXR.dimension, colorFormat: GraphicsFormat.R32_UInt, enableRandomWrite: true, useDynamicScale: true, isShadowMap: true, name: "CustomPassDepthBuffer", depthBufferBits: DepthBits.Depth32);
            }

            m_DistortionBuffer = RTHandles.Alloc(Vector2.one, TextureXR.slices, dimension: TextureXR.dimension, colorFormat: Builtin.GetDistortionBufferFormat(), useDynamicScale: true, name: "Distortion");

            m_ContactShadowBuffer = RTHandles.Alloc(Vector2.one, TextureXR.slices, dimension: TextureXR.dimension, colorFormat: GraphicsFormat.R32_UInt, enableRandomWrite: true, useDynamicScale: true, name: "ContactShadowsBuffer");

            if (m_Asset.currentPlatformRenderPipelineSettings.lowresTransparentSettings.enabled)
            {
                // We need R16G16B16A16_SFloat as we need a proper alpha channel for compositing.
                m_LowResTransparentBuffer = RTHandles.Alloc(Vector2.one * 0.5f, TextureXR.slices, dimension: TextureXR.dimension, colorFormat: GraphicsFormat.R16G16B16A16_SFloat, enableRandomWrite: true, useDynamicScale: true, name: "Low res transparent");
            }

            if (settings.supportSSR)
            {
                // m_SsrDebugTexture    = RTHandles.Alloc(Vector2.one, TextureXR.slices, dimension: TextureXR.dimension, colorFormat: RenderTextureFormat.ARGBFloat, sRGB: false, enableRandomWrite: true, useDynamicScale: true, name: "SSR_Debug_Texture");
                m_SsrHitPointTexture = RTHandles.Alloc(Vector2.one, TextureXR.slices, dimension: TextureXR.dimension, colorFormat: GraphicsFormat.R16G16_UNorm, enableRandomWrite: true, useDynamicScale: true, name: "SSR_Hit_Point_Texture");
                m_SsrLightingTexture = RTHandles.Alloc(Vector2.one, TextureXR.slices, dimension: TextureXR.dimension, colorFormat: GraphicsFormat.R16G16B16A16_SFloat, enableRandomWrite: true, useDynamicScale: true, name: "SSR_Lighting_Texture");
            }

            // Let's create the MSAA textures
            if (m_Asset.currentPlatformRenderPipelineSettings.supportMSAA)
            {
                m_CameraColorMSAABuffer = RTHandles.Alloc(Vector2.one, TextureXR.slices, dimension: TextureXR.dimension, colorFormat: GetColorBufferFormat(), bindTextureMS: true, enableMSAA: true, useDynamicScale: true, name: "CameraColorMSAA");
                m_OpaqueAtmosphericScatteringMSAABuffer = RTHandles.Alloc(Vector2.one, TextureXR.slices, dimension: TextureXR.dimension, colorFormat: GetColorBufferFormat(), bindTextureMS: true, enableMSAA: true, useDynamicScale: true, name: "OpaqueAtmosphericScatteringMSAA");
                m_CameraSssDiffuseLightingMSAABuffer = RTHandles.Alloc(Vector2.one, TextureXR.slices, dimension: TextureXR.dimension, colorFormat: GetColorBufferFormat(), bindTextureMS: true, enableMSAA: true, useDynamicScale: true, name: "CameraSSSDiffuseLightingMSAA");
            }
        }

        void GetOrCreateDebugTextures()
        {
            //Debug.isDebugBuild can be changed during DoBuildPlayer, these allocation has to be check on every frames
            //TODO : Clean this with the RenderGraph system
            if (Debug.isDebugBuild && m_DebugColorPickerBuffer == null && m_DebugFullScreenTempBuffer == null)
            {
                m_DebugColorPickerBuffer = RTHandles.Alloc(Vector2.one, filterMode: FilterMode.Point, colorFormat: GraphicsFormat.R16G16B16A16_SFloat, useDynamicScale: true, name: "DebugColorPicker");
                m_DebugFullScreenTempBuffer = RTHandles.Alloc(Vector2.one, TextureXR.slices, dimension: TextureXR.dimension, colorFormat: GraphicsFormat.R16G16B16A16_SFloat, useDynamicScale: true, name: "DebugFullScreen");
            }

            if (m_IntermediateAfterPostProcessBuffer == null)
            {
                // We always need this target because there could be a custom pass in after post process mode.
                // In that case, we need to do the flip y after this pass.
                m_IntermediateAfterPostProcessBuffer = RTHandles.Alloc(Vector2.one, TextureXR.slices, dimension: TextureXR.dimension, colorFormat: GetColorBufferFormat(), useDynamicScale: true, name: "AfterPostProcess"); // Needs to be FP16 because output target might be HDR
            }
        }

        void DestroyRenderTextures()
        {
            m_GbufferManager.DestroyBuffers();
            m_DbufferManager.DestroyBuffers();
#if ENABLE_VIRTUALTEXTURES
            m_VtBufferManager.DestroyBuffers();
#endif
            m_MipGenerator.Release();

            RTHandles.Release(m_CameraColorBuffer);
            RTHandles.Release(m_CustomPassColorBuffer);
            RTHandles.Release(m_CustomPassDepthBuffer);
            RTHandles.Release(m_OpaqueAtmosphericScatteringBuffer);
            RTHandles.Release(m_CameraSssDiffuseLightingBuffer);

            RTHandles.Release(m_DistortionBuffer);
            RTHandles.Release(m_ContactShadowBuffer);

            RTHandles.Release(m_LowResTransparentBuffer);

            // RTHandles.Release(m_SsrDebugTexture);
            RTHandles.Release(m_SsrHitPointTexture);
            RTHandles.Release(m_SsrLightingTexture);

            RTHandles.Release(m_DebugColorPickerBuffer);
            RTHandles.Release(m_DebugFullScreenTempBuffer);
            RTHandles.Release(m_IntermediateAfterPostProcessBuffer);

            RTHandles.Release(m_CameraColorMSAABuffer);
            RTHandles.Release(m_OpaqueAtmosphericScatteringMSAABuffer);
            RTHandles.Release(m_CameraSssDiffuseLightingMSAABuffer);
        }

        bool SetRenderingFeatures()
        {
            // Set sub-shader pipeline tag
            Shader.globalRenderPipeline = "HDRenderPipeline";

            // HD use specific GraphicsSettings
            GraphicsSettings.lightsUseLinearIntensity = true;
            GraphicsSettings.lightsUseColorTemperature = true;

            GraphicsSettings.useScriptableRenderPipelineBatching = m_Asset.enableSRPBatcher;

            SupportedRenderingFeatures.active = new SupportedRenderingFeatures()
            {
                reflectionProbeModes = SupportedRenderingFeatures.ReflectionProbeModes.Rotation,
                defaultMixedLightingModes = SupportedRenderingFeatures.LightmapMixedBakeModes.IndirectOnly,
                mixedLightingModes = SupportedRenderingFeatures.LightmapMixedBakeModes.IndirectOnly | SupportedRenderingFeatures.LightmapMixedBakeModes.Shadowmask,
                lightmapBakeTypes = LightmapBakeType.Baked | LightmapBakeType.Mixed | LightmapBakeType.Realtime,
                lightmapsModes = LightmapsMode.NonDirectional | LightmapsMode.CombinedDirectional,
                lightProbeProxyVolumes = true,
                motionVectors = true,
                receiveShadows = false,
                reflectionProbes = true,
                rendererPriority = true,
                overridesFog = true,
                overridesOtherLightingSettings = true,
                editableMaterialRenderQueue = false
                // Enlighten is deprecated in 2019.3 and above
                , enlighten = false
            };

            Lightmapping.SetDelegate(GlobalIlluminationUtils.hdLightsDelegate);

#if UNITY_EDITOR
            SceneViewDrawMode.SetupDrawMode();

            if (UnityEditor.PlayerSettings.colorSpace == ColorSpace.Gamma)
            {
                Debug.LogError("High Definition Render Pipeline doesn't support Gamma mode, change to Linear mode (HDRP isn't set up properly. Go to Windows > RenderPipeline > HDRP Wizard to fix your settings).");
            }
#endif

            GraphicsDeviceType unsupportedDeviceType;
            if (!IsSupportedPlatform(out unsupportedDeviceType))
            {
                CoreUtils.DisplayUnsupportedAPIMessage(unsupportedDeviceType.ToString());

                // Display more information to the users when it should have use Metal instead of OpenGL
                if (SystemInfo.graphicsDeviceType.ToString().StartsWith("OpenGL"))
                {
                    if (SystemInfo.operatingSystem.StartsWith("Mac"))
                        CoreUtils.DisplayUnsupportedMessage("Use Metal API instead.");
                    else if (SystemInfo.operatingSystem.StartsWith("Windows"))
                        CoreUtils.DisplayUnsupportedMessage("Use Vulkan API instead.");
                }

                return false;
            }

            return true;
        }

        // Note: If you add new platform in this function, think about adding support when building the player to in HDRPCustomBuildProcessor.cs
        bool IsSupportedPlatform(out GraphicsDeviceType unsupportedGraphicDevice)
        {
            unsupportedGraphicDevice = SystemInfo.graphicsDeviceType;

            if (!SystemInfo.supportsComputeShaders)
                return false;

            if (!(defaultResources?.shaders.defaultPS?.isSupported ?? true))
                return false;

#if UNITY_EDITOR
            UnityEditor.BuildTarget activeBuildTarget = UnityEditor.EditorUserBuildSettings.activeBuildTarget;
            // If the build target matches the operating system of the editor
            if (SystemInfo.operatingSystemFamily == HDUtils.BuildTargetToOperatingSystemFamily(activeBuildTarget))
            {
                bool autoAPI = UnityEditor.PlayerSettings.GetUseDefaultGraphicsAPIs(activeBuildTarget);

                // then, there is two configuration possible:
                if (autoAPI)
                {
                    // if the graphic api is chosen automatically, then only the system's graphic device type matters
                    if (!HDUtils.IsSupportedGraphicDevice(SystemInfo.graphicsDeviceType))
                        return false;
                }
                else
                {
                    // otherwise, we need to iterate over every graphic api available in the list to track every non-supported APIs
                    return HDUtils.AreGraphicsAPIsSupported(activeBuildTarget, out unsupportedGraphicDevice);
                }
            }
            else // if the build target does not match the editor OS, then we have to check using the graphic api list
            {
                return HDUtils.AreGraphicsAPIsSupported(activeBuildTarget, out unsupportedGraphicDevice);
            }

            if (!HDUtils.IsSupportedBuildTarget(activeBuildTarget))
                return false;
#else
            if (!HDUtils.IsSupportedGraphicDevice(SystemInfo.graphicsDeviceType))
                return false;
#endif

            if (!HDUtils.IsOperatingSystemSupported(SystemInfo.operatingSystem))
                return false;

            return true;
        }

        void UnsetRenderingFeatures()
        {
            Shader.globalRenderPipeline = "";

            SupportedRenderingFeatures.active = new SupportedRenderingFeatures();

            // Reset srp batcher state just in case
            GraphicsSettings.useScriptableRenderPipelineBatching = false;

            Lightmapping.ResetDelegate();
        }

        void InitializeDebugMaterials()
        {
            m_DebugViewMaterialGBuffer = CoreUtils.CreateEngineMaterial(defaultResources.shaders.debugViewMaterialGBufferPS);
            m_DebugViewMaterialGBufferShadowMask = CoreUtils.CreateEngineMaterial(defaultResources.shaders.debugViewMaterialGBufferPS);
            m_DebugViewMaterialGBufferShadowMask.EnableKeyword("SHADOWS_SHADOWMASK");
            m_DebugDisplayLatlong = CoreUtils.CreateEngineMaterial(defaultResources.shaders.debugDisplayLatlongPS);
            m_DebugFullScreen = CoreUtils.CreateEngineMaterial(defaultResources.shaders.debugFullScreenPS);
            m_DebugColorPicker = CoreUtils.CreateEngineMaterial(defaultResources.shaders.debugColorPickerPS);
            m_Blit = CoreUtils.CreateEngineMaterial(defaultResources.shaders.blitPS);
            m_ErrorMaterial = CoreUtils.CreateEngineMaterial("Hidden/InternalErrorShader");

            // With texture array enabled, we still need the normal blit version for other systems like atlas
            if (TextureXR.useTexArray)
            {
                m_Blit.EnableKeyword("DISABLE_TEXTURE2D_X_ARRAY");
                m_BlitTexArray = CoreUtils.CreateEngineMaterial(defaultResources.shaders.blitPS);
                m_BlitTexArraySingleSlice = CoreUtils.CreateEngineMaterial(defaultResources.shaders.blitPS);
                m_BlitTexArraySingleSlice.EnableKeyword("BLIT_SINGLE_SLICE");
            }
        }

        void InitializeRenderStateBlocks()
        {
            m_DepthStateOpaque = new RenderStateBlock
            {
                depthState = new DepthState(true, CompareFunction.LessEqual),
                mask = RenderStateMask.Depth
            };
        }

        protected override void Dispose(bool disposing)
        {
            DisposeProbeCameraPool();

            UnsetRenderingFeatures();

            if (!m_ValidAPI)
                return;

#if UNITY_EDITOR
            if (!m_ResourcesInitialized)
                return;
#endif

            base.Dispose(disposing);

            ReleaseScreenSpaceShadows();

            if (m_RayTracingSupported)
            {
                ReleaseRecursiveRenderer();
                ReleaseRayTracingDeferred();
                ReleaseRayTracedIndirectDiffuse();
                ReleaseRayTracedReflections();
                ReleasePathTracing();
                ReleaseRayTracingManager();
            }
            m_DebugDisplaySettings.UnregisterDebug();

            CleanupLightLoop();

            // For debugging
            MousePositionDebug.instance.Cleanup();

            DecalSystem.instance.Cleanup();

            m_MaterialList.ForEach(material => material.Cleanup());

            CoreUtils.Destroy(m_CameraMotionVectorsMaterial);
            CoreUtils.Destroy(m_DecalNormalBufferMaterial);

            CoreUtils.Destroy(m_DebugViewMaterialGBuffer);
            CoreUtils.Destroy(m_DebugViewMaterialGBufferShadowMask);
            CoreUtils.Destroy(m_DebugDisplayLatlong);
            CoreUtils.Destroy(m_DebugFullScreen);
            CoreUtils.Destroy(m_DebugColorPicker);
            CoreUtils.Destroy(m_Blit);
            CoreUtils.Destroy(m_BlitTexArray);
            CoreUtils.Destroy(m_BlitTexArraySingleSlice);
            CoreUtils.Destroy(m_CopyDepth);
            CoreUtils.Destroy(m_ErrorMaterial);
            CoreUtils.Destroy(m_DownsampleDepthMaterial);
            CoreUtils.Destroy(m_UpsampleTransparency);

            CleanupSubsurfaceScattering();
            m_SharedRTManager.Cleanup();
            m_XRSystem.Cleanup();
            m_SkyManager.Cleanup();
            CleanupVolumetricLighting();

            for(int bsdfIdx = 0; bsdfIdx < m_IBLFilterArray.Length; ++bsdfIdx)
            {
                m_IBLFilterArray[bsdfIdx].Cleanup();
            }

            m_PostProcessSystem.Cleanup();
            m_AmbientOcclusionSystem.Cleanup();
            m_BlueNoise.Cleanup();

            HDCamera.ClearAll();

            DestroyRenderTextures();
            CullingGroupManager.instance.Cleanup();

            CoreUtils.SafeRelease(m_DepthPyramidMipLevelOffsetsBuffer);

            CustomPassVolume.Cleanup();

            // RenderGraph
            m_RenderGraph.Cleanup();
            m_RenderGraph.UnRegisterDebug();
            CleanupPrepass();
            CoreUtils.Destroy(m_ColorResolveMaterial);


#if UNITY_EDITOR
            SceneViewDrawMode.ResetDrawMode();

            // Do not attempt to unregister SceneView FrameSettings. It is shared amongst every scene view and take only a little place.
            // For removing it, you should be sure that Dispose could never be called after the constructor of another instance of this SRP.
            // Also, at the moment, applying change to hdrpAsset cause the SRP to be Disposed and Constructed again.
            // Not always in that order.
#endif

            // Dispose m_ProbeCameraPool properly
            void DisposeProbeCameraPool()
            {
#if UNITY_EDITOR
                // Special case here: when the HDRP asset is modified in the Editor,
                //   it is disposed during an `OnValidate` call.
                //   But during `OnValidate` call, game object must not be destroyed.
                //   So, only when this method was called during an `OnValidate` call, the destruction of the
                //   pool is delayed, otherwise, it is destroyed as usual with `CoreUtils.Destroy`
                var isInOnValidate = false;
                isInOnValidate = new StackTrace().ToString().Contains("OnValidate");
                if (isInOnValidate)
                {
                    var pool = m_ProbeCameraCache;
                    UnityEditor.EditorApplication.delayCall += () => pool.Dispose();
                    m_ProbeCameraCache = null;
                }
                else
                {
#endif
                    m_ProbeCameraCache.Dispose();
                    m_ProbeCameraCache = null;
#if UNITY_EDITOR
                }
#endif
            }

            CameraCaptureBridge.enabled = false;
        }


        void Resize(HDCamera hdCamera)
        {
            bool resolutionChanged = (hdCamera.actualWidth > m_MaxCameraWidth) || (hdCamera.actualHeight > m_MaxCameraHeight);

            if (resolutionChanged || LightLoopNeedResize(hdCamera, m_TileAndClusterData))
            {
                // update recorded window resolution
                m_MaxCameraWidth = Mathf.Max(m_MaxCameraWidth, hdCamera.actualWidth);
                m_MaxCameraHeight = Mathf.Max(m_MaxCameraHeight, hdCamera.actualHeight);

                if (m_MaxCameraWidth > 0 && m_MaxCameraHeight > 0)
                {
                    LightLoopReleaseResolutionDependentBuffers();
                    m_DbufferManager.ReleaseResolutionDependentBuffers();
                }

                LightLoopAllocResolutionDependentBuffers(hdCamera, m_MaxCameraWidth, m_MaxCameraHeight);
                m_DbufferManager.AllocResolutionDependentBuffers(hdCamera, m_MaxCameraWidth, m_MaxCameraHeight);
            }
        }

        void PushGlobalParams(HDCamera hdCamera, CommandBuffer cmd)
        {
            using (new ProfilingSample(cmd, "Push Global Parameters", CustomSamplerId.PushGlobalParameters.GetSampler()))
            {
                // Set up UnityPerFrame CBuffer.
                PushSubsurfaceScatteringGlobalParams(hdCamera, cmd);

                PushDecalsGlobalParams(hdCamera, cmd);

                Fog.PushFogShaderParameters(hdCamera, cmd);

                PushVolumetricLightingGlobalParams(hdCamera, cmd, m_FrameCount);

                SetMicroShadowingSettings(cmd);

                m_AmbientOcclusionSystem.PushGlobalParameters(hdCamera, cmd);

                var ssRefraction = VolumeManager.instance.stack.GetComponent<ScreenSpaceRefraction>()
                    ?? ScreenSpaceRefraction.@default;
                ssRefraction.PushShaderParameters(cmd);

                // Set up UnityPerView CBuffer.
                hdCamera.SetupGlobalParams(cmd, m_Time, m_LastTime, m_FrameCount);

                cmd.SetGlobalVector(HDShaderIDs._IndirectLightingMultiplier, new Vector4(VolumeManager.instance.stack.GetComponent<IndirectLightingController>().indirectDiffuseIntensity.value, 0, 0, 0));

                // It will be overridden for transparent pass.
                cmd.SetGlobalInt(HDShaderIDs._ColorMaskTransparentVel, (int)UnityEngine.Rendering.ColorWriteMask.All);

                if (hdCamera.frameSettings.IsEnabled(FrameSettingsField.MotionVectors))
                {
                    var buf = m_SharedRTManager.GetMotionVectorsBuffer();

                    cmd.SetGlobalTexture(HDShaderIDs._CameraMotionVectorsTexture, buf);
                    cmd.SetGlobalVector( HDShaderIDs._CameraMotionVectorsSize, new Vector4(buf.referenceSize.x,
                                                                                           buf.referenceSize.y,
                                                                                           1.0f / buf.referenceSize.x,
                                                                                           1.0f / buf.referenceSize.y));
                    cmd.SetGlobalVector(HDShaderIDs._CameraMotionVectorsScale, new Vector4(buf.referenceSize.x / (float)buf.rt.width,
                                                                                           buf.referenceSize.y / (float)buf.rt.height));
                }
                else
                {
                    cmd.SetGlobalTexture(HDShaderIDs._CameraMotionVectorsTexture, TextureXR.GetBlackTexture());
                }

                // Light loop stuff...
                if (hdCamera.frameSettings.IsEnabled(FrameSettingsField.SSR))
                    cmd.SetGlobalTexture(HDShaderIDs._SsrLightingTexture, m_SsrLightingTexture);
                else
                    cmd.SetGlobalTexture(HDShaderIDs._SsrLightingTexture, TextureXR.GetClearTexture());

                // Off screen rendering is disabled for most of the frame by default.
                cmd.SetGlobalInt(HDShaderIDs._OffScreenRendering, 0);
                cmd.SetGlobalFloat(HDShaderIDs._ReplaceDiffuseForIndirect, hdCamera.frameSettings.IsEnabled(FrameSettingsField.ReplaceDiffuseForIndirect) ? 1.0f : 0.0f);
                cmd.SetGlobalInt(HDShaderIDs._EnableSkyLighting, hdCamera.frameSettings.IsEnabled(FrameSettingsField.SkyLighting) ? 1 : 0);

                m_SkyManager.SetGlobalSkyData(cmd, hdCamera);

                if (hdCamera.frameSettings.IsEnabled(FrameSettingsField.RayTracing))
                {
                    bool validIndirectDiffuse = ValidIndirectDiffuseState(hdCamera);
                    cmd.SetGlobalInt(HDShaderIDs._RaytracedIndirectDiffuse, validIndirectDiffuse ? 1 : 0);
                }
                cmd.SetGlobalFloat(HDShaderIDs._ContactShadowOpacity, m_ContactShadows.opacity.value);
            }
        }

        void CopyDepthBufferIfNeeded(HDCamera hdCamera, CommandBuffer cmd)
        {
            if (!m_IsDepthBufferCopyValid)
            {
                using (new ProfilingSample(cmd, "Copy depth buffer", CustomSamplerId.CopyDepthBuffer.GetSampler()))
                {
                    // TODO: maybe we don't actually need the top MIP level?
                    // That way we could avoid making the copy, and build the MIP hierarchy directly.
                    // The downside is that our SSR tracing accuracy would decrease a little bit.
                    // But since we never render SSR at full resolution, this may be acceptable.

                    // TODO: reading the depth buffer with a compute shader will cause it to decompress in place.
                    // On console, to preserve the depth test performance, we must NOT decompress the 'm_CameraDepthStencilBuffer' in place.
                    // We should call decompressDepthSurfaceToCopy() and decompress it to 'm_CameraDepthBufferMipChain'.
                    m_GPUCopy.SampleCopyChannel_xyzw2x(cmd, m_SharedRTManager.GetDepthStencilBuffer(), m_SharedRTManager.GetDepthTexture(), new Rendering.RectInt(0, 0, hdCamera.actualWidth, hdCamera.actualHeight));
                    // Depth texture is now ready, bind it.
                    cmd.SetGlobalTexture(HDShaderIDs._CameraDepthTexture, m_SharedRTManager.GetDepthTexture());
                }
                m_IsDepthBufferCopyValid = true;
            }
        }

        void SetMicroShadowingSettings(CommandBuffer cmd)
        {
            MicroShadowing microShadowingSettings = VolumeManager.instance.stack.GetComponent<MicroShadowing>();
            cmd.SetGlobalFloat(HDShaderIDs._MicroShadowOpacity, microShadowingSettings.enable.value ? microShadowingSettings.opacity.value : 0.0f);
        }

        void ConfigureKeywords(bool enableBakeShadowMask, HDCamera hdCamera, CommandBuffer cmd)
        {
            // Globally enable (for GBuffer shader and forward lit (opaque and transparent) the keyword SHADOWS_SHADOWMASK
            CoreUtils.SetKeyword(cmd, "SHADOWS_SHADOWMASK", enableBakeShadowMask);
            // Configure material to use depends on shadow mask option
            m_CurrentRendererConfigurationBakedLighting = enableBakeShadowMask ? HDUtils.k_RendererConfigurationBakedLightingWithShadowMask : HDUtils.k_RendererConfigurationBakedLighting;
            m_currentDebugViewMaterialGBuffer = enableBakeShadowMask ? m_DebugViewMaterialGBufferShadowMask : m_DebugViewMaterialGBuffer;

            CoreUtils.SetKeyword(cmd, "LIGHT_LAYERS", hdCamera.frameSettings.IsEnabled(FrameSettingsField.LightLayers));
            cmd.SetGlobalInt(HDShaderIDs._EnableLightLayers, hdCamera.frameSettings.IsEnabled(FrameSettingsField.LightLayers) ? 1 : 0);

            // configure keyword for both decal.shader and material
            if (m_Asset.currentPlatformRenderPipelineSettings.supportDecals)
            {
                CoreUtils.SetKeyword(cmd, "DECALS_OFF", false);
                CoreUtils.SetKeyword(cmd, "DECALS_3RT", !m_Asset.currentPlatformRenderPipelineSettings.decalSettings.perChannelMask);
                CoreUtils.SetKeyword(cmd, "DECALS_4RT", m_Asset.currentPlatformRenderPipelineSettings.decalSettings.perChannelMask);
            }
            else
            {
                CoreUtils.SetKeyword(cmd, "DECALS_OFF", true);
                CoreUtils.SetKeyword(cmd, "DECALS_3RT", false);
                CoreUtils.SetKeyword(cmd, "DECALS_4RT", false);
            }

            // Raise the normal buffer flag only if we are in forward rendering
            CoreUtils.SetKeyword(cmd, "WRITE_NORMAL_BUFFER", hdCamera.frameSettings.litShaderMode == LitShaderMode.Forward);

            // Raise or remove the depth msaa flag based on the frame setting
            CoreUtils.SetKeyword(cmd, "WRITE_MSAA_DEPTH", hdCamera.frameSettings.IsEnabled(FrameSettingsField.MSAA));
        }

        struct RenderRequest
        {
            public struct Target
            {
                public RenderTargetIdentifier id;
                public CubemapFace face;
                public RenderTexture copyToTarget;
            }
            public HDCamera hdCamera;
            public bool clearCameraSettings;
            public Target target;
            public HDCullingResults cullingResults;
            public int index;
            // Indices of render request to render before this one
            public List<int> dependsOnRenderRequestIndices;
            public CameraSettings cameraSettings;
        }
        struct HDCullingResults
        {
            public CullingResults cullingResults;
            public HDProbeCullingResults hdProbeCullingResults;
            public DecalSystem.CullResult decalCullResults;
            // TODO: DecalCullResults

            internal void Reset()
            {
                hdProbeCullingResults.Reset();
                if (decalCullResults != null)
                    decalCullResults.Clear();
                else
                    decalCullResults = GenericPool<DecalSystem.CullResult>.Get();
            }
        }

        protected override void Render(ScriptableRenderContext renderContext, Camera[] cameras)
        {
#if UNITY_EDITOR
            if (!m_ResourcesInitialized)
                return;
#endif

            if (!m_ValidAPI || cameras.Length == 0)
                return;

            GetOrCreateDefaultVolume();
            GetOrCreateDebugTextures();

            BeginFrameRendering(renderContext, cameras);

            // Check if we can speed up FrameSettings process by skiping history
            // or go in detail if debug is activated. Done once for all renderer.
            m_FrameSettingsHistoryEnabled = FrameSettingsHistory.enabled;

            {
                float newTime;
                bool  newFrame;

                if (Application.isPlaying)
                {
                    newTime  = Time.time; // Using this allows time pausing and scaling
                    int c    = Time.frameCount;
                    newFrame = m_FrameCount != c;
                }
                else
                {
                    // SRP.Render() can be called several times per frame.
                    // Also, most Time variables do not consistently update in the Scene View.
                    // This makes reliable detection of the start of the new frame VERY hard.
                    // One of the exceptions is 'Time.realtimeSinceStartup'.
                    // Therefore, outside of the Play Mode we update the time at 60 fps,
                    // and in the Play Mode we can rely on 'Time.frameCount'.
                    newTime  = Time.realtimeSinceStartup;
                    newFrame = (newTime - m_Time) > 0.0166f;

                    // If we switch to other scene 'Time.realtimeSinceStartup' is reset, so we need to
                    // reset also m_Time. Here we simply detect ill case to trigger the reset.
                    newFrame = newFrame || (newTime <= m_Time);
                }

                if (newFrame)
                {
                    m_ProbeCameraCache.ClearCamerasUnusedFor(2, Time.frameCount);
                    HDCamera.CleanUnused();

                    if (newTime > m_Time)
                        m_FrameCount++;
                    else
                        m_FrameCount = 0;

                    // Make sure (m_Time > m_LastTime).
                    m_LastTime = (newTime > m_Time) ? m_Time : 0;
                    m_Time     = newTime;
                }
            }

            // TODO: Check with Fred if it make sense to put that here now that we have refactor the loop
            if (m_RayTracingSupported)
            {
                // This call need to happen once per frame
                BuildRayTracingAccelerationStructure();
            }

            var dynResHandler = DynamicResolutionHandler.instance;
            dynResHandler.Update(m_Asset.currentPlatformRenderPipelineSettings.dynamicResolutionSettings, () =>
            {
                var hdrp = (RenderPipelineManager.currentPipeline as HDRenderPipeline);
                // We can't use dynResHandler here because it would capture the local field and so generate garbage
                if (DynamicResolutionHandler.instance.DynamicResolutionEnabled())
                {
                    var stencilBuffer = hdrp.m_SharedRTManager.GetDepthStencilBuffer().rt;
                    var stencilBufferSize = new Vector2Int(stencilBuffer.width, stencilBuffer.height);
                    hdrp.m_SharedRTManager.ComputeDepthBufferMipChainSize(DynamicResolutionHandler.instance.GetRTHandleScale(stencilBufferSize));
                }
            }
            );

            using (ListPool<RenderRequest>.Get(out List<RenderRequest> renderRequests))
            using (ListPool<int>.Get(out List<int> rootRenderRequestIndices))
            using (HashSetPool<int>.Get(out HashSet<int> skipClearCullingResults))
            using (DictionaryPool<HDProbe, List<(int index, float weight)>>.Get(out Dictionary<HDProbe, List<(int index, float weight)>> renderRequestIndicesWhereTheProbeIsVisible))
            using (ListPool<CameraSettings>.Get(out List<CameraSettings> cameraSettings))
            using (ListPool<CameraPositionSettings>.Get(out List<CameraPositionSettings> cameraPositionSettings))
            {
                // With XR multi-pass enabled, each camera can be rendered multiple times with different parameters
                var multipassCameras = m_XRSystem.SetupFrame(cameras);

#if UNITY_EDITOR
                // See comment below about the preview camera workaround
                bool hasGameViewCamera = false;
                foreach (var c in cameras)
                {
                    if (c.cameraType == CameraType.Game)
                    {
                        hasGameViewCamera = true;
                        break;
                    }
                }
#endif

                // Culling loop
                foreach ((Camera camera, XRPass xrPass) in multipassCameras)
                {
                    if (camera == null)
                        continue;

#if UNITY_EDITOR
                    // We selecting a camera in the editor, we have a preview that is drawn.
                    // For legacy reasons, Unity will render all preview cameras when rendering the GameView
                    // Actually, we don't need this here because we call explicitly Camera.Render when we
                    // need a preview rendering.
                    //
                    // This is an issue, because at some point, you end up with 2 cameras to render:
                    // - Main Camera (game view)
                    // - Preview Camera (preview)
                    // If the preview camera is rendered last, it will alter the "GameView RT" RenderTexture
                    // that was previously rendered by the Main Camera.
                    // This is an issue.
                    //
                    // Meanwhile, skipping all preview camera when rendering the game views is sane,
                    // and will workaround the aformentionned issue.
                    if (hasGameViewCamera && camera.cameraType == CameraType.Preview)
                        continue;
#endif

                    bool cameraRequestedDynamicRes = false;
                    HDAdditionalCameraData hdCam;
                    if (camera.TryGetComponent<HDAdditionalCameraData>(out hdCam))
                    {
                        cameraRequestedDynamicRes = hdCam.allowDynamicResolution;

                        // We are in a case where the platform does not support hw dynamic resolution, so we force the software fallback.
                        // TODO: Expose the graphics caps info on whether the platform supports hw dynamic resolution or not.
                        if (dynResHandler.RequestsHardwareDynamicResolution() && cameraRequestedDynamicRes && !camera.allowDynamicResolution)
                        {
                            dynResHandler.ForceSoftwareFallback();
                        }
                    }

                    dynResHandler.SetCurrentCameraRequest(cameraRequestedDynamicRes);
                    RTHandles.SetHardwareDynamicResolutionState(dynResHandler.HardwareDynamicResIsEnabled());

                    VFXManager.PrepareCamera(camera);

                    // Reset pooled variables
                    cameraSettings.Clear();
                    cameraPositionSettings.Clear();
                    skipClearCullingResults.Clear();

                    var cullingResults = GenericPool<HDCullingResults>.Get();
                    cullingResults.Reset();

                    // Try to compute the parameters of the request or skip the request
                    var skipRequest = !TryCalculateFrameParameters(
                            camera,
                            xrPass,
                            out var additionalCameraData,
                            out var hdCamera,
                            out var cullingParameters);

                    // Note: In case of a custom render, we have false here and 'TryCull' is not executed
                    if (!skipRequest)
                    {
                        var needCulling = true;

                        // In XR multipass, culling results can be shared if the pass has the same culling id
                        if (xrPass.multipassId > 0)
                        {
                            foreach (var req in renderRequests)
                            {
                                if (req.hdCamera.xr.cullingPassId == xrPass.cullingPassId)
                                {
                                    GenericPool<HDCullingResults>.Release(cullingResults);
                                    cullingResults = req.cullingResults;
                                    skipClearCullingResults.Add(req.index);
                                    needCulling = false;
                                }
                            }
                        }

                        if (needCulling)
                            skipRequest = !TryCull(camera, hdCamera, renderContext, m_SkyManager, cullingParameters, m_Asset, ref cullingResults);
                    }

                    if (additionalCameraData != null && additionalCameraData.hasCustomRender)
                    {
                        skipRequest = true;
                        // Execute custom render
                        additionalCameraData.ExecuteCustomRender(renderContext, hdCamera);
                    }

                    if (skipRequest)
                    {
                        // Submit render context and free pooled resources for this request
                        UnityEngine.Rendering.RenderPipeline.BeginCameraRendering(renderContext, camera);
                        renderContext.Submit();
                        GenericPool<HDCullingResults>.Release(cullingResults);
                        UnityEngine.Rendering.RenderPipeline.EndCameraRendering(renderContext, camera);
                        continue;
                    }

                    // Select render target
                    RenderTargetIdentifier targetId = camera.targetTexture ?? new RenderTargetIdentifier(BuiltinRenderTextureType.CameraTarget);
                    if (camera.targetTexture != null)
                    {
                        camera.targetTexture.IncrementUpdateCount(); // Necessary if the texture is used as a cookie.
                    }

                    // Render directly to XR render target if active
                    if (hdCamera.xr.enabled && hdCamera.xr.renderTargetValid)
                        targetId = hdCamera.xr.renderTarget;

                    // Add render request
                    var request = new RenderRequest
                    {
                        hdCamera = hdCamera,
                        cullingResults = cullingResults,
                        target = new RenderRequest.Target
                        {
                            id = targetId,
                            face = CubemapFace.Unknown
                        },
                        dependsOnRenderRequestIndices = ListPool<int>.Get(),
                        index = renderRequests.Count,
                        cameraSettings = CameraSettings.From(hdCamera)
                        // TODO: store DecalCullResult
                    };
                    renderRequests.Add(request);
                    // This is a root render request
                    rootRenderRequestIndices.Add(request.index);

                    // Add visible probes to list
                    for (var i = 0; i < cullingResults.cullingResults.visibleReflectionProbes.Length; ++i)
                    {
                        var visibleProbe = cullingResults.cullingResults.visibleReflectionProbes[i];

                        // TODO: The following fix is temporary.
                        // We should investigate why we got null cull result when we change scene
                        if (visibleProbe == null || visibleProbe.Equals(null) || visibleProbe.reflectionProbe == null || visibleProbe.reflectionProbe.Equals(null))
                            continue;

                        HDAdditionalReflectionData additionalReflectionData;
                        if (!visibleProbe.reflectionProbe.TryGetComponent<HDAdditionalReflectionData>(out additionalReflectionData))
                            additionalReflectionData = visibleProbe.reflectionProbe.gameObject.AddComponent<HDAdditionalReflectionData>();

                        AddVisibleProbeVisibleIndexIfUpdateIsRequired(additionalReflectionData, request.index);
                    }
                    for (var i = 0; i < cullingResults.hdProbeCullingResults.visibleProbes.Count; ++i)
                        AddVisibleProbeVisibleIndexIfUpdateIsRequired(cullingResults.hdProbeCullingResults.visibleProbes[i], request.index);

                    // local function to help insertion of visible probe
                    void AddVisibleProbeVisibleIndexIfUpdateIsRequired(HDProbe probe, int visibleInIndex)
                    {
                        // Don't add it if it has already been updated this frame or not a real time probe
                        // TODO: discard probes that are baked once per frame and already baked this frame
                        if (!probe.requiresRealtimeUpdate)
                            return;

                        // Notify that we render the probe at this frame
                        probe.SetIsRendered(Time.frameCount);

                        float visibility = ComputeVisibility(visibleInIndex, probe);

                        if (!renderRequestIndicesWhereTheProbeIsVisible.TryGetValue(probe, out var visibleInIndices))
                        {
                            visibleInIndices = ListPool<(int index, float weight)>.Get();
                            renderRequestIndicesWhereTheProbeIsVisible.Add(probe, visibleInIndices);
                        }
                        if (!visibleInIndices.Contains((visibleInIndex, visibility)))
                            visibleInIndices.Add((visibleInIndex, visibility));
                    }

                    float ComputeVisibility(int visibleInIndex, HDProbe visibleProbe)
                    {
                        var visibleInRenderRequest = renderRequests[visibleInIndex];
                        var viewerTransform = visibleInRenderRequest.hdCamera.camera.transform;
                        return HDUtils.ComputeWeightedLinearFadeDistance(visibleProbe.transform.position, viewerTransform.position, visibleProbe.weight, visibleProbe.fadeDistance);
                    }
                }

                foreach (var probeToRenderAndDependencies in renderRequestIndicesWhereTheProbeIsVisible)
                {
                    var visibleProbe = probeToRenderAndDependencies.Key;
                    var visibilities = probeToRenderAndDependencies.Value;

                    // Two cases:
                    //   - If the probe is view independent, we add only one render request per face that is
                    //      a dependency for all its 'visibleIn' render requests
                    //   - If the probe is view dependent, we add one render request per face per 'visibleIn'
                    //      render requests
                    var isViewDependent = visibleProbe.type == ProbeSettings.ProbeType.PlanarProbe;

                    if (isViewDependent)
                    {
                        for (int i = 0; i < visibilities.Count; ++i)
                        {
                            var visibility = visibilities[i];
                            if (visibility.weight <= 0f)
                                continue;

                            var visibleInIndex = visibility.index;
                            var visibleInRenderRequest = renderRequests[visibleInIndex];
                            var viewerTransform = visibleInRenderRequest.hdCamera.camera.transform;

                            AddHDProbeRenderRequests(
                                visibleProbe,
                                viewerTransform,
                                Enumerable.Repeat(visibility, 1),
                                HDUtils.GetSceneCullingMaskFromCamera(visibleInRenderRequest.hdCamera.camera),
                                visibleInRenderRequest.hdCamera.camera.fieldOfView
                            );
                        }
                    }
                    else
                    {
                        bool visibleInOneViewer = false;
                        for (int i = 0; i < visibilities.Count && !visibleInOneViewer; ++i)
                        {
                            if (visibilities[i].weight > 0f)
                                visibleInOneViewer = true;
                        }
                        if (visibleInOneViewer)
                            AddHDProbeRenderRequests(visibleProbe, null, visibilities, 0);
                    }
                }
                foreach (var pair in renderRequestIndicesWhereTheProbeIsVisible)
                    ListPool<(int index, float weight)>.Release(pair.Value);
                renderRequestIndicesWhereTheProbeIsVisible.Clear();

                // Local function to share common code between view dependent and view independent requests
                void AddHDProbeRenderRequests(
                    HDProbe visibleProbe,
                    Transform viewerTransform,
                    IEnumerable<(int index, float weight)> visibilities,
                    ulong overrideSceneCullingMask,
                    float referenceFieldOfView = 90
                )
                {
                    var position = ProbeCapturePositionSettings.ComputeFrom(
                        visibleProbe,
                        viewerTransform
                    );
                    cameraSettings.Clear();
                    cameraPositionSettings.Clear();
                    HDRenderUtilities.GenerateRenderingSettingsFor(
                        visibleProbe.settings, position,
                        cameraSettings, cameraPositionSettings, overrideSceneCullingMask,
                        referenceFieldOfView: referenceFieldOfView
                    );

                    switch (visibleProbe.type)
                    {
                        case ProbeSettings.ProbeType.ReflectionProbe:
                            int desiredProbeSize = (int)((HDRenderPipeline)RenderPipelineManager.currentPipeline).currentPlatformRenderPipelineSettings.lightLoopSettings.reflectionCubemapSize;
                            if (visibleProbe.realtimeTexture == null || visibleProbe.realtimeTexture.width != desiredProbeSize)
                            {
                                visibleProbe.SetTexture(ProbeSettings.Mode.Realtime, HDRenderUtilities.CreateReflectionProbeRenderTarget(desiredProbeSize));
                            }
                            break;
                        case ProbeSettings.ProbeType.PlanarProbe:
                            int desiredPlanarProbeSize = (int)((HDRenderPipeline)RenderPipelineManager.currentPipeline).currentPlatformRenderPipelineSettings.lightLoopSettings.planarReflectionTextureSize;
                            if (visibleProbe.realtimeTexture == null || visibleProbe.realtimeTexture.width != desiredPlanarProbeSize)
                            {
                                visibleProbe.SetTexture(ProbeSettings.Mode.Realtime, HDRenderUtilities.CreatePlanarProbeRenderTarget(desiredPlanarProbeSize));
                            }
                            // Set the viewer's camera as the default camera anchor
                            for (var i = 0; i < cameraSettings.Count; ++i)
                            {
                                var v = cameraSettings[i];
                                if (v.volumes.anchorOverride == null)
                                {
                                    v.volumes.anchorOverride = viewerTransform;
                                    cameraSettings[i] = v;
                                }
                            }
                            break;
                    }

                    for (int j = 0; j < cameraSettings.Count; ++j)
                    {
                        var camera = m_ProbeCameraCache.GetOrCreate((viewerTransform, visibleProbe, j), Time.frameCount);
                        var additionalCameraData = camera.GetComponent<HDAdditionalCameraData>();

                        if (additionalCameraData == null)
                            additionalCameraData = camera.gameObject.AddComponent<HDAdditionalCameraData>();
                        additionalCameraData.hasPersistentHistory = true;

                        camera.targetTexture = visibleProbe.realtimeTexture; // We need to set a targetTexture with the right otherwise when setting pixelRect, it will be rescaled internally to the size of the screen
                        camera.gameObject.hideFlags = HideFlags.HideAndDontSave;
                        camera.gameObject.SetActive(false);
                        // Warning: accessing Object.name generate 48B of garbage at each frame here
                        camera.name = HDUtils.ComputeProbeCameraName(visibleProbe.name, j, viewerTransform?.name);
                        camera.ApplySettings(cameraSettings[j]);
                        camera.ApplySettings(cameraPositionSettings[j]);
                        camera.cameraType = CameraType.Reflection;
                        camera.pixelRect = new Rect(0, 0, visibleProbe.realtimeTexture.width, visibleProbe.realtimeTexture.height);

                        var _cullingResults = GenericPool<HDCullingResults>.Get();
                        _cullingResults.Reset();

                        if (!(TryCalculateFrameParameters(
                                camera,
                                m_XRSystem.emptyPass,
                                out _,
                                out var hdCamera,
                                out var cullingParameters
                            )
                            && TryCull(
                                camera, hdCamera, renderContext, m_SkyManager, cullingParameters, m_Asset,
                                ref _cullingResults
                            )))
                        {
                            // Skip request and free resources
                            Object.Destroy(camera);
                            GenericPool<HDCullingResults>.Release(_cullingResults);
                            continue;
                        }
                        HDAdditionalCameraData hdCam;
                        camera.TryGetComponent<HDAdditionalCameraData>(out hdCam);
                        hdCam.flipYMode = visibleProbe.type == ProbeSettings.ProbeType.ReflectionProbe
                                ? HDAdditionalCameraData.FlipYMode.ForceFlipY
                                : HDAdditionalCameraData.FlipYMode.Automatic;

                        if (!visibleProbe.realtimeTexture.IsCreated())
                            visibleProbe.realtimeTexture.Create();

                        visibleProbe.SetRenderData(
                            ProbeSettings.Mode.Realtime,
                            new HDProbe.RenderData(
                                camera.worldToCameraMatrix,
                                camera.projectionMatrix,
                                camera.transform.position,
                                camera.transform.rotation,
                                cameraSettings[j].frustum.fieldOfView
                            )
                        );

                        // TODO: Assign the actual final target to render to.
                        //   Currently, we use a target for each probe, and then copy it into the cache before using it
                        //   during the lighting pass.
                        //   But what we actually want here, is to render directly into the cache (either CubeArray,
                        //   or Texture2DArray)
                        //   To do so, we need to first allocate in the cache the location of the target and then assign
                        //   it here.
                        var request = new RenderRequest
                        {
                            hdCamera = hdCamera,
                            cullingResults = _cullingResults,
                            clearCameraSettings = true,
                            dependsOnRenderRequestIndices = ListPool<int>.Get(),
                            index = renderRequests.Count,
                            cameraSettings = cameraSettings[j]
                            // TODO: store DecalCullResult
                        };

                        // As we render realtime texture on GPU side, we must tag the texture so our texture array cache detect that something have change
                        visibleProbe.realtimeTexture.IncrementUpdateCount();

                        if (cameraSettings.Count > 1)
                        {
                            var face = (CubemapFace)j;
                            request.target = new RenderRequest.Target
                            {
                                copyToTarget = visibleProbe.realtimeTexture,
                                face = face
                            };
                        }
                        else
                        {
                            request.target = new RenderRequest.Target
                            {
                                id = visibleProbe.realtimeTexture,
                                face = CubemapFace.Unknown
                            };
                        }
                        renderRequests.Add(request);


                        foreach (var visibility in visibilities)
                            renderRequests[visibility.index].dependsOnRenderRequestIndices.Add(request.index);
                    }
                }

                // TODO: Refactor into a method. If possible remove the intermediate target
                // Find max size for Cubemap face targets and resize/allocate if required the intermediate render target
                {
                    var size = Vector2Int.zero;
                    for (int i = 0; i < renderRequests.Count; ++i)
                    {
                        var renderRequest = renderRequests[i];
                        var isCubemapFaceTarget = renderRequest.target.face != CubemapFace.Unknown;
                        if (!isCubemapFaceTarget)
                            continue;

                        var width = renderRequest.hdCamera.actualWidth;
                        var height = renderRequest.hdCamera.actualHeight;
                        size.x = Mathf.Max(width, size.x);
                        size.y = Mathf.Max(height, size.y);
                    }

                    if (size != Vector2.zero)
                    {
                        if (m_TemporaryTargetForCubemaps != null)
                        {
                            if (m_TemporaryTargetForCubemaps.width != size.x
                                || m_TemporaryTargetForCubemaps.height != size.y)
                            {
                                m_TemporaryTargetForCubemaps.Release();
                                m_TemporaryTargetForCubemaps = null;
                            }
                        }
                        if (m_TemporaryTargetForCubemaps == null)
                        {
                            m_TemporaryTargetForCubemaps = new RenderTexture(
                                size.x, size.y, 1, GraphicsFormat.R16G16B16A16_SFloat
                            )
                            {
                                autoGenerateMips = false,
                                useMipMap = false,
                                name = "Temporary Target For Cubemap Face",
                                volumeDepth = 1,
                                useDynamicScale = false
                            };
                        }
                    }
                }

                using (ListPool<int>.Get(out List<int> renderRequestIndicesToRender))
                {
                    // Flatten the render requests graph in an array that guarantee dependency constraints
                    {
                        using (GenericPool<Stack<int>>.Get(out Stack<int> stack))
                        {
                            stack.Clear();
                            for (int i = rootRenderRequestIndices.Count -1; i >= 0; --i)
                            {
                                stack.Push(rootRenderRequestIndices[i]);
                                while (stack.Count > 0)
                                {
                                    var index = stack.Pop();
                                    if (!renderRequestIndicesToRender.Contains(index))
                                        renderRequestIndicesToRender.Add(index);

                                    var request = renderRequests[index];
                                    for (int j = 0; j < request.dependsOnRenderRequestIndices.Count; ++j)
                                        stack.Push(request.dependsOnRenderRequestIndices[j]);
                                }
                            }
                        }
                    }
                    // Execute render request graph, in reverse order
                    for (int i = renderRequestIndicesToRender.Count - 1; i >= 0; --i)
                    {
                        var renderRequestIndex = renderRequestIndicesToRender[i];
                        var renderRequest = renderRequests[renderRequestIndex];

                        var cmd = CommandBufferPool.Get("");

                        // TODO: Avoid the intermediate target and render directly into final target
                        //  CommandBuffer.Blit does not work on Cubemap faces
                        //  So we use an intermediate RT to perform a CommandBuffer.CopyTexture in the target Cubemap face
                        if (renderRequest.target.face != CubemapFace.Unknown)
                        {
                            if (!m_TemporaryTargetForCubemaps.IsCreated())
                                m_TemporaryTargetForCubemaps.Create();

                            var hdCamera = renderRequest.hdCamera;
                            ref var target = ref renderRequest.target;
                            target.id = m_TemporaryTargetForCubemaps;
                        }


                        // var aovRequestIndex = 0;
                        foreach (var aovRequest in renderRequest.hdCamera.aovRequests)
                        {
                        using (new ProfilingSample(
                            cmd,
                                // Warning: accessing .name here allocate 48B of garbage each frame plus some more for the string interpolation
                                // $"HDRenderPipeline::Render {renderRequest.hdCamera.camera.name} - AOVRequest {aovRequestIndex++}",
                                "HDRenderPipeline::Render AOV Request",
                                CustomSamplerId.HDRenderPipelineRender.GetSampler())
                            )
                            {
                                cmd.SetInvertCulling(renderRequest.cameraSettings.invertFaceCulling);
                                ExecuteRenderRequest(renderRequest, renderContext, cmd, aovRequest);
                                cmd.SetInvertCulling(false);
                            }
                            renderContext.ExecuteCommandBuffer(cmd);
                            CommandBufferPool.Release(cmd);
                            renderContext.Submit();
                            cmd = CommandBufferPool.Get();
                        }

                        using (new ProfilingSample(
                            cmd,
                            // Warning: accessing .name here allocate 48B of garbage each frame.
                            // HDUtils.ComputeCameraName(renderRequest.hdCamera.camera.name),
                            "HDRenderPipeline::Render Camera",
                            CustomSamplerId.HDRenderPipelineRender.GetSampler())
                        )
                        {
                            cmd.SetInvertCulling(renderRequest.cameraSettings.invertFaceCulling);
                            UnityEngine.Rendering.RenderPipeline.BeginCameraRendering(renderContext, renderRequest.hdCamera.camera);
                            ExecuteRenderRequest(renderRequest, renderContext, cmd, AOVRequestData.@default);
                            cmd.SetInvertCulling(false);
                            UnityEngine.Rendering.RenderPipeline.EndCameraRendering(renderContext, renderRequest.hdCamera.camera);
                        }

                        {
                            var target = renderRequest.target;
                            // Handle the copy if requested
                            if (target.copyToTarget != null)
                            {
                                cmd.CopyTexture(
                                    target.id, 0, 0, 0, 0, renderRequest.hdCamera.actualWidth, renderRequest.hdCamera.actualHeight,
                                    target.copyToTarget, (int)target.face, 0, 0, 0
                                );
                            }
                            if (renderRequest.clearCameraSettings)
                                // release reference because the RenderTexture might be destroyed before the camera
                                renderRequest.hdCamera.camera.targetTexture = null;

                            ListPool<int>.Release(renderRequest.dependsOnRenderRequestIndices);

                            // Culling results can be shared between render requests: clear only when required
                            if (!skipClearCullingResults.Contains(renderRequest.index))
                            {
                                renderRequest.cullingResults.decalCullResults?.Clear();
                                GenericPool<HDCullingResults>.Release(renderRequest.cullingResults);
                            }
                        }

                        // Render XR mirror view once all render requests have been completed
                        if (i == 0)
                        {
                            m_XRSystem.RenderMirrorView(cmd);
                        }

                        renderContext.ExecuteCommandBuffer(cmd);
                        CommandBufferPool.Release(cmd);
                        renderContext.Submit();
                    }
                }
            }

            m_XRSystem.ReleaseFrame();
            UnityEngine.Rendering.RenderPipeline.EndFrameRendering(renderContext, cameras);
        }

        void ExecuteRenderRequest(
            RenderRequest renderRequest,
            ScriptableRenderContext renderContext,
            CommandBuffer cmd,
            AOVRequestData aovRequest
        )
        {

            InitializeGlobalResources(renderContext);

            var hdCamera = renderRequest.hdCamera;
            var camera = hdCamera.camera;
            var cullingResults = renderRequest.cullingResults.cullingResults;
            var hdProbeCullingResults = renderRequest.cullingResults.hdProbeCullingResults;
            var decalCullingResults = renderRequest.cullingResults.decalCullResults;
            var target = renderRequest.target;

            if (hdCamera.frameSettings.materialQuality == (MaterialQuality)0)
                // Set the quality level for this rendering (using current hdrp asset)
                asset.currentMaterialQualityLevel.SetGlobalShaderKeywords();
            else
                // Set the quality level for this rendering (using frame setting value)
                hdCamera.frameSettings.materialQuality.SetGlobalShaderKeywords();

            // Updates RTHandle
            hdCamera.BeginRender();

#if ENABLE_VIRTUALTEXTURES
            m_VtBufferManager.BeginRender(hdCamera.actualWidth, hdCamera.actualHeight);
#endif

            using (ListPool<RTHandle>.Get(out var aovBuffers))
            {
                aovRequest.AllocateTargetTexturesIfRequired(ref aovBuffers);

            // If we render a reflection view or a preview we should not display any debug information
            // This need to be call before ApplyDebugDisplaySettings()
            if (camera.cameraType == CameraType.Reflection || camera.cameraType == CameraType.Preview)
            {
                // Neutral allow to disable all debug settings
                m_CurrentDebugDisplaySettings = s_NeutralDebugDisplaySettings;
            }
            else
            {
                // Make sure we are in sync with the debug menu for the msaa count
                m_MSAASamples = m_DebugDisplaySettings.data.msaaSamples;
                m_SharedRTManager.SetNumMSAASamples(m_MSAASamples);

                m_DebugDisplaySettings.UpdateCameraFreezeOptions();

                m_CurrentDebugDisplaySettings = m_DebugDisplaySettings;
            }

            aovRequest.SetupDebugData(ref m_CurrentDebugDisplaySettings);

            if (hdCamera.frameSettings.IsEnabled(FrameSettingsField.RayTracing))
            {
                // Must update after getting DebugDisplaySettings
                m_RayCountManager.ClearRayCount(cmd, hdCamera, m_CurrentDebugDisplaySettings.data.countRays);
            }


            if (hdCamera.frameSettings.IsEnabled(FrameSettingsField.Decals))
            {
                using (new ProfilingSample(null, "DBufferPrepareDrawData", CustomSamplerId.DBufferPrepareDrawData.GetSampler()))
                {
                    // TODO: update singleton with DecalCullResults
                    DecalSystem.instance.LoadCullResults(decalCullingResults);
                    DecalSystem.instance.UpdateCachedMaterialData();    // textures, alpha or fade distances could've changed
                    DecalSystem.instance.CreateDrawData();              // prepare data is separate from draw
                    DecalSystem.instance.UpdateTextureAtlas(cmd);       // as this is only used for transparent pass, would've been nice not to have to do this if no transparent renderers are visible, needs to happen after CreateDrawData
                }
            }

            using (new ProfilingSample(cmd, "Volume Update", CustomSamplerId.VolumeUpdate.GetSampler()))
            {
                VolumeManager.instance.Update(hdCamera.volumeAnchor, hdCamera.volumeLayerMask);
                // We need to cache the max shadow distance to make sure the culling uses the correct value. Refer to the comment
                // above m_ShadowMaxDistance in hdCamera.
                hdCamera.shadowMaxDistance = VolumeManager.instance.stack.GetComponent<HDShadowSettings>().maxShadowDistance.value;
                CustomPassVolume.Update(hdCamera.volumeAnchor);
            }

            // Do anything we need to do upon a new frame.
            // The NewFrame must be after the VolumeManager update and before Resize because it uses properties set in NewFrame
            LightLoopNewFrame(hdCamera.frameSettings);

            // Apparently scissor states can leak from editor code. As it is not used currently in HDRP (apart from VR). We disable scissor at the beginning of the frame.
            cmd.DisableScissorRect();

            Resize(hdCamera);
            m_PostProcessSystem.BeginFrame(cmd, hdCamera, this);

            ApplyDebugDisplaySettings(hdCamera, cmd);
            m_SkyManager.UpdateCurrentSkySettings(hdCamera);

            SetupCameraProperties(hdCamera, renderContext, cmd);

            PushGlobalParams(hdCamera, cmd);
            VFXManager.ProcessCameraCommand(camera, cmd);

            // TODO: Find a correct place to bind these material textures
            // We have to bind the material specific global parameters in this mode
            foreach (var material in m_MaterialList)
                material.Bind(cmd);

            // Frustum cull density volumes on the CPU. Can be performed as soon as the camera is set up.
            DensityVolumeList densityVolumes = PrepareVisibleDensityVolumeList(hdCamera, cmd, m_Time);

            // Note: Legacy Unity behave like this for ShadowMask
            // When you select ShadowMask in Lighting panel it recompile shaders on the fly with the SHADOW_MASK keyword.
            // However there is no C# function that we can query to know what mode have been select in Lighting Panel and it will be wrong anyway. Lighting Panel setup what will be the next bake mode. But until light is bake, it is wrong.
            // Currently to know if you need shadow mask you need to go through all visible lights (of CullResult), check the LightBakingOutput struct and look at lightmapBakeType/mixedLightingMode. If one light have shadow mask bake mode, then you need shadow mask features (i.e extra Gbuffer).
            // It mean that when we build a standalone player, if we detect a light with bake shadow mask, we generate all shader variant (with and without shadow mask) and at runtime, when a bake shadow mask light is visible, we dynamically allocate an extra GBuffer and switch the shader.
            // So the first thing to do is to go through all the light: PrepareLightsForGPU
            bool enableBakeShadowMask;
            using (new ProfilingSample(cmd, "TP_PrepareLightsForGPU", CustomSamplerId.TPPrepareLightsForGPU.GetSampler()))
            {
                enableBakeShadowMask = PrepareLightsForGPU(cmd, hdCamera, cullingResults, hdProbeCullingResults, densityVolumes, m_CurrentDebugDisplaySettings, aovRequest);

                // Directional lights are made available immediately after PrepareLightsForGPU for the PBR sky.
                cmd.SetGlobalBuffer(HDShaderIDs._DirectionalLightDatas, m_LightLoopLightData.directionalLightData);
                cmd.SetGlobalInt(HDShaderIDs._DirectionalLightCount, m_lightList.directionalLights.Count);
            }
            // Configure all the keywords
            ConfigureKeywords(enableBakeShadowMask, hdCamera, cmd);

            // Caution: We require sun light here as some skies use the sun light to render, it means that UpdateSkyEnvironment must be called after PrepareLightsForGPU.
            // TODO: Try to arrange code so we can trigger this call earlier and use async compute here to run sky convolution during other passes (once we move convolution shader to compute).
            if (!m_CurrentDebugDisplaySettings.IsMatcapViewEnabled(hdCamera))
                UpdateSkyEnvironment(hdCamera, m_FrameCount, cmd);
            else
                cmd.SetGlobalTexture(HDShaderIDs._SkyTexture, CoreUtils.magentaCubeTextureArray);


            if (GL.wireframe)
            {
                RenderWireFrame(cullingResults, hdCamera, target.id, renderContext, cmd);
                return;
            }

            if (m_RenderGraph.enabled)
            {
                ExecuteWithRenderGraph(renderRequest, aovRequest, aovBuffers, renderContext, cmd);
                return;
            }

            ClearBuffers(hdCamera, cmd);

            // Render XR occlusion mesh to depth buffer early in the frame to improve performance
            if (hdCamera.xr.enabled && m_Asset.currentPlatformRenderPipelineSettings.xrSettings.occlusionMesh)
            {
                hdCamera.xr.RenderOcclusionMeshes(cmd, m_SharedRTManager.GetDepthStencilBuffer(hdCamera.frameSettings.IsEnabled(FrameSettingsField.MSAA)));
            }

            hdCamera.xr.StartSinglePass(cmd, camera, renderContext);

            // Bind the custom color/depth before the first custom pass

            if (hdCamera.frameSettings.IsEnabled(FrameSettingsField.CustomPass))
            {
                cmd.SetGlobalTexture(HDShaderIDs._CustomColorTexture, m_CustomPassColorBuffer);
                cmd.SetGlobalTexture(HDShaderIDs._CustomDepthTexture, m_CustomPassDepthBuffer);
            }

            RenderCustomPass(renderContext, cmd, hdCamera, cullingResults, CustomPassInjectionPoint.BeforeRendering);

            bool shouldRenderMotionVectorAfterGBuffer = RenderDepthPrepass(cullingResults, hdCamera, renderContext, cmd);
            if (!shouldRenderMotionVectorAfterGBuffer)
            {
                // If objects motion vectors if enabled, this will render the objects with motion vector into the target buffers (in addition to the depth)
                // Note: An object with motion vector must not be render in the prepass otherwise we can have motion vector write that should have been rejected
                RenderObjectsMotionVectors(cullingResults, hdCamera, renderContext, cmd);
            }

            // Now that all depths have been rendered, resolve the depth buffer
            m_SharedRTManager.ResolveSharedRT(cmd, hdCamera);

            RenderDecals(hdCamera, cmd, renderContext, cullingResults);

            RenderGBuffer(cullingResults, hdCamera, renderContext, cmd);

            // We can now bind the normal buffer to be use by any effect
            m_SharedRTManager.BindNormalBuffer(cmd);

            // In both forward and deferred, everything opaque should have been rendered at this point so we can safely copy the depth buffer for later processing.
            GenerateDepthPyramid(hdCamera, cmd, FullScreenDebugMode.DepthPyramid);
            // Depth texture is now ready, bind it (Depth buffer could have been bind before if DBuffer is enable)
            cmd.SetGlobalTexture(HDShaderIDs._CameraDepthTexture, m_SharedRTManager.GetDepthTexture());

            if (shouldRenderMotionVectorAfterGBuffer)
            {
                // See the call RenderObjectsMotionVectors() above and comment
                RenderObjectsMotionVectors(cullingResults, hdCamera, renderContext, cmd);
            }

            RenderCameraMotionVectors(cullingResults, hdCamera, renderContext, cmd);

            if (hdCamera.frameSettings.IsEnabled(FrameSettingsField.RayTracing))
            {
                // Update the light clusters that we need to update
                BuildRayTracingLightCluster(cmd, hdCamera);

                // We only request the light cluster if we are gonna use it for debug mode
                if (FullScreenDebugMode.LightCluster == m_CurrentDebugDisplaySettings.data.fullScreenDebugMode && GetRayTracingClusterState())
                {
                    HDRaytracingLightCluster lightCluster = RequestLightCluster();
                    lightCluster.EvaluateClusterDebugView(cmd, hdCamera);
                }

                bool validIndirectDiffuse = ValidIndirectDiffuseState(hdCamera);
                if (validIndirectDiffuse)
                {
                    RenderIndirectDiffuse(hdCamera, cmd, renderContext, m_FrameCount);
                }
            }

#if UNITY_EDITOR
            var showGizmos = camera.cameraType == CameraType.SceneView ||
                            (camera.targetTexture == null && camera.cameraType == CameraType.Game);
#endif

            RenderTransparencyOverdraw(cullingResults, hdCamera, renderContext, cmd);

            if (m_CurrentDebugDisplaySettings.IsDebugMaterialDisplayEnabled() || m_CurrentDebugDisplaySettings.IsMaterialValidationEnabled() || CoreUtils.IsSceneLightingDisabled(hdCamera.camera))
            {
                RenderDebugViewMaterial(cullingResults, hdCamera, renderContext, cmd);
            }
            else if (hdCamera.frameSettings.IsEnabled(FrameSettingsField.RayTracing) &&
                     VolumeManager.instance.stack.GetComponent<PathTracing>().enable.value)
            {
                RenderPathTracing(hdCamera, cmd, m_CameraColorBuffer, renderContext, m_FrameCount);
            }
            else
            {
                CopyStencilBufferIfNeeded(cmd, hdCamera, m_SharedRTManager.GetDepthStencilBuffer(), m_SharedRTManager.GetStencilBufferCopy(), m_CopyStencil, m_CopyStencilForSSR);

                // When debug is enabled we need to clear otherwise we may see non-shadows areas with stale values.
                if (hdCamera.frameSettings.IsEnabled(FrameSettingsField.ContactShadows) && m_CurrentDebugDisplaySettings.data.fullScreenDebugMode == FullScreenDebugMode.ContactShadows)
                {
                    CoreUtils.SetRenderTarget(cmd, m_ContactShadowBuffer, ClearFlag.Color, Color.clear);
                }

                hdCamera.xr.StopSinglePass(cmd, camera, renderContext);

                var buildLightListTask = new HDGPUAsyncTask("Build light list", ComputeQueueType.Background);
                // It is important that this task is in the same queue as the build light list due to dependency it has on it. If really need to move it, put an extra fence to make sure buildLightListTask has finished.
                var volumeVoxelizationTask = new HDGPUAsyncTask("Volumetric voxelization", ComputeQueueType.Background);
                var SSRTask = new HDGPUAsyncTask("Screen Space Reflection", ComputeQueueType.Background);
                var SSAOTask = new HDGPUAsyncTask("SSAO", ComputeQueueType.Background);

                // Avoid garbage by explicitely passing parameters to the lambdas
                var asyncParams = new HDGPUAsyncTaskParams
                {
                    renderContext = renderContext,
                    hdCamera = hdCamera,
                    frameCount = m_FrameCount,
                };

                var haveAsyncTaskWithShadows = false;
                if (hdCamera.frameSettings.BuildLightListRunsAsync())
                {
                    buildLightListTask.Start(cmd, asyncParams, Callback, !haveAsyncTaskWithShadows);

                    haveAsyncTaskWithShadows = true;

                    void Callback(CommandBuffer c, HDGPUAsyncTaskParams a)
                        => BuildGPULightListsCommon(a.hdCamera, c);
                }

                if (hdCamera.frameSettings.VolumeVoxelizationRunsAsync())
                {
                    volumeVoxelizationTask.Start(cmd, asyncParams, Callback, !haveAsyncTaskWithShadows);

                    haveAsyncTaskWithShadows = true;

                    void Callback(CommandBuffer c, HDGPUAsyncTaskParams a)
                        => VolumeVoxelizationPass(a.hdCamera, c);
                }

                if (hdCamera.frameSettings.SSRRunsAsync())
                {
                    SSRTask.Start(cmd, asyncParams, Callback, !haveAsyncTaskWithShadows);

                    haveAsyncTaskWithShadows = true;

                void Callback(CommandBuffer c, HDGPUAsyncTaskParams a)
                        => RenderSSR(a.hdCamera, c, a.renderContext);
                }

                if (hdCamera.frameSettings.SSAORunsAsync())
                {
                    SSAOTask.Start(cmd, asyncParams, AsyncSSAODispatch, !haveAsyncTaskWithShadows);
                    haveAsyncTaskWithShadows = true;

                    void AsyncSSAODispatch(CommandBuffer c, HDGPUAsyncTaskParams a)
                        => m_AmbientOcclusionSystem.Dispatch(c, a.hdCamera, a.frameCount);
                }

                if (!hdCamera.frameSettings.SSAORunsAsync())
                    m_AmbientOcclusionSystem.Render(cmd, hdCamera, renderContext, m_FrameCount);

                using (new ProfilingSample(cmd, "Render shadow maps", CustomSamplerId.RenderShadowMaps.GetSampler()))
                {
                    // This call overwrites camera properties passed to the shader system.
                    RenderShadowMaps(renderContext, cmd, cullingResults, hdCamera);

                    hdCamera.SetupGlobalParams(cmd, m_Time, m_LastTime, m_FrameCount);
                }

                if (!hdCamera.frameSettings.SSRRunsAsync())
                {
                    // Needs the depth pyramid and motion vectors, as well as the render of the previous frame.
                    RenderSSR(hdCamera, cmd, renderContext);
                }

                // Contact shadows needs the light loop so we do them after the build light list
                if (hdCamera.frameSettings.BuildLightListRunsAsync())
                {
                    buildLightListTask.EndWithPostWork(cmd, hdCamera, Callback);

                    void Callback(CommandBuffer c, HDCamera cam)
                    {
                        var hdrp = (RenderPipelineManager.currentPipeline as HDRenderPipeline);
                        var globalParams = hdrp.PrepareLightLoopGlobalParameters(cam);
                        PushLightLoopGlobalParams(globalParams, c);
                    }
                }
                else
                {
                    using (new ProfilingSample(cmd, "Build Light list", CustomSamplerId.BuildLightList.GetSampler()))
                    {
                        BuildGPULightLists(hdCamera, cmd);
                    }
                }

                // Run the contact shadows here as they the light list
                using (new ProfilingSample(cmd, "Dispatch Contact Shadows", CustomSamplerId.ContactShadows.GetSampler()))
                {
                    HDUtils.CheckRTCreated(m_ContactShadowBuffer);
                    RenderContactShadows(hdCamera, cmd);
                    PushFullScreenDebugTexture(hdCamera, cmd, m_ContactShadowBuffer, FullScreenDebugMode.ContactShadows);
                }

                using (new ProfilingSample(cmd, "Render screen space shadows", CustomSamplerId.ScreenSpaceShadows.GetSampler()))
                {
                    hdCamera.xr.StartSinglePass(cmd, camera, renderContext);
                    RenderScreenSpaceShadows(hdCamera, cmd);
                    hdCamera.xr.StopSinglePass(cmd, camera, renderContext);
                }

                if (hdCamera.frameSettings.VolumeVoxelizationRunsAsync())
                {
                    volumeVoxelizationTask.End(cmd, hdCamera);
                }
                else
                {
                    // Perform the voxelization step which fills the density 3D texture.
                    VolumeVoxelizationPass(hdCamera, cmd);
                }

                // Render the volumetric lighting.
                // The pass requires the volume properties, the light list and the shadows, and can run async.
                VolumetricLightingPass(hdCamera, cmd, m_FrameCount);

                if (hdCamera.frameSettings.SSAORunsAsync())
                {
                    SSAOTask.EndWithPostWork(cmd, hdCamera, Callback);
                    void Callback(CommandBuffer c, HDCamera cam)
                    {
                        var hdrp = (RenderPipelineManager.currentPipeline as HDRenderPipeline);
                        hdrp.m_AmbientOcclusionSystem.PostDispatchWork(c, cam);
                    }
                }

                SetContactShadowsTexture(hdCamera, m_ContactShadowBuffer, cmd);


                if (hdCamera.frameSettings.SSRRunsAsync())
                {
                    SSRTask.End(cmd, hdCamera);
                }

                hdCamera.xr.StartSinglePass(cmd, camera, renderContext);

                RenderDeferredLighting(hdCamera, cmd);

                RenderForwardOpaque(cullingResults, hdCamera, renderContext, cmd);

                m_SharedRTManager.ResolveMSAAColor(cmd, hdCamera, m_CameraSssDiffuseLightingMSAABuffer, m_CameraSssDiffuseLightingBuffer);
                m_SharedRTManager.ResolveMSAAColor(cmd, hdCamera, GetSSSBufferMSAA(), GetSSSBuffer());

                // SSS pass here handle both SSS material from deferred and forward
                RenderSubsurfaceScattering(hdCamera, cmd, hdCamera.frameSettings.IsEnabled(FrameSettingsField.MSAA) ? m_CameraColorMSAABuffer : m_CameraColorBuffer,
                    m_CameraSssDiffuseLightingBuffer, m_SharedRTManager.GetDepthStencilBuffer(hdCamera.frameSettings.IsEnabled(FrameSettingsField.MSAA)), m_SharedRTManager.GetDepthTexture());

                RenderForwardEmissive(cullingResults, hdCamera, renderContext, cmd);

                RenderSky(hdCamera, cmd);

                // To allow users to fetch the current color buffer, we temporarily bind the camera color buffer
                cmd.SetGlobalTexture(HDShaderIDs._ColorPyramidTexture, m_CameraColorBuffer);
                RenderCustomPass(renderContext, cmd, hdCamera, cullingResults, CustomPassInjectionPoint.BeforeTransparent);

                m_PostProcessSystem.DoUserBeforeTransparent(cmd, hdCamera, m_CameraColorBuffer);

                RenderTransparentDepthPrepass(cullingResults, hdCamera, renderContext, cmd);

                if (hdCamera.frameSettings.IsEnabled(FrameSettingsField.RayTracing))
                {
                    RaytracingRecursiveRender(hdCamera, cmd, renderContext, cullingResults);
                }

                // Render pre refraction objects
                RenderForwardTransparent(cullingResults, hdCamera, true, renderContext, cmd);

                if (hdCamera.frameSettings.IsEnabled(FrameSettingsField.RoughRefraction))
                {
                    // First resolution of the color buffer for the color pyramid
                    m_SharedRTManager.ResolveMSAAColor(cmd, hdCamera, m_CameraColorMSAABuffer, m_CameraColorBuffer);

                    RenderColorPyramid(hdCamera, cmd, true);

                    // Bind current color pyramid for shader graph SceneColorNode on transparent objects
                    cmd.SetGlobalTexture(HDShaderIDs._ColorPyramidTexture, hdCamera.GetCurrentFrameRT((int)HDCameraFrameHistoryType.ColorBufferMipChain));
                }
                else
                {
                    cmd.SetGlobalTexture(HDShaderIDs._ColorPyramidTexture, TextureXR.GetBlackTexture());
                }

                // Render all type of transparent forward (unlit, lit, complex (hair...)) to keep the sorting between transparent objects.
                RenderForwardTransparent(cullingResults, hdCamera, false, renderContext, cmd);

                // We push the motion vector debug texture here as transparent object can overwrite the motion vector texture content.
                if(m_Asset.currentPlatformRenderPipelineSettings.supportMotionVectors)
                    PushFullScreenDebugTexture(hdCamera, cmd, m_SharedRTManager.GetMotionVectorsBuffer(), FullScreenDebugMode.MotionVectors);

                // Second resolve the color buffer for finishing the frame
                m_SharedRTManager.ResolveMSAAColor(cmd, hdCamera, m_CameraColorMSAABuffer, m_CameraColorBuffer);

                // Render All forward error
                RenderForwardError(cullingResults, hdCamera, renderContext, cmd);

                DownsampleDepthForLowResTransparency(hdCamera, cmd);

                RenderLowResTransparent(cullingResults, hdCamera, renderContext, cmd);

                UpsampleTransparent(hdCamera, cmd);

                // Fill depth buffer to reduce artifact for transparent object during postprocess
                RenderTransparentDepthPostpass(cullingResults, hdCamera, renderContext, cmd);

                RenderColorPyramid(hdCamera, cmd, false);

                AccumulateDistortion(cullingResults, hdCamera, renderContext, cmd);
                RenderDistortion(hdCamera, cmd);

                PushFullScreenDebugTexture(hdCamera, cmd, m_CameraColorBuffer, FullScreenDebugMode.NanTracker);
                PushFullScreenLightingDebugTexture(hdCamera, cmd, m_CameraColorBuffer);

#if UNITY_EDITOR
                // Render gizmos that should be affected by post processes
                if (showGizmos)
                {
                    if(m_CurrentDebugDisplaySettings.GetDebugLightingMode() == DebugLightingMode.MatcapView)
                    {
                        Gizmos.exposure = Texture2D.blackTexture;
                    }
                    else
                    {
                        Gizmos.exposure = m_PostProcessSystem.GetExposureTexture(hdCamera).rt;
                    }

                    RenderGizmos(cmd, camera, renderContext, GizmoSubset.PreImageEffects);
                }
#endif
            }

#if ENABLE_VIRTUALTEXTURES
            m_VtBufferManager.Resolve(cmd, m_GbufferManager.GetVTFeedbackBuffer(), hdCamera.actualWidth, hdCamera.actualHeight);
            VirtualTexturing.UpdateSystem();
#endif

            // At this point, m_CameraColorBuffer has been filled by either debug views are regular rendering so we can push it here.
            PushColorPickerDebugTexture(cmd, hdCamera, m_CameraColorBuffer);

            RenderCustomPass(renderContext, cmd, hdCamera, cullingResults, CustomPassInjectionPoint.BeforePostProcess);

            aovRequest.PushCameraTexture(cmd, AOVBuffers.Color, hdCamera, m_CameraColorBuffer, aovBuffers);
            RenderPostProcess(cullingResults, hdCamera, target.id, renderContext, cmd);

            bool hasAfterPostProcessCustomPass = RenderCustomPass(renderContext, cmd, hdCamera, cullingResults, CustomPassInjectionPoint.AfterPostProcess);

            // In developer build, we always render post process in m_AfterPostProcessBuffer at (0,0) in which we will then render debug.
            // Because of this, we need another blit here to the final render target at the right viewport.
            if (!HDUtils.PostProcessIsFinalPass() || aovRequest.isValid || hasAfterPostProcessCustomPass)
            {
                hdCamera.ExecuteCaptureActions(m_IntermediateAfterPostProcessBuffer, cmd);

                RenderDebug(hdCamera, cmd, cullingResults);
                using (new ProfilingSample(cmd, "Final Blit (Dev Build Only)"))
                {
                    var finalBlitParams = PrepareFinalBlitParameters(hdCamera);

                    // Disable XR single-pass if we need to a blit only one slice
                    if (finalBlitParams.srcTexArraySlice >= 0)
                        hdCamera.xr.StopSinglePass(cmd, hdCamera.camera, renderContext);

                    BlitFinalCameraTexture(finalBlitParams, m_BlitPropertyBlock, m_IntermediateAfterPostProcessBuffer, target.id, cmd);
                }

                aovRequest.PushCameraTexture(cmd, AOVBuffers.Output, hdCamera, m_IntermediateAfterPostProcessBuffer, aovBuffers);
            }

            // XR mirror view and blit do device
            hdCamera.xr.EndCamera(cmd, hdCamera, renderContext);

            // Send all required graphics buffer to client systems.
            SendGraphicsBuffers(cmd, hdCamera);

            // Due to our RT handle system we don't write into the backbuffer depth buffer (as our depth buffer can be bigger than the one provided)
            // So we need to do a copy of the corresponding part of RT depth buffer in the target depth buffer in various situation:
            // - RenderTexture (camera.targetTexture != null) has a depth buffer (camera.targetTexture.depth != 0)
            // - We are rendering into the main game view (i.e not a RenderTexture camera.cameraType == CameraType.Game && hdCamera.camera.targetTexture == null) in the editor for allowing usage of Debug.DrawLine and Debug.Ray.
            // - We draw Gizmo/Icons in the editor (hdCamera.camera.targetTexture != null && camera.targetTexture.depth != 0 - The Scene view has a targetTexture and a depth texture)
            // TODO: If at some point we get proper render target aliasing, we will be able to use the provided depth texture directly with our RT handle system
            // Note: Debug.DrawLine and Debug.Ray only work in editor, not in player
            var copyDepth = hdCamera.camera.targetTexture != null && hdCamera.camera.targetTexture.depth != 0;
#if UNITY_EDITOR
            copyDepth = copyDepth || hdCamera.isMainGameView; // Specific case of Debug.DrawLine and Debug.Ray
#endif
            if (copyDepth)
            {
                using (new ProfilingSample(cmd, "Copy Depth in Target Texture", CustomSamplerId.CopyDepth.GetSampler()))
                {
                    cmd.SetRenderTarget(target.id);
                    cmd.SetViewport(hdCamera.finalViewport);
                    m_CopyDepthPropertyBlock.SetTexture(HDShaderIDs._InputDepth, m_SharedRTManager.GetDepthStencilBuffer());
                    // When we are Main Game View we need to flip the depth buffer ourselves as we are after postprocess / blit that have already flipped the screen
                    m_CopyDepthPropertyBlock.SetInt("_FlipY", hdCamera.isMainGameView ? 1 : 0);
                    CoreUtils.DrawFullScreen(cmd, m_CopyDepth, m_CopyDepthPropertyBlock);
                }
            }
                aovRequest.PushCameraTexture(cmd, AOVBuffers.DepthStencil, hdCamera, m_SharedRTManager.GetDepthStencilBuffer(), aovBuffers);
                aovRequest.PushCameraTexture(cmd, AOVBuffers.Normals, hdCamera, m_SharedRTManager.GetNormalBuffer(), aovBuffers);
                if (m_Asset.currentPlatformRenderPipelineSettings.supportMotionVectors)
                    aovRequest.PushCameraTexture(cmd, AOVBuffers.MotionVectors, hdCamera, m_SharedRTManager.GetMotionVectorsBuffer(), aovBuffers);

#if UNITY_EDITOR
            // We need to make sure the viewport is correctly set for the editor rendering. It might have been changed by debug overlay rendering just before.
            cmd.SetViewport(hdCamera.finalViewport);

            // Render overlay Gizmos
            if (showGizmos)
                RenderGizmos(cmd, camera, renderContext, GizmoSubset.PostImageEffects);
#endif

                aovRequest.Execute(cmd, aovBuffers, RenderOutputProperties.From(hdCamera));
        }
        }

        struct BlitFinalCameraTextureParameters
        {
            public bool                     flip;
            public int                      srcTexArraySlice;
            public int                      dstTexArraySlice;
            public Rect                     viewport;
            public Material                 blitMaterial;
        }

        internal RTHandle GetExposureTexture(HDCamera hdCamera) =>
            m_PostProcessSystem.GetExposureTexture(hdCamera);

        BlitFinalCameraTextureParameters PrepareFinalBlitParameters(HDCamera hdCamera)
        {
            var parameters = new BlitFinalCameraTextureParameters();

            // Blit only the last slice if specified by layout override
            parameters.srcTexArraySlice = (XRSystem.layoutOverride == XRLayoutOverride.TestSinglePassOneEye) ? (hdCamera.viewCount - 1) : -1;

            // Blit to the requested array slice or bind them all (-1)
            parameters.dstTexArraySlice = hdCamera.xr.enabled ? hdCamera.xr.dstSliceIndex : -1;

            parameters.flip = hdCamera.flipYMode == HDAdditionalCameraData.FlipYMode.ForceFlipY || hdCamera.isMainGameView;
            parameters.blitMaterial = HDUtils.GetBlitMaterial(TextureXR.useTexArray ? TextureDimension.Tex2DArray : TextureDimension.Tex2D, singleSlice: parameters.srcTexArraySlice >= 0);
            parameters.viewport = hdCamera.finalViewport;

            return parameters;
        }

        static void BlitFinalCameraTexture(BlitFinalCameraTextureParameters parameters, MaterialPropertyBlock propertyBlock, RTHandle source, RenderTargetIdentifier destination, CommandBuffer cmd)
        {
            // Here we can't use the viewport scale provided in hdCamera. The reason is that this scale is for internal rendering before post process with dynamic resolution factored in.
            // Here the input texture is already at the viewport size but may be smaller than the RT itself (because of the RTHandle system) so we compute the scale specifically here.
            var scaleBias = new Vector4((float)parameters.viewport.width / source.rt.width, (float)parameters.viewport.height / source.rt.height, 0.0f, 0.0f);

            if (parameters.flip)
            {
                scaleBias.w = scaleBias.y;
                scaleBias.y *= -1;
            }

            propertyBlock.SetTexture(HDShaderIDs._BlitTexture, source);
            propertyBlock.SetVector(HDShaderIDs._BlitScaleBias, scaleBias);
            propertyBlock.SetFloat(HDShaderIDs._BlitMipLevel, 0);
            propertyBlock.SetInt(HDShaderIDs._BlitTexArraySlice, parameters.srcTexArraySlice);
            HDUtils.DrawFullScreen(cmd, parameters.viewport, parameters.blitMaterial, destination, propertyBlock, 0, parameters.dstTexArraySlice);
        }

        void SetupCameraProperties(HDCamera hdCamera, ScriptableRenderContext renderContext, CommandBuffer cmd)
        {
            // The next 2 functions are required to flush the command buffer before calling functions directly on the render context.
            // This way, the commands will execute in the order specified by the C# code.
            renderContext.ExecuteCommandBuffer(cmd);
            cmd.Clear();

            if (hdCamera.xr.legacyMultipassEnabled)
                renderContext.SetupCameraProperties(hdCamera.camera, hdCamera.xr.enabled, hdCamera.xr.legacyMultipassEye);
            else
                renderContext.SetupCameraProperties(hdCamera.camera, hdCamera.xr.enabled);
        }

        void InitializeGlobalResources(ScriptableRenderContext renderContext)
        {
            // Global resources initialization
            {
                // This is the main command buffer used for the frame.
                var cmd = CommandBufferPool.Get("");
                using (new ProfilingSample(
                    cmd, "HDRenderPipeline::Render Initialize Materials",
                    CustomSamplerId.HDRenderPipelineRender.GetSampler())
                )
                {
                    // Init material if needed
                    for (int bsdfIdx = 0; bsdfIdx < m_IBLFilterArray.Length; ++bsdfIdx)
                    {
                        if (!m_IBLFilterArray[bsdfIdx].IsInitialized())
                            m_IBLFilterArray[bsdfIdx].Initialize(cmd);
                    }

                    foreach (var material in m_MaterialList)
                        material.RenderInit(cmd);
                }
                using (new ProfilingSample(
                    cmd, "HDRenderPipeline::Render Initialize Textures",
                    CustomSamplerId.HDRenderPipelineRender.GetSampler())
                )
                {
                    TextureXR.Initialize(cmd, defaultResources.shaders.clearUIntTextureCS);
                }
                renderContext.ExecuteCommandBuffer(cmd);
                CommandBufferPool.Release(cmd);
            }
        }

        bool TryCalculateFrameParameters(
            Camera camera,
            XRPass xrPass,
            out HDAdditionalCameraData additionalCameraData,
            out HDCamera hdCamera,
            out ScriptableCullingParameters cullingParams
        )
        {
            // First, get aggregate of frame settings base on global settings, camera frame settings and debug settings
            // Note: the SceneView camera will never have additionalCameraData
            additionalCameraData = HDUtils.TryGetAdditionalCameraDataOrDefault(camera);
            hdCamera = default;
            cullingParams = default;

            FrameSettings currentFrameSettings = new FrameSettings();
            // Compute the FrameSettings actually used to draw the frame
            // FrameSettingsHistory do the same while keeping all step of FrameSettings aggregation in memory for DebugMenu
            if (m_FrameSettingsHistoryEnabled && camera.cameraType != CameraType.Preview && camera.cameraType != CameraType.Reflection)
                FrameSettingsHistory.AggregateFrameSettings(ref currentFrameSettings, camera, additionalCameraData, m_Asset, m_DefaultAsset);
            else
                FrameSettings.AggregateFrameSettings(ref currentFrameSettings, camera, additionalCameraData, m_Asset, m_DefaultAsset);

            // Specific pass to simply display the content of the camera buffer if users have fill it themselves (like video player)
            if (additionalCameraData.fullscreenPassthrough)
                return false;

            // Retrieve debug display settings to init FrameSettings, unless we are a reflection and in this case we don't have debug settings apply.
            DebugDisplaySettings debugDisplaySettings = (camera.cameraType == CameraType.Reflection || camera.cameraType == CameraType.Preview) ? s_NeutralDebugDisplaySettings : m_DebugDisplaySettings;

            // Disable post process if we enable debug mode or if the post process layer is disabled
            if (debugDisplaySettings.IsDebugDisplayEnabled())
            {
                if (debugDisplaySettings.IsDebugDisplayRemovePostprocess())
                {
                    currentFrameSettings.SetEnabled(FrameSettingsField.Postprocess, false);
                }

                // Disable exposure if required
                if (!debugDisplaySettings.DebugNeedsExposure())
                {
                    currentFrameSettings.SetEnabled(FrameSettingsField.ExposureControl, false);
                }

                // Disable SSS if luxmeter is enabled
                if (debugDisplaySettings.data.lightingDebugSettings.debugLightingMode == DebugLightingMode.LuxMeter)
                {
                    currentFrameSettings.SetEnabled(FrameSettingsField.SubsurfaceScattering, false);
                }
            }

            if(CoreUtils.IsSceneLightingDisabled(camera))
            {
                currentFrameSettings.SetEnabled(FrameSettingsField.ExposureControl, false);
            }

            // Disable object-motion vectors in everything but the game view
            if (camera.cameraType != CameraType.Game)
            {
                currentFrameSettings.SetEnabled(FrameSettingsField.ObjectMotionVectors, false);
            }

            hdCamera = HDCamera.GetOrCreate(camera, xrPass.multipassId);

            // From this point, we should only use frame settings from the camera
            hdCamera.Update(currentFrameSettings, this, m_MSAASamples, xrPass);

            // Custom Render requires a proper HDCamera, so we return after the HDCamera was setup
            if (additionalCameraData != null && additionalCameraData.hasCustomRender)
                return false;

            if (hdCamera.xr.enabled)
            {
                cullingParams = hdCamera.xr.cullingParams;
            }
            else
            {
                if (!camera.TryGetCullingParameters(camera.stereoEnabled, out cullingParams))
                    return false;
            }

            if (m_DebugDisplaySettings.IsCameraFreezeEnabled())
            {
                bool cameraIsFrozen = camera.name.Equals(m_DebugDisplaySettings.GetFrozenCameraName());
                if (cameraIsFrozen)
                {
                    if (!frozenCullingParamAvailable)
                    {
                        frozenCullingParams = cullingParams;
                        frozenCullingParamAvailable = true;
                    }
                    cullingParams = frozenCullingParams;
                }
            }
            else
            {
                frozenCullingParamAvailable = false;
            }

            LightLoopUpdateCullingParameters(ref cullingParams, hdCamera);

            // If we don't use environment light (like when rendering reflection probes)
            //   we don't have to cull them.
            if (hdCamera.frameSettings.IsEnabled(FrameSettingsField.ReflectionProbe))
                cullingParams.cullingOptions |= CullingOptions.NeedsReflectionProbes;
            else
                cullingParams.cullingOptions &= ~CullingOptions.NeedsReflectionProbes;
            return true;
        }

        static bool TryCull(
            Camera camera,
            HDCamera hdCamera,
            ScriptableRenderContext renderContext,
            SkyManager skyManager,
            ScriptableCullingParameters cullingParams,
            HDRenderPipelineAsset hdrp,
            ref HDCullingResults cullingResults
        )
        {
#if UNITY_EDITOR
            // emit scene view UI
            if (camera.cameraType == CameraType.SceneView)
            {
                ScriptableRenderContext.EmitWorldGeometryForSceneView(camera);
            }
#endif

            // Set the LOD bias and store current value to be able to restore it.
            // Use a try/finalize pattern to be sure to restore properly the qualitySettings.lodBias
            var initialLODBias = QualitySettings.lodBias;
            var initialMaximumLODLevel = QualitySettings.maximumLODLevel;
            try
            {
                QualitySettings.lodBias = hdCamera.frameSettings.GetResolvedLODBias(hdrp);
                QualitySettings.maximumLODLevel = hdCamera.frameSettings.GetResolvedMaximumLODLevel(hdrp);

            var includePlanarProbe = hdCamera.frameSettings.IsEnabled(FrameSettingsField.PlanarProbe);

            DecalSystem.CullRequest decalCullRequest = null;
            if (hdCamera.frameSettings.IsEnabled(FrameSettingsField.Decals))
            {
                // decal system needs to be updated with current camera, it needs it to set up culling and light list generation parameters
                decalCullRequest = GenericPool<DecalSystem.CullRequest>.Get();
                DecalSystem.instance.CurrentCamera = camera;
                DecalSystem.instance.BeginCull(decalCullRequest);
            }

            // TODO: use a parameter to select probe types to cull depending on what is enabled in framesettings
            var hdProbeCullState = new HDProbeCullState();
            if (hdCamera.frameSettings.IsEnabled(FrameSettingsField.RealtimePlanarReflection) && includePlanarProbe)
                hdProbeCullState = HDProbeSystem.PrepareCull(camera);

            // We need to set the ambient probe here because it's passed down to objects during the culling process.
            skyManager.SetupAmbientProbe(hdCamera);

            using (new ProfilingSample(null, "CullResults.Cull", CustomSamplerId.CullResultsCull.GetSampler()))
                cullingResults.cullingResults = renderContext.Cull(ref cullingParams);

            if (hdCamera.frameSettings.IsEnabled(FrameSettingsField.RealtimePlanarReflection) && includePlanarProbe)
                HDProbeSystem.QueryCullResults(hdProbeCullState, ref cullingResults.hdProbeCullingResults);
            else
                cullingResults.hdProbeCullingResults = default;

            if (hdCamera.frameSettings.IsEnabled(FrameSettingsField.Decals))
            {
                    using (new ProfilingSample(null, "DBufferPrepareDrawData",
                        CustomSamplerId.DBufferPrepareDrawData.GetSampler()))
                    DecalSystem.instance.EndCull(decalCullRequest, cullingResults.decalCullResults);
            }

            if (decalCullRequest != null)
            {
                decalCullRequest.Clear();
                GenericPool<DecalSystem.CullRequest>.Release(decalCullRequest);
            }

            return true;

            }
            finally
            {
                QualitySettings.lodBias = initialLODBias;
                QualitySettings.maximumLODLevel = initialMaximumLODLevel;
        }
        }

        void RenderGizmos(CommandBuffer cmd, Camera camera, ScriptableRenderContext renderContext, GizmoSubset gizmoSubset)
        {
#if UNITY_EDITOR
            if (UnityEditor.Handles.ShouldRenderGizmos())
            {
                bool renderPrePostprocessGizmos = (gizmoSubset == GizmoSubset.PreImageEffects);

                using (new ProfilingSample(cmd,
                    renderPrePostprocessGizmos ? "PrePostprocessGizmos" : "Gizmos",
                    renderPrePostprocessGizmos ? CustomSamplerId.GizmosPrePostprocess.GetSampler() : CustomSamplerId.Gizmos.GetSampler()))
                {
                    renderContext.ExecuteCommandBuffer(cmd);
                    cmd.Clear();
                    renderContext.DrawGizmos(camera, gizmoSubset);
                }
            }
#endif
        }

        static RendererListDesc CreateOpaqueRendererListDesc(
            CullingResults cull,
            Camera camera,
            ShaderTagId passName,
            PerObjectData rendererConfiguration = 0,
            RenderQueueRange? renderQueueRange = null,
            RenderStateBlock? stateBlock = null,
            Material overrideMaterial = null,
            bool excludeObjectMotionVectors = false
        )
        {
            var result = new RendererListDesc(passName, cull, camera)
            {
                rendererConfiguration = rendererConfiguration,
                renderQueueRange = renderQueueRange != null ? renderQueueRange.Value : HDRenderQueue.k_RenderQueue_AllOpaque,
                sortingCriteria = SortingCriteria.CommonOpaque,
                stateBlock = stateBlock,
                overrideMaterial = overrideMaterial,
                excludeObjectMotionVectors = excludeObjectMotionVectors
            };
            return result;
        }

        static RendererListDesc CreateOpaqueRendererListDesc(
            CullingResults cull,
            Camera camera,
            ShaderTagId[] passNames,
            PerObjectData rendererConfiguration = 0,
            RenderQueueRange? renderQueueRange = null,
            RenderStateBlock? stateBlock = null,
            Material overrideMaterial = null,
            bool excludeObjectMotionVectors = false
        )
        {
            var result = new RendererListDesc(passNames, cull, camera)
            {
                rendererConfiguration = rendererConfiguration,
                renderQueueRange = renderQueueRange != null ? renderQueueRange.Value : HDRenderQueue.k_RenderQueue_AllOpaque,
                sortingCriteria = SortingCriteria.CommonOpaque,
                stateBlock = stateBlock,
                overrideMaterial = overrideMaterial,
                excludeObjectMotionVectors = excludeObjectMotionVectors
            };
            return result;
        }

        protected static RendererListDesc CreateTransparentRendererListDesc(
            CullingResults cull,
            Camera camera,
            ShaderTagId passName,
            PerObjectData rendererConfiguration = 0,
            RenderQueueRange? renderQueueRange = null,
            RenderStateBlock? stateBlock = null,
            Material overrideMaterial = null,
            bool excludeObjectMotionVectors = false
        )
        {
            var result = new RendererListDesc(passName, cull, camera)
            {
                rendererConfiguration = rendererConfiguration,
                renderQueueRange = renderQueueRange != null ? renderQueueRange.Value : HDRenderQueue.k_RenderQueue_AllTransparent,
                sortingCriteria = SortingCriteria.CommonTransparent | SortingCriteria.RendererPriority,
                stateBlock = stateBlock,
                overrideMaterial = overrideMaterial,
                excludeObjectMotionVectors = excludeObjectMotionVectors
            };
            return result;
        }

        protected static RendererListDesc CreateTransparentRendererListDesc(
            CullingResults cull,
            Camera camera,
            ShaderTagId[] passNames,
            PerObjectData rendererConfiguration = 0,
            RenderQueueRange? renderQueueRange = null,
            RenderStateBlock? stateBlock = null,
            Material overrideMaterial = null,
            bool excludeObjectMotionVectors = false
        )
        {
            var result = new RendererListDesc(passNames, cull, camera)
            {
                rendererConfiguration = rendererConfiguration,
                renderQueueRange = renderQueueRange != null ? renderQueueRange.Value : HDRenderQueue.k_RenderQueue_AllTransparent,
                sortingCriteria = SortingCriteria.CommonTransparent | SortingCriteria.RendererPriority,
                stateBlock = stateBlock,
                overrideMaterial = overrideMaterial,
                excludeObjectMotionVectors = excludeObjectMotionVectors
            };
            return result;
        }

        protected static void DrawOpaqueRendererList(in ScriptableRenderContext renderContext, CommandBuffer cmd, in FrameSettings frameSettings, RendererList rendererList)
        {
            if (!frameSettings.IsEnabled(FrameSettingsField.OpaqueObjects))
                return;

            HDUtils.DrawRendererList(renderContext, cmd, rendererList);
        }

        protected static void DrawTransparentRendererList(in ScriptableRenderContext renderContext, CommandBuffer cmd, in FrameSettings frameSettings, RendererList rendererList)
        {
            if (!frameSettings.IsEnabled(FrameSettingsField.TransparentObjects))
                return;

            HDUtils.DrawRendererList(renderContext, cmd, rendererList);
        }

        void AccumulateDistortion(CullingResults cullResults, HDCamera hdCamera, ScriptableRenderContext renderContext, CommandBuffer cmd)
        {
            if (!hdCamera.frameSettings.IsEnabled(FrameSettingsField.Distortion))
                return;

            using (new ProfilingSample(cmd, "Distortion", CustomSamplerId.Distortion.GetSampler()))
            {
                CoreUtils.SetRenderTarget(cmd, m_DistortionBuffer, m_SharedRTManager.GetDepthStencilBuffer(), ClearFlag.Color, Color.clear);

                // Only transparent object can render distortion vectors
                var rendererList = RendererList.Create(CreateTransparentRendererListDesc(cullResults, hdCamera.camera, HDShaderPassNames.s_DistortionVectorsName));
                DrawTransparentRendererList(renderContext, cmd, hdCamera.frameSettings, rendererList);
            }
        }

        void RenderDistortion(HDCamera hdCamera, CommandBuffer cmd)
        {
            if (!hdCamera.frameSettings.IsEnabled(FrameSettingsField.Distortion))
                return;

            using (new ProfilingSample(cmd, "ApplyDistortion", CustomSamplerId.ApplyDistortion.GetSampler()))
            {
                var currentColorPyramid = hdCamera.GetCurrentFrameRT((int)HDCameraFrameHistoryType.ColorBufferMipChain);

                CoreUtils.SetRenderTarget(cmd, m_CameraColorBuffer);
                // TODO: Set stencil stuff via parameters rather than hardcoding it in shader.
                m_ApplyDistortionMaterial.SetTexture(HDShaderIDs._DistortionTexture, m_DistortionBuffer);
                m_ApplyDistortionMaterial.SetTexture(HDShaderIDs._ColorPyramidTexture, currentColorPyramid);

                var size = new Vector4(hdCamera.actualWidth, hdCamera.actualHeight, 1f / hdCamera.actualWidth, 1f / hdCamera.actualHeight);
                m_ApplyDistortionMaterial.SetVector(HDShaderIDs._Size, size);

                HDUtils.DrawFullScreen(cmd, m_ApplyDistortionMaterial, m_CameraColorBuffer, m_SharedRTManager.GetDepthStencilBuffer(), null, 0);
            }
        }

        struct DepthPrepassParameters
        {
            public string              passName;
            public RendererListDesc    depthOnlyRendererListDesc;
            public RendererListDesc    mrtRendererListDesc;
            public bool                hasDepthOnlyPass;
            public bool                shouldRenderMotionVectorAfterGBuffer;
            public RendererListDesc    rayTracingOpaqueRLDesc;
            public RendererListDesc    rayTracingTransparentRLDesc;
        }

        DepthPrepassParameters PrepareDepthPrepass(CullingResults cull, HDCamera hdCamera)
        {
            // Guidelines:
            // Lit shader can be in deferred or forward mode. In this case we use "DepthOnly" pass with "GBuffer" or "Forward" pass name
            // Other shader, including unlit are always forward and use "DepthForwardOnly" with "ForwardOnly" pass.
            // Those pass are exclusive so use only "DepthOnly" or "DepthForwardOnly" but not both at the same time, same for "Forward" and "DepthForwardOnly"
            // Any opaque material rendered in forward should have a depth prepass. If there is no depth prepass the lighting will be incorrect (deferred shadowing, contact shadow, SSAO), this may be acceptable depends on usage

            // Whatever the configuration we always render first opaque object then opaque alpha tested as they are more costly to render and could be reject by early-z
            // (but no Hi-z as it is disable with clip instruction). This is handled automatically with the RenderQueue value (OpaqueAlphaTested have a different value and thus are sorted after Opaque)

            // Forward material always output normal buffer.
            // Deferred material never output normal buffer.
            // Caution: Unlit material let normal buffer untouch. Caution as if people try to filter normal buffer, it can result in weird result.
            // TODO: Do we need a stencil bit to identify normal buffer not fill by unlit? So don't execute SSAO / SRR ?

            // Additional guidelines for motion vector:
            // We render object motion vector at the same time than depth prepass with MRT to save drawcall. Depth buffer is then fill with combination of depth prepass + motion vector.
            // For this we render first all objects that render depth only, then object that require object motion vector.
            // We use the excludeMotion filter option of DrawRenderer to gather object without object motion vector (only C++ can know if an object have object motion vector).
            // Caution: if there is no depth prepass we must render object motion vector after GBuffer pass otherwise some depth only objects can hide objects with motion vector and overwrite depth buffer but not update
            // the motion vector buffer resulting in artifacts

            var result = new DepthPrepassParameters();

            bool decalsEnabled = hdCamera.frameSettings.IsEnabled(FrameSettingsField.Decals);
            // To avoid rendering objects twice (once in the depth pre-pass and once in the motion vector pass when the motion vector pass is enabled) we exclude the objects that have motion vectors.
            bool fullDeferredPrepass = hdCamera.frameSettings.IsEnabled(FrameSettingsField.DepthPrepassWithDeferredRendering) || decalsEnabled;
            // To avoid rendering objects twice (once in the depth pre-pass and once in the motion vector pass when the motion vector pass is enabled) we exclude the objects that have motion vectors.
            bool objectMotionEnabled = hdCamera.frameSettings.IsEnabled(FrameSettingsField.ObjectMotionVectors);

            result.shouldRenderMotionVectorAfterGBuffer = (hdCamera.frameSettings.litShaderMode == LitShaderMode.Deferred) && !fullDeferredPrepass;
            result.hasDepthOnlyPass = false;

            switch (hdCamera.frameSettings.litShaderMode)
            {
                case LitShaderMode.Forward:
                    result.passName = "Depth Prepass (forward)";
                    result.mrtRendererListDesc = CreateOpaqueRendererListDesc(cull, hdCamera.camera, m_DepthOnlyAndDepthForwardOnlyPassNames, excludeObjectMotionVectors: objectMotionEnabled);
                    break;
                case LitShaderMode.Deferred:
                    result.passName = fullDeferredPrepass ? (decalsEnabled ? "Depth Prepass (deferred) forced by Decals" : "Depth Prepass (deferred)") : "Depth Prepass (deferred incomplete)";
                    bool excludeMotion = fullDeferredPrepass ? objectMotionEnabled : false;

                    // First deferred alpha tested materials. Alpha tested object have always a prepass even if enableDepthPrepassWithDeferredRendering is disabled
                    var partialPrepassRenderQueueRange = new RenderQueueRange { lowerBound = (int)RenderQueue.AlphaTest, upperBound = (int)RenderQueue.GeometryLast - 1 };

                    result.hasDepthOnlyPass = true;

                    // First deferred material
                    result.depthOnlyRendererListDesc = CreateOpaqueRendererListDesc(
                        cull, hdCamera.camera, m_DepthOnlyPassNames,
                        renderQueueRange: fullDeferredPrepass ? HDRenderQueue.k_RenderQueue_AllOpaque : partialPrepassRenderQueueRange,
                        excludeObjectMotionVectors: excludeMotion);

                    // Then forward only material that output normal buffer
                    result.mrtRendererListDesc = CreateOpaqueRendererListDesc(cull, hdCamera.camera, m_DepthForwardOnlyPassNames, excludeObjectMotionVectors: excludeMotion);
                    break;
                default:
                    throw new ArgumentOutOfRangeException("Unknown ShaderLitMode");
            }

            if (hdCamera.frameSettings.IsEnabled(FrameSettingsField.RayTracing))
            {
                RecursiveRendering recursiveRendering = VolumeManager.instance.stack.GetComponent<RecursiveRendering>();
                if (recursiveRendering.enable.value)
                {
                    result.rayTracingOpaqueRLDesc = CreateOpaqueRendererListDesc(cull, hdCamera.camera, m_DepthOnlyAndDepthForwardOnlyPassNames, renderQueueRange: HDRenderQueue.k_RenderQueue_AllOpaqueRaytracing);
                    result.rayTracingTransparentRLDesc = CreateOpaqueRendererListDesc(cull, hdCamera.camera, m_DepthOnlyAndDepthForwardOnlyPassNames, renderQueueRange: HDRenderQueue.k_RenderQueue_AllTransparentRaytracing);
                }
            }

            return result;
        }

        static void RenderDepthPrepass( ScriptableRenderContext renderContext,
                                        CommandBuffer cmd,
                                        FrameSettings frameSettings,
                                        RenderTargetIdentifier[] mrt,
                                        RTHandle depthBuffer,
                                        in RendererList depthOnlyRendererList,
                                        in RendererList mrtRendererList,
                                        bool hasDepthOnlyPass,
                                        in RendererList             rayTracingOpaqueRL,
                                        in RendererList             rayTracingTransparentRL
                                        )
        {
            CoreUtils.SetRenderTarget(cmd, depthBuffer);

            if (hasDepthOnlyPass)
            {
                DrawOpaqueRendererList(renderContext, cmd, frameSettings, depthOnlyRendererList);
            }

            CoreUtils.SetRenderTarget(cmd, mrt, depthBuffer);
            DrawOpaqueRendererList(renderContext, cmd, frameSettings, mrtRendererList);

            // We want the opaque objects to be in the prepass so that we avoid rendering uselessly the pixels before ray tracing them
            if (frameSettings.IsEnabled(FrameSettingsField.RayTracing) && VolumeManager.instance.stack.GetComponent<RecursiveRendering>().enable.value)
            {
                HDUtils.DrawRendererList(renderContext, cmd, rayTracingOpaqueRL);
                HDUtils.DrawRendererList(renderContext, cmd, rayTracingTransparentRL);
            }
        }

        // RenderDepthPrepass render both opaque and opaque alpha tested based on engine configuration.
        // Lit Forward only: We always render all materials
        // Lit Deferred: We always render depth prepass for alpha tested (optimization), other deferred material are render based on engine configuration.
        // Forward opaque with deferred renderer (DepthForwardOnly pass): We always render all materials
        // True is return if motion vector must be render after GBuffer pass
        bool RenderDepthPrepass(CullingResults cull, HDCamera hdCamera, ScriptableRenderContext renderContext, CommandBuffer cmd)
        {
            var depthPrepassParameters = PrepareDepthPrepass(cull, hdCamera);
            var depthOnlyRendererList = RendererList.Create(depthPrepassParameters.depthOnlyRendererListDesc);
            var mrtDepthRendererList = RendererList.Create(depthPrepassParameters.mrtRendererListDesc);

            var rayTracingOpaqueRendererList = RendererList.Create(depthPrepassParameters.rayTracingOpaqueRLDesc);
            var rayTracingTransparentRendererList = RendererList.Create(depthPrepassParameters.rayTracingTransparentRLDesc);

            using (new ProfilingSample(cmd, depthPrepassParameters.passName, CustomSamplerId.DepthPrepass.GetSampler()))
            {
                RenderDepthPrepass( renderContext, cmd, hdCamera.frameSettings,
                                    m_SharedRTManager.GetPrepassBuffersRTI(hdCamera.frameSettings),
                                    m_SharedRTManager.GetDepthStencilBuffer(hdCamera.frameSettings.IsEnabled(FrameSettingsField.MSAA)),
                                    depthOnlyRendererList,
                                    mrtDepthRendererList,
                                    depthPrepassParameters.hasDepthOnlyPass,
                                    rayTracingOpaqueRendererList,
                                    rayTracingTransparentRendererList
                                    );
        }

            return depthPrepassParameters.shouldRenderMotionVectorAfterGBuffer;
        }

        // RenderGBuffer do the gbuffer pass. This is solely call with deferred. If we use a depth prepass, then the depth prepass will perform the alpha testing for opaque alpha tested and we don't need to do it anymore
        // during Gbuffer pass. This is handled in the shader and the depth test (equal and no depth write) is done here.
        void RenderGBuffer(CullingResults cull, HDCamera hdCamera, ScriptableRenderContext renderContext, CommandBuffer cmd)
        {
            if (hdCamera.frameSettings.litShaderMode != LitShaderMode.Deferred)
                return;

            using (new ProfilingSample(cmd, m_CurrentDebugDisplaySettings.IsDebugDisplayEnabled() ? "GBuffer Debug" : "GBuffer", CustomSamplerId.GBuffer.GetSampler()))
            {
                // setup GBuffer for rendering
                CoreUtils.SetRenderTarget(cmd, m_GbufferManager.GetBuffersRTI(hdCamera.frameSettings), m_SharedRTManager.GetDepthStencilBuffer());


                var rendererList = RendererList.Create(CreateOpaqueRendererListDesc(cull, hdCamera.camera, HDShaderPassNames.s_GBufferName, m_CurrentRendererConfigurationBakedLighting));
                DrawOpaqueRendererList(renderContext, cmd, hdCamera.frameSettings, rendererList);

                m_GbufferManager.BindBufferAsTextures(cmd);
#if ENABLE_VIRTUALTEXTURES
                cmd.ClearRandomWriteTargets();
#endif
            }
        }

        void RenderDecals(HDCamera hdCamera, CommandBuffer cmd, ScriptableRenderContext renderContext, CullingResults cullingResults)
        {
            if (!hdCamera.frameSettings.IsEnabled(FrameSettingsField.Decals))
            {
                // We still bind black textures to make sure that something is bound (can be a problem on some platforms)
                m_DbufferManager.BindBlackTextures(cmd);
                return;
            }

            // We need to copy depth buffer texture if we want to bind it at this stage
            CopyDepthBufferIfNeeded(hdCamera, cmd);

            using (new ProfilingSample(cmd, "DBufferRender", CustomSamplerId.DBufferRender.GetSampler()))
            {
                bool use4RTs = m_Asset.currentPlatformRenderPipelineSettings.decalSettings.perChannelMask;
                RenderDBuffer(  use4RTs,
                                m_DbufferManager.GetBuffersRTI(),
                                m_DbufferManager.GetRTHandles(),
                                m_SharedRTManager.GetDepthStencilBuffer(),
                                m_DbufferManager.propertyMaskBuffer,
                                m_DbufferManager.clearPropertyMaskBufferShader,
                                m_DbufferManager.clearPropertyMaskBufferKernel,
                                m_DbufferManager.propertyMaskBufferSize,
                                RendererList.Create(PrepareMeshDecalsRendererList(cullingResults, hdCamera, use4RTs)),
                                renderContext, cmd);

                cmd.SetGlobalBuffer(HDShaderIDs._DecalPropertyMaskBufferSRV, m_DbufferManager.propertyMaskBuffer);

                m_DbufferManager.BindBufferAsTextures(cmd);
            }

            if (!hdCamera.frameSettings.IsEnabled(FrameSettingsField.MSAA)) // MSAA not supported
            {
                using (new ProfilingSample(cmd, "DBuffer Normal (forward)", CustomSamplerId.DBufferNormal.GetSampler()))
                {
                    // We can call DBufferNormalPatch after RenderDBuffer as it only affect forward material and isn't affected by RenderGBuffer
                    // This reduce lifteime of stencil bit
                    DBufferNormalPatch(PrepareDBufferNormalPatchParameters(hdCamera), m_SharedRTManager.GetNormalBuffer(), m_SharedRTManager.GetDepthStencilBuffer(), cmd, renderContext);
                }
            }
        }

        RendererListDesc PrepareMeshDecalsRendererList(CullingResults cullingResults, HDCamera hdCamera, bool use4RTs)
        {
            var desc = new RendererListDesc(use4RTs ? m_Decals4RTPassNames : m_Decals3RTPassNames, cullingResults, hdCamera.camera)
            {
                sortingCriteria = SortingCriteria.CommonOpaque,
                rendererConfiguration = PerObjectData.None,
                renderQueueRange = HDRenderQueue.k_RenderQueue_AllOpaque
            };

            return desc;
        }

        static void PushDecalsGlobalParams(HDCamera hdCamera, CommandBuffer cmd)
        {
            if (hdCamera.frameSettings.IsEnabled(FrameSettingsField.Decals))
            {
                cmd.SetGlobalInt(HDShaderIDs._EnableDecals, 1);
                cmd.SetGlobalVector(HDShaderIDs._DecalAtlasResolution, new Vector2(HDUtils.hdrpSettings.decalSettings.atlasWidth, HDUtils.hdrpSettings.decalSettings.atlasHeight));
            }
            else
            {
                cmd.SetGlobalInt(HDShaderIDs._EnableDecals, 0);
            }
        }

        static RenderTargetIdentifier[] m_Dbuffer3RtIds = new RenderTargetIdentifier[3];

        static void RenderDBuffer(  bool                        use4RTs,
                                    RenderTargetIdentifier[]    mrt,
                                    RTHandle[]                  rtHandles,
                                    RTHandle                    depthStencilBuffer,
                                    ComputeBuffer               propertyMaskBuffer,
                                    ComputeShader               propertyMaskClearShader,
                                    int                         propertyMaskClearShaderKernel,
                                    int                         propertyMaskBufferSize,
                                    RendererList                meshDecalsRendererList,
                                    ScriptableRenderContext     renderContext,
                                    CommandBuffer               cmd)
        {
            // for alpha compositing, color is cleared to 0, alpha to 1
            // https://developer.nvidia.com/gpugems/GPUGems3/gpugems3_ch23.html

            // this clears the targets
            // TODO: Once we move to render graph, move this to render targets initialization parameters and remove rtHandles parameters
            Color clearColor = new Color(0.0f, 0.0f, 0.0f, 1.0f);
            Color clearColorNormal = new Color(0.5f, 0.5f, 0.5f, 1.0f); // for normals 0.5 is neutral
            Color clearColorAOSBlend = new Color(1.0f, 1.0f, 1.0f, 1.0f);
            CoreUtils.SetRenderTarget(cmd, rtHandles[0], ClearFlag.Color, clearColor);
            CoreUtils.SetRenderTarget(cmd, rtHandles[1], ClearFlag.Color, clearColorNormal);
            CoreUtils.SetRenderTarget(cmd, rtHandles[2], ClearFlag.Color, clearColor);

            if (use4RTs)
            {
                CoreUtils.SetRenderTarget(cmd, rtHandles[3], ClearFlag.Color, clearColorAOSBlend);
                // this actually sets the MRTs and HTile RWTexture, this is done separately because we do not have an api to clear MRTs to different colors
                CoreUtils.SetRenderTarget(cmd, mrt, depthStencilBuffer); // do not clear anymore
            }
            else
            {
                for (int rtindex = 0; rtindex < 3; rtindex++)
                {
                     m_Dbuffer3RtIds[rtindex] = mrt[rtindex];
                }
                // this actually sets the MRTs and HTile RWTexture, this is done separately because we do not have an api to clear MRTs to different colors
                CoreUtils.SetRenderTarget(cmd, m_Dbuffer3RtIds, depthStencilBuffer); // do not clear anymore
            }

            // clear decal property mask buffer
            cmd.SetComputeBufferParam(propertyMaskClearShader, propertyMaskClearShaderKernel, HDShaderIDs._DecalPropertyMaskBuffer, propertyMaskBuffer);
            cmd.DispatchCompute(propertyMaskClearShader, propertyMaskClearShaderKernel, propertyMaskBufferSize / 64, 1, 1);
            cmd.SetRandomWriteTarget(use4RTs ? 4 : 3, propertyMaskBuffer);

            HDUtils.DrawRendererList(renderContext, cmd, meshDecalsRendererList);
            DecalSystem.instance.RenderIntoDBuffer(cmd);

            cmd.ClearRandomWriteTargets();
        }

        struct DBufferNormalPatchParameters
        {
            public Material decalNormalBufferMaterial;
            public int stencilRef;
            public int stencilMask;
        }

        DBufferNormalPatchParameters PrepareDBufferNormalPatchParameters(HDCamera hdCamera)
        {
            var parameters = new DBufferNormalPatchParameters();
            parameters.decalNormalBufferMaterial = m_DecalNormalBufferMaterial;
            switch (hdCamera.frameSettings.litShaderMode)
            {
                case LitShaderMode.Forward:  // in forward rendering all pixels that decals wrote into have to be composited
                    parameters.stencilMask = (int)StencilBitMask.Decals;
                    parameters.stencilRef = (int)StencilBitMask.Decals;
                    break;
                case LitShaderMode.Deferred: // in deferred rendering only pixels affected by both forward materials and decals need to be composited
                    parameters.stencilMask = (int)StencilBitMask.Decals | (int)StencilBitMask.DecalsForwardOutputNormalBuffer;
                    parameters.stencilRef = (int)StencilBitMask.Decals | (int)StencilBitMask.DecalsForwardOutputNormalBuffer;
                    break;
                default:
                    throw new ArgumentOutOfRangeException("Unknown ShaderLitMode");
            }

            return parameters;
        }

        // DBufferNormalPatch will patch the normal buffer with data from DBuffer for forward material.
        // As forward material output normal during depth prepass, they aren't affected by decal, and thus we need to patch the normal buffer.
        static void DBufferNormalPatch(in DBufferNormalPatchParameters parameters, RTHandle normalBuffer, RTHandle depthStencilBuffer, CommandBuffer cmd, ScriptableRenderContext renderContext)
        {
            parameters.decalNormalBufferMaterial.SetInt(HDShaderIDs._DecalNormalBufferStencilReadMask, parameters.stencilMask);
            parameters.decalNormalBufferMaterial.SetInt(HDShaderIDs._DecalNormalBufferStencilRef, parameters.stencilRef);

            CoreUtils.SetRenderTarget(cmd, depthStencilBuffer);
            cmd.SetRandomWriteTarget(1, normalBuffer);
            cmd.DrawProcedural(Matrix4x4.identity, parameters.decalNormalBufferMaterial, 0, MeshTopology.Triangles, 3, 1);
            cmd.ClearRandomWriteTargets();
        }

        RendererListDesc PrepareForwardEmissiveRendererList(CullingResults cullResults, HDCamera hdCamera)
        {
            var result = new RendererListDesc(m_DecalsEmissivePassNames, cullResults, hdCamera.camera)
            {
                renderQueueRange = HDRenderQueue.k_RenderQueue_AllOpaque,
                sortingCriteria = SortingCriteria.CommonOpaque,
                rendererConfiguration = PerObjectData.None
            };

            return result;
        }

        void RenderForwardEmissive(CullingResults cullResults, HDCamera hdCamera, ScriptableRenderContext renderContext, CommandBuffer cmd)
        {
            if (!hdCamera.frameSettings.IsEnabled(FrameSettingsField.Decals))
                return;

            using (new ProfilingSample(cmd, "ForwardEmissive", CustomSamplerId.DecalsForwardEmissive.GetSampler()))
            {
                bool msaa = hdCamera.frameSettings.IsEnabled(FrameSettingsField.MSAA);
                CoreUtils.SetRenderTarget(cmd, msaa ? m_CameraColorMSAABuffer : m_CameraColorBuffer, m_SharedRTManager.GetDepthStencilBuffer(msaa));
                HDUtils.DrawRendererList(renderContext, cmd, RendererList.Create(PrepareForwardEmissiveRendererList(cullResults, hdCamera)));
                DecalSystem.instance.RenderForwardEmissive(cmd);
            }
        }

        void RenderWireFrame(CullingResults cull, HDCamera hdCamera, RenderTargetIdentifier backbuffer, ScriptableRenderContext renderContext, CommandBuffer cmd)
        {
            using (new ProfilingSample(cmd, "Render Wireframe"))
            {
                CoreUtils.SetRenderTarget(cmd, backbuffer, ClearFlag.Color, GetColorBufferClearColor(hdCamera));

                var rendererListOpaque = RendererList.Create(CreateOpaqueRendererListDesc(cull, hdCamera.camera, m_AllForwardOpaquePassNames));
                DrawOpaqueRendererList(renderContext, cmd, hdCamera.frameSettings, rendererListOpaque);

                // Render forward transparent
                var rendererListTransparent = RendererList.Create(CreateTransparentRendererListDesc(cull, hdCamera.camera, m_AllTransparentPassNames));
                DrawTransparentRendererList(renderContext, cmd, hdCamera.frameSettings, rendererListTransparent);
            }
        }

        void RenderDebugViewMaterial(CullingResults cull, HDCamera hdCamera, ScriptableRenderContext renderContext, CommandBuffer cmd)
        {
            using (new ProfilingSample(cmd, "DisplayDebug ViewMaterial", CustomSamplerId.DisplayDebugViewMaterial.GetSampler()))
            {
                if (m_CurrentDebugDisplaySettings.data.materialDebugSettings.IsDebugGBufferEnabled() && hdCamera.frameSettings.litShaderMode == LitShaderMode.Deferred)
                {
                    using (new ProfilingSample(cmd, "DebugViewMaterialGBuffer", CustomSamplerId.DebugViewMaterialGBuffer.GetSampler()))
                    {
                        HDUtils.DrawFullScreen(cmd, m_currentDebugViewMaterialGBuffer, m_CameraColorBuffer);
                    }
                }
                else
                {
                    // When rendering debug material we shouldn't rely on a depth prepass for optimizing the alpha clip test. As it is control on the material inspector side
                    // we must override the state here.

                    CoreUtils.SetRenderTarget(cmd, m_CameraColorBuffer, m_SharedRTManager.GetDepthStencilBuffer(), ClearFlag.All, Color.clear);
                    // Render Opaque forward
                    var rendererListOpaque = RendererList.Create(CreateOpaqueRendererListDesc(cull, hdCamera.camera, m_AllForwardOpaquePassNames, m_CurrentRendererConfigurationBakedLighting, stateBlock: m_DepthStateOpaque));
                    DrawOpaqueRendererList(renderContext, cmd, hdCamera.frameSettings, rendererListOpaque);

                    // Render forward transparent
                    var rendererListTransparent = RendererList.Create(CreateTransparentRendererListDesc(cull, hdCamera.camera, m_AllTransparentPassNames, m_CurrentRendererConfigurationBakedLighting, stateBlock: m_DepthStateOpaque));
                    DrawTransparentRendererList(renderContext, cmd, hdCamera.frameSettings, rendererListTransparent);
                }
            }
        }

        void RenderTransparencyOverdraw(CullingResults cull, HDCamera hdCamera, ScriptableRenderContext renderContext, CommandBuffer cmd)
        {
            if (m_CurrentDebugDisplaySettings.IsDebugDisplayEnabled() && m_CurrentDebugDisplaySettings.data.fullScreenDebugMode == FullScreenDebugMode.TransparencyOverdraw)
            {

                CoreUtils.SetRenderTarget(cmd, m_CameraColorBuffer, m_SharedRTManager.GetDepthStencilBuffer(), clearFlag: ClearFlag.Color, clearColor: Color.black);
                var stateBlock = new RenderStateBlock
                {
                    mask = RenderStateMask.Blend,
                    blendState = new BlendState
                    {
                        blendState0 = new RenderTargetBlendState
                        {

                            destinationColorBlendMode = BlendMode.One,
                            sourceColorBlendMode = BlendMode.One,
                            destinationAlphaBlendMode = BlendMode.One,
                            sourceAlphaBlendMode = BlendMode.One,
                            colorBlendOperation = BlendOp.Add,
                            alphaBlendOperation = BlendOp.Add,
                            writeMask = ColorWriteMask.All
                        }
                    }
                };

                // High res transparent objects, drawing in m_DebugFullScreenTempBuffer
                cmd.SetGlobalFloat(HDShaderIDs._DebugTransparencyOverdrawWeight, 1.0f);

                var passNames = m_Asset.currentPlatformRenderPipelineSettings.supportTransparentBackface ? m_AllTransparentPassNames : m_TransparentNoBackfaceNames;
                m_DebugFullScreenPropertyBlock.SetFloat(HDShaderIDs._TransparencyOverdrawMaxPixelCost, (float)m_DebugDisplaySettings.data.transparencyDebugSettings.maxPixelCost);
                var rendererList = RendererList.Create(CreateTransparentRendererListDesc(cull, hdCamera.camera, passNames, stateBlock: stateBlock));
                DrawTransparentRendererList(renderContext, cmd, hdCamera.frameSettings, rendererList);
                rendererList = RendererList.Create(CreateTransparentRendererListDesc(cull, hdCamera.camera, passNames, renderQueueRange: HDRenderQueue.k_RenderQueue_AfterPostProcessTransparent, stateBlock: stateBlock));
                DrawTransparentRendererList(renderContext, cmd, hdCamera.frameSettings, rendererList);

                // Low res transparent objects, copying result m_DebugTranparencyLowRes
                cmd.SetGlobalFloat(HDShaderIDs._DebugTransparencyOverdrawWeight, 0.25f);
                rendererList = RendererList.Create(CreateTransparentRendererListDesc(cull, hdCamera.camera, passNames, renderQueueRange: HDRenderQueue.k_RenderQueue_LowTransparent, stateBlock: stateBlock));
                DrawTransparentRendererList(renderContext, cmd, hdCamera.frameSettings, rendererList);
                PushFullScreenDebugTexture(hdCamera, cmd, m_CameraColorBuffer, FullScreenDebugMode.TransparencyOverdraw);

                // weighted sum of m_DebugFullScreenTempBuffer and m_DebugTranparencyLowRes done in DebugFullScreen.shader

            }
        }

        void UpdateSkyEnvironment(HDCamera hdCamera, int frameIndex, CommandBuffer cmd)
        {
            m_SkyManager.UpdateEnvironment(hdCamera, GetCurrentSunLight(), frameIndex, cmd);
        }

        /// <summary>
        /// Request an update of the environment lighting.
        /// </summary>
        public void RequestSkyEnvironmentUpdate()
        {
            m_SkyManager.RequestEnvironmentUpdate();
        }

        void RenderSky(HDCamera hdCamera, CommandBuffer cmd)
        {
            if(m_CurrentDebugDisplaySettings.IsMatcapViewEnabled(hdCamera))
            {
                return;
            }

            // Necessary to perform dual-source (polychromatic alpha) blending which is not supported by Unity.
            // We load from the color buffer, perform blending manually, and store to the atmospheric scattering buffer.
            // Then we perform a copy from the atmospheric scattering buffer back to the color buffer.
            bool msaaEnabled = hdCamera.frameSettings.IsEnabled(FrameSettingsField.MSAA);
            var colorBuffer = msaaEnabled ? m_CameraColorMSAABuffer : m_CameraColorBuffer;
            var intermediateBuffer = msaaEnabled ? m_OpaqueAtmosphericScatteringMSAABuffer : m_OpaqueAtmosphericScatteringBuffer;
            var depthBuffer = m_SharedRTManager.GetDepthStencilBuffer(msaaEnabled);

            var visualEnv = VolumeManager.instance.stack.GetComponent<VisualEnvironment>();
            m_SkyManager.RenderSky(hdCamera, GetCurrentSunLight(), colorBuffer, depthBuffer, m_CurrentDebugDisplaySettings, m_FrameCount, cmd);

            if (Fog.IsFogEnabled(hdCamera) || Fog.IsPBRFogEnabled(hdCamera))
            {
                var pixelCoordToViewDirWS = hdCamera.mainViewConstants.pixelCoordToViewDirWS;
                m_SkyManager.RenderOpaqueAtmosphericScattering(cmd, hdCamera, colorBuffer, m_LightingBufferHandle, intermediateBuffer, depthBuffer, pixelCoordToViewDirWS, hdCamera.frameSettings.IsEnabled(FrameSettingsField.MSAA));
            }
        }

        public Texture2D ExportSkyToTexture(Camera camera)
        {
            return m_SkyManager.ExportSkyToTexture(camera);
        }


        RendererListDesc PrepareForwardOpaqueRendererList(CullingResults cullResults, HDCamera hdCamera)
        {
            var passNames = hdCamera.frameSettings.litShaderMode == LitShaderMode.Forward
                ? m_ForwardAndForwardOnlyPassNames
                : m_ForwardOnlyPassNames;
            return  CreateOpaqueRendererListDesc(cullResults, hdCamera.camera, passNames, m_CurrentRendererConfigurationBakedLighting);
        }


        // Guidelines: In deferred by default there is no opaque in forward. However it is possible to force an opaque material to render in forward
        // by using the pass "ForwardOnly". In this case the .shader should not have "Forward" but only a "ForwardOnly" pass.
        // It must also have a "DepthForwardOnly" and no "DepthOnly" pass as forward material (either deferred or forward only rendering) have always a depth pass.
        // The RenderForward pass will render the appropriate pass depends on the engine settings. In case of forward only rendering, both "Forward" pass and "ForwardOnly" pass
        // material will be render for both transparent and opaque. In case of deferred, both path are used for transparent but only "ForwardOnly" is use for opaque.
        // (Thus why "Forward" and "ForwardOnly" are exclusive, else they will render two times"
        void RenderForwardOpaque(CullingResults cullResults, HDCamera hdCamera, ScriptableRenderContext renderContext, CommandBuffer cmd)
        {
            bool debugDisplay = m_CurrentDebugDisplaySettings.IsDebugDisplayEnabled();
            using (new ProfilingSample(cmd, debugDisplay ? "Forward Opaque Debug" : "Forward Opaque", CustomSamplerId.ForwardPassName.GetSampler()))
            {
                bool useFptl = hdCamera.frameSettings.IsEnabled(FrameSettingsField.FPTLForForwardOpaque);
                bool msaa = hdCamera.frameSettings.IsEnabled(FrameSettingsField.MSAA);

                RenderTargetIdentifier[] renderTarget = null;

                // In case of forward SSS we will bind all the required target. It is up to the shader to write into it or not.
                if (hdCamera.frameSettings.IsEnabled(FrameSettingsField.SubsurfaceScattering))
                {
                    renderTarget = m_MRTWithSSS;
                    renderTarget[0] = msaa ? m_CameraColorMSAABuffer : m_CameraColorBuffer; // Store the specular color

#if ENABLE_VIRTUALTEXTURES
                    renderTarget[1] = GetVTFeedbackBufferForForward(hdCamera);
                    const int offset = 2;
#else
                    const int offset = 1;
#endif
                    renderTarget[offset+0] = msaa ? m_CameraSssDiffuseLightingMSAABuffer : m_CameraSssDiffuseLightingBuffer;
                    renderTarget[offset+1] = msaa ? GetSSSBufferMSAA() : GetSSSBuffer();
                }
                else
                {
#if ENABLE_VIRTUALTEXTURES
                    renderTarget = m_MRTWithVTFeedback;
                    renderTarget[0] = msaa ? m_CameraColorMSAABuffer : m_CameraColorBuffer;
                    renderTarget[1] = GetVTFeedbackBufferForForward(hdCamera);
#else
                    renderTarget = mMRTSingle;
                    renderTarget[0] = msaa ? m_CameraColorMSAABuffer : m_CameraColorBuffer;
#endif
                }

                RenderForwardRendererList(hdCamera.frameSettings,
                                            RendererList.Create(PrepareForwardOpaqueRendererList(cullResults, hdCamera)),
                                            renderTarget,
                                            m_SharedRTManager.GetDepthStencilBuffer(msaa),
                                            useFptl ? m_TileAndClusterData.lightList : m_TileAndClusterData.perVoxelLightLists,
                                            true, renderContext, cmd);
#if ENABLE_VIRTUALTEXTURES
                cmd.ClearRandomWriteTargets();
#endif
            }
        }

        static bool NeedMotionVectorForTransparent(FrameSettings frameSettings)
        {
            return frameSettings.IsEnabled(FrameSettingsField.MotionVectors) && frameSettings.IsEnabled(FrameSettingsField.TransparentsWriteMotionVector);
        }

        RendererListDesc PrepareForwardTransparentRendererList(CullingResults cullResults, HDCamera hdCamera, bool preRefraction)
        {
            RenderQueueRange transparentRange;
            if (preRefraction)
            {
                transparentRange = HDRenderQueue.k_RenderQueue_PreRefraction;
            }
            else if (hdCamera.frameSettings.IsEnabled(FrameSettingsField.LowResTransparent))
            {
                transparentRange = HDRenderQueue.k_RenderQueue_Transparent;
            }
            else // Low res transparent disabled
            {
                transparentRange = HDRenderQueue.k_RenderQueue_TransparentWithLowRes;
            }

            if (!hdCamera.frameSettings.IsEnabled(FrameSettingsField.RoughRefraction))
            {
                if (hdCamera.frameSettings.IsEnabled(FrameSettingsField.LowResTransparent))
                    transparentRange = HDRenderQueue.k_RenderQueue_AllTransparent;
                else
                    transparentRange = HDRenderQueue.k_RenderQueue_AllTransparentWithLowRes;
            }

            if (NeedMotionVectorForTransparent(hdCamera.frameSettings))
            {
                m_CurrentRendererConfigurationBakedLighting |= PerObjectData.MotionVectors; // This will enable the flag for low res transparent as well
            }

            var passNames = m_Asset.currentPlatformRenderPipelineSettings.supportTransparentBackface ? m_AllTransparentPassNames : m_TransparentNoBackfaceNames;
            return CreateTransparentRendererListDesc(cullResults, hdCamera.camera, passNames, m_CurrentRendererConfigurationBakedLighting, transparentRange);
        }


        void RenderForwardTransparent(CullingResults cullResults, HDCamera hdCamera, bool preRefraction, ScriptableRenderContext renderContext, CommandBuffer cmd)
        {
            // If rough refraction are turned off, we render all transparents in the Transparent pass and we skip the PreRefraction one.
            if (!hdCamera.frameSettings.IsEnabled(FrameSettingsField.RoughRefraction) && preRefraction)
            {
                return;
            }

            string passName;
            bool debugDisplay = m_CurrentDebugDisplaySettings.IsDebugDisplayEnabled();
            if (debugDisplay)
                passName = preRefraction ? "Forward PreRefraction Debug" : "Forward Transparent Debug";
            else
                passName = preRefraction ? "Forward PreRefraction" : "Forward Transparent";

            using (new ProfilingSample(cmd, passName, CustomSamplerId.ForwardPassName.GetSampler()))
            {
                bool msaa = hdCamera.frameSettings.IsEnabled(FrameSettingsField.MSAA);
                bool renderMotionVecForTransparent = NeedMotionVectorForTransparent(hdCamera.frameSettings);
                cmd.SetGlobalInt(HDShaderIDs._ColorMaskTransparentVel, renderMotionVecForTransparent ? (int)ColorWriteMask.All : 0);

                m_MRTTransparentMotionVec[0] = msaa ? m_CameraColorMSAABuffer : m_CameraColorBuffer;

#if ENABLE_VIRTUALTEXTURES
                m_MRTTransparentMotionVec[1] = GetVTFeedbackBufferForForward(hdCamera);
                const int offset = 2;
#else
                const int offset = 1;
#endif
                m_MRTTransparentMotionVec[offset] = renderMotionVecForTransparent ? m_SharedRTManager.GetMotionVectorsBuffer(hdCamera.frameSettings.IsEnabled(FrameSettingsField.MSAA))
                    // It doesn't really matter what gets bound here since the color mask state set will prevent this from ever being written to. However, we still need to bind something
                    // to avoid warnings about unbound render targets. The following rendertarget could really be anything if renderVelocitiesForTransparent, here the normal buffer
                    // as it is guaranteed to exist and to have the same size.
                    // to avoid warnings about unbound render targets.
                    : m_SharedRTManager.GetNormalBuffer(msaa);

                if ((hdCamera.frameSettings.IsEnabled(FrameSettingsField.Decals)) && (DecalSystem.m_DecalDatasCount > 0)) // enable d-buffer flag value is being interpreted more like enable decals in general now that we have clustered
                                                                                                                          // decal datas count is 0 if no decals affect transparency
                {
                    DecalSystem.instance.SetAtlas(cmd); // for clustered decals
                }

                RenderForwardRendererList(hdCamera.frameSettings,
                                            RendererList.Create(PrepareForwardTransparentRendererList(cullResults, hdCamera, preRefraction)),
                                            m_MRTTransparentMotionVec,
                                            m_SharedRTManager.GetDepthStencilBuffer(hdCamera.frameSettings.IsEnabled(FrameSettingsField.MSAA)),
                                            m_TileAndClusterData.perVoxelLightLists,
                                            false, renderContext, cmd);
            }
        }

        static void RenderForwardRendererList(  FrameSettings               frameSettings,
                                                RendererList                rendererList,
                                                RenderTargetIdentifier[]    renderTarget,
                                                RTHandle                    depthBuffer,
                                                ComputeBuffer               lightListBuffer,
                                                bool                        opaque,
                                                ScriptableRenderContext     renderContext,
                                                CommandBuffer               cmd)
        {
            // Note: SHADOWS_SHADOWMASK keyword is enabled in HDRenderPipeline.cs ConfigureForShadowMask
            bool useFptl = opaque && frameSettings.IsEnabled(FrameSettingsField.FPTLForForwardOpaque);

            // say that we want to use tile/cluster light loop
            CoreUtils.SetKeyword(cmd, "USE_FPTL_LIGHTLIST", useFptl);
            CoreUtils.SetKeyword(cmd, "USE_CLUSTERED_LIGHTLIST", !useFptl);
            cmd.SetGlobalBuffer(HDShaderIDs.g_vLightListGlobal, lightListBuffer);

            CoreUtils.SetRenderTarget(cmd, renderTarget, depthBuffer);
            if (opaque)
                DrawOpaqueRendererList(renderContext, cmd, frameSettings, rendererList);
            else
                DrawTransparentRendererList(renderContext, cmd, frameSettings, rendererList);
        }

        // This is use to Display legacy shader with an error shader
        [Conditional("DEVELOPMENT_BUILD"), Conditional("UNITY_EDITOR")]
        void RenderForwardError(CullingResults cullResults, HDCamera hdCamera, ScriptableRenderContext renderContext, CommandBuffer cmd)
        {
            using (new ProfilingSample(cmd, "Forward Error", CustomSamplerId.RenderForwardError.GetSampler()))
            {
                CoreUtils.SetRenderTarget(cmd, m_CameraColorBuffer, m_SharedRTManager.GetDepthStencilBuffer());
                var rendererList = RendererList.Create(CreateOpaqueRendererListDesc(cullResults, hdCamera.camera, m_ForwardErrorPassNames, renderQueueRange: RenderQueueRange.all, overrideMaterial: m_ErrorMaterial));
                HDUtils.DrawRendererList(renderContext, cmd, rendererList);
            }
        }

        bool RenderCustomPass(ScriptableRenderContext context, CommandBuffer cmd, HDCamera hdCamera, CullingResults cullingResults, CustomPassInjectionPoint injectionPoint)
        {
            // We don't want custom pass in previews
            if (hdCamera.camera.cameraType == CameraType.Preview)
                return false;

            if (!hdCamera.frameSettings.IsEnabled(FrameSettingsField.CustomPass))
                return false;

            var customPass = CustomPassVolume.GetActivePassVolume(injectionPoint);

            if (customPass == null)
                return false;

            bool msaa = hdCamera.frameSettings.IsEnabled(FrameSettingsField.MSAA);
            msaa &= injectionPoint == CustomPassInjectionPoint.BeforeTransparent;

            var customPassTargets = new CustomPass.RenderTargets
            {
                cameraColorMSAABuffer = m_CameraColorMSAABuffer,
                cameraColorBuffer = (injectionPoint == CustomPassInjectionPoint.AfterPostProcess) ? m_IntermediateAfterPostProcessBuffer : m_CameraColorBuffer,
                cameraDepthBuffer = m_SharedRTManager.GetDepthStencilBuffer(msaa),
                customColorBuffer = m_CustomPassColorBuffer,
                customDepthBuffer = m_CustomPassDepthBuffer,
            };

            return customPass.Execute(context, cmd, hdCamera, cullingResults, m_SharedRTManager, customPassTargets);
        }

        void RenderTransparentDepthPrepass(CullingResults cull, HDCamera hdCamera, ScriptableRenderContext renderContext, CommandBuffer cmd)
        {
            if (hdCamera.frameSettings.IsEnabled(FrameSettingsField.TransparentPrepass))
            {
                // Render transparent depth prepass after opaque one
                using (new ProfilingSample(cmd, "Transparent Depth Prepass", CustomSamplerId.TransparentDepthPrepass.GetSampler()))
                {
                    CoreUtils.SetRenderTarget(cmd, m_SharedRTManager.GetDepthStencilBuffer());
                    var rendererList = RendererList.Create(CreateTransparentRendererListDesc(cull, hdCamera.camera, m_TransparentDepthPrepassNames));
                    DrawTransparentRendererList(renderContext, cmd, hdCamera.frameSettings, rendererList);
                }
            }
        }

        void RenderTransparentDepthPostpass(CullingResults cullResults, HDCamera hdCamera, ScriptableRenderContext renderContext, CommandBuffer cmd)
        {
            if (!hdCamera.frameSettings.IsEnabled(FrameSettingsField.TransparentPostpass))
                return;

            using (new ProfilingSample(cmd, "Transparent Depth Post ", CustomSamplerId.TransparentDepthPostpass.GetSampler()))
            {
                CoreUtils.SetRenderTarget(cmd, m_SharedRTManager.GetDepthStencilBuffer());
                var rendererList = RendererList.Create(CreateTransparentRendererListDesc(cullResults, hdCamera.camera, m_TransparentDepthPostpassNames));
                DrawTransparentRendererList(renderContext, cmd, hdCamera.frameSettings, rendererList);

                if (hdCamera.frameSettings.IsEnabled(FrameSettingsField.RayTracing))
                {
                    // If there is a ray-tracing environment and the feature is enabled we want to push these objects to the transparent postpass (they are not rendered in the first call because they are not in the generic transparent render queue)
                    var rrSettings = VolumeManager.instance.stack.GetComponent<RecursiveRendering>();
                    if (rrSettings.enable.value)
                    {
                        var rendererListRT = RendererList.Create(CreateTransparentRendererListDesc(cullResults, hdCamera.camera, m_TransparentDepthPostpassNames, renderQueueRange: HDRenderQueue.k_RenderQueue_AllTransparentRaytracing));
                        DrawTransparentRendererList(renderContext, cmd, hdCamera.frameSettings, rendererListRT);
                    }
                }
            }
        }

        void RenderLowResTransparent(CullingResults cullResults, HDCamera hdCamera, ScriptableRenderContext renderContext, CommandBuffer cmd)
        {
            if (!hdCamera.frameSettings.IsEnabled(FrameSettingsField.LowResTransparent))
                return;

            using (new ProfilingSample(cmd, "Low Res Transparent", CustomSamplerId.LowResTransparent.GetSampler()))
            {
                cmd.SetGlobalInt(HDShaderIDs._OffScreenRendering, 1);
                cmd.SetGlobalInt(HDShaderIDs._OffScreenDownsampleFactor, 2);
                CoreUtils.SetRenderTarget(cmd, m_LowResTransparentBuffer, m_SharedRTManager.GetLowResDepthBuffer(), clearFlag: ClearFlag.Color, Color.black);
                RenderQueueRange transparentRange = HDRenderQueue.k_RenderQueue_LowTransparent;
                var passNames = m_Asset.currentPlatformRenderPipelineSettings.supportTransparentBackface ? m_AllTransparentPassNames : m_TransparentNoBackfaceNames;
                var rendererList = RendererList.Create(CreateTransparentRendererListDesc(cullResults, hdCamera.camera, passNames, m_CurrentRendererConfigurationBakedLighting, HDRenderQueue.k_RenderQueue_LowTransparent));
                DrawTransparentRendererList(renderContext, cmd, hdCamera.frameSettings, rendererList);
                cmd.SetGlobalInt(HDShaderIDs._OffScreenRendering, 0);
                cmd.SetGlobalInt(HDShaderIDs._OffScreenDownsampleFactor, 1);
            }
        }

        void RenderObjectsMotionVectors(CullingResults cullResults, HDCamera hdCamera, ScriptableRenderContext renderContext, CommandBuffer cmd)
        {
            if (!hdCamera.frameSettings.IsEnabled(FrameSettingsField.ObjectMotionVectors))
                return;

            using (new ProfilingSample(cmd, "Objects Motion Vectors Rendering", CustomSamplerId.ObjectsMotionVector.GetSampler()))
            {
                // These flags are still required in SRP or the engine won't compute previous model matrices...
                // If the flag hasn't been set yet on this camera, motion vectors will skip a frame.
                hdCamera.camera.depthTextureMode |= DepthTextureMode.MotionVectors | DepthTextureMode.Depth;

                CoreUtils.SetRenderTarget(cmd, m_SharedRTManager.GetMotionVectorsPassBuffersRTI(hdCamera.frameSettings), m_SharedRTManager.GetDepthStencilBuffer(hdCamera.frameSettings.IsEnabled(FrameSettingsField.MSAA)));
                var rendererList = RendererList.Create(CreateOpaqueRendererListDesc(cullResults, hdCamera.camera, HDShaderPassNames.s_MotionVectorsName, PerObjectData.MotionVectors));
                DrawOpaqueRendererList(renderContext, cmd, hdCamera.frameSettings, rendererList);
            }
        }

        void RenderCameraMotionVectors(CullingResults cullResults, HDCamera hdCamera, ScriptableRenderContext renderContext, CommandBuffer cmd)
        {
            if (!hdCamera.frameSettings.IsEnabled(FrameSettingsField.MotionVectors))
                return;

            using (new ProfilingSample(cmd, "Camera Motion Vectors Rendering", CustomSamplerId.CameraMotionVectors.GetSampler()))
            {
                // These flags are still required in SRP or the engine won't compute previous model matrices...
                // If the flag hasn't been set yet on this camera, motion vectors will skip a frame.
                hdCamera.camera.depthTextureMode |= DepthTextureMode.MotionVectors | DepthTextureMode.Depth;

                HDUtils.DrawFullScreen(cmd, m_CameraMotionVectorsMaterial, m_SharedRTManager.GetMotionVectorsBuffer(), m_SharedRTManager.GetDepthStencilBuffer(), null, 0);

#if UNITY_EDITOR
                // In scene view there is no motion vector, so we clear the RT to black
                if (hdCamera.camera.cameraType == CameraType.SceneView && !CoreUtils.AreAnimatedMaterialsEnabled(hdCamera.camera))
                {
                    CoreUtils.SetRenderTarget(cmd, m_SharedRTManager.GetMotionVectorsBuffer(), m_SharedRTManager.GetDepthStencilBuffer(), ClearFlag.Color, Color.clear);
                }
#endif
            }
        }

        struct RenderSSRParameters
        {
            public ComputeShader    ssrCS;
            public int              tracingKernel;
            public int              reprojectionKernel;

            public int              width, height, viewCount;
            public int              maxIteration;
            public bool             reflectSky;
            public float            thicknessScale;
            public float            thicknessBias;
            public float            roughnessFadeEnd;
            public float            roughnessFadeEndTimesRcpLength;
            public float            roughnessFadeRcpLength;
            public float            edgeFadeRcpLength;

            public int              depthPyramidMipCount;
            public ComputeBuffer    offsetBufferData;

            public Vector4          colorPyramidUVScaleAndLimit;
            public int              colorPyramidMipCount;
            }

        RenderSSRParameters PrepareSSRParameters(HDCamera hdCamera)
                {
                    var volumeSettings = VolumeManager.instance.stack.GetComponent<ScreenSpaceReflection>();

            var parameters = new RenderSSRParameters();

            parameters.ssrCS = m_ScreenSpaceReflectionsCS;
            parameters.tracingKernel = m_SsrTracingKernel;
            parameters.reprojectionKernel = m_SsrReprojectionKernel;

            parameters.width = hdCamera.actualWidth;
            parameters.height = hdCamera.actualHeight;
            parameters.viewCount = hdCamera.viewCount;

                    float n = hdCamera.camera.nearClipPlane;
                    float f = hdCamera.camera.farClipPlane;

            parameters.maxIteration = volumeSettings.rayMaxIterations.value;
            parameters.reflectSky = volumeSettings.reflectSky.value;

                    float thickness      = volumeSettings.depthBufferThickness.value;
            parameters.thicknessScale = 1.0f / (1.0f + thickness);
            parameters.thicknessBias = -n / (f - n) * (thickness * parameters.thicknessScale);

            var info = m_SharedRTManager.GetDepthBufferMipChainInfo();
            parameters.depthPyramidMipCount = info.mipLevelCount;
            parameters.offsetBufferData = info.GetOffsetBufferData(m_DepthPyramidMipLevelOffsetsBuffer);

                    float roughnessFadeStart             = 1 - volumeSettings.smoothnessFadeStart.value;
            parameters.roughnessFadeEnd = 1 - volumeSettings.minSmoothness.value;
            float roughnessFadeLength = parameters.roughnessFadeEnd - roughnessFadeStart;
            parameters.roughnessFadeEndTimesRcpLength = (roughnessFadeLength != 0) ? (parameters.roughnessFadeEnd * (1.0f / roughnessFadeLength)) : 1;
            parameters.roughnessFadeRcpLength = (roughnessFadeLength != 0) ? (1.0f / roughnessFadeLength) : 0;
            parameters.edgeFadeRcpLength = Mathf.Min(1.0f / volumeSettings.screenFadeDistance.value, float.MaxValue);

            parameters.colorPyramidUVScaleAndLimit = HDUtils.ComputeUvScaleAndLimit(hdCamera.historyRTHandleProperties.previousViewportSize, hdCamera.historyRTHandleProperties.previousRenderTargetSize);
            parameters.colorPyramidMipCount = hdCamera.colorPyramidHistoryMipCount;

            return parameters;
        }

        static void RenderSSR(  in RenderSSRParameters  parameters,
                                RTHandle                depthPyramid,
                                RTHandle                SsrHitPointTexture,
                                RTHandle                stencilBuffer,
                                RTHandle                clearCoatMask,
                                RTHandle                previousColorPyramid,
                                RTHandle                ssrLightingTexture,
                                CommandBuffer           cmd,
                                ScriptableRenderContext renderContext)
        {
            var cs = parameters.ssrCS;

            using (new ProfilingSample(cmd, "SSR - Tracing", CustomSamplerId.SsrTracing.GetSampler()))
            {
                cmd.SetComputeIntParam(cs, HDShaderIDs._SsrIterLimit, parameters.maxIteration);
                cmd.SetComputeFloatParam(cs, HDShaderIDs._SsrThicknessScale, parameters.thicknessScale);
                cmd.SetComputeFloatParam(cs, HDShaderIDs._SsrThicknessBias, parameters.thicknessBias);
                cmd.SetComputeFloatParam(cs, HDShaderIDs._SsrRoughnessFadeEnd, parameters.roughnessFadeEnd);
                cmd.SetComputeFloatParam(cs, HDShaderIDs._SsrRoughnessFadeRcpLength, parameters.roughnessFadeRcpLength);
                cmd.SetComputeFloatParam(cs, HDShaderIDs._SsrRoughnessFadeEndTimesRcpLength, parameters.roughnessFadeEndTimesRcpLength);
                cmd.SetComputeIntParam(cs, HDShaderIDs._SsrDepthPyramidMaxMip, parameters.depthPyramidMipCount - 1);
                cmd.SetComputeFloatParam(cs, HDShaderIDs._SsrEdgeFadeRcpLength, parameters.edgeFadeRcpLength);
                cmd.SetComputeIntParam(cs, HDShaderIDs._SsrReflectsSky, parameters.reflectSky ? 1 : 0);
                cmd.SetComputeIntParam(cs, HDShaderIDs._SsrStencilExclusionValue, (int)StencilBitMask.DoesntReceiveSSR);

                // cmd.SetComputeTextureParam(cs, kernel, "_SsrDebugTexture",    m_SsrDebugTexture);
                cmd.SetComputeTextureParam(cs, parameters.tracingKernel, HDShaderIDs._CameraDepthTexture, depthPyramid);
                cmd.SetComputeTextureParam(cs, parameters.tracingKernel, HDShaderIDs._SsrClearCoatMaskTexture, clearCoatMask);
                cmd.SetComputeTextureParam(cs, parameters.tracingKernel, HDShaderIDs._SsrHitPointTexture, SsrHitPointTexture);
                cmd.SetComputeTextureParam(cs, parameters.tracingKernel, HDShaderIDs._StencilTexture, stencilBuffer);

                cmd.SetComputeBufferParam(cs, parameters.tracingKernel, HDShaderIDs._DepthPyramidMipLevelOffsets, parameters.offsetBufferData);

                cmd.DispatchCompute(cs, parameters.tracingKernel, HDUtils.DivRoundUp(parameters.width, 8), HDUtils.DivRoundUp(parameters.height, 8), parameters.viewCount);
            }

            using (new ProfilingSample(cmd, "SSR - Reprojection", CustomSamplerId.SsrReprojection.GetSampler()))
            {
                // cmd.SetComputeTextureParam(cs, kernel, "_SsrDebugTexture",    m_SsrDebugTexture);
                cmd.SetComputeTextureParam(cs, parameters.reprojectionKernel, HDShaderIDs._SsrHitPointTexture, SsrHitPointTexture);
                cmd.SetComputeTextureParam(cs, parameters.reprojectionKernel, HDShaderIDs._SsrLightingTextureRW, ssrLightingTexture);
                cmd.SetComputeTextureParam(cs, parameters.reprojectionKernel, HDShaderIDs._ColorPyramidTexture, previousColorPyramid);
                cmd.SetComputeTextureParam(cs, parameters.reprojectionKernel, HDShaderIDs._SsrClearCoatMaskTexture, clearCoatMask);

                cmd.SetComputeVectorParam(cs, HDShaderIDs._ColorPyramidUvScaleAndLimitPrevFrame, parameters.colorPyramidUVScaleAndLimit);
                cmd.SetComputeIntParam(cs, HDShaderIDs._SsrColorPyramidMaxMip, parameters.colorPyramidMipCount - 1);

                cmd.DispatchCompute(cs, parameters.reprojectionKernel, HDUtils.DivRoundUp(parameters.width, 8), HDUtils.DivRoundUp(parameters.height, 8), parameters.viewCount);
            }
        }

        void RenderSSR(HDCamera hdCamera, CommandBuffer cmd, ScriptableRenderContext renderContext)
        {
            if (!hdCamera.frameSettings.IsEnabled(FrameSettingsField.SSR))
                return;

            var settings = VolumeManager.instance.stack.GetComponent<ScreenSpaceReflection>();
            if (hdCamera.frameSettings.IsEnabled(FrameSettingsField.RayTracing) && settings.rayTracing.value)
            {
                hdCamera.xr.StartSinglePass(cmd, hdCamera.camera, renderContext);
                RenderRayTracedReflections(hdCamera, cmd, m_SsrLightingTexture, renderContext, m_FrameCount);
                hdCamera.xr.StopSinglePass(cmd, hdCamera.camera, renderContext);
            }
            else
            {
                var previousColorPyramid = hdCamera.GetPreviousFrameRT((int)HDCameraFrameHistoryType.ColorBufferMipChain);

                // Evaluate the clear coat mask texture based on the lit shader mode
                RTHandle clearCoatMask = hdCamera.frameSettings.litShaderMode == LitShaderMode.Deferred ? m_GbufferManager.GetBuffer(2) : TextureXR.GetBlackTexture();

                var parameters = PrepareSSRParameters(hdCamera);
                RenderSSR(parameters, m_SharedRTManager.GetDepthTexture(), m_SsrHitPointTexture, m_SharedRTManager.GetStencilBufferCopy(), clearCoatMask, previousColorPyramid, m_SsrLightingTexture, cmd, renderContext);

            	if (!hdCamera.colorPyramidHistoryIsValid)
            	{
                	cmd.SetGlobalTexture(HDShaderIDs._SsrLightingTexture, TextureXR.GetClearTexture());
                	hdCamera.colorPyramidHistoryIsValid = true; // For the next frame...
            	}
			}

            PushFullScreenDebugTexture(hdCamera, cmd, m_SsrLightingTexture, FullScreenDebugMode.ScreenSpaceReflections);
        }

        void RenderColorPyramid(HDCamera hdCamera, CommandBuffer cmd, bool isPreRefraction)
        {
            if (isPreRefraction)
            {
                if (!hdCamera.frameSettings.IsEnabled(FrameSettingsField.RoughRefraction))
                    return;
            }
            else
            {
                // This final Gaussian pyramid can be reused by SSR, so disable it only if there is no distortion
                if (!hdCamera.frameSettings.IsEnabled(FrameSettingsField.Distortion) && !hdCamera.frameSettings.IsEnabled(FrameSettingsField.SSR))
                    return;
            }

            var currentColorPyramid = hdCamera.GetCurrentFrameRT((int)HDCameraFrameHistoryType.ColorBufferMipChain);

            int lodCount;

            using (new ProfilingSample(cmd, "Color Gaussian MIP Chain", CustomSamplerId.ColorPyramid.GetSampler()))
            {
                Vector2Int pyramidSizeV2I = new Vector2Int(hdCamera.actualWidth, hdCamera.actualHeight);
                lodCount = m_MipGenerator.RenderColorGaussianPyramid(cmd, pyramidSizeV2I, m_CameraColorBuffer, currentColorPyramid);
                hdCamera.colorPyramidHistoryMipCount = lodCount;
            }

            float scaleX = hdCamera.actualWidth / (float)currentColorPyramid.rt.width;
            float scaleY = hdCamera.actualHeight / (float)currentColorPyramid.rt.height;
            Vector4 pyramidScaleLod = new Vector4(scaleX, scaleY, lodCount, 0.0f);
            Vector4 pyramidScale = new Vector4(scaleX, scaleY, 0f, 0f);
            // Warning! Danger!
            // The color pyramid scale is only correct for the most detailed MIP level.
            // For the other MIP levels, due to truncation after division by 2, a row or
            // column of texels may be lost. Since this can happen to BOTH the texture
            // size AND the viewport, (uv * _ColorPyramidScale.xy) can be off by a texel
            // unless the scale is 1 (and it will not be 1 if the texture was resized
            // and is of greater size compared to the viewport).
            cmd.SetGlobalTexture(HDShaderIDs._ColorPyramidTexture, currentColorPyramid);
            cmd.SetGlobalVector(HDShaderIDs._ColorPyramidScale, pyramidScaleLod);
            PushFullScreenDebugTextureMip(hdCamera, cmd, currentColorPyramid, lodCount, pyramidScale, isPreRefraction ? FullScreenDebugMode.PreRefractionColorPyramid : FullScreenDebugMode.FinalColorPyramid);
        }

        void GenerateDepthPyramid(HDCamera hdCamera, CommandBuffer cmd, FullScreenDebugMode debugMode)
        {
            CopyDepthBufferIfNeeded(hdCamera, cmd);

            int mipCount = m_SharedRTManager.GetDepthBufferMipChainInfo().mipLevelCount;

            using (new ProfilingSample(cmd, "Generate Depth Buffer MIP Chain", CustomSamplerId.DepthPyramid.GetSampler()))
            {
                m_MipGenerator.RenderMinDepthPyramid(cmd, m_SharedRTManager.GetDepthTexture(), m_SharedRTManager.GetDepthBufferMipChainInfo());
            }

            float scaleX = hdCamera.actualWidth / (float)m_SharedRTManager.GetDepthTexture().rt.width;
            float scaleY = hdCamera.actualHeight / (float)m_SharedRTManager.GetDepthTexture().rt.height;
            Vector4 pyramidScaleLod = new Vector4(scaleX, scaleY, mipCount, 0.0f);
            Vector4 pyramidScale = new Vector4(scaleX, scaleY, 0f, 0f);
            cmd.SetGlobalTexture(HDShaderIDs._CameraDepthTexture, m_SharedRTManager.GetDepthTexture());
            cmd.SetGlobalVector(HDShaderIDs._DepthPyramidScale, pyramidScaleLod);
            PushFullScreenDebugTextureMip(hdCamera, cmd, m_SharedRTManager.GetDepthTexture(), mipCount, pyramidScale, debugMode);
        }

        void DownsampleDepthForLowResTransparency(HDCamera hdCamera, CommandBuffer cmd)
        {
            var settings = m_Asset.currentPlatformRenderPipelineSettings.lowresTransparentSettings;
            if (!hdCamera.frameSettings.IsEnabled(FrameSettingsField.LowResTransparent))
                return;

            using (new ProfilingSample(cmd, "Downsample Depth Buffer for Low Res Transparency", CustomSamplerId.DownsampleDepth.GetSampler()))
            {
                CoreUtils.SetRenderTarget(cmd, m_SharedRTManager.GetLowResDepthBuffer());
                cmd.SetViewport(new Rect(0, 0, hdCamera.actualWidth * 0.5f, hdCamera.actualHeight * 0.5f));
                // TODO: Add option to switch modes at runtime
                if(settings.checkerboardDepthBuffer)
                {
                    m_DownsampleDepthMaterial.EnableKeyword("CHECKERBOARD_DOWNSAMPLE");
                }
                cmd.DrawProcedural(Matrix4x4.identity, m_DownsampleDepthMaterial, 0, MeshTopology.Triangles, 3, 1, null);
            }
        }

        void UpsampleTransparent(HDCamera hdCamera, CommandBuffer cmd)
        {
            var settings = m_Asset.currentPlatformRenderPipelineSettings.lowresTransparentSettings;
            if (!hdCamera.frameSettings.IsEnabled(FrameSettingsField.LowResTransparent))
                return;

            using (new ProfilingSample(cmd, "Upsample Low Res Transparency", CustomSamplerId.UpsampleLowResTransparent.GetSampler()))
            {
                CoreUtils.SetRenderTarget(cmd, m_CameraColorBuffer);
                if(settings.upsampleType == LowResTransparentUpsample.Bilinear)
                {
                    m_UpsampleTransparency.EnableKeyword("BILINEAR");
                }
                else if (settings.upsampleType == LowResTransparentUpsample.NearestDepth)
                {
                    m_UpsampleTransparency.EnableKeyword("NEAREST_DEPTH");
                }
                m_UpsampleTransparency.SetTexture(HDShaderIDs._LowResTransparent, m_LowResTransparentBuffer);
                m_UpsampleTransparency.SetTexture(HDShaderIDs._LowResDepthTexture, m_SharedRTManager.GetLowResDepthBuffer());
                cmd.DrawProcedural(Matrix4x4.identity, m_UpsampleTransparency, 0, MeshTopology.Triangles, 3, 1, null);
            }
        }

        void ApplyDebugDisplaySettings(HDCamera hdCamera, CommandBuffer cmd)
        {
            // See ShaderPassForward.hlsl: for forward shaders, if DEBUG_DISPLAY is enabled and no DebugLightingMode or DebugMipMapMod
            // modes have been set, lighting is automatically skipped (To avoid some crashed due to lighting RT not set on console).
            // However debug mode like colorPickerModes and false color don't need DEBUG_DISPLAY and must work with the lighting.
            // So we will enabled DEBUG_DISPLAY independently

            bool debugDisplayEnabledOrSceneLightingDisabled = m_CurrentDebugDisplaySettings.IsDebugDisplayEnabled() || CoreUtils.IsSceneLightingDisabled(hdCamera.camera);
            // Enable globally the keyword DEBUG_DISPLAY on shader that support it with multi-compile
            CoreUtils.SetKeyword(cmd, "DEBUG_DISPLAY", debugDisplayEnabledOrSceneLightingDisabled);

            if (debugDisplayEnabledOrSceneLightingDisabled ||
                m_CurrentDebugDisplaySettings.data.colorPickerDebugSettings.colorPickerMode != ColorPickerDebugMode.None)
            {
                // This is for texture streaming
                m_CurrentDebugDisplaySettings.UpdateMaterials();

                var lightingDebugSettings = m_CurrentDebugDisplaySettings.data.lightingDebugSettings;
                var materialDebugSettings = m_CurrentDebugDisplaySettings.data.materialDebugSettings;
                var debugAlbedo = new Vector4(lightingDebugSettings.overrideAlbedo ? 1.0f : 0.0f, lightingDebugSettings.overrideAlbedoValue.r, lightingDebugSettings.overrideAlbedoValue.g, lightingDebugSettings.overrideAlbedoValue.b);
                var debugSmoothness = new Vector4(lightingDebugSettings.overrideSmoothness ? 1.0f : 0.0f, lightingDebugSettings.overrideSmoothnessValue, 0.0f, 0.0f);
                var debugNormal = new Vector4(lightingDebugSettings.overrideNormal ? 1.0f : 0.0f, 0.0f, 0.0f, 0.0f);
                var debugAmbientOcclusion = new Vector4(lightingDebugSettings.overrideAmbientOcclusion ? 1.0f : 0.0f, lightingDebugSettings.overrideAmbientOcclusionValue, 0.0f, 0.0f);
                var debugSpecularColor = new Vector4(lightingDebugSettings.overrideSpecularColor ? 1.0f : 0.0f, lightingDebugSettings.overrideSpecularColorValue.r, lightingDebugSettings.overrideSpecularColorValue.g, lightingDebugSettings.overrideSpecularColorValue.b);
                var debugEmissiveColor = new Vector4(lightingDebugSettings.overrideEmissiveColor ? 1.0f : 0.0f, lightingDebugSettings.overrideEmissiveColorValue.r, lightingDebugSettings.overrideEmissiveColorValue.g, lightingDebugSettings.overrideEmissiveColorValue.b);
                var debugTrueMetalColor = new Vector4(materialDebugSettings.materialValidateTrueMetal ? 1.0f : 0.0f, materialDebugSettings.materialValidateTrueMetalColor.r, materialDebugSettings.materialValidateTrueMetalColor.g, materialDebugSettings.materialValidateTrueMetalColor.b);

                DebugLightingMode debugLightingMode = m_CurrentDebugDisplaySettings.GetDebugLightingMode();
                if (CoreUtils.IsSceneLightingDisabled(hdCamera.camera))
                {
                    debugLightingMode = DebugLightingMode.MatcapView;
                }

                cmd.SetGlobalFloatArray(HDShaderIDs._DebugViewMaterial, m_CurrentDebugDisplaySettings.GetDebugMaterialIndexes());
                cmd.SetGlobalInt(HDShaderIDs._DebugLightingMode, (int)debugLightingMode);
                cmd.SetGlobalInt(HDShaderIDs._DebugShadowMapMode, (int)m_CurrentDebugDisplaySettings.GetDebugShadowMapMode());
                cmd.SetGlobalInt(HDShaderIDs._DebugMipMapMode, (int)m_CurrentDebugDisplaySettings.GetDebugMipMapMode());
                cmd.SetGlobalInt(HDShaderIDs._DebugMipMapModeTerrainTexture, (int)m_CurrentDebugDisplaySettings.GetDebugMipMapModeTerrainTexture());
                cmd.SetGlobalInt(HDShaderIDs._ColorPickerMode, (int)m_CurrentDebugDisplaySettings.GetDebugColorPickerMode());
                cmd.SetGlobalInt(HDShaderIDs._DebugFullScreenMode, (int)m_CurrentDebugDisplaySettings.data.fullScreenDebugMode);

#if UNITY_EDITOR
                cmd.SetGlobalInt(HDShaderIDs._MatcapMixAlbedo, HDRenderPipelinePreferences.matcapViewMixAlbedo ? 1 : 0);
                cmd.SetGlobalFloat(HDShaderIDs._MatcapViewScale, HDRenderPipelinePreferences.matcapViewScale);
#else
                cmd.SetGlobalInt(HDShaderIDs._MatcapMixAlbedo, 0);
                cmd.SetGlobalFloat(HDShaderIDs._MatcapViewScale, 1.0f);
#endif
                cmd.SetGlobalVector(HDShaderIDs._DebugLightingAlbedo, debugAlbedo);
                cmd.SetGlobalVector(HDShaderIDs._DebugLightingSmoothness, debugSmoothness);
                cmd.SetGlobalVector(HDShaderIDs._DebugLightingNormal, debugNormal);
                cmd.SetGlobalVector(HDShaderIDs._DebugLightingAmbientOcclusion, debugAmbientOcclusion);
                cmd.SetGlobalVector(HDShaderIDs._DebugLightingSpecularColor, debugSpecularColor);
                cmd.SetGlobalVector(HDShaderIDs._DebugLightingEmissiveColor, debugEmissiveColor);
                cmd.SetGlobalColor(HDShaderIDs._DebugLightingMaterialValidateHighColor, materialDebugSettings.materialValidateHighColor);
                cmd.SetGlobalColor(HDShaderIDs._DebugLightingMaterialValidateLowColor, materialDebugSettings.materialValidateLowColor);
                cmd.SetGlobalColor(HDShaderIDs._DebugLightingMaterialValidatePureMetalColor, debugTrueMetalColor);

                cmd.SetGlobalVector(HDShaderIDs._MousePixelCoord, HDUtils.GetMouseCoordinates(hdCamera));
                cmd.SetGlobalVector(HDShaderIDs._MouseClickPixelCoord, HDUtils.GetMouseClickCoordinates(hdCamera));
                cmd.SetGlobalTexture(HDShaderIDs._DebugFont, defaultResources.textures.debugFontTex);
                cmd.SetGlobalTexture(HDShaderIDs._DebugMatCapTexture, defaultResources.textures.matcapTex);

                // The DebugNeedsExposure test allows us to set a neutral value if exposure is not needed. This way we don't need to make various tests inside shaders but only in this function.
                cmd.SetGlobalFloat(HDShaderIDs._DebugExposure, m_CurrentDebugDisplaySettings.DebugNeedsExposure() ? lightingDebugSettings.debugExposure : 0.0f);
            }
        }

        static bool NeedColorPickerDebug(DebugDisplaySettings debugSettings)
        {
            return debugSettings.data.colorPickerDebugSettings.colorPickerMode != ColorPickerDebugMode.None
                || debugSettings.data.falseColorDebugSettings.falseColor
                || debugSettings.data.lightingDebugSettings.debugLightingMode == DebugLightingMode.LuminanceMeter;
        }

        void PushColorPickerDebugTexture(CommandBuffer cmd, HDCamera hdCamera, RTHandle textureID)
        {
            if (NeedColorPickerDebug(m_CurrentDebugDisplaySettings))
            {
                using (new ProfilingSample(cmd, "Push To Color Picker"))
                {
                    HDUtils.BlitCameraTexture(cmd, textureID, m_DebugColorPickerBuffer);
                }
            }
        }

        bool NeedsFullScreenDebugMode()
        {
            bool fullScreenDebugEnabled = m_CurrentDebugDisplaySettings.data.fullScreenDebugMode != FullScreenDebugMode.None;
            bool lightingDebugEnabled = m_CurrentDebugDisplaySettings.data.lightingDebugSettings.shadowDebugMode == ShadowMapDebugMode.SingleShadow;

            return fullScreenDebugEnabled || lightingDebugEnabled;
        }

        void PushFullScreenLightingDebugTexture(HDCamera hdCamera, CommandBuffer cmd, RTHandle textureID)
        {
            // In practice, this is only useful for the SingleShadow debug view.
            // TODO: See how we can make this nicer than a specific functions just for one case.
            if (NeedsFullScreenDebugMode() && m_FullScreenDebugPushed == false)
            {
                m_FullScreenDebugPushed = true;
                HDUtils.BlitCameraTexture(cmd, textureID, m_DebugFullScreenTempBuffer);
            }
        }

        internal void PushFullScreenDebugTexture(HDCamera hdCamera, CommandBuffer cmd, RTHandle textureID, FullScreenDebugMode debugMode)
        {
            if (debugMode == m_CurrentDebugDisplaySettings.data.fullScreenDebugMode)
            {
                m_FullScreenDebugPushed = true; // We need this flag because otherwise if no full screen debug is pushed (like for example if the corresponding pass is disabled), when we render the result in RenderDebug m_DebugFullScreenTempBuffer will contain potential garbage
                HDUtils.BlitCameraTexture(cmd, textureID, m_DebugFullScreenTempBuffer);
            }
        }

        void PushFullScreenDebugTextureMip(HDCamera hdCamera, CommandBuffer cmd, RTHandle texture, int lodCount, Vector4 scaleBias, FullScreenDebugMode debugMode)
        {
            if (debugMode == m_CurrentDebugDisplaySettings.data.fullScreenDebugMode)
            {
                var mipIndex = Mathf.FloorToInt(m_CurrentDebugDisplaySettings.data.fullscreenDebugMip * (lodCount));

                m_FullScreenDebugPushed = true; // We need this flag because otherwise if no full screen debug is pushed (like for example if the corresponding pass is disabled), when we render the result in RenderDebug m_DebugFullScreenTempBuffer will contain potential garbage
                HDUtils.BlitCameraTexture(cmd, texture, m_DebugFullScreenTempBuffer, scaleBias, mipIndex);
            }
        }

        struct DebugParameters
        {
            public DebugDisplaySettings debugDisplaySettings;
            public HDCamera hdCamera;

            // Full screen debug
            public bool             resolveFullScreenDebug;
            public Material         debugFullScreenMaterial;
            public int              depthPyramidMip;
            public ComputeBuffer    depthPyramidOffsets;

            // Sky
            public Texture skyReflectionTexture;
            public Material debugLatlongMaterial;

            public bool rayTracingSupported;
            public RayCountManager rayCountManager;

            // Lighting
            public LightLoopDebugOverlayParameters lightingOverlayParameters;

            // Color picker
            public bool     colorPickerEnabled;
            public Material colorPickerMaterial;
        }

        DebugParameters PrepareDebugParameters(HDCamera hdCamera, HDUtils.PackedMipChainInfo depthMipInfo)
        {
            var parameters = new DebugParameters();

            parameters.debugDisplaySettings = m_CurrentDebugDisplaySettings;
            parameters.hdCamera = hdCamera;

            parameters.resolveFullScreenDebug = NeedsFullScreenDebugMode() && m_FullScreenDebugPushed;
            parameters.debugFullScreenMaterial = m_DebugFullScreen;
            parameters.depthPyramidMip = (int)(parameters.debugDisplaySettings.data.fullscreenDebugMip * depthMipInfo.mipLevelCount);
            parameters.depthPyramidOffsets = depthMipInfo.GetOffsetBufferData(m_DepthPyramidMipLevelOffsetsBuffer);

            parameters.skyReflectionTexture = m_SkyManager.GetSkyReflection(hdCamera);
            parameters.debugLatlongMaterial = m_DebugDisplayLatlong;
            parameters.lightingOverlayParameters = PrepareLightLoopDebugOverlayParameters();

            parameters.rayTracingSupported = hdCamera.frameSettings.IsEnabled(FrameSettingsField.RayTracing);
            parameters.rayCountManager = m_RayCountManager;

            parameters.colorPickerEnabled = NeedColorPickerDebug(parameters.debugDisplaySettings);
            parameters.colorPickerMaterial = m_DebugColorPicker;

            return parameters;
        }

        static void ResolveFullScreenDebug( in DebugParameters      parameters,
                                            MaterialPropertyBlock   mpb,
                                            RTHandle                inputFullScreenDebug,
                                            RTHandle                inputDepthPyramid,
                                            RTHandle                output,
                                            CommandBuffer           cmd)
        {
            mpb.SetTexture(HDShaderIDs._DebugFullScreenTexture, inputFullScreenDebug);
            mpb.SetTexture(HDShaderIDs._CameraDepthTexture, inputDepthPyramid);
            mpb.SetFloat(HDShaderIDs._FullScreenDebugMode, (float)parameters.debugDisplaySettings.data.fullScreenDebugMode);
            mpb.SetInt(HDShaderIDs._DebugDepthPyramidMip, parameters.depthPyramidMip);
            mpb.SetBuffer(HDShaderIDs._DebugDepthPyramidOffsets, parameters.depthPyramidOffsets);
            mpb.SetInt(HDShaderIDs._DebugContactShadowLightIndex, parameters.debugDisplaySettings.data.fullScreenContactShadowLightIndex);

            HDUtils.DrawFullScreen(cmd, parameters.debugFullScreenMaterial, output, mpb, 0);
        }

        static void ResolveColorPickerDebug(in DebugParameters  parameters,
                                            RTHandle            debugColorPickerBuffer,
                                            RTHandle            output,
                                            CommandBuffer       cmd)
        {
            ColorPickerDebugSettings colorPickerDebugSettings = parameters.debugDisplaySettings.data.colorPickerDebugSettings;
            FalseColorDebugSettings falseColorDebugSettings = parameters.debugDisplaySettings.data.falseColorDebugSettings;
            var falseColorThresholds = new Vector4(falseColorDebugSettings.colorThreshold0, falseColorDebugSettings.colorThreshold1, falseColorDebugSettings.colorThreshold2, falseColorDebugSettings.colorThreshold3);

            // Here we have three cases:
            // - Material debug is enabled, this is the buffer we display
            // - Otherwise we display the HDR buffer before postprocess and distortion
            // - If fullscreen debug is enabled we always use it
            parameters.colorPickerMaterial.SetTexture(HDShaderIDs._DebugColorPickerTexture, debugColorPickerBuffer);
            parameters.colorPickerMaterial.SetColor(HDShaderIDs._ColorPickerFontColor, colorPickerDebugSettings.fontColor);
            parameters.colorPickerMaterial.SetInt(HDShaderIDs._FalseColorEnabled, falseColorDebugSettings.falseColor ? 1 : 0);
            parameters.colorPickerMaterial.SetVector(HDShaderIDs._FalseColorThresholds, falseColorThresholds);
            // The material display debug perform sRGBToLinear conversion as the final blit currently hardcodes a linearToSrgb conversion. As when we read with color picker this is not done,
            // we perform it inside the color picker shader. But we shouldn't do it for HDR buffer.
            parameters.colorPickerMaterial.SetFloat(HDShaderIDs._ApplyLinearToSRGB, parameters.debugDisplaySettings.IsDebugMaterialDisplayEnabled() ? 1.0f : 0.0f);

            HDUtils.DrawFullScreen(cmd, parameters.colorPickerMaterial, output);
        }

        static void RenderSkyReflectionOverlay(in DebugParameters debugParameters, CommandBuffer cmd, MaterialPropertyBlock mpb, ref float x, ref float y, float overlaySize)
        {
            var lightingDebug = debugParameters.debugDisplaySettings.data.lightingDebugSettings;
            if (lightingDebug.displaySkyReflection)
            {
                mpb.SetTexture(HDShaderIDs._InputCubemap, debugParameters.skyReflectionTexture);
                mpb.SetFloat(HDShaderIDs._Mipmap, lightingDebug.skyReflectionMipmap);
                mpb.SetFloat(HDShaderIDs._DebugExposure, lightingDebug.debugExposure);
                cmd.SetViewport(new Rect(x, y, overlaySize, overlaySize));
                cmd.DrawProcedural(Matrix4x4.identity, debugParameters.debugLatlongMaterial, 0, MeshTopology.Triangles, 3, 1, mpb);
                HDUtils.NextOverlayCoord(ref x, ref y, overlaySize, overlaySize, debugParameters.hdCamera);
            }
        }

        static void RenderRayCountOverlay(in DebugParameters debugParameters, CommandBuffer cmd, ref float x, ref float y, float overlaySize)
        {
            if (debugParameters.rayTracingSupported)
                debugParameters.rayCountManager.EvaluateRayCount(cmd, debugParameters.hdCamera);
        }

        void RenderDebug(HDCamera hdCamera, CommandBuffer cmd, CullingResults cullResults)
        {
            // We don't want any overlay for these kind of rendering
            if (hdCamera.camera.cameraType == CameraType.Reflection || hdCamera.camera.cameraType == CameraType.Preview)
                return;

            // Render Debug are only available in dev builds and we always render them in the same RT
            CoreUtils.SetRenderTarget(cmd, m_IntermediateAfterPostProcessBuffer, m_SharedRTManager.GetDepthStencilBuffer());

            var debugParams = PrepareDebugParameters(hdCamera, m_SharedRTManager.GetDepthBufferMipChainInfo());

            using (new ProfilingSample(cmd, "Debug", CustomSamplerId.RenderDebug.GetSampler()))
            {
                // First render full screen debug texture
                if (debugParams.resolveFullScreenDebug)
                {
                    m_FullScreenDebugPushed = false;
                    ResolveFullScreenDebug(debugParams, m_DebugFullScreenPropertyBlock, m_DebugFullScreenTempBuffer, m_SharedRTManager.GetDepthTexture(), m_IntermediateAfterPostProcessBuffer, cmd);
                    PushColorPickerDebugTexture(cmd, hdCamera, m_IntermediateAfterPostProcessBuffer);
                }

                // First resolve color picker
                if (debugParams.colorPickerEnabled)
                    ResolveColorPickerDebug(debugParams, m_DebugColorPickerBuffer, m_IntermediateAfterPostProcessBuffer, cmd);

                // Light volumes
                var lightingDebug = debugParams.debugDisplaySettings.data.lightingDebugSettings;
                if (lightingDebug.displayLightVolumes)
                {
                    s_lightVolumes.RenderLightVolumes(cmd, hdCamera, cullResults, lightingDebug, m_IntermediateAfterPostProcessBuffer);
                }

                // Then overlays
                HDUtils.ResetOverlay();
                float x = 0.0f;
                float overlayRatio = debugParams.debugDisplaySettings.data.debugOverlayRatio;
                float overlaySize = Math.Min(debugParams.hdCamera.actualHeight, debugParams.hdCamera.actualWidth) * overlayRatio;
                float y = debugParams.hdCamera.actualHeight - overlaySize;

                RenderSkyReflectionOverlay(debugParams, cmd, m_SharedPropertyBlock, ref x, ref y, overlaySize);
                RenderRayCountOverlay(debugParams, cmd, ref x, ref y, overlaySize);
                RenderLightLoopDebugOverlay(debugParams, cmd, ref x, ref y, overlaySize, m_SharedRTManager.GetDepthTexture());

                HDShadowManager.ShadowDebugAtlasTextures atlases = debugParams.lightingOverlayParameters.shadowManager.GetDebugAtlasTextures();
                RenderShadowsDebugOverlay(debugParams, atlases, cmd, ref x, ref y, overlaySize, m_SharedPropertyBlock);

                DecalSystem.instance.RenderDebugOverlay(debugParams.hdCamera, cmd, debugParams.debugDisplaySettings, ref x, ref y, overlaySize, debugParams.hdCamera.actualWidth);
            }
        }

        void ClearBuffers(HDCamera hdCamera, CommandBuffer cmd)
        {
            bool msaa = hdCamera.frameSettings.IsEnabled(FrameSettingsField.MSAA);

            using (new ProfilingSample(cmd, "ClearBuffers", CustomSamplerId.ClearBuffers.GetSampler()))
            {
                // We clear only the depth buffer, no need to clear the various color buffer as we overwrite them.
                // Clear depth/stencil and init buffers
                using (new ProfilingSample(cmd, "Clear Depth/Stencil", CustomSamplerId.ClearDepthStencil.GetSampler()))
                {
                    if (hdCamera.clearDepth)
                    {
                        CoreUtils.SetRenderTarget(cmd, msaa ? m_CameraColorMSAABuffer : m_CameraColorBuffer, m_SharedRTManager.GetDepthStencilBuffer(msaa), ClearFlag.Depth);
                        if (hdCamera.frameSettings.IsEnabled(FrameSettingsField.MSAA))
                        {
                            CoreUtils.SetRenderTarget(cmd, m_SharedRTManager.GetDepthTexture(true), m_SharedRTManager.GetDepthStencilBuffer(true), ClearFlag.Color, Color.black);
                        }
                    }
                    m_IsDepthBufferCopyValid = false;
                }

                // Clear the HDR target
                using (new ProfilingSample(cmd, "Clear HDR target", CustomSamplerId.ClearHDRTarget.GetSampler()))
                {
                    if (hdCamera.clearColorMode == HDAdditionalCameraData.ClearColorMode.Color ||
                        // If the luxmeter is enabled, the sky isn't rendered so we clear the background color
                        m_CurrentDebugDisplaySettings.data.lightingDebugSettings.debugLightingMode == DebugLightingMode.LuxMeter ||
                        // If the matcap view is enabled, the sky isn't updated so we clear the background color
                        m_CurrentDebugDisplaySettings.IsMatcapViewEnabled(hdCamera) ||
                        // If we want the sky but the sky don't exist, still clear with background color
                        (hdCamera.clearColorMode == HDAdditionalCameraData.ClearColorMode.Sky && !m_SkyManager.IsVisualSkyValid(hdCamera)) ||
                        // Special handling for Preview we force to clear with background color (i.e black)
                        // Note that the sky use in this case is the last one setup. If there is no scene or game, there is no sky use as reflection in the preview
                        HDUtils.IsRegularPreviewCamera(hdCamera.camera)
                        )
                    {
                        CoreUtils.SetRenderTarget(cmd, msaa ? m_CameraColorMSAABuffer : m_CameraColorBuffer, m_SharedRTManager.GetDepthStencilBuffer(msaa), ClearFlag.Color, GetColorBufferClearColor(hdCamera));
                    }
                }

                if (hdCamera.frameSettings.IsEnabled(FrameSettingsField.SubsurfaceScattering))
                {
                    using (new ProfilingSample(cmd, "Clear SSS Lighting Buffer", CustomSamplerId.ClearSssLightingBuffer.GetSampler()))
                    {
                        CoreUtils.SetRenderTarget(cmd, msaa ? m_CameraSssDiffuseLightingMSAABuffer : m_CameraSssDiffuseLightingBuffer, ClearFlag.Color, Color.clear);
                    }
                }

                if (hdCamera.frameSettings.IsEnabled(FrameSettingsField.SSR))
                {
                    using (new ProfilingSample(cmd, "Clear SSR Buffers", CustomSamplerId.ClearSsrBuffers.GetSampler()))
                    {
                        // In practice, these textures are sparse (mostly black). Therefore, clearing them is fast (due to CMASK),
                        // and much faster than fully overwriting them from within SSR shaders.
                        // CoreUtils.SetRenderTarget(cmd, hdCamera, m_SsrDebugTexture,    ClearFlag.Color, Color.clear);
                        CoreUtils.SetRenderTarget(cmd, m_SsrHitPointTexture, ClearFlag.Color, Color.clear);
                        CoreUtils.SetRenderTarget(cmd, m_SsrLightingTexture, ClearFlag.Color, Color.clear);
                    }
                }

#if ENABLE_VIRTUALTEXTURES
                using (new ProfilingSample(cmd, "Clear VTFeedback Buffers", CustomSamplerId.VTFeedbackClear.GetSampler()))
                {
                    RTHandle alreadyCleared = null;
                    if (m_GbufferManager?.GetVTFeedbackBuffer() != null)
                    {
                        alreadyCleared = m_GbufferManager.GetVTFeedbackBuffer();
                        CoreUtils.SetRenderTarget(cmd, alreadyCleared, ClearFlag.Color, Color.white);

                    }

                    // If the forward buffer is different from the GBuffer clear it also
                    if (GetVTFeedbackBufferForForward(hdCamera) != alreadyCleared)
                    {
                        CoreUtils.SetRenderTarget(cmd, GetVTFeedbackBufferForForward(hdCamera), ClearFlag.Color, Color.white);
                    }
                }
#endif

                // We don't need to clear the GBuffers as scene is rewrite and we are suppose to only access valid data (invalid data are tagged with stencil as StencilLightingUsage.NoLighting),
                // This is to save some performance
                if (hdCamera.frameSettings.litShaderMode == LitShaderMode.Deferred)
                {
                    using (new ProfilingSample(cmd, "Clear GBuffer", CustomSamplerId.ClearGBuffer.GetSampler()))
                    {
                        // We still clear in case of debug mode or on demand
                        //if (m_CurrentDebugDisplaySettings.IsDebugDisplayEnabled() || hdCamera.frameSettings.IsEnabled(FrameSettingsField.ClearGBuffers))
                        {
                            CoreUtils.SetRenderTarget(cmd, m_GbufferManager.GetBuffersRTI(), m_SharedRTManager.GetDepthStencilBuffer(), ClearFlag.Color, Color.clear);
                        }

                        // If we are in deferred mode and the ssr is enabled, we need to make sure that the second gbuffer is cleared given that we are using that information for
                        // clear coat selection
                        if (hdCamera.frameSettings.IsEnabled(FrameSettingsField.SSR))
                        {
                            CoreUtils.SetRenderTarget(cmd, m_GbufferManager.GetBuffer(2), m_SharedRTManager.GetDepthStencilBuffer(), ClearFlag.Color, Color.clear);
                        }
                    }
                }
            }
        }

        void RenderPostProcess(CullingResults cullResults, HDCamera hdCamera, RenderTargetIdentifier finalRT, ScriptableRenderContext renderContext, CommandBuffer cmd)
        {
            // Y-Flip needs to happen during the post process pass only if it's the final pass and is the regular game view
            // SceneView flip is handled by the editor internal code and GameView rendering into render textures should not be flipped in order to respect Unity texture coordinates convention
            bool flipInPostProcesses = HDUtils.PostProcessIsFinalPass() && (hdCamera.flipYMode == HDAdditionalCameraData.FlipYMode.ForceFlipY || hdCamera.isMainGameView);
            RenderTargetIdentifier destination = HDUtils.PostProcessIsFinalPass() ? finalRT : m_IntermediateAfterPostProcessBuffer;

            // We render AfterPostProcess objects first into a separate buffer that will be composited in the final post process pass
            RenderAfterPostProcess(cullResults, hdCamera, renderContext, cmd);

            // Set the depth buffer to the main one to avoid missing out on transparent depth for post process.
            cmd.SetGlobalTexture(HDShaderIDs._CameraDepthTexture, m_SharedRTManager.GetDepthStencilBuffer());

            // Post-processes output straight to the backbuffer
            m_PostProcessSystem.Render(
                cmd: cmd,
                camera: hdCamera,
                blueNoise: m_BlueNoise,
                colorBuffer: m_CameraColorBuffer,
                afterPostProcessTexture: GetAfterPostProcessOffScreenBuffer(),
                lightingBuffer: null,
                finalRT: destination,
                depthBuffer: m_SharedRTManager.GetDepthStencilBuffer(),
                flipY: flipInPostProcesses
            );
        }


        RTHandle GetAfterPostProcessOffScreenBuffer()
        {
            if (currentPlatformRenderPipelineSettings.supportedLitShaderMode == RenderPipelineSettings.SupportedLitShaderMode.ForwardOnly)
                return GetSSSBuffer();
            else
                return m_GbufferManager.GetBuffer(0);
        }


        void RenderAfterPostProcess(CullingResults cullResults, HDCamera hdCamera, ScriptableRenderContext renderContext, CommandBuffer cmd)
        {
            if (!hdCamera.frameSettings.IsEnabled(FrameSettingsField.AfterPostprocess))
                return;

            using (new ProfilingSample(cmd, "After Post-process", CustomSamplerId.AfterPostProcessing.GetSampler()))
            {
                // Note about AfterPostProcess and TAA:
                // When TAA is enabled rendering is jittered and then resolved during the post processing pass.
                // It means that any rendering done after post processing need to disable jittering. This is what we do with hdCamera.UpdateViewConstants(false);
                // The issue is that the only available depth buffer is jittered so pixels would wobble around depth tested edges.
                // In order to avoid that we decide that objects rendered after Post processes while TAA is active will not benefit from the depth buffer so we disable it.
                bool taaEnabled = hdCamera.IsTAAEnabled();
                hdCamera.UpdateAllViewConstants(false);
                hdCamera.SetupGlobalParams(cmd, m_Time, m_LastTime, m_FrameCount);

                // Here we share GBuffer albedo buffer since it's not needed anymore
                // Note: We bind the depth only if the ZTest for After Post Process is enabled. It is disabled by
                // default so we're consistent in the behavior: no ZTest for After Post Process materials).
                if (taaEnabled || !hdCamera.frameSettings.IsEnabled(FrameSettingsField.ZTestAfterPostProcessTAA))
                    CoreUtils.SetRenderTarget(cmd, GetAfterPostProcessOffScreenBuffer(), clearFlag: ClearFlag.Color, clearColor: Color.black);
                else
                    CoreUtils.SetRenderTarget(cmd, GetAfterPostProcessOffScreenBuffer(), m_SharedRTManager.GetDepthStencilBuffer(), clearFlag: ClearFlag.Color, clearColor: Color.black);

                cmd.SetGlobalInt(HDShaderIDs._OffScreenRendering, 1);
                var opaqueRendererList = RendererList.Create(CreateOpaqueRendererListDesc(cullResults, hdCamera.camera, HDShaderPassNames.s_ForwardOnlyName, renderQueueRange: HDRenderQueue.k_RenderQueue_AfterPostProcessOpaque));
                DrawOpaqueRendererList(renderContext, cmd, hdCamera.frameSettings, opaqueRendererList);
                // Setup off-screen transparency here
                var transparentRendererList = RendererList.Create(CreateTransparentRendererListDesc(cullResults, hdCamera.camera, HDShaderPassNames.s_ForwardOnlyName, renderQueueRange: HDRenderQueue.k_RenderQueue_AfterPostProcessTransparent));
                DrawTransparentRendererList(renderContext, cmd, hdCamera.frameSettings, transparentRendererList);
                cmd.SetGlobalInt(HDShaderIDs._OffScreenRendering, 0);
            }
        }

        void SendGraphicsBuffers(CommandBuffer cmd, HDCamera hdCamera)
        {
            bool needNormalBuffer = false;
            Texture normalBuffer = null;
            bool needDepthBuffer = false;
            Texture depthBuffer = null;

            // Figure out which client systems need which buffers
            // Only VFX systems for now
            VFXCameraBufferTypes neededVFXBuffers = VFXManager.IsCameraBufferNeeded(hdCamera.camera);
            needNormalBuffer |= (neededVFXBuffers & VFXCameraBufferTypes.Normal) != 0;
            needDepthBuffer |= (neededVFXBuffers & VFXCameraBufferTypes.Depth) != 0;
            if (hdCamera.frameSettings.IsEnabled(FrameSettingsField.RayTracing) && GetRayTracingState())
            {
                needNormalBuffer = true;
                needDepthBuffer = true;
            }

            // Here if needed for this particular camera, we allocate history buffers.
            // Only one is needed here because the main buffer used for rendering is separate.
            // Ideally, we should double buffer the main rendering buffer but since we don't know in advance if history is going to be needed, it would be a big waste of memory.
            if (needNormalBuffer)
            {
                RTHandle mainNormalBuffer = m_SharedRTManager.GetNormalBuffer();
                RTHandle Allocator(string id, int frameIndex, RTHandleSystem rtHandleSystem)
                {
                    return rtHandleSystem.Alloc(Vector2.one, TextureXR.slices, colorFormat: mainNormalBuffer.rt.graphicsFormat, dimension: TextureXR.dimension, enableRandomWrite: mainNormalBuffer.rt.enableRandomWrite, name: $"Normal History Buffer"
                    );
                }

                normalBuffer = hdCamera.GetCurrentFrameRT((int)HDCameraFrameHistoryType.Normal) ?? hdCamera.AllocHistoryFrameRT((int)HDCameraFrameHistoryType.Normal, Allocator, 1);

                for (int i = 0; i < hdCamera.viewCount; i++)
                    cmd.CopyTexture(mainNormalBuffer, i, 0, 0, 0, hdCamera.actualWidth, hdCamera.actualHeight, normalBuffer, i, 0, 0, 0);
            }

            if (needDepthBuffer)
            {
                RTHandle mainDepthBuffer = m_SharedRTManager.GetDepthTexture();
                RTHandle Allocator(string id, int frameIndex, RTHandleSystem rtHandleSystem)
                {
                    return rtHandleSystem.Alloc(Vector2.one, TextureXR.slices, colorFormat: mainDepthBuffer.rt.graphicsFormat, dimension: TextureXR.dimension, enableRandomWrite: mainDepthBuffer.rt.enableRandomWrite, name: $"Depth History Buffer"
                    );
                }

                depthBuffer = hdCamera.GetCurrentFrameRT((int)HDCameraFrameHistoryType.Depth) ?? hdCamera.AllocHistoryFrameRT((int)HDCameraFrameHistoryType.Depth, Allocator, 1);

                for (int i = 0; i < hdCamera.viewCount; i++)
                    cmd.CopyTexture(mainDepthBuffer, i, 0, 0, 0, hdCamera.actualWidth, hdCamera.actualHeight, depthBuffer, i, 0, 0, 0);
            }

            // Send buffers to client.
            // For now, only VFX systems
            if ((neededVFXBuffers & VFXCameraBufferTypes.Depth) != 0)
            {
                VFXManager.SetCameraBuffer(hdCamera.camera, VFXCameraBufferTypes.Depth, depthBuffer, 0, 0, hdCamera.actualWidth, hdCamera.actualHeight);
            }

            if ((neededVFXBuffers & VFXCameraBufferTypes.Normal) != 0)
            {
                VFXManager.SetCameraBuffer(hdCamera.camera, VFXCameraBufferTypes.Normal, normalBuffer, 0, 0, hdCamera.actualWidth, hdCamera.actualHeight);
            }

            if ((neededVFXBuffers & VFXCameraBufferTypes.Color) != 0)
            {
                var colorBuffer = hdCamera.GetCurrentFrameRT((int)HDCameraFrameHistoryType.ColorBufferMipChain);
                VFXManager.SetCameraBuffer(hdCamera.camera, VFXCameraBufferTypes.Color, colorBuffer, 0, 0, hdCamera.actualWidth, hdCamera.actualHeight);
            }
        }

#if ENABLE_VIRTUALTEXTURES
        RTHandle GetVTFeedbackBufferForForward(HDCamera hdCamera)
        {
            if (hdCamera.frameSettings.IsEnabled(FrameSettingsField.MSAA))
            {
                return m_VtBufferManager.GetForwardMSAABuffer();
            }
            else
            {
                return m_GbufferManager.GetVTFeedbackBuffer();
            }
        }
#endif
    }
}<|MERGE_RESOLUTION|>--- conflicted
+++ resolved
@@ -371,15 +371,11 @@
             // Debug.Assert(m_DeferredMaterial != null);
 
             m_GbufferManager = new GBufferManager(asset, m_DeferredMaterial);
-<<<<<<< HEAD
-            m_DbufferManager = new DBufferManager(asset.currentPlatformRenderPipelineSettings.decalSettings.perChannelMask);
+            m_DbufferManager = new DBufferManager();
+            m_DbufferManager.InitializeHDRPResouces(asset);
 #if ENABLE_VIRTUALTEXTURES
             m_VtBufferManager = new VTBufferManager(asset);
 #endif
-=======
-            m_DbufferManager = new DBufferManager();
-            m_DbufferManager.InitializeHDRPResouces(asset);
->>>>>>> 98541e64
 
             m_SharedRTManager.Build(asset);
             m_PostProcessSystem = new PostProcessSystem(asset, defaultResources);
@@ -458,19 +454,7 @@
 #else
             Debug.Log("Scriptable renderpipeline VT disabled");
             m_MRTTransparentMotionVec = new RenderTargetIdentifier[2];
-<<<<<<< HEAD
 #endif
-#if ENABLE_RAYTRACING
-            m_RayTracingManager.Init(m_Asset.currentPlatformRenderPipelineSettings, m_Asset.renderPipelineResources, m_Asset.renderPipelineRayTracingResources, m_BlueNoise, this, m_SharedRTManager, m_DebugDisplaySettings);
-            InitRayTracedReflections();
-            InitRayTracedIndirectDiffuse();
-            InitRaytracingDeferred();
-            InitRecursiveRenderer();
-            InitPathTracing();
-
-            m_AmbientOcclusionSystem.InitRaytracing(m_RayTracingManager, m_SharedRTManager);
-#endif
-=======
 
             if (m_RayTracingSupported)
             {
@@ -483,7 +467,6 @@
 
                 m_AmbientOcclusionSystem.InitRaytracing(this);
             }
->>>>>>> 98541e64
 
             // Initialize screen space shadows
             InitializeScreenSpaceShadows();
@@ -2940,7 +2923,6 @@
                 // setup GBuffer for rendering
                 CoreUtils.SetRenderTarget(cmd, m_GbufferManager.GetBuffersRTI(hdCamera.frameSettings), m_SharedRTManager.GetDepthStencilBuffer());
 
-
                 var rendererList = RendererList.Create(CreateOpaqueRendererListDesc(cull, hdCamera.camera, HDShaderPassNames.s_GBufferName, m_CurrentRendererConfigurationBakedLighting));
                 DrawOpaqueRendererList(renderContext, cmd, hdCamera.frameSettings, rendererList);
 
@@ -3329,6 +3311,7 @@
                                             m_SharedRTManager.GetDepthStencilBuffer(msaa),
                                             useFptl ? m_TileAndClusterData.lightList : m_TileAndClusterData.perVoxelLightLists,
                                             true, renderContext, cmd);
+
 #if ENABLE_VIRTUALTEXTURES
                 cmd.ClearRandomWriteTargets();
 #endif
@@ -4191,8 +4174,7 @@
                     if (m_GbufferManager?.GetVTFeedbackBuffer() != null)
                     {
                         alreadyCleared = m_GbufferManager.GetVTFeedbackBuffer();
-                        CoreUtils.SetRenderTarget(cmd, alreadyCleared, ClearFlag.Color, Color.white);
-
+                        CoreUtils.SetRenderTarget(cmd, alreadyCleared, ClearFlag.Color, Color.white);  
                     }
 
                     // If the forward buffer is different from the GBuffer clear it also
