#pragma kernel DebugLightCluster

<<<<<<< HEAD
#pragma only_renderers d3d11  xboxseries
=======
#pragma only_renderers d3d11 ps5
>>>>>>> 1925c760

#define DEBUG_LIGHT_CLUSTER_TILE_SIZE 8

#include "Packages/com.unity.render-pipelines.core/ShaderLibrary/Common.hlsl"
#include "Packages/com.unity.render-pipelines.high-definition/Runtime/ShaderLibrary/ShaderVariables.hlsl"
#include "Packages/com.unity.render-pipelines.high-definition/Runtime/Material/NormalBuffer.hlsl"
#include "Packages/com.unity.render-pipelines.high-definition/Runtime/RenderPipeline/Raytracing/Shaders/ShaderVariablesRaytracingLightLoop.hlsl"
#include "Packages/com.unity.render-pipelines.high-definition/Runtime/RenderPipeline/Raytracing/Shaders/RayTracingLightCluster.hlsl"

// Color gradient texture used for the lightcount heatmap
TEXTURE2D(_DebugColorGradientTexture);

// The output texture for the cluster debug
RW_TEXTURE2D_X(float4, _DebutLightClusterTexture);

[numthreads(DEBUG_LIGHT_CLUSTER_TILE_SIZE, DEBUG_LIGHT_CLUSTER_TILE_SIZE, 1)]
void DebugLightCluster(uint2 groupThreadId : SV_GroupThreadID, uint2 groupId : SV_GroupID)
{
    // Fetch the current pixel coordinate
    uint2 currentPixelCoordinate = groupId * DEBUG_LIGHT_CLUSTER_TILE_SIZE + groupThreadId;

    // Convert this to a world space position
    float depth = LoadCameraDepth(currentPixelCoordinate.xy);

    // If this is a background set it to black
    if (depth == UNITY_RAW_FAR_CLIP_VALUE)
    {
        _DebutLightClusterTexture[COORD_TEXTURE2D_X(currentPixelCoordinate)] = float4(0.0, 0.0, 0.0, 1.0f);
        return;
    }

    // Compute the real world space position of this pixel
    PositionInputs posInput = GetPositionInput(currentPixelCoordinate, 1.0 / _ScreenSize.xy, depth, UNITY_MATRIX_I_VP, GetWorldToViewMatrix(), 0);

    // If this position is outisde of the cluster, color is gray
    if(!PointInsideCluster(posInput.positionWS))
    {
        _DebutLightClusterTexture[COORD_TEXTURE2D_X(currentPixelCoordinate)] = float4(0.1, 0.1, 0.1, 1.0f);
        return;
    }

    // Compute the grid position
    float3 floatingGridPosition = (posInput.positionWS - _MinClusterPos) / (_MaxClusterPos - _MinClusterPos) * float3(64.0, 64.0, 32.0);

    // Convert it to an int3
    uint3 gridPosition = (uint3)floatingGridPosition;

    // Deduce the cell index
    uint cellIndex = GetClusterCellIndex(posInput.positionWS);

    // Fetch the light count
    uint numLights = GetTotalLightClusterCellCount(cellIndex);

    // If this pixel has no lights, let the color to gray
    if(numLights == 0)
    {
        _DebutLightClusterTexture[COORD_TEXTURE2D_X(currentPixelCoordinate)] = float4(0.1, 0.1, 0.1, 1.0f);
        return;
    }

    // Compute the color of this pixel
    float linearDepth = Linear01Depth(depth, _ZBufferParams);
    float lightFillPercentage = (float)numLights / (float)_LightPerCellCount;
    float3 cellColor = lerp(float3(0.0, 1.0, 0.0), float3(1.0, 1.0, 0.0), clamp(lightFillPercentage, 0.0, 1.0)) * linearDepth;
    cellColor.xyz = numLights >= _LightPerCellCount ?  float3(0.7, 0.0, 0.0) : cellColor.xyz;

    // Return the color
    _DebutLightClusterTexture[COORD_TEXTURE2D_X(currentPixelCoordinate)] = float4(cellColor, 1.0);
}<|MERGE_RESOLUTION|>--- conflicted
+++ resolved
@@ -1,10 +1,6 @@
 #pragma kernel DebugLightCluster
 
-<<<<<<< HEAD
-#pragma only_renderers d3d11  xboxseries
-=======
-#pragma only_renderers d3d11 ps5
->>>>>>> 1925c760
+#pragma only_renderers d3d11 xboxseries ps5
 
 #define DEBUG_LIGHT_CLUSTER_TILE_SIZE 8
 
