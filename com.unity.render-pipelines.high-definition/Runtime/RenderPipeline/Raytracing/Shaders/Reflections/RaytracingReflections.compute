--- conflicted
+++ resolved
@@ -113,15 +113,9 @@
         return;
 
     // Convert this to a world space position
-<<<<<<< HEAD
     PositionInputs posInput = GetPositionInput(sourceCoord, _ScreenSize.zw, depthValue, UNITY_MATRIX_I_VP, GetWorldToViewMatrix());
-    float distanceToCamera = length(posInput.positionWS);
-    // Compute the incident vector on the surfaces
-=======
-    PositionInputs posInput = GetPositionInput(sourceCoord, _ScreenSize.zw, depthValue, UNITY_MATRIX_I_VP, GetWorldToViewMatrix(), 0);
-
-    // Compute the view vector
->>>>>>> 1a0c839a
+
+    // Compute the view vector
     const float3 viewWS = GetWorldSpaceNormalizeViewDir(posInput.positionWS);
 
     // Decode the world space normal
@@ -183,15 +177,9 @@
         return;
 
     // Convert this to a world space position
-<<<<<<< HEAD
     PositionInputs posInput = GetPositionInput(sourceCoord, _ScreenSize.zw, depthValue, UNITY_MATRIX_I_VP, GetWorldToViewMatrix());
-    float distanceToCamera = length(posInput.positionWS);
-    // Compute the incident vector on the surfaces
-=======
-    PositionInputs posInput = GetPositionInput(sourceCoord, _ScreenSize.zw, depthValue, UNITY_MATRIX_I_VP, GetWorldToViewMatrix(), 0);
-
-    // Compute the view vector
->>>>>>> 1a0c839a
+
+    // Compute the view vector
     const float3 viewWS = GetWorldSpaceNormalizeViewDir(posInput.positionWS);
 
     // Decode the world space normal
@@ -230,12 +218,7 @@
         return;
 
     // Convert this to a world space position
-<<<<<<< HEAD
     PositionInputs posInput = GetPositionInput(currentCoord, _ScreenSize.zw, depthValue, UNITY_MATRIX_I_VP, GetWorldToViewMatrix());
-    float distanceToCamera = length(posInput.positionWS);
-=======
-    PositionInputs posInput = GetPositionInput(currentCoord, _ScreenSize.zw, depthValue, UNITY_MATRIX_I_VP, GetWorldToViewMatrix(), 0);
->>>>>>> 1a0c839a
 
     // Compute the view vector
     const float3 viewWS = GetWorldSpaceNormalizeViewDir(posInput.positionWS);
@@ -293,12 +276,7 @@
         return;
 
     // Convert this to a world space position
-<<<<<<< HEAD
     PositionInputs posInput = GetPositionInput(currentCoord, _ScreenSize.zw, depthValue, UNITY_MATRIX_I_VP, GetWorldToViewMatrix());
-    float distanceToCamera = length(posInput.positionWS);
-=======
-    PositionInputs posInput = GetPositionInput(currentCoord, _ScreenSize.zw, depthValue, UNITY_MATRIX_I_VP, GetWorldToViewMatrix(), 0);
->>>>>>> 1a0c839a
 
     // Compute the view vector
     const float3 viewWS = GetWorldSpaceNormalizeViewDir(posInput.positionWS);
