--- conflicted
+++ resolved
@@ -73,9 +73,6 @@
         [RuntimeInitializeOnLoadMethod(RuntimeInitializeLoadType.BeforeSplashScreen)]
         internal static void XRSystemInit()
         {
-<<<<<<< HEAD
-            SubsystemManager.GetSubsystems(displayList);
-=======
         	if (GraphicsSettings.currentRenderPipeline == null)
                 return;
 
@@ -84,7 +81,6 @@
         #else
             SubsystemManager.GetInstances(displayList);
         #endif
->>>>>>> 8b007c5a
 
             for (int i = 0; i < displayList.Count; i++)
             {
@@ -172,16 +168,12 @@
         bool RefreshXrSdk()
         {
 #if ENABLE_VR && ENABLE_XR_MODULE
-<<<<<<< HEAD
-            SubsystemManager.GetSubsystems(displayList);
-=======
 
         #if UNITY_2020_2_OR_NEWER
             SubsystemManager.GetSubsystems(displayList);
         #else
             SubsystemManager.GetInstances(displayList);
         #endif
->>>>>>> 8b007c5a
 
             if (displayList.Count > 0)
             {
