using System;
using System.Collections.Generic;
using System.Diagnostics;
using System.Reflection;
using System.Linq;

namespace UnityEngine.Rendering.HighDefinition
{
    /// <summary>Helper to handle Deferred or Forward but not both</summary>
    public enum LitShaderMode
    {
        /// <summary>Lit shader uses forward rendering.</summary>
        Forward,
        /// <summary>Lit shader uses deferred rendering.</summary>
        Deferred
    }

    /// <summary>
    /// Defines how the LODBias value is computed.
    /// </summary>
    public enum LODBiasMode
    {
        /// <summary>Use the current quality settings value.</summary>
        FromQualitySettings,
        /// <summary>Scale the current quality settings value.</summary>
        ScaleQualitySettings,
        /// <summary>Set the current quality settings value.</summary>
        OverrideQualitySettings,
    }
    /// <summary>
    /// Defines how the MaximumLOD is computed.
    /// </summary>
    public enum MaximumLODLevelMode
    {
        /// <summary>Use the current quality settings value.</summary>
        FromQualitySettings,
        /// <summary>Offset the current quality settings value.</summary>
        OffsetQualitySettings,
        /// <summary>Set the current quality settings value.</summary>
        OverrideQualitySettings,
    }
    /// <summary>
    /// Defines how the SssSampleBudget is computed.
    /// </summary>
    public enum SssQualityMode
    {
        /// <summary>Use a quality settings value.</summary>
        FromQualitySettings,
        /// <summary>Use a custom value.</summary>
        OverrideQualitySettings,
    }

    /// <summary>
    /// Defines the level of MSAA for the camera.
    /// </summary>
    public enum MSAAMode
    {
        /// <summary>No MSAA.</summary>
        None = MSAASamples.None,
        /// <summary>MSAA 2X.</summary>
        MSAA2X = MSAASamples.MSAA2x,
        /// <summary>MSAA 4X.</summary>
        MSAA4X = MSAASamples.MSAA4x,
        /// <summary>MSAA 8X.</summary>
        MSAA8X = MSAASamples.MSAA8x,
        /// <summary>Uses MSAA mode from the current HDRP asset.</summary>
        FromHDRPAsset,
    }

    /* ////// HOW TO ADD FRAME SETTINGS //////
     *
     * 1 - Add an entry in the FrameSettingsField enum with a bit that is not used.
     *     If the type is non boolean, also add a field in FrameSettings (see lodBias).
     *     Note: running unit test NoDoubleBitIndex will also give you available bit indexes.
     *
     * 2 - Add a FrameSettingsFieldAttribute to it. (Inspector UI and DebugMenu are generated from this.)
     *     i   - Give the groupIndex that correspond the area you want it displayed in the interface.
     *     ii  - Change is label by filling either autoname or displayedName.
     *     iii - Add the tooltip into tooltip.
     *     iv  - If this is not a boolean you want, you can either show it as:
     *               - 2 choice enum popup: use type: FrameSettingsFieldAttribute.DisplayType.BoolAsEnumPopup, targetType: typeof(EnumType) (enum with only two value 0 and 1).
     *               - custom: FrameSettingsFieldAttribute.DisplayType.Others (can be combined with targetType).
     *     v   - Add indentation and disable state by filling positiveDependencies and/or negativeDependencies.
     *     vi  - If you want it not be sorted by its bit index, use customOrderInGroup to restart numeration at this element.
     *           You certainly need to also use customOrderInGroup on element that should appear after.
     *
     * 3 - The default value should be set for:
     *         - FrameSettings.defaultCamera
     *         - FrameSettings.defaultRealtimeReflectionProbe
     *         - FrameSettings.defaultCustomOrBakeReflectionProbe
     *     For a boolean data, its default is false. If you want it to true, add the enum value in the BitArray.
     *
     * 4 - Fill FrameSettings.Sanitize to amend the rules on supported feature.
     *
     * 5 - If there is additional rules that can disable the aspect of the field, amend the display in FrameSettingsUI.Drawer with a AmmendInfo on the OverridableFrameSettingsArea.
     *     Usually this happens if you have additional support condition or if you have a non boolean frame settings.
     *
     * 6 - If the added FrameSettings have a default value that is not the C# default value, add a migration step in HDRPAsset to upgrade it with the right value.
     *
     * /////////////////////////////////////// */
    /// <summary>
    /// Collection of settings used for rendering the frame.
    /// </summary>
    public enum FrameSettingsField
    {
        /// <summary>No Frame Settings.</summary>
        None = -1,

        //rendering settings (group 0)
        /// <summary>Specifies the Lit Shader Mode for Cameras using these Frame Settings use to render the Scene.</summary>
        [FrameSettingsField(0, autoName: LitShaderMode, type: FrameSettingsFieldAttribute.DisplayType.BoolAsEnumPopup, targetType: typeof(LitShaderMode), customOrderInGroup: 0, tooltip: "Specifies the Lit Shader Mode for Cameras using these Frame Settings use to render the Scene (Depends on \"Lit Shader Mode\" in current HDRP Asset).")]
        LitShaderMode = 0,
        /// <summary>When enabled, HDRP processes a depth prepass for Cameras using these Frame Settings. Set Lit Shader Mode to Deferred to access this option.</summary>
        [FrameSettingsField(0, displayedName: "Depth Prepass within Deferred", positiveDependencies: new[] { LitShaderMode }, tooltip: "When enabled, HDRP processes a depth prepass for Cameras using these Frame Settings. Set Lit Shader Mode to Deferred to access this option.")]
        DepthPrepassWithDeferredRendering = 1,
        /// <summary>When enabled, HDRP clear GBuffers for Cameras using these Frame Settings. Set Lit Shader Mode to Deferred to access this option.</summary>
        [FrameSettingsField(0, displayedName: "Clear GBuffers", positiveDependencies: new[] { LitShaderMode }, customOrderInGroup: 2, tooltip: "When enabled, HDRP clear GBuffers for Cameras using these Frame Settings. Set Lit Shader Mode to Deferred to access this option.")]
        ClearGBuffers = 5,
        /// <summary>When enabled, Cameras using these Frame Settings calculate MSAA when they render the Scene. Set Lit Shader Mode to Forward to access this option.</summary>
        [Obsolete]
        MSAA = 31,
        /// <summary>Specify the level of MSAA used when rendering the Scene. Set Lit Shader Mode to Forward to access this option.</summary>
        [FrameSettingsField(0, displayedName: "MSAA Within Forward", type: FrameSettingsFieldAttribute.DisplayType.Others, targetType: typeof(MSAAMode), customOrderInGroup: 3, tooltip: "Specifies the MSAA mode for Cameras using these Frame Settings. Set Lit Shader Mode to Forward to access this option. Note that MSAA is disabled when using ray tracing.")]
        MSAAMode = 4,
        /// <summary>When enabled, Cameras using these Frame Settings use Alpha To Mask. Activate MSAA to access this option.</summary>
        [FrameSettingsField(0, displayedName: "Alpha To Mask", positiveDependencies: new[] { MSAAMode }, customOrderInGroup: 3, tooltip: "When enabled, Cameras using these Frame Settings use Alpha To Mask. Activate MSAA to access this option.")]
        AlphaToMask = 56,
        /// <summary>When enabled, Cameras using these Frame Settings render opaque GameObjects.</summary>
        [FrameSettingsField(0, autoName: OpaqueObjects, customOrderInGroup: 4, tooltip: "When enabled, Cameras using these Frame Settings render opaque GameObjects.")]
        OpaqueObjects = 2,
        /// <summary>When enabled, Cameras using these Frame Settings render Transparent GameObjects.</summary>
        [FrameSettingsField(0, autoName: TransparentObjects, customOrderInGroup: 5, tooltip: "When enabled, Cameras using these Frame Settings render Transparent GameObjects.")]
        TransparentObjects = 3,
        /// <summary>When enabled, HDRP processes a decal render pass for Cameras using these Frame Settings.</summary>
        [FrameSettingsField(0, autoName: Decals, customOrderInGroup: 6, tooltip: "When enabled, HDRP processes a decal render pass for Cameras using these Frame Settings.")]
        Decals = 12,
        /// <summary>When enabled, Cameras that use these Frame Settings make use of DecalLayers.</summary>
        [FrameSettingsField(0, autoName: DecalLayers, customOrderInGroup: 6, positiveDependencies: new[] { Decals }, tooltip: "When enabled, Cameras that use these Frame Settings make use of DecalLayers (Depends on \"Decal Layers\" in current HDRP Asset).")]
        DecalLayers = 96,
        /// <summary>When enabled, HDRP processes a transparent prepass for Cameras using these Frame Settings.</summary>
        [FrameSettingsField(0, autoName: TransparentPrepass, customOrderInGroup: 7, tooltip: "When enabled, HDRP processes a transparent prepass for Cameras using these Frame Settings.")]
        TransparentPrepass = 8,
        /// <summary>When enabled, HDRP processes a transparent postpass for Cameras using these Frame Settings.</summary>
        [FrameSettingsField(0, autoName: TransparentPostpass, customOrderInGroup: 8, tooltip: "When enabled, HDRP processes a transparent postpass for Cameras using these Frame Settings.")]
        TransparentPostpass = 9,
        /// <summary>When enabled, HDRP processes a transparent pass in a lower resolution for Cameras using these Frame Settings.</summary>
        [FrameSettingsField(0, displayedName: "Low Resolution Transparent", customOrderInGroup: 9, tooltip: "When enabled, HDRP processes a transparent pass in a lower resolution for Cameras using these Frame Settings.")]
        LowResTransparent = 18,
        /// <summary>When enabled, HDRP updates ray tracing for Cameras using these Frame Settings.</summary>
        [FrameSettingsField(0, displayedName: "Ray Tracing", customOrderInGroup: 10, tooltip: "When enabled, HDRP updates ray tracing for Cameras using these Frame Settings (Depends on \"Realtime RayTracing\" in current HDRP Asset).")]
        RayTracing = 92,
        /// <summary>When enabled, HDRP renders custom passes contained in CustomPassVolume components.</summary>
        [FrameSettingsField(0, autoName: CustomPass, customOrderInGroup: 11, tooltip: "When enabled, HDRP renders custom passes contained in CustomPassVolume components.")]
        CustomPass = 6,
        /// <summary>When enabled, HDRP can use virtual texturing.</summary>
        [FrameSettingsField(0, autoName: VirtualTexturing, customOrderInGroup: 105, tooltip: "Virtual Texturing needs to be enabled first in Project Settings > Player > Other Settings > Virtual Texturing.")]
        VirtualTexturing = 68,

        /// <summary>When enabled, HDRP processes a motion vector pass for Cameras using these Frame Settings.</summary>
        [FrameSettingsField(0, autoName: MotionVectors, customOrderInGroup: 12, tooltip: "When enabled, HDRP processes a motion vector pass for Cameras using these Frame Settings (Depends on \"Motion Vectors\" in current HDRP Asset).")]
        MotionVectors = 10,
        /// <summary>When enabled, HDRP processes an object motion vector pass for Cameras using these Frame Settings.</summary>
        [FrameSettingsField(0, displayedName: "Opaque Object Motion", positiveDependencies: new[] { MotionVectors }, customOrderInGroup: 13, tooltip: "When enabled, HDRP processes an object motion vector pass for Cameras using these Frame Settings.")]
        ObjectMotionVectors = 11,
        /// <summary>When enabled, transparent GameObjects use Motion Vectors. You must also enable TransparentWritesVelocity for Materials that you want to use motion vectors with.</summary>
        [FrameSettingsField(0, displayedName: "Transparent Object Motion", positiveDependencies: new[] { MotionVectors }, customOrderInGroup: 14, tooltip: "When enabled, transparent GameObjects use Motion Vectors. You must also enable TransparentWritesVelocity for Materials that you want to use motion vectors with.")]
        TransparentsWriteMotionVector = 16,

        /// <summary>When enabled, HDRP processes a refraction render pass for Cameras using these Frame Settings. This add a resolve of ColorBuffer after the drawing of opaque materials to be use for Refraction effect during transparent pass.</summary>
        [FrameSettingsField(0, autoName: Refraction, customOrderInGroup: 15, tooltip: "When enabled, HDRP processes a refraction render pass for Cameras using these Frame Settings. This add a resolve of ColorBuffer after the drawing of opaque materials to be use for Refraction effect during transparent pass.")]
        Refraction = 13,
        //NOTE: Obsoletes must precede the proper enums, otherwise the compiler occludes them.
        /// <summary>When enabled, HDRP processes a refraction render pass for Cameras using these Frame Settings. This add a resolve of ColorBuffer after the drawing of opaque materials to be use for Refraction effect during transparent pass.</summary>
        [Obsolete]
        RoughRefraction = 13,
        /// <summary>When enabled, HDRP processes a distortion render pass for Cameras using these Frame Settings.</summary>
        [FrameSettingsField(0, autoName: Distortion, customOrderInGroup: 16, tooltip: "When enabled, HDRP processes a distortion render pass for Cameras using these Frame Settings (Depends on \"Distortion\" in current HDRP Asset).")]
        Distortion = 14,
        /// <summary>When enabled, HDRP processes a distortion render pass for Cameras using these Frame Settings.</summary>
        [FrameSettingsField(0, autoName: RoughDistortion, customOrderInGroup: 17, positiveDependencies: new[] { Distortion }, tooltip: "When enabled, HDRP processes a distortion render pass for Cameras using these Frame Settings (Depends on \"Distortion\" in current HDRP Asset).")]
        RoughDistortion = 67,
        /// <summary>When enabled, HDRP processes a post-processing render pass for Cameras using these Frame Settings.</summary>
        [FrameSettingsField(0, displayedName: "Post-process", customOrderInGroup: 18, tooltip: "When enabled, HDRP processes a post-processing render pass for Cameras using these Frame Settings.")]
        Postprocess = 15,
        /// <summary>When enabled, HDRP render user written post processes.</summary>
        [FrameSettingsField(0, displayedName: "Custom Post-process", positiveDependencies: new[] { Postprocess }, customOrderInGroup: 19, tooltip: "When enabled on a Camera, HDRP render user written post processes.")]
        CustomPostProcess = 39,
        /// <summary>When enabled, HDRP replace NaN values with black pixels for Cameras using these Frame Settings.</summary>
        [FrameSettingsField(0, displayedName: "Stop NaN", positiveDependencies: new[] { Postprocess }, customOrderInGroup: 19, tooltip: "When enabled, HDRP replace NaN values with black pixels for Cameras using these Frame Settings.")]
        StopNaN = 80,
        /// <summary>When enabled, HDRP adds depth of field to Cameras affected by a Volume containing the Depth Of Field override.</summary>
        [FrameSettingsField(0, autoName: DepthOfField, positiveDependencies: new[] { Postprocess }, customOrderInGroup: 19, tooltip: "When enabled, HDRP adds depth of field to Cameras affected by a Volume containing the Depth Of Field override.")]
        DepthOfField = 81,
        /// <summary>When enabled, HDRP adds motion blur to Cameras affected by a Volume containing the Blur override.</summary>
        [FrameSettingsField(0, autoName: MotionBlur, positiveDependencies: new[] { Postprocess }, customOrderInGroup: 19, tooltip: "When enabled, HDRP adds motion blur to Cameras affected by a Volume containing the Blur override.")]
        MotionBlur = 82,
        /// <summary>When enabled, HDRP adds panini projection to Cameras affected by a Volume containing the Panini Projection override.</summary>
        [FrameSettingsField(0, autoName: PaniniProjection, positiveDependencies: new[] { Postprocess }, customOrderInGroup: 19, tooltip: "When enabled, HDRP adds panini projection to Cameras affected by a Volume containing the Panini Projection override.")]
        PaniniProjection = 83,
        /// <summary>When enabled, HDRP adds bloom to Cameras affected by a Volume containing the Bloom override.</summary>
        [FrameSettingsField(0, autoName: Bloom, positiveDependencies: new[] { Postprocess }, customOrderInGroup: 19, tooltip: "When enabled, HDRP adds bloom to Cameras affected by a Volume containing the Bloom override.")]
        Bloom = 84,
        /// <summary>When enabled, HDRP adds lens flare to Cameras affected by a Volume containing the lens flare override.</summary>
        [FrameSettingsField(0, autoName: LensFlareDataDriven, positiveDependencies: new[] { Postprocess }, customOrderInGroup: 19, tooltip: "When enabled, HDRP adds lens flare to Cameras affected by a Volume containing the lens flare override.")]
        LensFlareDataDriven = 97,
        /// <summary>When enabled, HDRP adds lens distortion to Cameras affected by a Volume containing the Lens Distortion override.</summary>
        [FrameSettingsField(0, autoName: LensDistortion, positiveDependencies: new[] { Postprocess }, customOrderInGroup: 19, tooltip: "When enabled, HDRP adds lens distortion to Cameras affected by a Volume containing the Lens Distortion override.")]
        LensDistortion = 85,
        /// <summary>When enabled, HDRP adds chromatic aberration to Cameras affected by a Volume containing the Chromatic Aberration override.</summary>
        [FrameSettingsField(0, autoName: ChromaticAberration, positiveDependencies: new[] { Postprocess }, customOrderInGroup: 19, tooltip: "When enabled, HDRP adds chromatic aberration to Cameras affected by a Volume containing the Chromatic Aberration override.")]
        ChromaticAberration = 86,
        /// <summary>When enabled, HDRP adds vignette to Cameras affected by a Volume containing the Vignette override.</summary>
        [FrameSettingsField(0, autoName: Vignette, positiveDependencies: new[] { Postprocess }, customOrderInGroup: 19, tooltip: "When enabled, HDRP adds vignette to Cameras affected by a Volume containing the Vignette override.")]
        Vignette = 87,
        /// <summary>When enabled, HDRP processes color grading for Cameras using these Frame Settings.</summary>
        [FrameSettingsField(0, autoName: ColorGrading, positiveDependencies: new[] { Postprocess }, customOrderInGroup: 19, tooltip: "When enabled, HDRP processes color grading for Cameras using these Frame Settings.")]
        ColorGrading = 88,
        /// <summary>When enabled, HDRP processes tonemapping for Cameras using these Frame Settings.</summary>
        [FrameSettingsField(0, autoName: Tonemapping, positiveDependencies: new[] { Postprocess }, customOrderInGroup: 19, tooltip: "When enabled, HDRP processes tonemapping for Cameras using these Frame Settings.")]
        Tonemapping = 93,
        /// <summary>When enabled, HDRP adds film grain to Cameras affected by a Volume containing the Film Grain override.</summary>
        [FrameSettingsField(0, autoName: FilmGrain, positiveDependencies: new[] { Postprocess }, customOrderInGroup: 19, tooltip: "When enabled, HDRP adds film grain to Cameras affected by a Volume containing the Film Grain override.")]
        FilmGrain = 89,
        /// <summary>When enabled, HDRP processes dithering for Cameras using these Frame Settings.</summary>
        [FrameSettingsField(0, autoName: Dithering, positiveDependencies: new[] { Postprocess }, customOrderInGroup: 19, tooltip: "When enabled, HDRP processes dithering for Cameras using these Frame Settings.")]
        Dithering = 90,
        /// <summary>When enabled, HDRP processes anti-aliasing for camera using these Frame Settings.</summary>
        [FrameSettingsField(0, displayedName: "Anti-aliasing", positiveDependencies: new[] { Postprocess }, customOrderInGroup: 19, tooltip: "When enabled, HDRP processes anti-aliasing for camera using these Frame Settings.")]
        Antialiasing = 91,
        /// <summary>When enabled, HDRP processes a post-processing render pass for Cameras using these Frame Settings.</summary>
        [FrameSettingsField(0, displayedName: "After Post-process", customOrderInGroup: 20, tooltip: "When enabled, HDRP processes a post-processing render pass for Cameras using these Frame Settings.")]
        AfterPostprocess = 17,
        /// <summary>When enabled, Cameras that don't use TAA process a depth test for Materials in the AfterPostProcess rendering pass.</summary>
        [FrameSettingsField(0, displayedName: "Depth Test", positiveDependencies: new[] { AfterPostprocess }, customOrderInGroup: 20, tooltip: "When enabled, Cameras that don't use TAA process a depth test for Materials in the AfterPostProcess rendering pass.")]
        ZTestAfterPostProcessTAA = 19,

        // true <=> Fixed, false <=> FromQualitySettings (default)
        /// <summary>Specifies the Level Of Detail Mode for Cameras using these Frame Settings use to render the Scene. Scale will allow to add a scale factor while Override will allow to set a specific value.</summary>
        [FrameSettingsField(0, autoName: LODBiasMode, type: FrameSettingsFieldAttribute.DisplayType.Others, targetType: typeof(LODBiasMode), customOrderInGroup: 100, tooltip: "Specifies the Level Of Detail Mode for Cameras using these Frame Settings use to render the Scene. Scale will allow to add a scale factor while Override will allow to set a specific value.")]
        LODBiasMode = 60,
        /// <summary>Set the LOD Bias with the value in <see cref="FrameSettings.lodBias"/>.</summary>
        [FrameSettingsField(0, autoName: LODBias, type: FrameSettingsFieldAttribute.DisplayType.Others, positiveDependencies: new[] { LODBiasMode }, tooltip: "Sets the Level Of Detail Bias or the Scale on it.")]
        LODBias = 61,
        /// <summary>The quality level to use when fetching the value from the quality settings.</summary>
        [FrameSettingsField(0, displayedName: "Quality Level", type: FrameSettingsFieldAttribute.DisplayType.Others, customOrderInGroup: 100, positiveDependencies: new[] { LODBiasMode }, tooltip: "The quality level to use when fetching the value from the quality settings.")]
        LODBiasQualityLevel = 64,
        // true <=> Fixed, false <=> FromQualitySettings (default)
        /// <summary>Specifies the Maximum Level Of Detail Mode for Cameras using these Frame Settings to use to render the Scene. Offset allows you to add an offset factor while Override allows you to set a specific value.</summary>
        [FrameSettingsField(0, autoName: MaximumLODLevelMode, type: FrameSettingsFieldAttribute.DisplayType.Others, targetType: typeof(MaximumLODLevelMode), tooltip: "Specifies the Maximum Level Of Detail Mode for Cameras using these Frame Settings to use to render the Scene. Offset allows you to add an offset factor while Override allows you to set a specific value.")]
        MaximumLODLevelMode = 62,
        /// <summary>Set the LOD Bias with the value in <see cref="FrameSettings.maximumLODLevel"/>.</summary>
        [FrameSettingsField(0, autoName: MaximumLODLevel, type: FrameSettingsFieldAttribute.DisplayType.Others, positiveDependencies: new[] { MaximumLODLevelMode }, tooltip: "Sets the Maximum Level Of Detail Level or the Offset on it.")]
        MaximumLODLevel = 63,
        /// <summary>The quality level to use when fetching the value from the quality settings.</summary>
        [FrameSettingsField(0, displayedName: "Quality Level", type: FrameSettingsFieldAttribute.DisplayType.Others, customOrderInGroup: 102, positiveDependencies: new[] { MaximumLODLevelMode }, tooltip: "The quality level to use when fetching the value from the quality settings.")]
        MaximumLODLevelQualityLevel = 65,
        /// <summary>The quality level to use when fetching the value from the quality settings.</summary>
        [FrameSettingsField(0, autoName: MaterialQualityLevel, type: FrameSettingsFieldAttribute.DisplayType.Others, tooltip: "The material quality level to use.")]
        MaterialQualityLevel = 66,

        //lighting settings (group 1)
        /// <summary>When enabled, Cameras using these Frame Settings render shadows.</summary>
        [FrameSettingsField(1, autoName: ShadowMaps, customOrderInGroup: 1, tooltip: "When enabled, Cameras using these Frame Settings render shadows.")]
        ShadowMaps = 20,
        /// <summary>When enabled, Cameras using these Frame Settings render Contact Shadows.</summary>
        [FrameSettingsField(1, autoName: ContactShadows, tooltip: "When enabled, Cameras using these Frame Settings render Contact Shadows")]
        ContactShadows = 21,
        /// <summary>When enabled, Cameras using these Frame Settings render Screen Space Shadows.</summary>
        [FrameSettingsField(1, autoName: ScreenSpaceShadows, customOrderInGroup: 23, tooltip: "When enabled, Cameras using these Frame Settings render Screen Space Shadows (Depends on \"Screen Space Shadows\" in current HDRP Asset). Note that Screen Space Shadows are disabled when MSAA is enabled.")]
        ScreenSpaceShadows = 34,
        /// <summary>When enabled, Cameras using these Frame Settings render shadows from Shadow Masks.</summary>
        [FrameSettingsField(1, autoName: Shadowmask, customOrderInGroup: 24, tooltip: "When enabled, Cameras using these Frame Settings render shadows from Shadow Masks (Depends on \"Shadowmask\" in current HDRP Asset).")]
        Shadowmask = 22,
        /// <summary>When enabled, Cameras using these Frame Settings calculate Screen Space Reflections.</summary>
        [FrameSettingsField(1, displayedName: "Screen Space Reflection", tooltip: "When enabled, Cameras using these Frame Settings calculate Screen Space Reflections (Depends on \"Screen Space Reflection\" in current HDRP Asset). Note that Screen Space Reflections are disabled when MSAA is enabled.")]
        SSR = 23,
        /// <summary>When enabled, Cameras using these Frame Settings calculate Screen Space Reflections on transparent objects.</summary>
        [FrameSettingsField(1, displayedName: "Transparents", customOrderInGroup: 25, positiveDependencies: new[] { SSR }, tooltip: "When enabled, Cameras using these Frame Settings calculate Screen Space Reflections on transparent objects.")]
        TransparentSSR = 94,
        /// <summary>When enabled, Cameras using these Frame Settings calculate Screen Space Ambient Occlusion.</summary>
        [FrameSettingsField(1, displayedName: "Screen Space Ambient Occlusion", tooltip: "When enabled, Cameras using these Frame Settings calculate Screen Space Ambient Occlusion (Depends on \"Screen Space Ambient Occlusion\" in current HDRP Asset).")]
        SSAO = 24,
        /// <summary>When enabled, Cameras using these Frame Settings calculate Transparent Screen Space Global Illumination.</summary>
        [FrameSettingsField(1, displayedName: "Screen Space Global Illumination", customOrderInGroup: 25, tooltip: "When enabled, Cameras using these Frame Settings calculate Screen Space Global Illumination (Depends on \"Screen Space Global Illumination\" in current HDRP Asset).")]
        SSGI = 95,
        /// <summary>When enabled, Cameras using these Frame Settings render subsurface scattering (SSS) effects for GameObjects that use a SSS Material.</summary>
        [FrameSettingsField(1, customOrderInGroup: 46, autoName: SubsurfaceScattering,
            tooltip: "When enabled, Cameras using these Frame Settings render subsurface scattering (SSS) effects for GameObjects that use a SSS Material (Depends on \"Subsurface Scattering\" in current HDRP Asset).")]
        SubsurfaceScattering = 46,
        /// <summary>Configures the sample budget of the Subsurface Scattering algorithm using Quality Levels. You can either pick from one of the existing values in the Quality Settings, or request a custom number of samples.</summary>
        [FrameSettingsField(1, customOrderInGroup: 47, displayedName: "Quality Mode", positiveDependencies: new[] { SubsurfaceScattering }, type: FrameSettingsFieldAttribute.DisplayType.Others, targetType: typeof(SssQualityMode),
            tooltip: "Configures the way the sample budget of the Subsurface Scattering algorithm is determined. You can either pick from one of the existing values in the Quality Settings, or request a custom number of samples.")]
        SssQualityMode = 47,
        /// <summary>Sets the Quality Level of the Subsurface Scattering algorithm.</summary>
        [FrameSettingsField(1, customOrderInGroup: 48, displayedName: "Quality Level", positiveDependencies: new[] { SubsurfaceScattering }, type: FrameSettingsFieldAttribute.DisplayType.Others,
            tooltip: "Sets the Quality Level of the Subsurface Scattering algorithm.")]
        SssQualityLevel = 48,
        /// <summary>Sets the custom sample budget of the Subsurface Scattering algorithm.</summary>
        [FrameSettingsField(1, customOrderInGroup: 49, displayedName: "Custom Sample Budget", positiveDependencies: new[] { SubsurfaceScattering }, type: FrameSettingsFieldAttribute.DisplayType.Others,
            tooltip: "Sets the custom sample budget of the Subsurface Scattering algorithm.")]
        SssCustomSampleBudget = 49,
        /// <summary>When enabled, Cameras using these Frame Settings calculate Volumetric Clouds.</summary>
        [FrameSettingsField(1, autoName: VolumetricClouds, customOrderInGroup: 50, tooltip: "When enabled, Cameras using these Frame Settings calculate Volumetric Clouds.")]
        VolumetricClouds = 79,
        /// <summary>When enabled, Cameras using these Frame Settings calculate Volumetric Clouds at full resolution when evaluating the sky texture.</summary>
        [FrameSettingsField(1, autoName: FullResolutionCloudsForSky, customOrderInGroup: 51, positiveDependencies: new[] { VolumetricClouds }, tooltip: "When enabled, Cameras using these Frame Settings calculate Volumetric Clouds at full resolution when evaluating the sky texture.")]
        FullResolutionCloudsForSky = 98,

        /// <summary>When enabled, Cameras using these Frame Settings render subsurface scattering (SSS) Materials with an added transmission effect (only if you enable Transmission on the SSS Material in the Material's Inspector).</summary>
        [FrameSettingsField(1, autoName: Transmission, tooltip: "When enabled, Cameras using these Frame Settings render subsurface scattering (SSS) Materials with an added transmission effect (only if you enable Transmission on the SSS Material in the Material's Inspector).")]
        Transmission = 26,
        /// <summary>When enabled, Cameras using these Frame Settings render fog effects.</summary>
        [FrameSettingsField(1, displayedName: "Fog", tooltip: "When enabled, Cameras using these Frame Settings render fog effects.")]
        AtmosphericScattering = 27,
        /// <summary>When enabled, Cameras using these Frame Settings render volumetric effects such as volumetric fog and lighting.</summary>
        [FrameSettingsField(1, autoName: Volumetrics, positiveDependencies: new[] { AtmosphericScattering }, tooltip: "When enabled, Cameras using these Frame Settings render volumetric effects such as volumetric fog and lighting (Depends on \"Volumetrics\" in current HDRP Asset).")]
        Volumetrics = 28,
        /// <summary>When enabled, Cameras using these Frame Settings use several previous frames to calculate volumetric effects which increases their overall quality at run time.</summary>
        [FrameSettingsField(1, displayedName: "Reprojection", positiveDependencies: new[] { AtmosphericScattering, Volumetrics }, tooltip: "When enabled, Cameras using these Frame Settings use several previous frames to calculate volumetric effects which increases their overall quality at run time.")]
        ReprojectionForVolumetrics = 29,
        /// <summary>When enabled, Cameras that use these Frame Settings make use of LightLayers.</summary>
        [FrameSettingsField(1, autoName: LightLayers, tooltip: "When enabled, Cameras that use these Frame Settings make use of LightLayers (Depends on \"Light Layers\" in current HDRP Asset).")]
        LightLayers = 30,
        /// <summary>When enabled, Cameras that use these Frame Settings use exposure values defined in relevant components.</summary>
        [FrameSettingsField(1, autoName: ExposureControl, customOrderInGroup: 33, tooltip: "When enabled, Cameras that use these Frame Settings use exposure values defined in relevant components.")]
        ExposureControl = 32,
        /// <summary>When enabled, Cameras that use these Frame Settings calculate reflection from Reflection Probes.</summary>
        [FrameSettingsField(1, autoName: ReflectionProbe, tooltip: "When enabled, Cameras that use these Frame Settings calculate reflection from Reflection Probes.")]
        ReflectionProbe = 33,
        /// <summary>When enabled, Cameras that use these Frame Settings calculate reflection from Planar Reflection Probes.</summary>
        [FrameSettingsField(1, displayedName: "Planar Reflection Probe", customOrderInGroup: 36, tooltip: "When enabled, Cameras that use these Frame Settings calculate reflection from Planar Reflection Probes.")]
        PlanarProbe = 35,
        /// <summary>When enabled, Cameras that use these Frame Settings render Materials with base color as diffuse. This is a useful Frame Setting to use for real-time Reflection Probes because it renders metals as diffuse Materials to stop them appearing black when Unity can't calculate several bounces of specular lighting.</summary>
        [FrameSettingsField(1, displayedName: "Metallic Indirect Fallback", tooltip: "When enabled, Cameras that use these Frame Settings render Materials with base color as diffuse. This is a useful Frame Setting to use for real-time Reflection Probes because it renders metals as diffuse Materials to stop them appearing black when Unity can't calculate several bounces of specular lighting.")]
        ReplaceDiffuseForIndirect = 36,
        /// <summary>When enabled, the Sky affects specular lighting for Cameras that use these Frame Settings.</summary>
        [FrameSettingsField(1, autoName: SkyReflection, tooltip: "When enabled, the Sky affects specular lighting for Cameras that use these Frame Settings.")]
        SkyReflection = 37,
        /// <summary>When enabled, Cameras that use these Frame Settings render Direct Specular lighting. This is a useful Frame Setting to use for baked Reflection Probes to remove view dependent lighting.</summary>
        [FrameSettingsField(1, autoName: DirectSpecularLighting, tooltip: "When enabled, Cameras that use these Frame Settings render Direct Specular lighting. This is a useful Frame Setting to use for baked Reflection Probes to remove view dependent lighting.")]
        DirectSpecularLighting = 38,

        /// <summary>When enabled, HDRP uses probe volumes for baked lighting.</summary>
        [FrameSettingsField(1, customOrderInGroup: 3, autoName: ProbeVolume, tooltip: "Enable to debug and make HDRP process Probe Volumes. Enabling this feature causes HDRP to process Probe Volumes for this Camera/Reflection Probe.")]
        ProbeVolume = 127,
<<<<<<< HEAD
=======
        /// <summary>When enabled, HDRP uses probe volumes to normalize the data sampled from reflection probes so they better match the lighting at the sampling location.</summary>
>>>>>>> 16399742
        [FrameSettingsField(1, customOrderInGroup: 4, displayedName: "Normalize Reflection Probes", positiveDependencies: new[] { ProbeVolume })]
        NormalizeReflectionProbeWithProbeVolume = 126,

        //async settings (group 2)
        /// <summary>When enabled, HDRP executes certain Compute Shader commands in parallel. This only has an effect if the target platform supports async compute.</summary>
        [FrameSettingsField(2, displayedName: "Asynchronous Execution", tooltip: "When enabled, HDRP executes certain Compute Shader commands in parallel. This only has an effect if the target platform supports async compute.")]
        AsyncCompute = 40,
        /// <summary>When enabled, HDRP builds the Light List asynchronously.</summary>
        [FrameSettingsField(2, displayedName: "Light List", positiveDependencies: new[] { AsyncCompute }, tooltip: "When enabled, HDRP builds the Light List asynchronously.")]
        LightListAsync = 41,
        /// <summary>When enabled, HDRP calculates screen space reflection asynchronously.</summary>
        [FrameSettingsField(2, displayedName: "SS Reflection", positiveDependencies: new[] { AsyncCompute }, tooltip: "When enabled, HDRP calculates screen space reflection asynchronously.")]
        SSRAsync = 42,
        /// <summary>When enabled, HDRP calculates screen space ambient occlusion asynchronously.</summary>
        [FrameSettingsField(2, displayedName: "SS Ambient Occlusion", positiveDependencies: new[] { AsyncCompute }, tooltip: "When enabled, HDRP calculates screen space ambient occlusion asynchronously.")]
        SSAOAsync = 43,
        /// <summary>When enabled, HDRP calculates Contact Shadows asynchronously.</summary>
        [FrameSettingsField(2, displayedName: "Contact Shadows", positiveDependencies: new[] { AsyncCompute }, tooltip: "When enabled, HDRP calculates Contact Shadows asynchronously.")]
        ContactShadowsAsync = 44,
        /// <summary>When enabled, HDRP calculates volumetric voxelization asynchronously.</summary>
        [FrameSettingsField(2, displayedName: "Volume Voxelizations", positiveDependencies: new[] { AsyncCompute }, tooltip: "When enabled, HDRP calculates volumetric voxelization asynchronously.")]
        VolumeVoxelizationsAsync = 45,

        //lightLoop settings (group 3)
        /// <summary>When enabled, HDRP uses FPTL for forward opaque.</summary>
        [FrameSettingsField(3, autoName: FPTLForForwardOpaque, tooltip: "When enabled, HDRP uses FPTL for forward opaque.")]
        FPTLForForwardOpaque = 120,
        /// <summary>When enabled, HDRP uses a big tile prepass for light visibility.</summary>
        [FrameSettingsField(3, autoName: BigTilePrepass, tooltip: "When enabled, HDRP uses a big tile prepass for light visibility.")]
        BigTilePrepass = 121,
        /// <summary>When enabled, HDRP uses tiles to compute deferred lighting.</summary>
        [FrameSettingsField(3, autoName: DeferredTile, tooltip: "When enabled, HDRP uses tiles to compute deferred lighting.")]
        DeferredTile = 122,
        /// <summary>When enabled, HDRP uses a compute shader to compute deferred lighting.</summary>
        [FrameSettingsField(3, autoName: ComputeLightEvaluation, positiveDependencies: new[] { DeferredTile }, tooltip: "When enabled, HDRP uses a compute shader to compute deferred lighting.")]
        ComputeLightEvaluation = 123,
        /// <summary>When enabled, HDRP uses light variant classification to compute lighting.</summary>
        [FrameSettingsField(3, autoName: ComputeLightVariants, positiveDependencies: new[] { DeferredTile }, tooltip: "When enabled, HDRP uses light variant classification to compute lighting.")]
        ComputeLightVariants = 124,
        /// <summary>When enabled, HDRP uses material variant classification to compute lighting.</summary>
        [FrameSettingsField(3, autoName: ComputeMaterialVariants, positiveDependencies: new[] { DeferredTile }, tooltip: "When enabled, HDRP uses material variant classification to compute lighting.")]
        ComputeMaterialVariants = 125,

        //only 128 booleans saved. For more, change the BitArray used
    }

    /// <summary>BitField that state which element is overridden.</summary>
    [Serializable]
    [DebuggerDisplay("{mask.humanizedData}")]
    public struct FrameSettingsOverrideMask
    {
        /// <summary>Gets the underlying BitArray HDRP uses to store the override mask and thus specific which field is overridden or not.
        /// Note: BitArray128 is implements IBitArray and therefore has the scripting API described below. It is recomended to use the interface as the exact BitArray con evolve from one version of the package to another as the we need more capacity here.
        /// </summary>
        [SerializeField]
        public BitArray128 mask;
    }

    /// <summary>Per renderer and per frame settings.</summary>
    [Serializable]
    [DebuggerDisplay("{bitDatas.humanizedData}")]
    [DebuggerTypeProxy(typeof(FrameSettingsDebugView))]
    partial struct FrameSettings
    {
        internal static FrameSettings NewDefaultCamera() => new FrameSettings()
        {
            bitDatas = new BitArray128(new uint[]
            {
                (uint)FrameSettingsField.ShadowMaps,
                (uint)FrameSettingsField.ContactShadows,
                (uint)FrameSettingsField.Shadowmask,
                (uint)FrameSettingsField.ScreenSpaceShadows,
                (uint)FrameSettingsField.SSR,
                (uint)FrameSettingsField.SSAO,
                (uint)FrameSettingsField.SSGI,
                (uint)FrameSettingsField.SubsurfaceScattering,
                (uint)FrameSettingsField.Transmission,   // Caution: this is only for debug, it doesn't save the cost of Transmission execution
                (uint)FrameSettingsField.AtmosphericScattering,
                (uint)FrameSettingsField.Volumetrics,
                (uint)FrameSettingsField.ReprojectionForVolumetrics,
                (uint)FrameSettingsField.LightLayers,
                (uint)FrameSettingsField.ExposureControl,
                (uint)FrameSettingsField.LitShaderMode, //deffered ; enum with only two value saved as a bool
                (uint)FrameSettingsField.TransparentPrepass,
                (uint)FrameSettingsField.TransparentPostpass,
                (uint)FrameSettingsField.CustomPass,
                (uint)FrameSettingsField.VirtualTexturing,
                (uint)FrameSettingsField.MotionVectors, // Enable/disable whole motion vectors pass (Camera + Object).
                (uint)FrameSettingsField.ObjectMotionVectors,
                (uint)FrameSettingsField.Decals,
                (uint)FrameSettingsField.DecalLayers,
                (uint)FrameSettingsField.Refraction, // Depends on DepthPyramid - If not enable, just do a copy of the scene color (?) - how to disable refraction ?
                (uint)FrameSettingsField.Distortion,
                (uint)FrameSettingsField.RoughDistortion,
                (uint)FrameSettingsField.Postprocess,
                (uint)FrameSettingsField.CustomPostProcess,
                (uint)FrameSettingsField.StopNaN,
                (uint)FrameSettingsField.DepthOfField,
                (uint)FrameSettingsField.MotionBlur,
                (uint)FrameSettingsField.PaniniProjection,
                (uint)FrameSettingsField.Bloom,
                (uint)FrameSettingsField.LensFlareDataDriven,
                (uint)FrameSettingsField.LensDistortion,
                (uint)FrameSettingsField.ChromaticAberration,
                (uint)FrameSettingsField.Vignette,
                (uint)FrameSettingsField.ColorGrading,
                (uint)FrameSettingsField.Tonemapping,
                (uint)FrameSettingsField.FilmGrain,
                (uint)FrameSettingsField.Dithering,
                (uint)FrameSettingsField.Antialiasing,
                (uint)FrameSettingsField.AfterPostprocess,
                (uint)FrameSettingsField.LowResTransparent,
                (uint)FrameSettingsField.ZTestAfterPostProcessTAA,
                (uint)FrameSettingsField.OpaqueObjects,
                (uint)FrameSettingsField.TransparentObjects,
                (uint)FrameSettingsField.AsyncCompute,
                (uint)FrameSettingsField.LightListAsync,
                (uint)FrameSettingsField.SSRAsync,
                (uint)FrameSettingsField.SSRAsync,
                (uint)FrameSettingsField.SSAOAsync,
                (uint)FrameSettingsField.ContactShadowsAsync,
                (uint)FrameSettingsField.VolumeVoxelizationsAsync,
                (uint)FrameSettingsField.DeferredTile,
                (uint)FrameSettingsField.ComputeLightEvaluation,
                (uint)FrameSettingsField.ComputeLightVariants,
                (uint)FrameSettingsField.ComputeMaterialVariants,
                (uint)FrameSettingsField.FPTLForForwardOpaque,
                (uint)FrameSettingsField.BigTilePrepass,
                (uint)FrameSettingsField.TransparentsWriteMotionVector,
                (uint)FrameSettingsField.ReflectionProbe,
                (uint)FrameSettingsField.PlanarProbe,
                (uint)FrameSettingsField.SkyReflection,
                (uint)FrameSettingsField.DirectSpecularLighting,
                (uint)FrameSettingsField.RayTracing,
                (uint)FrameSettingsField.AlphaToMask,
                (uint)FrameSettingsField.ProbeVolume,
                (uint)FrameSettingsField.VolumetricClouds,
                // (uint)FullResolutionCloudsForSky
            }),
            lodBias = 1,
            sssQualityMode = SssQualityMode.FromQualitySettings,
            sssQualityLevel = 0,
            sssCustomSampleBudget = (int)DefaultSssSampleBudgetForQualityLevel.Low,
            msaaMode = MSAAMode.None,
        };
        internal static FrameSettings NewDefaultRealtimeReflectionProbe() => new FrameSettings()
        {
            bitDatas = new BitArray128(new uint[]
            {
                (uint)FrameSettingsField.ShadowMaps,
                //(uint)FrameSettingsField.ContactShadow,
                //(uint)FrameSettingsField.ShadowMask,
                //(uint)FrameSettingsField.SSR,
                //(uint)FrameSettingsField.SSAO,
                //(uint)FrameSettingsField.SSGI,
                (uint)FrameSettingsField.SubsurfaceScattering,
                (uint)FrameSettingsField.Transmission,   // Caution: this is only for debug, it doesn't save the cost of Transmission execution
                //(uint)FrameSettingsField.AtmosphericScaterring,
                (uint)FrameSettingsField.Volumetrics,
                (uint)FrameSettingsField.ReprojectionForVolumetrics,
                (uint)FrameSettingsField.LightLayers,
                //(uint)FrameSettingsField.ExposureControl,
                (uint)FrameSettingsField.LitShaderMode, //deffered ; enum with only two value saved as a bool
                (uint)FrameSettingsField.TransparentPrepass,
                (uint)FrameSettingsField.TransparentPostpass,
                (uint)FrameSettingsField.CustomPass,
                (uint)FrameSettingsField.VirtualTexturing,
                (uint)FrameSettingsField.MotionVectors, // Enable/disable whole motion vectors pass (Camera + Object).
                (uint)FrameSettingsField.ObjectMotionVectors,
                (uint)FrameSettingsField.Decals,
                (uint)FrameSettingsField.DecalLayers,
                //(uint)FrameSettingsField.Refraction, // Depends on DepthPyramid - If not enable, just do a copy of the scene color (?) - how to disable refraction ?
                //(uint)FrameSettingsField.Distortion,
                //(uint)FrameSettingsField.RoughDistortion,
                //(uint)FrameSettingsField.Postprocess,
                //(uint)FrameSettingsField.CustomPostProcess,
                //(uint)FrameSettingsField.AfterPostprocess,
                (uint)FrameSettingsField.OpaqueObjects,
                (uint)FrameSettingsField.TransparentObjects,
                (uint)FrameSettingsField.AsyncCompute,
                (uint)FrameSettingsField.LightListAsync,
                (uint)FrameSettingsField.SSRAsync,
                (uint)FrameSettingsField.SSRAsync,
                (uint)FrameSettingsField.SSAOAsync,
                (uint)FrameSettingsField.ContactShadowsAsync,
                (uint)FrameSettingsField.VolumeVoxelizationsAsync,
                (uint)FrameSettingsField.DeferredTile,
                (uint)FrameSettingsField.ComputeLightEvaluation,
                (uint)FrameSettingsField.ComputeLightVariants,
                (uint)FrameSettingsField.ComputeMaterialVariants,
                (uint)FrameSettingsField.FPTLForForwardOpaque,
                (uint)FrameSettingsField.BigTilePrepass,
                (uint)FrameSettingsField.ReflectionProbe,
                (uint)FrameSettingsField.RayTracing,
                // (uint)FrameSettingsField.EnableSkyReflection,
                (uint)FrameSettingsField.ProbeVolume,
                (uint)FrameSettingsField.DirectSpecularLighting,
                // (uint)FrameSettingsField.VolumetricClouds,
                // (uint)FullResolutionCloudsForSky
            }),
            lodBias = 1,
            sssQualityMode = SssQualityMode.FromQualitySettings,
            sssQualityLevel = 0,
            sssCustomSampleBudget = (int)DefaultSssSampleBudgetForQualityLevel.Low,
            msaaMode = MSAAMode.None,
        };
        internal static FrameSettings NewDefaultCustomOrBakeReflectionProbe() => new FrameSettings()
        {
            bitDatas = new BitArray128(new uint[]
            {
                (uint)FrameSettingsField.ShadowMaps,
                (uint)FrameSettingsField.ContactShadows,
                (uint)FrameSettingsField.Shadowmask,
                //(uint)FrameSettingsField.SSR,
                (uint)FrameSettingsField.SSAO,
                //(uint)FrameSettingsField.SSGI,
                (uint)FrameSettingsField.SubsurfaceScattering,
                (uint)FrameSettingsField.Transmission,   // Caution: this is only for debug, it doesn't save the cost of Transmission execution
                (uint)FrameSettingsField.AtmosphericScattering,
                (uint)FrameSettingsField.Volumetrics,
                (uint)FrameSettingsField.ReprojectionForVolumetrics,
                (uint)FrameSettingsField.LightLayers,
                //(uint)FrameSettingsField.ExposureControl,
                (uint)FrameSettingsField.LitShaderMode, //deffered ; enum with only two value saved as a bool
                (uint)FrameSettingsField.TransparentPrepass,
                (uint)FrameSettingsField.TransparentPostpass,
                (uint)FrameSettingsField.CustomPass,
                (uint)FrameSettingsField.VirtualTexturing,
                //(uint)FrameSettingsField.MotionVectors, // Enable/disable whole motion vectors pass (Camera + Object).
                //(uint)FrameSettingsField.ObjectMotionVectors,
                (uint)FrameSettingsField.Decals,
                (uint)FrameSettingsField.DecalLayers,
                (uint)FrameSettingsField.Refraction, // Depends on DepthPyramid - If not enable, just do a copy of the scene color (?) - how to disable rough refraction ?
                (uint)FrameSettingsField.Distortion,
                (uint)FrameSettingsField.RoughDistortion,
                //(uint)FrameSettingsField.Postprocess,
                //(uint)FrameSettingsField.CustomPostProcess,
                //(uint)FrameSettingsField.AfterPostprocess,
                (uint)FrameSettingsField.OpaqueObjects,
                (uint)FrameSettingsField.TransparentObjects,
                (uint)FrameSettingsField.AsyncCompute,
                (uint)FrameSettingsField.LightListAsync,
                //(uint)FrameSettingsField.SSRAsync,
                (uint)FrameSettingsField.SSAOAsync,
                (uint)FrameSettingsField.ContactShadowsAsync,
                (uint)FrameSettingsField.VolumeVoxelizationsAsync,
                (uint)FrameSettingsField.DeferredTile,
                (uint)FrameSettingsField.ComputeLightEvaluation,
                (uint)FrameSettingsField.ComputeLightVariants,
                (uint)FrameSettingsField.ComputeMaterialVariants,
                (uint)FrameSettingsField.FPTLForForwardOpaque,
                (uint)FrameSettingsField.BigTilePrepass,
                (uint)FrameSettingsField.ReplaceDiffuseForIndirect,
                // (uint)FrameSettingsField.EnableSkyReflection,
                // (uint)FrameSettingsField.DirectSpecularLighting,
                (uint)FrameSettingsField.VolumetricClouds,
                // (uint)FullResolutionCloudsForSky
            }),
            lodBias = 1,
            sssQualityMode = SssQualityMode.FromQualitySettings,
            sssQualityLevel = 0,
            sssCustomSampleBudget = (int)DefaultSssSampleBudgetForQualityLevel.Low,
            msaaMode = MSAAMode.None,
        };

        // Each time you add data in the framesettings. Attempt to add boolean one only if possible.
        // BitArray is quick in computation and take not a lot of space. It can contains only boolean value.
        // If anyone wants more than 128 bit, the BitArray256 already exist. Just replace this one with it should be enough.
        // For more, you should write one using previous as exemple.
        [SerializeField]
        BitArray128 bitDatas;

        /// <summary>
        /// If <c>lodBiasMode</c> is <c>LODBiasMode.Fixed</c>, then this value overwrites <c>QualitySettings.lodBias</c>.
        /// If <c>lodBiasMode</c> is <c>LODBiasMode.ScaleQualitySettings</c>, then this value scales <c>QualitySettings.lodBias</c>.
        /// </summary>
        [SerializeField]
        public float lodBias;
        /// <summary>Specifies how HDRP calculates <c>QualitySettings.lodBias</c>.</summary>
        [SerializeField]
        public LODBiasMode lodBiasMode;
        /// <summary>The quality level the rendering component uses when it fetches the quality setting value.</summary>
        [SerializeField]
        public int lodBiasQualityLevel;
        /// <summary>
        /// If <c>maximumLODLevelMode</c> is <c>MaximumLODLevelMode.FromQualitySettings</c>, then this value overwrites <c>QualitySettings.maximumLODLevel</c>
        /// If <c>maximumLODLevelMode</c> is <c>MaximumLODLevelMode.OffsetQualitySettings</c>, then this value offsets <c>QualitySettings.maximumLODLevel</c>
        /// </summary>
        [SerializeField]
        public int maximumLODLevel;
        /// <summary>Specifies how HDRP calculates <c>QualitySettings.maximumLODLevel</c>.</summary>
        [SerializeField]
        public MaximumLODLevelMode maximumLODLevelMode;
        /// <summary>The maximum quality level the rendering component uses when it fetches the quality setting value.</summary>
        [SerializeField]
        public int maximumLODLevelQualityLevel;

        /// <summary>Stores SssQualityMode on disk.</summary>
        [SerializeField]
        public SssQualityMode sssQualityMode;
        /// <summary>Stores SssQualityLevel on disk.</summary>
        [SerializeField]
        public int sssQualityLevel;
        /// <summary>Stores SssCustomSampleBudget on disk.</summary>
        [SerializeField]
        public int sssCustomSampleBudget;

        /// <summary>Stores MSAA Mode on disk.</summary>
        [SerializeField]
        public MSAAMode msaaMode;

        /// <summary>The actual value used by the Subsurface Scattering algorithm. Updated every frame.</summary>
        internal int sssResolvedSampleBudget;

        /// <summary>
        /// The material quality level this rendering component uses.
        /// If <c>materialQuality == 0</c>, the rendering component uses the material quality from the current quality settings in the HDRP Asset.
        /// </summary>
        public MaterialQuality materialQuality;

        /// <summary>Specifies the rendering path this rendering component uses. Here you can use the <c>LitShaderMode</c> enum to specify whether the rendering component uses forward or deferred rendering.</summary>
        public LitShaderMode litShaderMode
        {
            get => bitDatas[(uint)FrameSettingsField.LitShaderMode] ? LitShaderMode.Deferred : LitShaderMode.Forward;
            set => bitDatas[(uint)FrameSettingsField.LitShaderMode] = value == LitShaderMode.Deferred;
        }

        /// <summary>Gets the stored override value for the passed in Frame Setting. Use this to access boolean values.</summary>
        /// <param name="field">Requested field.</param>
        /// <returns>True if the field is enabled.</returns>
        public bool IsEnabled(FrameSettingsField field) => bitDatas[(uint)field];
        /// <summary>Sets the stored override value for the passed in Frame Setting. Use this to access boolean values.</summary>
        /// <param name="field">Requested field.</param>
        /// <param name="value">State to set to the field.</param>
        public void SetEnabled(FrameSettingsField field, bool value) => bitDatas[(uint)field] = value;

        /// <summary>
        /// Calculates the LOD bias value to use.
        /// </summary>
        /// <param name="hdrp">The HDRP Assets to use</param>
        /// <returns>The LOD Bias to use</returns>
        public float GetResolvedLODBias(HDRenderPipelineAsset hdrp)
        {
            var source = hdrp.currentPlatformRenderPipelineSettings.lodBias;
            switch (lodBiasMode)
            {
                case LODBiasMode.FromQualitySettings: return source[lodBiasQualityLevel];
                case LODBiasMode.OverrideQualitySettings: return lodBias;
                case LODBiasMode.ScaleQualitySettings: return lodBias * source[lodBiasQualityLevel];
                default: throw new ArgumentOutOfRangeException(nameof(lodBiasMode));
            }
        }

        /// <summary>
        /// Calculates the Maximum LOD level to use.
        /// </summary>
        /// <param name="hdrp">The HDRP Asset to use</param>
        /// <returns>The Maximum LOD level to use.</returns>
        public int GetResolvedMaximumLODLevel(HDRenderPipelineAsset hdrp)
        {
            var source = hdrp.currentPlatformRenderPipelineSettings.maximumLODLevel;
            switch (maximumLODLevelMode)
            {
                case MaximumLODLevelMode.FromQualitySettings: return source[maximumLODLevelQualityLevel];
                case MaximumLODLevelMode.OffsetQualitySettings: return source[maximumLODLevelQualityLevel] + maximumLODLevel;
                case MaximumLODLevelMode.OverrideQualitySettings: return maximumLODLevel;
                default: throw new ArgumentOutOfRangeException(nameof(maximumLODLevelMode));
            }
        }

        /// <summary>
        /// Returns the sample budget of the Subsurface Scattering algorithm.
        /// </summary>
        /// <param name="hdrp">The HDRP Asset to use.</param>
        /// <returns>The sample budget of the Subsurface Scattering algorithm.</returns>
        public int GetResolvedSssSampleBudget(HDRenderPipelineAsset hdrp)
        {
            var source = hdrp.currentPlatformRenderPipelineSettings.sssSampleBudget;
            switch (sssQualityMode)
            {
                case SssQualityMode.FromQualitySettings: return source[sssQualityLevel];
                case SssQualityMode.OverrideQualitySettings: return sssCustomSampleBudget;
                default: throw new ArgumentOutOfRangeException(nameof(sssCustomSampleBudget));
            }
        }

        /// <summary>
        /// Calculates the Maximum LOD level to use.
        /// </summary>
        /// <param name="hdrp">The HDRP Asset to use</param>
        /// <returns>The Maximum LOD level to use.</returns>
        public MSAASamples GetResolvedMSAAMode(HDRenderPipelineAsset hdrp)
        {
            if (msaaMode == MSAAMode.FromHDRPAsset)
                return hdrp.currentPlatformRenderPipelineSettings.msaaSampleCount;
            else
                return (MSAASamples)msaaMode;
        }

        // followings are helper for engine.
        internal bool fptl => litShaderMode == LitShaderMode.Deferred || bitDatas[(int)FrameSettingsField.FPTLForForwardOpaque];
        internal float specularGlobalDimmer => bitDatas[(int)FrameSettingsField.DirectSpecularLighting] ? 1f : 0f;

        internal bool BuildLightListRunsAsync() => SystemInfo.supportsAsyncCompute && bitDatas[(int)FrameSettingsField.AsyncCompute] && bitDatas[(int)FrameSettingsField.LightListAsync];
        internal bool SSRRunsAsync() => SystemInfo.supportsAsyncCompute && bitDatas[(int)FrameSettingsField.AsyncCompute] && bitDatas[(int)FrameSettingsField.SSRAsync];
        internal bool SSAORunsAsync() => SystemInfo.supportsAsyncCompute && bitDatas[(int)FrameSettingsField.AsyncCompute] && bitDatas[(int)FrameSettingsField.SSAOAsync];
        internal bool ContactShadowsRunsAsync() => SystemInfo.supportsAsyncCompute && bitDatas[(int)FrameSettingsField.AsyncCompute] && bitDatas[(int)FrameSettingsField.ContactShadowsAsync];
        internal bool VolumeVoxelizationRunsAsync() => SystemInfo.supportsAsyncCompute && bitDatas[(int)FrameSettingsField.AsyncCompute] && bitDatas[(int)FrameSettingsField.VolumeVoxelizationsAsync];

        /// <summary>Override a frameSettings according to a mask.</summary>
        /// <param name="overriddenFrameSettings">Overrided FrameSettings. Must contains default data before attempting the override.</param>
        /// <param name="overridingFrameSettings">The FrameSettings data we will use for overriding.</param>
        /// <param name="frameSettingsOverideMask">The mask to use for overriding (1 means override this field).</param>
        internal static void Override(ref FrameSettings overriddenFrameSettings, FrameSettings overridingFrameSettings, FrameSettingsOverrideMask frameSettingsOverideMask)
        {
            //quick override of all booleans
            overriddenFrameSettings.bitDatas = (overridingFrameSettings.bitDatas & frameSettingsOverideMask.mask) | (~frameSettingsOverideMask.mask & overriddenFrameSettings.bitDatas);

            //other overrides
            if (frameSettingsOverideMask.mask[(uint)FrameSettingsField.SssQualityMode])
                overriddenFrameSettings.sssQualityMode = overridingFrameSettings.sssQualityMode;
            if (frameSettingsOverideMask.mask[(uint)FrameSettingsField.SssQualityLevel])
                overriddenFrameSettings.sssQualityLevel = overridingFrameSettings.sssQualityLevel;
            if (frameSettingsOverideMask.mask[(uint)FrameSettingsField.SssCustomSampleBudget])
                overriddenFrameSettings.sssCustomSampleBudget = overridingFrameSettings.sssCustomSampleBudget;
            if (frameSettingsOverideMask.mask[(uint)FrameSettingsField.LODBias])
                overriddenFrameSettings.lodBias = overridingFrameSettings.lodBias;
            if (frameSettingsOverideMask.mask[(uint)FrameSettingsField.LODBiasMode])
                overriddenFrameSettings.lodBiasMode = overridingFrameSettings.lodBiasMode;
            if (frameSettingsOverideMask.mask[(uint)FrameSettingsField.LODBiasQualityLevel])
                overriddenFrameSettings.lodBiasQualityLevel = overridingFrameSettings.lodBiasQualityLevel;
            if (frameSettingsOverideMask.mask[(uint)FrameSettingsField.MaximumLODLevel])
                overriddenFrameSettings.maximumLODLevel = overridingFrameSettings.maximumLODLevel;
            if (frameSettingsOverideMask.mask[(uint)FrameSettingsField.MaximumLODLevelMode])
                overriddenFrameSettings.maximumLODLevelMode = overridingFrameSettings.maximumLODLevelMode;
            if (frameSettingsOverideMask.mask[(uint)FrameSettingsField.MaximumLODLevelQualityLevel])
                overriddenFrameSettings.maximumLODLevelQualityLevel = overridingFrameSettings.maximumLODLevelQualityLevel;
            if (frameSettingsOverideMask.mask[(uint)FrameSettingsField.MaterialQualityLevel])
                overriddenFrameSettings.materialQuality = overridingFrameSettings.materialQuality;
            if (frameSettingsOverideMask.mask[(uint)FrameSettingsField.MSAAMode])
                overriddenFrameSettings.msaaMode = overridingFrameSettings.msaaMode;
        }

        /// <summary>Check FrameSettings with what is supported in RenderPipelineSettings and change value in order to be compatible.</summary>
        /// <param name="sanitizedFrameSettings">The FrameSettings being cleaned.</param>
        /// <param name="camera">Camera contais some necessary information to check how to sanitize.</param>
        /// <param name="renderPipelineSettings">Contains what is supported by the engine.</param>
        internal static void Sanitize(ref FrameSettings sanitizedFrameSettings, Camera camera, RenderPipelineSettings renderPipelineSettings)
        {
            bool reflection = camera.cameraType == CameraType.Reflection;
            // We have no clear flag to identify if a reflection is a planar reflection or a reflection probe. For now, the only way to do
            // it is to check if the matrix is oblique.
            bool reflectionPlanar = GeometryUtils.IsProjectionMatrixOblique(camera.projectionMatrix);
            bool preview = HDUtils.IsRegularPreviewCamera(camera);
            bool sceneViewFog = CoreUtils.IsSceneViewFogEnabled(camera);
            bool temporalAccumulationAllowed = (!reflection || (reflection && reflectionPlanar));

            switch (renderPipelineSettings.supportedLitShaderMode)
            {
                case RenderPipelineSettings.SupportedLitShaderMode.ForwardOnly:
                    sanitizedFrameSettings.litShaderMode = LitShaderMode.Forward;
                    break;
                case RenderPipelineSettings.SupportedLitShaderMode.DeferredOnly:
                    sanitizedFrameSettings.litShaderMode = LitShaderMode.Deferred;
                    break;
                case RenderPipelineSettings.SupportedLitShaderMode.Both:
                    //nothing to do: keep previous value
                    break;
            }

            sanitizedFrameSettings.bitDatas[(int)FrameSettingsField.ShadowMaps] &= !preview;
            sanitizedFrameSettings.bitDatas[(int)FrameSettingsField.Shadowmask] &= renderPipelineSettings.supportShadowMask && !preview;
            sanitizedFrameSettings.bitDatas[(int)FrameSettingsField.ContactShadows] &= !preview;
            bool pipelineSupportsRayTracing = HDRenderPipeline.PipelineSupportsRayTracing(renderPipelineSettings);
            // Ray tracing effects are not allowed on reflection probes due to the accumulation process.
            bool rayTracingActive = sanitizedFrameSettings.bitDatas[(int)FrameSettingsField.RayTracing] &= pipelineSupportsRayTracing && !preview && temporalAccumulationAllowed;

            //MSAA only supported in forward and when not using ray tracing.
            if (sanitizedFrameSettings.litShaderMode != LitShaderMode.Forward || pipelineSupportsRayTracing)
                sanitizedFrameSettings.msaaMode = MSAAMode.None;
            bool msaa = sanitizedFrameSettings.msaaMode == MSAAMode.FromHDRPAsset ? renderPipelineSettings.msaaSampleCount != MSAASamples.None : sanitizedFrameSettings.msaaMode != MSAAMode.None;
            sanitizedFrameSettings.bitDatas[(int)FrameSettingsField.AlphaToMask] &= msaa;

            // Screen space shadows are not compatible with MSAA
            sanitizedFrameSettings.bitDatas[(int)FrameSettingsField.ScreenSpaceShadows] &= renderPipelineSettings.hdShadowInitParams.supportScreenSpaceShadows && sanitizedFrameSettings.bitDatas[(int)FrameSettingsField.OpaqueObjects] & !msaa;

            // No recursive reflections
            bool ssr = sanitizedFrameSettings.bitDatas[(int)FrameSettingsField.SSR] &= renderPipelineSettings.supportSSR && !msaa && !preview && temporalAccumulationAllowed;
            sanitizedFrameSettings.bitDatas[(int)FrameSettingsField.TransparentSSR] &= ssr && renderPipelineSettings.supportSSRTransparent && sanitizedFrameSettings.bitDatas[(int)FrameSettingsField.TransparentObjects];
            sanitizedFrameSettings.bitDatas[(int)FrameSettingsField.Refraction] &= !preview;
            // Because the camera is shared between the faces of the reflection probes, we cannot allow effects that rely on the accumulation process
            sanitizedFrameSettings.bitDatas[(int)FrameSettingsField.SSAO] &= renderPipelineSettings.supportSSAO && !preview && sanitizedFrameSettings.bitDatas[(int)FrameSettingsField.OpaqueObjects] && temporalAccumulationAllowed;
            sanitizedFrameSettings.bitDatas[(int)FrameSettingsField.SSGI] &= renderPipelineSettings.supportSSGI && !preview && sanitizedFrameSettings.bitDatas[(int)FrameSettingsField.OpaqueObjects] && temporalAccumulationAllowed;
            sanitizedFrameSettings.bitDatas[(int)FrameSettingsField.SubsurfaceScattering] &= renderPipelineSettings.supportSubsurfaceScattering;
            sanitizedFrameSettings.bitDatas[(int)FrameSettingsField.VolumetricClouds] &= renderPipelineSettings.supportVolumetricClouds && !preview;
            sanitizedFrameSettings.bitDatas[(int)FrameSettingsField.FullResolutionCloudsForSky] &= sanitizedFrameSettings.bitDatas[(int)FrameSettingsField.VolumetricClouds];

            // We must take care of the scene view fog flags in the editor
            bool atmosphericScattering = sanitizedFrameSettings.bitDatas[(int)FrameSettingsField.AtmosphericScattering] &= sceneViewFog && !preview;

            // Volumetric are disabled if there is no atmospheric scattering
            sanitizedFrameSettings.bitDatas[(int)FrameSettingsField.Volumetrics] &= renderPipelineSettings.supportVolumetrics && atmosphericScattering; //&& !preview induced by atmospheric scattering
            sanitizedFrameSettings.bitDatas[(int)FrameSettingsField.ReprojectionForVolumetrics] &= !preview && temporalAccumulationAllowed;

            sanitizedFrameSettings.bitDatas[(int)FrameSettingsField.LightLayers] &= renderPipelineSettings.supportLightLayers && !preview;
            // We allow the user to enable exposure control on planar reflections, but not on reflection probes.
            sanitizedFrameSettings.bitDatas[(int)FrameSettingsField.ExposureControl] &= (!reflection || (reflectionPlanar && reflection)) && !preview;

            // Planar and real time cubemap doesn't need post process and render in FP16
            sanitizedFrameSettings.bitDatas[(int)FrameSettingsField.Postprocess] &= !reflection && !preview;

            sanitizedFrameSettings.bitDatas[(int)FrameSettingsField.TransparentPrepass] &= renderPipelineSettings.supportTransparentDepthPrepass && !preview && sanitizedFrameSettings.bitDatas[(int)FrameSettingsField.TransparentObjects];

            bool motionVector = sanitizedFrameSettings.bitDatas[(int)FrameSettingsField.MotionVectors] &= renderPipelineSettings.supportMotionVectors && !preview;

            // Object motion vector are disabled if motion vector are disabled
            sanitizedFrameSettings.bitDatas[(int)FrameSettingsField.ObjectMotionVectors] &= motionVector && !preview;
            sanitizedFrameSettings.bitDatas[(int)FrameSettingsField.TransparentsWriteMotionVector] &= motionVector && !preview;

            sanitizedFrameSettings.bitDatas[(int)FrameSettingsField.Decals] &= renderPipelineSettings.supportDecals && !preview;
            sanitizedFrameSettings.bitDatas[(int)FrameSettingsField.DecalLayers] &= renderPipelineSettings.supportDecalLayers && sanitizedFrameSettings.bitDatas[(int)FrameSettingsField.Decals];
            sanitizedFrameSettings.bitDatas[(int)FrameSettingsField.TransparentPostpass] &= renderPipelineSettings.supportTransparentDepthPostpass && !preview && sanitizedFrameSettings.bitDatas[(int)FrameSettingsField.TransparentObjects];
            bool distortion = sanitizedFrameSettings.bitDatas[(int)FrameSettingsField.Distortion] &= renderPipelineSettings.supportDistortion && !preview;
            sanitizedFrameSettings.bitDatas[(int)FrameSettingsField.RoughDistortion] &= distortion && !preview;


            sanitizedFrameSettings.bitDatas[(int)FrameSettingsField.LowResTransparent] &= renderPipelineSettings.lowresTransparentSettings.enabled && sanitizedFrameSettings.bitDatas[(int)FrameSettingsField.TransparentObjects];

            bool async = sanitizedFrameSettings.bitDatas[(int)FrameSettingsField.AsyncCompute] &= SystemInfo.supportsAsyncCompute;
            sanitizedFrameSettings.bitDatas[(int)FrameSettingsField.LightListAsync] &= async;
            sanitizedFrameSettings.bitDatas[(int)FrameSettingsField.SSRAsync] &= (async && !rayTracingActive);
            sanitizedFrameSettings.bitDatas[(int)FrameSettingsField.SSAOAsync] &= (async && !rayTracingActive);
            sanitizedFrameSettings.bitDatas[(int)FrameSettingsField.ContactShadowsAsync] &= (async && !rayTracingActive);
            sanitizedFrameSettings.bitDatas[(int)FrameSettingsField.VolumeVoxelizationsAsync] &= async;

            sanitizedFrameSettings.bitDatas[(int)FrameSettingsField.CustomPass] &= renderPipelineSettings.supportCustomPass;
            sanitizedFrameSettings.bitDatas[(int)FrameSettingsField.CustomPass] &= camera.cameraType != CameraType.Preview;

            sanitizedFrameSettings.bitDatas[(int)FrameSettingsField.CustomPostProcess] &= camera.cameraType != CameraType.Preview;

            // Deferred opaque are always using Fptl. Forward opaque can use Fptl or Cluster, transparent use cluster.
            // When MSAA is enabled we disable Fptl as it become expensive compare to cluster
            // In HD, MSAA is only supported for forward only rendering, no MSAA in deferred mode (for code complexity reasons)
            sanitizedFrameSettings.bitDatas[(int)FrameSettingsField.FPTLForForwardOpaque] &= !msaa;

            sanitizedFrameSettings.bitDatas[(int)FrameSettingsField.ProbeVolume] &= renderPipelineSettings.supportProbeVolume;
            sanitizedFrameSettings.bitDatas[(int)FrameSettingsField.NormalizeReflectionProbeWithProbeVolume] &= renderPipelineSettings.supportProbeVolume;

            // We disable reflection probes and planar reflections in regular preview rendering for two reasons.
            // - Performance: Realtime reflection are 99% not necessary in previews
            // - Static lighting consistency: When rendering a planar probe from a preview camera it may induce a recomputing of the static lighting
            //   but with the preview lights which are different from the ones in the scene and will change the result inducing flickering.
            sanitizedFrameSettings.bitDatas[(int)FrameSettingsField.ReflectionProbe] &= !preview;
            sanitizedFrameSettings.bitDatas[(int)FrameSettingsField.PlanarProbe] &= !preview;

            sanitizedFrameSettings.bitDatas[(int)FrameSettingsField.SubsurfaceScattering] &= sanitizedFrameSettings.bitDatas[(int)FrameSettingsField.OpaqueObjects];

#if !ENABLE_VIRTUALTEXTURES
            sanitizedFrameSettings.bitDatas[(int)FrameSettingsField.VirtualTexturing] = false;
#endif
        }

        /// <summary>Aggregation is default with override of the renderer then sanitized depending on supported features of hdrpasset.</summary>
        /// <param name="aggregatedFrameSettings">The aggregated FrameSettings result.</param>
        /// <param name="camera">The camera rendering.</param>
        /// <param name="additionalData">Additional data of the camera rendering.</param>
        /// <param name="hdrpAsset">HDRenderPipelineAsset contening default FrameSettings.</param>
        internal static void AggregateFrameSettings(ref FrameSettings aggregatedFrameSettings, Camera camera, HDAdditionalCameraData additionalData, HDRenderPipelineAsset hdrpAsset)
            => AggregateFrameSettings(
                ref aggregatedFrameSettings,
                camera,
                additionalData,
                ref HDRenderPipelineGlobalSettings.instance.GetDefaultFrameSettings(additionalData?.defaultFrameSettings ?? FrameSettingsRenderType.Camera), //fallback on Camera for SceneCamera and PreviewCamera
                hdrpAsset.currentPlatformRenderPipelineSettings
            );

        // Note: this version is the one tested as there is issue getting HDRenderPipelineAsset in batchmode in unit test framework currently.
        /// <summary>Aggregation is default with override of the renderer then sanitized depending on supported features of hdrpasset.</summary>
        /// <param name="aggregatedFrameSettings">The aggregated FrameSettings result.</param>
        /// <param name="camera">The camera rendering.</param>
        /// <param name="additionalData">Additional data of the camera rendering.</param>
        /// <param name="defaultFrameSettings">Base framesettings to copy prior any override.</param>
        /// <param name="supportedFeatures">Currently supported feature for the sanitization pass.</param>
        internal static void AggregateFrameSettings(ref FrameSettings aggregatedFrameSettings, Camera camera, HDAdditionalCameraData additionalData, ref FrameSettings defaultFrameSettings, RenderPipelineSettings supportedFeatures)
        {
            aggregatedFrameSettings = defaultFrameSettings; //fallback on Camera for SceneCamera and PreviewCamera
            if (additionalData && additionalData.customRenderingSettings)
                Override(ref aggregatedFrameSettings, additionalData.renderingPathCustomFrameSettings, additionalData.renderingPathCustomFrameSettingsOverrideMask);
            Sanitize(ref aggregatedFrameSettings, camera, supportedFeatures);
        }

        /// <summary>
        /// Equality operator between two FrameSettings. Return `true` if equivalent. (comparison of content).
        /// </summary>
        /// <param name="a">First frame settings.</param>
        /// <param name="b">Second frame settings.</param>
        /// <returns>True if both settings are equal.</returns>
        public static bool operator ==(FrameSettings a, FrameSettings b)
            => a.bitDatas == b.bitDatas
            && a.sssQualityMode == b.sssQualityMode
            && a.sssQualityLevel == b.sssQualityLevel
            && a.sssCustomSampleBudget == b.sssCustomSampleBudget
            && a.lodBias == b.lodBias
            && a.lodBiasMode == b.lodBiasMode
            && a.lodBiasQualityLevel == b.lodBiasQualityLevel
            && a.maximumLODLevel == b.maximumLODLevel
            && a.maximumLODLevelMode == b.maximumLODLevelMode
            && a.maximumLODLevelQualityLevel == b.maximumLODLevelQualityLevel
            && a.materialQuality == b.materialQuality
            && a.msaaMode == b.msaaMode;

        /// <summary>
        /// Inequality operator between two FrameSettings. Return `true` if different. (comparison of content).
        /// </summary>
        /// <param name="a">First frame settings.</param>
        /// <param name="b">Second frame settings.</param>
        /// <returns>True if settings are not equal.</returns>
        public static bool operator !=(FrameSettings a, FrameSettings b) => !(a == b);

        /// <summary>
        /// Equality operator between two FrameSettings. Return `true` if equivalent. (comparison of content).
        /// </summary>
        /// <param name="obj">Frame Settings to compare to.</param>
        /// <returns>True if both settings are equal.</returns>
        public override bool Equals(object obj)
            => (obj is FrameSettings)
            && bitDatas.Equals(((FrameSettings)obj).bitDatas)
            && sssQualityMode.Equals(((FrameSettings)obj).sssQualityMode)
            && sssQualityLevel.Equals(((FrameSettings)obj).sssQualityLevel)
            && sssCustomSampleBudget.Equals(((FrameSettings)obj).sssCustomSampleBudget)
            && lodBias.Equals(((FrameSettings)obj).lodBias)
            && lodBiasMode.Equals(((FrameSettings)obj).lodBiasMode)
            && lodBiasQualityLevel.Equals(((FrameSettings)obj).lodBiasQualityLevel)
            && maximumLODLevel.Equals(((FrameSettings)obj).maximumLODLevel)
            && maximumLODLevelMode.Equals(((FrameSettings)obj).maximumLODLevelMode)
            && maximumLODLevelQualityLevel.Equals(((FrameSettings)obj).maximumLODLevelQualityLevel)
            && materialQuality.Equals(((FrameSettings)obj).materialQuality)
            && msaaMode.Equals(((FrameSettings)obj).msaaMode);


        /// <summary>
        /// Returns the hash code of this object.
        /// </summary>
        /// <returns>Hash code of the frame settings.</returns>
        public override int GetHashCode()
        {
            var hashCode = 1474027755;

            hashCode = hashCode * -1521134295 + bitDatas.GetHashCode();
            hashCode = hashCode * -1521134295 + sssQualityMode.GetHashCode();
            hashCode = hashCode * -1521134295 + sssQualityLevel.GetHashCode();
            hashCode = hashCode * -1521134295 + sssCustomSampleBudget.GetHashCode();
            hashCode = hashCode * -1521134295 + lodBias.GetHashCode();
            hashCode = hashCode * -1521134295 + lodBiasMode.GetHashCode();
            hashCode = hashCode * -1521134295 + lodBiasQualityLevel.GetHashCode();
            hashCode = hashCode * -1521134295 + maximumLODLevel.GetHashCode();
            hashCode = hashCode * -1521134295 + maximumLODLevelMode.GetHashCode();
            hashCode = hashCode * -1521134295 + maximumLODLevelQualityLevel.GetHashCode();
            hashCode = hashCode * -1521134295 + materialQuality.GetHashCode();
            hashCode = hashCode * -1521134295 + msaaMode.GetHashCode();

            return hashCode;
        }

        #region DebuggerDisplay

        [DebuggerDisplay("{m_Value}", Name = "{m_Label,nq}")]
        internal class DebuggerEntry
        {
            [DebuggerBrowsable(DebuggerBrowsableState.Never)]
            string m_Label;
            [DebuggerBrowsable(DebuggerBrowsableState.Never)]
            object m_Value;

            public DebuggerEntry(string label, object value)
            {
                m_Label = label;
                m_Value = value;
            }
        }

        [DebuggerDisplay("", Name = "{m_GroupName,nq}")]
        internal class DebuggerGroup
        {
            [DebuggerBrowsable(DebuggerBrowsableState.Never)]
            string m_GroupName;

            [DebuggerBrowsable(DebuggerBrowsableState.RootHidden)]
            public DebuggerEntry[] m_Entries;

            public DebuggerGroup(string groupName, DebuggerEntry[] entries)
            {
                m_GroupName = groupName;
                m_Entries = entries;
            }
        }

        internal class FrameSettingsDebugView
        {
            const int numberOfNonBitValues = 2;

            FrameSettings m_FrameSettings;

            public FrameSettingsDebugView(FrameSettings frameSettings)
                => m_FrameSettings = frameSettings;

            [DebuggerBrowsable(DebuggerBrowsableState.RootHidden)]
            public DebuggerGroup[] Keys
            {
                get
                {
                    // the following cannot really be cached as this class is reconstructed at each code step while debugging
                    Array bitValues = Enum.GetValues(typeof(FrameSettingsField));
                    int bitsLength = bitValues.Length;

                    var attributes = new Dictionary<FrameSettingsField, FrameSettingsFieldAttribute>();
                    var groups = new List<DebuggerGroup>();

                    Dictionary<FrameSettingsField, string> frameSettingsEnumNameMap = FrameSettingsFieldAttribute.GetEnumNameMap();
                    Type type = typeof(FrameSettingsField);
                    var noAttribute = new List<FrameSettingsField>();
                    foreach (FrameSettingsField enumVal in frameSettingsEnumNameMap.Keys)
                    {
                        attributes[enumVal] = type.GetField(frameSettingsEnumNameMap[enumVal]).GetCustomAttribute<FrameSettingsFieldAttribute>();
                        if (attributes[enumVal] == null)
                            noAttribute.Add(enumVal);
                    }

                    var groupIndexes = attributes.Values.Where(a => a != null).Select(a => a.group).Distinct();
                    foreach (int groupIndex in groupIndexes)
                        groups.Add(new DebuggerGroup(FrameSettingsHistory.foldoutNames[groupIndex], attributes?.Where(pair => pair.Value?.group == groupIndex)?.OrderBy(pair => pair.Value.orderInGroup).Select(kvp => new DebuggerEntry(Enum.GetName(typeof(FrameSettingsField), kvp.Key), m_FrameSettings.bitDatas[(uint)kvp.Key])).ToArray()));

                    groups.Add(new DebuggerGroup("Bits without attribute", noAttribute.Where(fs => fs != FrameSettingsField.None)?.Select(fs => new DebuggerEntry(Enum.GetName(typeof(FrameSettingsField), fs), m_FrameSettings.bitDatas[(uint)fs])).ToArray()));

                    groups.Add(new DebuggerGroup("Non Bit data", new DebuggerEntry[]
                    {
                        new DebuggerEntry("sssQualityMode", m_FrameSettings.sssQualityMode),
                        new DebuggerEntry("sssQualityLevel", m_FrameSettings.sssQualityLevel),
                        new DebuggerEntry("sssCustomSampleBudget", m_FrameSettings.sssCustomSampleBudget),
                        new DebuggerEntry("lodBias", m_FrameSettings.lodBias),
                        new DebuggerEntry("lodBiasMode", m_FrameSettings.lodBiasMode),
                        new DebuggerEntry("lodBiasQualityLevel", m_FrameSettings.lodBiasQualityLevel),
                        new DebuggerEntry("maximumLODLevel", m_FrameSettings.maximumLODLevel),
                        new DebuggerEntry("maximumLODLevelMode", m_FrameSettings.maximumLODLevelMode),
                        new DebuggerEntry("maximumLODLevelQualityLevel", m_FrameSettings.maximumLODLevelQualityLevel),
                        new DebuggerEntry("materialQuality", m_FrameSettings.materialQuality),
                        new DebuggerEntry("msaaMode", m_FrameSettings.msaaMode),
                    }));

                    return groups.ToArray();
                }
            }
        }

        #endregion
    }
}<|MERGE_RESOLUTION|>--- conflicted
+++ resolved
@@ -343,10 +343,7 @@
         /// <summary>When enabled, HDRP uses probe volumes for baked lighting.</summary>
         [FrameSettingsField(1, customOrderInGroup: 3, autoName: ProbeVolume, tooltip: "Enable to debug and make HDRP process Probe Volumes. Enabling this feature causes HDRP to process Probe Volumes for this Camera/Reflection Probe.")]
         ProbeVolume = 127,
-<<<<<<< HEAD
-=======
         /// <summary>When enabled, HDRP uses probe volumes to normalize the data sampled from reflection probes so they better match the lighting at the sampling location.</summary>
->>>>>>> 16399742
         [FrameSettingsField(1, customOrderInGroup: 4, displayedName: "Normalize Reflection Probes", positiveDependencies: new[] { ProbeVolume })]
         NormalizeReflectionProbeWithProbeVolume = 126,
 
