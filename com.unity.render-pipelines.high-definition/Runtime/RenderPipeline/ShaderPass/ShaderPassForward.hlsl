--- conflicted
+++ resolved
@@ -183,15 +183,9 @@
 
         // TEMP!
         // For now, the final blit in the backbuffer performs an sRGB write
-<<<<<<< HEAD
-        // So in the meantime we apply the inverse transform to linear data to compensate.
-        if (needLinearToSRGB && _DebugAllowsRGBConversion != 0)
-            result = LinearToSRGB(max(0, result));
-=======
         // So in the meantime we apply the inverse transform to linear data to compensate, unless we output to AOVs.
         if (!needLinearToSRGB && _DebugAOVOutput == 0)
             result = SRGBToLinear(max(0, result));
->>>>>>> 7ce40b82
 
         outColor = float4(result, 1.0);
     }
