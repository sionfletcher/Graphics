struct VaryingsToPS
{
    VaryingsMeshToPS vmesh;
#ifdef VARYINGS_NEED_PASS
    VaryingsPassToPS vpass;
#endif
};

struct PackedVaryingsToPS
{
#ifdef VARYINGS_NEED_PASS
    PackedVaryingsPassToPS vpass;
#endif

    PackedVaryingsMeshToPS vmesh;

    // SGVs must be packed after all non-SGVs have been packed.
    // If there are several SGVs, they are packed in the order of HLSL declaration.

    UNITY_VERTEX_OUTPUT_STEREO

#if defined(PLATFORM_SUPPORTS_PRIMITIVE_ID_IN_PIXEL_SHADER) && SHADER_STAGE_FRAGMENT
#if (defined(VARYINGS_NEED_PRIMITIVEID) || (SHADERPASS == SHADERPASS_FULL_SCREEN_DEBUG))
    uint primitiveID : SV_PrimitiveID;
#endif
#endif

#if defined(VARYINGS_NEED_CULLFACE) && SHADER_STAGE_FRAGMENT
    FRONT_FACE_TYPE cullFace : FRONT_FACE_SEMANTIC;
#endif
};

PackedVaryingsToPS PackVaryingsToPS(VaryingsToPS input)
{
    PackedVaryingsToPS output;
    output.vmesh = PackVaryingsMeshToPS(input.vmesh);
#ifdef VARYINGS_NEED_PASS
    output.vpass = PackVaryingsPassToPS(input.vpass);
#endif

    UNITY_INITIALIZE_VERTEX_OUTPUT_STEREO(output);
    return output;
}

FragInputs UnpackVaryingsToFragInputs(PackedVaryingsToPS packedInput)
{
    FragInputs input = UnpackVaryingsMeshToFragInputs(packedInput.vmesh);

#if defined(PLATFORM_SUPPORTS_PRIMITIVE_ID_IN_PIXEL_SHADER) && SHADER_STAGE_FRAGMENT
#if (defined(VARYINGS_NEED_PRIMITIVEID) || (SHADERPASS == SHADERPASS_FULL_SCREEN_DEBUG))
    input.primitiveID = packedInput.primitiveID;
#endif
#endif

#if defined(VARYINGS_NEED_CULLFACE) && SHADER_STAGE_FRAGMENT
    input.isFrontFace = IS_FRONT_VFACE(packedInput.cullFace, true, false);
#endif

    return input;
}

#ifdef TESSELLATION_ON


struct VaryingsToDS
{
    VaryingsMeshToDS vmesh;
#ifdef VARYINGS_NEED_PASS
    VaryingsPassToDS vpass;
#endif
};

struct PackedVaryingsToDS
{
    PackedVaryingsMeshToDS vmesh;
#ifdef VARYINGS_NEED_PASS
    PackedVaryingsPassToDS vpass;
#endif
};

PackedVaryingsToDS PackVaryingsToDS(VaryingsToDS input)
{
    PackedVaryingsToDS output;
    output.vmesh = PackVaryingsMeshToDS(input.vmesh);
#ifdef VARYINGS_NEED_PASS
    output.vpass = PackVaryingsPassToDS(input.vpass);
#endif

    return output;
}

VaryingsToDS UnpackVaryingsToDS(PackedVaryingsToDS input)
{
    VaryingsToDS output;
    output.vmesh = UnpackVaryingsMeshToDS(input.vmesh);
#ifdef VARYINGS_NEED_PASS
    output.vpass = UnpackVaryingsPassToDS(input.vpass);
#endif

    return output;
}

VaryingsToDS InterpolateWithBaryCoordsToDS(VaryingsToDS input0, VaryingsToDS input1, VaryingsToDS input2, float3 baryCoords)
{
    VaryingsToDS output;

    output.vmesh = InterpolateWithBaryCoordsMeshToDS(input0.vmesh, input1.vmesh, input2.vmesh, baryCoords);
#ifdef VARYINGS_NEED_PASS
    output.vpass = InterpolateWithBaryCoordsPassToDS(input0.vpass, input1.vpass, input2.vpass, baryCoords);
#endif

    return output;
}

#endif // TESSELLATION_ON

#ifdef TESSELLATION_ON
#define VaryingsType VaryingsToDS
#define VaryingsMeshType VaryingsMeshToDS
#define PackedVaryingsType PackedVaryingsToDS
#define PackVaryingsType PackVaryingsToDS
#else
#define VaryingsType VaryingsToPS
#define VaryingsMeshType VaryingsMeshToPS
#define PackedVaryingsType PackedVaryingsToPS
#define PackVaryingsType PackVaryingsToPS
#endif

// TODO: Here we will also have all the vertex deformation (GPU skinning, vertex animation, morph target...) or we will need to generate a compute shaders instead (better! but require work to deal with unpacking like fp16)
// Make it inout so that MotionVectorPass can get the modified input values later.
VaryingsMeshType VertMesh(AttributesMesh input, float3 worldSpaceOffset)
{
    VaryingsMeshType output;
    ZERO_INITIALIZE(VaryingsMeshType, output);

    UNITY_SETUP_INSTANCE_ID(input);
    UNITY_TRANSFER_INSTANCE_ID(input, output);

<<<<<<< HEAD
#if defined(HAVE_VFX_MODIFICATION)
    AttributesElement element;
    ZERO_INITIALIZE(AttributesElement, element);

    // Vertex might be culled early, thus we ensure the varyings are initialized to zero.
    ZERO_INITIALIZE(VaryingsMeshType, output);

    if(!GetMeshAndElementIndex(input, element))
        return output; // Culled index.

    if(!GetInterpolatorAndElementData(output, element))
        return output; // Dead particle.

    // In VFX, "Element Space" is treated as Object Space.
    input = TransformMeshToElement(input, element);
#endif

#if   defined(HAVE_MESH_MODIFICATION) && defined(HAVE_VFX_MODIFICATION)
    input = ApplyMeshModification(input, element, _TimeParameters.xyz);
#elif defined(HAVE_MESH_MODIFICATION)
    input = ApplyMeshModification(input, _TimeParameters.xyz);
=======

#if defined(HAVE_MESH_MODIFICATION)
    input = ApplyMeshModification(input, _TimeParameters.xyz
    // If custom interpolators are in use, we need to write them to the shader graph generated VaryingsMesh
    #if defined(USE_CUSTOMINTERP_APPLYMESHMOD)
        , output
    #endif
    );
>>>>>>> bf2c9fc7
#endif

    // This return the camera relative position (if enable)
    float3 positionRWS = TransformObjectToWorld(input.positionOS) + worldSpaceOffset;

#ifdef ATTRIBUTES_NEED_NORMAL
    float3 normalWS = TransformObjectToWorldNormal(input.normalOS);
#else
    float3 normalWS = float3(0.0, 0.0, 0.0); // We need this case to be able to compile ApplyVertexModification that doesn't use normal.
#endif

#ifdef ATTRIBUTES_NEED_TANGENT
    float4 tangentWS = float4(TransformObjectToWorldDir(input.tangentOS.xyz), input.tangentOS.w);
#endif

    // Do vertex modification in camera relative space (if enable)
#if defined(HAVE_VERTEX_MODIFICATION)
    ApplyVertexModification(input, normalWS, positionRWS, _TimeParameters.xyz);
#endif

#ifdef TESSELLATION_ON
    output.positionRWS = positionRWS;
    output.normalWS = normalWS;
#if defined(VARYINGS_NEED_TANGENT_TO_WORLD) || defined(VARYINGS_DS_NEED_TANGENT)
    output.tangentWS = tangentWS;
#endif
#else // TESSELLATION_ON
#ifdef VARYINGS_NEED_POSITION_WS
    output.positionRWS = positionRWS;
#endif
    output.positionCS = TransformWorldToHClip(positionRWS);
#ifdef VARYINGS_NEED_TANGENT_TO_WORLD
    output.normalWS = normalWS;
    output.tangentWS = tangentWS;
#endif
#if !defined(SHADER_API_METAL) && defined(SHADERPASS) && (SHADERPASS == SHADERPASS_FULL_SCREEN_DEBUG)
    if (_DebugFullScreenMode == FULLSCREENDEBUGMODE_VERTEX_DENSITY)
        IncrementVertexDensityCounter(output.positionCS);
#endif
#endif // TESSELLATION_ON

#if defined(VARYINGS_NEED_TEXCOORD0) || defined(VARYINGS_DS_NEED_TEXCOORD0)
    output.texCoord0 = input.uv0;
#endif
#if defined(VARYINGS_NEED_TEXCOORD1) || defined(VARYINGS_DS_NEED_TEXCOORD1)
    output.texCoord1 = input.uv1;
#endif
#if defined(VARYINGS_NEED_TEXCOORD2) || defined(VARYINGS_DS_NEED_TEXCOORD2)
    output.texCoord2 = input.uv2;
#endif
#if defined(VARYINGS_NEED_TEXCOORD3) || defined(VARYINGS_DS_NEED_TEXCOORD3)
    output.texCoord3 = input.uv3;
#endif
#if defined(VARYINGS_NEED_COLOR) || defined(VARYINGS_DS_NEED_COLOR)
    output.color = input.color;
#endif

    return output;
}

VaryingsMeshType VertMesh(AttributesMesh input)
{
    return VertMesh(input, 0.0f);
}

#ifdef TESSELLATION_ON

VaryingsMeshToPS VertMeshTesselation(VaryingsMeshToDS input)
{
    VaryingsMeshToPS output;

    UNITY_SETUP_INSTANCE_ID(input);
    UNITY_TRANSFER_INSTANCE_ID(input, output);

    output.positionCS = TransformWorldToHClip(input.positionRWS);

#if !defined(SHADER_API_METAL) && defined(SHADERPASS) && (SHADERPASS == SHADERPASS_FULL_SCREEN_DEBUG)
    if (_DebugFullScreenMode == FULLSCREENDEBUGMODE_VERTEX_DENSITY)
        IncrementVertexDensityCounter(output.positionCS);
#endif

#ifdef VARYINGS_NEED_POSITION_WS
    output.positionRWS = input.positionRWS;
#endif

#ifdef VARYINGS_NEED_TANGENT_TO_WORLD
    output.normalWS = input.normalWS;
    output.tangentWS = input.tangentWS;
#endif

#ifdef VARYINGS_NEED_TEXCOORD0
    output.texCoord0 = input.texCoord0;
#endif
#ifdef VARYINGS_NEED_TEXCOORD1
    output.texCoord1 = input.texCoord1;
#endif
#ifdef VARYINGS_NEED_TEXCOORD2
    output.texCoord2 = input.texCoord2;
#endif
#ifdef VARYINGS_NEED_TEXCOORD3
    output.texCoord3 = input.texCoord3;
#endif
#ifdef VARYINGS_NEED_COLOR
    output.color = input.color;
#endif

    return output;
}

#endif // TESSELLATION_ON<|MERGE_RESOLUTION|>--- conflicted
+++ resolved
@@ -136,29 +136,6 @@
     UNITY_SETUP_INSTANCE_ID(input);
     UNITY_TRANSFER_INSTANCE_ID(input, output);
 
-<<<<<<< HEAD
-#if defined(HAVE_VFX_MODIFICATION)
-    AttributesElement element;
-    ZERO_INITIALIZE(AttributesElement, element);
-
-    // Vertex might be culled early, thus we ensure the varyings are initialized to zero.
-    ZERO_INITIALIZE(VaryingsMeshType, output);
-
-    if(!GetMeshAndElementIndex(input, element))
-        return output; // Culled index.
-
-    if(!GetInterpolatorAndElementData(output, element))
-        return output; // Dead particle.
-
-    // In VFX, "Element Space" is treated as Object Space.
-    input = TransformMeshToElement(input, element);
-#endif
-
-#if   defined(HAVE_MESH_MODIFICATION) && defined(HAVE_VFX_MODIFICATION)
-    input = ApplyMeshModification(input, element, _TimeParameters.xyz);
-#elif defined(HAVE_MESH_MODIFICATION)
-    input = ApplyMeshModification(input, _TimeParameters.xyz);
-=======
 
 #if defined(HAVE_MESH_MODIFICATION)
     input = ApplyMeshModification(input, _TimeParameters.xyz
@@ -167,12 +144,10 @@
         , output
     #endif
     );
->>>>>>> bf2c9fc7
 #endif
 
     // This return the camera relative position (if enable)
     float3 positionRWS = TransformObjectToWorld(input.positionOS) + worldSpaceOffset;
-
 #ifdef ATTRIBUTES_NEED_NORMAL
     float3 normalWS = TransformObjectToWorldNormal(input.normalOS);
 #else
