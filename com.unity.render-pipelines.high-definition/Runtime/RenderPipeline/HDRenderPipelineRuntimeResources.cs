--- conflicted
+++ resolved
@@ -41,13 +41,10 @@
             public Shader materialError;
             [Reload("Runtime/Debug/ProbeVolumeDebug.shader")]
             public Shader probeVolumeDebugShader;
-<<<<<<< HEAD
             [Reload("Runtime/Debug/ProbeVolumeOffsetDebug.shader")]
             public Shader probeVolumeOffsetDebugShader;
-=======
             [Reload("Runtime/Debug/ClearDebugBuffer.compute")]
             public ComputeShader clearDebugBufferCS;
->>>>>>> 3bd8553c
 
             // Lighting
             [Reload("Runtime/Lighting/Deferred.Shader")]
