--- conflicted
+++ resolved
@@ -570,11 +570,10 @@
                         }
 
                         // Run the computation
-<<<<<<< HEAD
                         ctx.cmd.DispatchRays(data.shader, "TracePath", (uint)data.width, (uint)data.height, 1);
-=======
-                        ctx.cmd.DispatchRays(data.shader, data.enableAOVs ? "RayGenAOV" : "RayGen", (uint)data.width, (uint)data.height, 1);
->>>>>>> cd2334ca
+
+                        // FIXME AOV SUPPORT
+                        //ctx.cmd.DispatchRays(data.shader, data.enableAOVs ? "RayGenAOV" : "RayGen", (uint)data.width, (uint)data.height, 1);
                     });
             }
         }
