namespace UnityEngine.Rendering.HighDefinition
{
    static class HDShaderPassNames
    {
        // ShaderPass string - use to have consistent name through the code
        public static readonly string s_EmptyStr = "";
        public static readonly string s_ForwardStr = "Forward";
        public static readonly string s_DepthOnlyStr = "DepthOnly";
        public static readonly string s_DepthForwardOnlyStr = "DepthForwardOnly";
        public static readonly string s_ForwardOnlyStr = "ForwardOnly";
        public static readonly string s_GBufferStr = "GBuffer";
        public static readonly string s_GBufferWithPrepassStr = "GBufferWithPrepass";
        public static readonly string s_SRPDefaultUnlitStr = "SRPDefaultUnlit";
        public static readonly string s_MotionVectorsStr = "MotionVectors";
        public static readonly string s_DistortionVectorsStr = "DistortionVectors";
        public static readonly string s_TransparentDepthPrepassStr = "TransparentDepthPrepass";
        public static readonly string s_TransparentBackfaceStr = "TransparentBackface";
        public static readonly string s_TransparentDepthPostpassStr = "TransparentDepthPostpass";
        public static readonly string s_RayTracingPrepassStr = "RayTracingPrepass";
        public static readonly string s_MetaStr = "META";
        public static readonly string s_ShadowCasterStr = "ShadowCaster";
        public static readonly string s_MeshDecalsMStr = DecalSystem.s_MaterialDecalPassNames[(int)DecalSystem.MaterialDecalPass.DBufferMesh_M];
        public static readonly string s_MeshDecalsSStr = DecalSystem.s_MaterialDecalPassNames[(int)DecalSystem.MaterialDecalPass.DBufferMesh_S];
        public static readonly string s_MeshDecalsMSStr = DecalSystem.s_MaterialDecalPassNames[(int)DecalSystem.MaterialDecalPass.DBufferMesh_MS];
        public static readonly string s_MeshDecalsAOStr = DecalSystem.s_MaterialDecalPassNames[(int)DecalSystem.MaterialDecalPass.DBufferMesh_AO];
        public static readonly string s_MeshDecalsMAOStr = DecalSystem.s_MaterialDecalPassNames[(int)DecalSystem.MaterialDecalPass.DBufferMesh_MAO];
        public static readonly string s_MeshDecalsAOSStr = DecalSystem.s_MaterialDecalPassNames[(int)DecalSystem.MaterialDecalPass.DBufferMesh_AOS];
        public static readonly string s_MeshDecalsMAOSStr = DecalSystem.s_MaterialDecalPassNames[(int)DecalSystem.MaterialDecalPass.DBufferMesh_MAOS];
        public static readonly string s_MeshDecals3RTStr = DecalSystem.s_MaterialDecalPassNames[(int)DecalSystem.MaterialDecalPass.DBufferMesh_3RT];
        public static readonly string s_ShaderGraphMeshDecals4RT = DecalSystem.s_MaterialSGDecalPassNames[(int)DecalSystem.MaterialSGDecalPass.ShaderGraph_DBufferMesh4RT];
        public static readonly string s_ShaderGraphMeshDecals3RT = DecalSystem.s_MaterialSGDecalPassNames[(int)DecalSystem.MaterialSGDecalPass.ShaderGraph_DBufferMesh3RT];
        public static readonly string s_MeshDecalsForwardEmissive = DecalSystem.s_MaterialDecalPassNames[(int)DecalSystem.MaterialDecalPass.Mesh_Emissive];
        public static readonly string s_ShaderGraphMeshDecalForwardEmissive = DecalSystem.s_MaterialSGDecalPassNames[(int)DecalSystem.MaterialSGDecalPass.ShaderGraph_MeshEmissive];

        // ShaderPass name
        public static readonly ShaderTagId s_EmptyName = new ShaderTagId(s_EmptyStr);
        public static readonly ShaderTagId s_ForwardName = new ShaderTagId(s_ForwardStr);
        public static readonly ShaderTagId s_DepthOnlyName = new ShaderTagId(s_DepthOnlyStr);
        public static readonly ShaderTagId s_DepthForwardOnlyName = new ShaderTagId(s_DepthForwardOnlyStr);
        public static readonly ShaderTagId s_ForwardOnlyName = new ShaderTagId(s_ForwardOnlyStr);
        public static readonly ShaderTagId s_GBufferName = new ShaderTagId(s_GBufferStr);
        public static readonly ShaderTagId s_GBufferWithPrepassName = new ShaderTagId(s_GBufferWithPrepassStr);
        public static readonly ShaderTagId s_SRPDefaultUnlitName = new ShaderTagId(s_SRPDefaultUnlitStr);
        public static readonly ShaderTagId s_MotionVectorsName = new ShaderTagId(s_MotionVectorsStr);
        public static readonly ShaderTagId s_DistortionVectorsName = new ShaderTagId(s_DistortionVectorsStr);
        public static readonly ShaderTagId s_TransparentDepthPrepassName = new ShaderTagId(s_TransparentDepthPrepassStr);
        public static readonly ShaderTagId s_TransparentBackfaceName = new ShaderTagId(s_TransparentBackfaceStr);
        public static readonly ShaderTagId s_TransparentDepthPostpassName = new ShaderTagId(s_TransparentDepthPostpassStr);
        public static readonly ShaderTagId s_RayTracingPrepassName = new ShaderTagId(s_RayTracingPrepassStr);     
        public static readonly ShaderTagId s_MeshDecalsMName = new ShaderTagId(s_MeshDecalsMStr);
        public static readonly ShaderTagId s_MeshDecalsSName = new ShaderTagId(s_MeshDecalsSStr);
        public static readonly ShaderTagId s_MeshDecalsMSName = new ShaderTagId(s_MeshDecalsMSStr);
        public static readonly ShaderTagId s_MeshDecalsAOName = new ShaderTagId(s_MeshDecalsAOStr);
        public static readonly ShaderTagId s_MeshDecalsMAOName = new ShaderTagId(s_MeshDecalsMAOStr);
        public static readonly ShaderTagId s_MeshDecalsAOSName = new ShaderTagId(s_MeshDecalsAOSStr);
        public static readonly ShaderTagId s_MeshDecalsMAOSName = new ShaderTagId(s_MeshDecalsMAOSStr);
        public static readonly ShaderTagId s_MeshDecals3RTName = new ShaderTagId(s_MeshDecals3RTStr);
        public static readonly ShaderTagId s_ShaderGraphMeshDecalsName4RT = new ShaderTagId(s_ShaderGraphMeshDecals4RT);
        public static readonly ShaderTagId s_ShaderGraphMeshDecalsName3RT = new ShaderTagId(s_ShaderGraphMeshDecals3RT);
        public static readonly ShaderTagId s_MeshDecalsForwardEmissiveName = new ShaderTagId(s_MeshDecalsForwardEmissive);
        public static readonly ShaderTagId s_ShaderGraphMeshDecalsForwardEmissiveName = new ShaderTagId(s_ShaderGraphMeshDecalForwardEmissive);

        // Legacy name
        public static readonly ShaderTagId s_AlwaysName = new ShaderTagId("Always");
        public static readonly ShaderTagId s_ForwardBaseName = new ShaderTagId("ForwardBase");
        public static readonly ShaderTagId s_DeferredName = new ShaderTagId("Deferred");
        public static readonly ShaderTagId s_PrepassBaseName = new ShaderTagId("PrepassBase");
        public static readonly ShaderTagId s_VertexName = new ShaderTagId("Vertex");
        public static readonly ShaderTagId s_VertexLMRGBMName = new ShaderTagId("VertexLMRGBM");
        public static readonly ShaderTagId s_VertexLMName = new ShaderTagId("VertexLM");
    }

    // Pre-hashed shader ids - naming conventions are a bit off in this file as we use the same
    // fields names as in the shaders for ease of use...
    // TODO: Would be nice to clean this up at some point
    static class HDShaderIDs
    {
        public static readonly int _ZClip = Shader.PropertyToID("_ZClip");

        public static readonly int _HDShadowDatas = Shader.PropertyToID("_HDShadowDatas");
        public static readonly int _HDDirectionalShadowData = Shader.PropertyToID("_HDDirectionalShadowData");
        public static readonly int _ShadowmapAtlas = Shader.PropertyToID("_ShadowmapAtlas");
        public static readonly int _AreaLightShadowmapAtlas = Shader.PropertyToID("_AreaShadowmapAtlas");
        public static readonly int _AreaShadowmapMomentAtlas = Shader.PropertyToID("_AreaShadowmapMomentAtlas");
        public static readonly int _ShadowmapCascadeAtlas = Shader.PropertyToID("_ShadowmapCascadeAtlas");
        public static readonly int _AreaShadowAtlasSize = Shader.PropertyToID("_AreaShadowAtlasSize");
        public static readonly int _ShadowAtlasSize = Shader.PropertyToID("_ShadowAtlasSize");
        public static readonly int _CascadeShadowAtlasSize = Shader.PropertyToID("_CascadeShadowAtlasSize");
        public static readonly int _CascadeShadowCount = Shader.PropertyToID("_CascadeShadowCount");

        // Moment shadow map data
        public static readonly int _MomentShadowAtlas = Shader.PropertyToID("_MomentShadowAtlas");
        public static readonly int _MomentShadowmapSlotST = Shader.PropertyToID("_MomentShadowmapSlotST");
        public static readonly int _MomentShadowmapSize = Shader.PropertyToID("_MomentShadowmapSize");
        public static readonly int _SummedAreaTableInputInt = Shader.PropertyToID("_SummedAreaTableInputInt");
        public static readonly int _SummedAreaTableOutputInt = Shader.PropertyToID("_SummedAreaTableOutputInt");
        public static readonly int _SummedAreaTableInputFloat = Shader.PropertyToID("_SummedAreaTableInputFloat");
        public static readonly int _IMSKernelSize = Shader.PropertyToID("_IMSKernelSize");
        public static readonly int _SrcRect = Shader.PropertyToID("_SrcRect");
        public static readonly int _DstRect = Shader.PropertyToID("_DstRect");
        public static readonly int _EVSMExponent = Shader.PropertyToID("_EVSMExponent");
        public static readonly int _BlurWeightsStorage = Shader.PropertyToID("_BlurWeightsStorage");

        public static readonly int g_LayeredSingleIdxBuffer = Shader.PropertyToID("g_LayeredSingleIdxBuffer");
        public static readonly int _EnvLightIndexShift = Shader.PropertyToID("_EnvLightIndexShift");
        public static readonly int _DensityVolumeIndexShift = Shader.PropertyToID("_DensityVolumeIndexShift");
        public static readonly int g_isOrthographic = Shader.PropertyToID("g_isOrthographic");
        public static readonly int g_iNrVisibLights = Shader.PropertyToID("g_iNrVisibLights");

        public static readonly int g_mScrProjectionArr = Shader.PropertyToID("g_mScrProjectionArr");
        public static readonly int g_mInvScrProjectionArr = Shader.PropertyToID("g_mInvScrProjectionArr");

        public static readonly int g_iLog2NumClusters = Shader.PropertyToID("g_iLog2NumClusters");
        public static readonly int g_screenSize = Shader.PropertyToID("g_screenSize");
        public static readonly int g_iNumSamplesMSAA = Shader.PropertyToID("g_iNumSamplesMSAA");
        public static readonly int g_fNearPlane = Shader.PropertyToID("g_fNearPlane");
        public static readonly int g_fFarPlane = Shader.PropertyToID("g_fFarPlane");
        public static readonly int g_fClustScale = Shader.PropertyToID("g_fClustScale");
        public static readonly int g_fClustBase = Shader.PropertyToID("g_fClustBase");
        public static readonly int g_depth_tex = Shader.PropertyToID("g_depth_tex");
        public static readonly int g_vLayeredLightList = Shader.PropertyToID("g_vLayeredLightList");
        public static readonly int g_LayeredOffset = Shader.PropertyToID("g_LayeredOffset");
        public static readonly int g_vBigTileLightList = Shader.PropertyToID("g_vBigTileLightList");
        public static readonly int g_vLightListGlobal = Shader.PropertyToID("g_vLightListGlobal");
        public static readonly int g_logBaseBuffer = Shader.PropertyToID("g_logBaseBuffer");
        public static readonly int g_vBoundsBuffer = Shader.PropertyToID("g_vBoundsBuffer");
        public static readonly int _LightVolumeData = Shader.PropertyToID("_LightVolumeData");
        public static readonly int g_data = Shader.PropertyToID("g_data");
        public static readonly int g_mProjectionArr = Shader.PropertyToID("g_mProjectionArr");
        public static readonly int g_mInvProjectionArr = Shader.PropertyToID("g_mInvProjectionArr");
        public static readonly int g_viDimensions = Shader.PropertyToID("g_viDimensions");
        public static readonly int g_vLightList = Shader.PropertyToID("g_vLightList");

        public static readonly int g_BaseFeatureFlags = Shader.PropertyToID("g_BaseFeatureFlags");
        public static readonly int g_TileFeatureFlags = Shader.PropertyToID("g_TileFeatureFlags");

        public static readonly int g_DispatchIndirectBuffer = Shader.PropertyToID("g_DispatchIndirectBuffer");
        public static readonly int g_TileList = Shader.PropertyToID("g_TileList");
        public static readonly int g_NumTiles = Shader.PropertyToID("g_NumTiles");
        public static readonly int g_NumTilesX = Shader.PropertyToID("g_NumTilesX");
        public static readonly int g_VertexPerTile = Shader.PropertyToID("g_VertexPerTile");

        public static readonly int _NumTiles = Shader.PropertyToID("_NumTiles");

        public static readonly int _CookieAtlas = Shader.PropertyToID("_CookieAtlas");
        public static readonly int _CookieAtlasSize = Shader.PropertyToID("_CookieAtlasSize");
        public static readonly int _CookieAtlasData = Shader.PropertyToID("_CookieAtlasData");
        public static readonly int _CookieCubeTextures = Shader.PropertyToID("_CookieCubeTextures");
        public static readonly int _PlanarAtlasData = Shader.PropertyToID("_PlanarAtlasData");
        public static readonly int _EnvCubemapTextures = Shader.PropertyToID("_EnvCubemapTextures");
        public static readonly int _EnvSliceSize = Shader.PropertyToID("_EnvSliceSize");
        public static readonly int _Env2DTextures = Shader.PropertyToID("_Env2DTextures");
        public static readonly int _Env2DCaptureVP = Shader.PropertyToID("_Env2DCaptureVP");
        public static readonly int _Env2DCaptureForward = Shader.PropertyToID("_Env2DCaptureForward");
        public static readonly int _Env2DAtlasScaleOffset = Shader.PropertyToID("_Env2DAtlasScaleOffset");
        public static readonly int _DirectionalLightDatas = Shader.PropertyToID("_DirectionalLightDatas");
        public static readonly int _DirectionalLightCount = Shader.PropertyToID("_DirectionalLightCount");
        public static readonly int _LightDatas = Shader.PropertyToID("_LightDatas");
        public static readonly int _PunctualLightCount = Shader.PropertyToID("_PunctualLightCount");
        public static readonly int _AreaLightCount = Shader.PropertyToID("_AreaLightCount");
        public static readonly int _EnvLightDatas = Shader.PropertyToID("_EnvLightDatas");
        public static readonly int _EnvLightCount = Shader.PropertyToID("_EnvLightCount");
        public static readonly int _EnvProxyCount = Shader.PropertyToID("_EnvProxyCount");
        public static readonly int _NumTileBigTileX = Shader.PropertyToID("_NumTileBigTileX");
        public static readonly int _NumTileBigTileY = Shader.PropertyToID("_NumTileBigTileY");
        public static readonly int _NumTileFtplX = Shader.PropertyToID("_NumTileFtplX");
        public static readonly int _NumTileFtplY = Shader.PropertyToID("_NumTileFtplY");
        public static readonly int _NumTileClusteredX = Shader.PropertyToID("_NumTileClusteredX");
        public static readonly int _NumTileClusteredY = Shader.PropertyToID("_NumTileClusteredY");

        public static readonly int _IndirectLightingMultiplier = Shader.PropertyToID("_IndirectLightingMultiplier");

        public static readonly int g_isLogBaseBufferEnabled = Shader.PropertyToID("g_isLogBaseBufferEnabled");
        public static readonly int g_vLayeredOffsetsBuffer = Shader.PropertyToID("g_vLayeredOffsetsBuffer");

        public static readonly int _LightListToClear = Shader.PropertyToID("_LightListToClear");
        public static readonly int _LightListEntries = Shader.PropertyToID("_LightListEntries");

        public static readonly int _ViewTilesFlags = Shader.PropertyToID("_ViewTilesFlags");
        public static readonly int _MousePixelCoord = Shader.PropertyToID("_MousePixelCoord");
        public static readonly int _MouseClickPixelCoord = Shader.PropertyToID("_MouseClickPixelCoord");
        public static readonly int _DebugFont = Shader.PropertyToID("_DebugFont");
        public static readonly int _DebugExposure = Shader.PropertyToID("_DebugExposure");
        public static readonly int _SliceIndex = Shader.PropertyToID("_SliceIndex");
        public static readonly int _DebugContactShadowLightIndex = Shader.PropertyToID("_DebugContactShadowLightIndex");

        public static readonly int _DebugViewMaterial = Shader.PropertyToID("_DebugViewMaterialArray");
        public static readonly int _DebugLightingMode = Shader.PropertyToID("_DebugLightingMode");
        public static readonly int _DebugLightLayersMask = Shader.PropertyToID("_DebugLightLayersMask");
        public static readonly int _DebugRenderingLayersColors = Shader.PropertyToID("_DebugRenderingLayersColors");
        public static readonly int _DebugShadowMapMode = Shader.PropertyToID("_DebugShadowMapMode");
        public static readonly int _DebugLightingAlbedo = Shader.PropertyToID("_DebugLightingAlbedo");
        public static readonly int _DebugLightingSmoothness = Shader.PropertyToID("_DebugLightingSmoothness");
        public static readonly int _DebugLightingNormal = Shader.PropertyToID("_DebugLightingNormal");
        public static readonly int _DebugLightingAmbientOcclusion = Shader.PropertyToID("_DebugLightingAmbientOcclusion");
        public static readonly int _DebugLightingSpecularColor = Shader.PropertyToID("_DebugLightingSpecularColor");
        public static readonly int _DebugLightingEmissiveColor = Shader.PropertyToID("_DebugLightingEmissiveColor");
        public static readonly int _AmbientOcclusionTexture = Shader.PropertyToID("_AmbientOcclusionTexture");
        public static readonly int _AmbientOcclusionTextureRW = Shader.PropertyToID("_AmbientOcclusionTextureRW");
        public static readonly int _MultiAmbientOcclusionTexture = Shader.PropertyToID("_MultiAmbientOcclusionTexture");
        public static readonly int _DebugMipMapMode = Shader.PropertyToID("_DebugMipMapMode");
        public static readonly int _DebugMipMapModeTerrainTexture = Shader.PropertyToID("_DebugMipMapModeTerrainTexture");
        public static readonly int _DebugSingleShadowIndex = Shader.PropertyToID("_DebugSingleShadowIndex");
        public static readonly int _DebugDepthPyramidMip = Shader.PropertyToID("_DebugDepthPyramidMip");
        public static readonly int _DebugDepthPyramidOffsets = Shader.PropertyToID("_DebugDepthPyramidOffsets");
        public static readonly int _DebugLightingMaterialValidateHighColor = Shader.PropertyToID("_DebugLightingMaterialValidateHighColor");
        public static readonly int _DebugLightingMaterialValidateLowColor = Shader.PropertyToID("_DebugLightingMaterialValidateLowColor");
        public static readonly int _DebugLightingMaterialValidatePureMetalColor = Shader.PropertyToID("_DebugLightingMaterialValidatePureMetalColor");
        public static readonly int _DebugFullScreenMode = Shader.PropertyToID("_DebugFullScreenMode");
        public static readonly int _DebugTransparencyOverdrawWeight = Shader.PropertyToID("_DebugTransparencyOverdrawWeight");

        public static readonly int _UseTileLightList = Shader.PropertyToID("_UseTileLightList");

        public static readonly int _FrameCount          = Shader.PropertyToID("_FrameCount");
        public static readonly int _Time                = Shader.PropertyToID("_Time");
        public static readonly int _SinTime             = Shader.PropertyToID("_SinTime");
        public static readonly int _CosTime             = Shader.PropertyToID("_CosTime");
        public static readonly int unity_DeltaTime      = Shader.PropertyToID("unity_DeltaTime");
        public static readonly int _TimeParameters      = Shader.PropertyToID("_TimeParameters");
        public static readonly int _LastTimeParameters  = Shader.PropertyToID("_LastTimeParameters");

        public static readonly int _EnvLightSkyEnabled = Shader.PropertyToID("_EnvLightSkyEnabled");
        public static readonly int _AmbientOcclusionParam = Shader.PropertyToID("_AmbientOcclusionParam");
        public static readonly int _SkyTexture = Shader.PropertyToID("_SkyTexture");

        public static readonly int _EnableSubsurfaceScattering = Shader.PropertyToID("_EnableSubsurfaceScattering");
        public static readonly int _TransmittanceMultiplier = Shader.PropertyToID("_TransmittanceMultiplier");
        public static readonly int _TexturingModeFlags = Shader.PropertyToID("_TexturingModeFlags");
        public static readonly int _TransmissionFlags = Shader.PropertyToID("_TransmissionFlags");
        public static readonly int _ShapeParamsAndMaxScatterDists = Shader.PropertyToID("_ShapeParamsAndMaxScatterDists");
        public static readonly int _TransmissionTintsAndFresnel0 = Shader.PropertyToID("_TransmissionTintsAndFresnel0");
        public static readonly int specularLightingUAV = Shader.PropertyToID("specularLightingUAV");
        public static readonly int diffuseLightingUAV = Shader.PropertyToID("diffuseLightingUAV");
        public static readonly int _DiffusionProfileHashTable = Shader.PropertyToID("_DiffusionProfileHashTable");
        public static readonly int _DiffusionProfileCount = Shader.PropertyToID("_DiffusionProfileCount");
        public static readonly int _DiffusionProfileAsset = Shader.PropertyToID("_DiffusionProfileAsset");
        public static readonly int _SssSampleBudget = Shader.PropertyToID("_SssSampleBudget");
        public static readonly int _MaterialID = Shader.PropertyToID("_MaterialID");

        public static readonly int g_TileListOffset = Shader.PropertyToID("g_TileListOffset");

        public static readonly int _LtcData = Shader.PropertyToID("_LtcData");
        public static readonly int _LtcGGXMatrix = Shader.PropertyToID("_LtcGGXMatrix");
        public static readonly int _LtcDisneyDiffuseMatrix = Shader.PropertyToID("_LtcDisneyDiffuseMatrix");
        public static readonly int _LtcMultiGGXFresnelDisneyDiffuse = Shader.PropertyToID("_LtcMultiGGXFresnelDisneyDiffuse");

        public static readonly int _ScreenSpaceShadowsTexture = Shader.PropertyToID("_ScreenSpaceShadowsTexture");
        public static readonly int _ContactShadowTexture = Shader.PropertyToID("_ContactShadowTexture");
        public static readonly int _ContactShadowTextureUAV = Shader.PropertyToID("_ContactShadowTextureUAV");
        public static readonly int _DirectionalShadowIndex = Shader.PropertyToID("_DirectionalShadowIndex");
        public static readonly int _ContactShadowOpacity = Shader.PropertyToID("_ContactShadowOpacity");
        public static readonly int _ContactShadowParamsParameters = Shader.PropertyToID("_ContactShadowParamsParameters");
        public static readonly int _ContactShadowParamsParameters2 = Shader.PropertyToID("_ContactShadowParamsParameters2");
        public static readonly int _DirectionalContactShadowSampleCount = Shader.PropertyToID("_SampleCount");
        public static readonly int _MicroShadowOpacity = Shader.PropertyToID("_MicroShadowOpacity");
        public static readonly int _DirectionalTransmissionMultiplier = Shader.PropertyToID("_DirectionalTransmissionMultiplier");
        public static readonly int _ShadowClipPlanes = Shader.PropertyToID("_ShadowClipPlanes");

        public static readonly int _StencilMask = Shader.PropertyToID("_StencilMask");
        public static readonly int _StencilRef = Shader.PropertyToID("_StencilRef");
        public static readonly int _StencilCmp = Shader.PropertyToID("_StencilCmp");

        public static readonly int _InputDepth = Shader.PropertyToID("_InputDepthTexture");

        public static readonly int _SrcBlend = Shader.PropertyToID("_SrcBlend");
        public static readonly int _DstBlend = Shader.PropertyToID("_DstBlend");

        public static readonly int _ColorMaskTransparentVel = Shader.PropertyToID("_ColorMaskTransparentVel");
        public static readonly int _ColorMaskNormal = Shader.PropertyToID("_ColorMaskNormal");

        public static readonly int _StencilTexture = Shader.PropertyToID("_StencilTexture");

        // Used in the stencil resolve pass
        public static readonly int _OutputStencilBuffer = Shader.PropertyToID("_OutputStencilBuffer");
        public static readonly int _CoarseStencilBuffer = Shader.PropertyToID("_CoarseStencilBuffer");
        public static readonly int _CoarseStencilBufferSize = Shader.PropertyToID("_CoarseStencilBufferSize");


        // all decal properties
        public static readonly int _NormalToWorldID = Shader.PropertyToID("_NormalToWorld");
        public static readonly int _DecalAtlas2DID = Shader.PropertyToID("_DecalAtlas2D");
        public static readonly int _DecalHTileTexture = Shader.PropertyToID("_DecalHTileTexture");
        public static readonly int _DecalIndexShift = Shader.PropertyToID("_DecalIndexShift");
        public static readonly int _DecalCount = Shader.PropertyToID("_DecalCount");
        public static readonly int _DecalDatas = Shader.PropertyToID("_DecalDatas");
        public static readonly int _DecalNormalBufferStencilReadMask = Shader.PropertyToID("_DecalNormalBufferStencilReadMask");
        public static readonly int _DecalNormalBufferStencilRef = Shader.PropertyToID("_DecalNormalBufferStencilRef");
        public static readonly int _DecalPropertyMaskBuffer = Shader.PropertyToID("_DecalPropertyMaskBuffer");
        public static readonly int _DecalPropertyMaskBufferSRV = Shader.PropertyToID("_DecalPropertyMaskBufferSRV");


        public static readonly int _WorldSpaceCameraPos = Shader.PropertyToID("_WorldSpaceCameraPos");
        public static readonly int _PrevCamPosRWS = Shader.PropertyToID("_PrevCamPosRWS");
        public static readonly int _ViewMatrix = Shader.PropertyToID("_ViewMatrix");
        public static readonly int _InvViewMatrix = Shader.PropertyToID("_InvViewMatrix");
        public static readonly int _ProjMatrix = Shader.PropertyToID("_ProjMatrix");
        public static readonly int _InvProjMatrix = Shader.PropertyToID("_InvProjMatrix");
        public static readonly int _NonJitteredViewProjMatrix = Shader.PropertyToID("_NonJitteredViewProjMatrix");
        public static readonly int _ViewProjMatrix = Shader.PropertyToID("_ViewProjMatrix");
        public static readonly int _CameraViewProjMatrix = Shader.PropertyToID("_CameraViewProjMatrix");
        public static readonly int _InvViewProjMatrix = Shader.PropertyToID("_InvViewProjMatrix");
        public static readonly int _ZBufferParams = Shader.PropertyToID("_ZBufferParams");
        public static readonly int _ProjectionParams = Shader.PropertyToID("_ProjectionParams");
        public static readonly int unity_OrthoParams = Shader.PropertyToID("unity_OrthoParams");
        public static readonly int _InvProjParam = Shader.PropertyToID("_InvProjParam");
        public static readonly int _ScreenSize = Shader.PropertyToID("_ScreenSize");
        public static readonly int _ScreenParams = Shader.PropertyToID("_ScreenParams");
        public static readonly int _RTHandleScale = Shader.PropertyToID("_RTHandleScale");
        public static readonly int _RTHandleScaleHistory = Shader.PropertyToID("_RTHandleScaleHistory");
        public static readonly int _PrevViewProjMatrix = Shader.PropertyToID("_PrevViewProjMatrix");
        public static readonly int _PrevInvViewProjMatrix = Shader.PropertyToID("_PrevInvViewProjMatrix");
        public static readonly int _FrustumPlanes = Shader.PropertyToID("_FrustumPlanes");
        public static readonly int _TaaFrameInfo = Shader.PropertyToID("_TaaFrameInfo");
        public static readonly int _TaaJitterStrength = Shader.PropertyToID("_TaaJitterStrength");
        public static readonly int _TaaPostParameters = Shader.PropertyToID("_TaaPostParameters");
        public static readonly int _TaaHistorySize = Shader.PropertyToID("_TaaHistorySize");
        public static readonly int _TaaFilterWeights = Shader.PropertyToID("_TaaFilterWeights");

        public static readonly int _WorldSpaceCameraPos1 = Shader.PropertyToID("_WorldSpaceCameraPos1");
        public static readonly int _ViewMatrix1 = Shader.PropertyToID("_ViewMatrix1");

        // XR View Constants
        public static readonly int _XRViewCount = Shader.PropertyToID("_XRViewCount");
        public static readonly int _XRViewMatrix = Shader.PropertyToID("_XRViewMatrix");
        public static readonly int _XRInvViewMatrix = Shader.PropertyToID("_XRInvViewMatrix");
        public static readonly int _XRProjMatrix = Shader.PropertyToID("_XRProjMatrix");
        public static readonly int _XRInvProjMatrix = Shader.PropertyToID("_XRInvProjMatrix");
        public static readonly int _XRViewProjMatrix = Shader.PropertyToID("_XRViewProjMatrix");
        public static readonly int _XRInvViewProjMatrix = Shader.PropertyToID("_XRInvViewProjMatrix");
        public static readonly int _XRNonJitteredViewProjMatrix = Shader.PropertyToID("_XRNonJitteredViewProjMatrix");
        public static readonly int _XRPrevViewProjMatrix = Shader.PropertyToID("_XRPrevViewProjMatrix");
        public static readonly int _XRPrevInvViewProjMatrix = Shader.PropertyToID("_XRPrevInvViewProjMatrix");
        public static readonly int _XRPrevViewProjMatrixNoCameraTrans = Shader.PropertyToID("_XRPrevViewProjMatrixNoCameraTrans");
        public static readonly int _XRPixelCoordToViewDirWS = Shader.PropertyToID("_XRPixelCoordToViewDirWS");
        public static readonly int _XRWorldSpaceCameraPos = Shader.PropertyToID("_XRWorldSpaceCameraPos");
        public static readonly int _XRWorldSpaceCameraPosViewOffset = Shader.PropertyToID("_XRWorldSpaceCameraPosViewOffset");
        public static readonly int _XRPrevWorldSpaceCameraPos = Shader.PropertyToID("_XRPrevWorldSpaceCameraPos");

        public static readonly int _ColorTexture                   = Shader.PropertyToID("_ColorTexture");
        public static readonly int _DepthTexture                   = Shader.PropertyToID("_DepthTexture");
        public static readonly int _DepthValuesTexture             = Shader.PropertyToID("_DepthValuesTexture");
        public static readonly int _CameraColorTexture             = Shader.PropertyToID("_CameraColorTexture");
        public static readonly int _CameraColorTextureRW           = Shader.PropertyToID("_CameraColorTextureRW");
        public static readonly int _CameraSssDiffuseLightingBuffer = Shader.PropertyToID("_CameraSssDiffuseLightingTexture");
        public static readonly int _CameraFilteringBuffer          = Shader.PropertyToID("_CameraFilteringTexture");
        public static readonly int _IrradianceSource               = Shader.PropertyToID("_IrradianceSource");

        public static readonly int _EnableDecals = Shader.PropertyToID("_EnableDecals");
        public static readonly int _DecalAtlasResolution = Shader.PropertyToID("_DecalAtlasResolution");

        // MSAA shader properties
        public static readonly int _ColorTextureMS = Shader.PropertyToID("_ColorTextureMS");
        public static readonly int _DepthTextureMS = Shader.PropertyToID("_DepthTextureMS");
        public static readonly int _NormalTextureMS = Shader.PropertyToID("_NormalTextureMS");
        public static readonly int _RaytracePrepassBufferMS = Shader.PropertyToID("_RaytracePrepassBufferMS");     
        public static readonly int _MotionVectorTextureMS = Shader.PropertyToID("_MotionVectorTextureMS");
        public static readonly int _CameraDepthValuesTexture = Shader.PropertyToID("_CameraDepthValues");

        public static readonly int[] _GBufferTexture =
        {
            Shader.PropertyToID("_GBufferTexture0"),
            Shader.PropertyToID("_GBufferTexture1"),
            Shader.PropertyToID("_GBufferTexture2"),
            Shader.PropertyToID("_GBufferTexture3"),
            Shader.PropertyToID("_GBufferTexture4"),
            Shader.PropertyToID("_GBufferTexture5"),
            Shader.PropertyToID("_GBufferTexture6"),
            Shader.PropertyToID("_GBufferTexture7")
        };

        public static readonly int[] _GBufferTextureRW =
        {
            Shader.PropertyToID("_GBufferTexture0RW"),
            Shader.PropertyToID("_GBufferTexture1RW"),
            Shader.PropertyToID("_GBufferTexture2RW"),
            Shader.PropertyToID("_GBufferTexture3RW"),
            Shader.PropertyToID("_GBufferTexture4RW"),
            Shader.PropertyToID("_GBufferTexture5RW"),
            Shader.PropertyToID("_GBufferTexture6RW"),
            Shader.PropertyToID("_GBufferTexture7RW")
        };

        public static readonly int[] _DBufferTexture =
        {
            Shader.PropertyToID("_DBufferTexture0"),
            Shader.PropertyToID("_DBufferTexture1"),
            Shader.PropertyToID("_DBufferTexture2"),
            Shader.PropertyToID("_DBufferTexture3")
        };

        public static readonly int _SSSBufferTexture = Shader.PropertyToID("_SSSBufferTexture");
        public static readonly int _NormalBufferTexture = Shader.PropertyToID("_NormalBufferTexture");
        public static readonly int _RaytracePrepassBufferTexture = Shader.PropertyToID("_RaytracePrepassBufferTexture");       

        public static readonly int _EnableSSRefraction = Shader.PropertyToID("_EnableSSRefraction");
        public static readonly int _SSRefractionInvScreenWeightDistance = Shader.PropertyToID("_SSRefractionInvScreenWeightDistance");

        public static readonly int _SsrIterLimit                      = Shader.PropertyToID("_SsrIterLimit");
        public static readonly int _SsrThicknessScale                 = Shader.PropertyToID("_SsrThicknessScale");
        public static readonly int _SsrThicknessBias                  = Shader.PropertyToID("_SsrThicknessBias");
        public static readonly int _SsrRoughnessFadeEnd               = Shader.PropertyToID("_SsrRoughnessFadeEnd");
        public static readonly int _SsrRoughnessFadeRcpLength         = Shader.PropertyToID("_SsrRoughnessFadeRcpLength");
        public static readonly int _SsrRoughnessFadeEndTimesRcpLength = Shader.PropertyToID("_SsrRoughnessFadeEndTimesRcpLength");
        public static readonly int _SsrDepthPyramidMaxMip             = Shader.PropertyToID("_SsrDepthPyramidMaxMip");
        public static readonly int _SsrColorPyramidMaxMip             = Shader.PropertyToID("_SsrColorPyramidMaxMip");
        public static readonly int _SsrEdgeFadeRcpLength              = Shader.PropertyToID("_SsrEdgeFadeRcpLength");
        public static readonly int _SsrLightingTexture                = Shader.PropertyToID("_SsrLightingTexture");
        public static readonly int _SsrLightingTextureRW              = Shader.PropertyToID("_SsrLightingTextureRW");
        public static readonly int _SsrHitPointTexture                = Shader.PropertyToID("_SsrHitPointTexture");
        public static readonly int _SsrClearCoatMaskTexture           = Shader.PropertyToID("_SsrClearCoatMaskTexture");
        public static readonly int _SsrStencilBit                     = Shader.PropertyToID("_SsrStencilBit");
        public static readonly int _SsrReflectsSky                    = Shader.PropertyToID("_SsrReflectsSky");

        public static readonly int _DepthPyramidMipLevelOffsets       = Shader.PropertyToID("_DepthPyramidMipLevelOffsets");


        public static readonly int _ShadowMaskTexture = Shader.PropertyToID("_ShadowMaskTexture");
        public static readonly int _LightLayersTexture = Shader.PropertyToID("_LightLayersTexture");
        public static readonly int _DistortionTexture = Shader.PropertyToID("_DistortionTexture");
        public static readonly int _ColorPyramidTexture = Shader.PropertyToID("_ColorPyramidTexture");
        public static readonly int _ColorPyramidScale = Shader.PropertyToID("_ColorPyramidScale");
        public static readonly int _ColorPyramidUvScaleAndLimitPrevFrame = Shader.PropertyToID("_ColorPyramidUvScaleAndLimitPrevFrame");
        public static readonly int _DepthPyramidScale = Shader.PropertyToID("_DepthPyramidScale");

        public static readonly int _DebugColorPickerTexture = Shader.PropertyToID("_DebugColorPickerTexture");
        public static readonly int _ColorPickerMode = Shader.PropertyToID("_ColorPickerMode");
        public static readonly int _ApplyLinearToSRGB = Shader.PropertyToID("_ApplyLinearToSRGB");
        public static readonly int _ColorPickerFontColor = Shader.PropertyToID("_ColorPickerFontColor");
        public static readonly int _FalseColorEnabled = Shader.PropertyToID("_FalseColor");
        public static readonly int _FalseColorThresholds = Shader.PropertyToID("_FalseColorThresholds");

        public static readonly int _DebugMatCapTexture = Shader.PropertyToID("_DebugMatCapTexture");
        public static readonly int _MatcapViewScale = Shader.PropertyToID("_MatcapViewScale");
        public static readonly int _MatcapMixAlbedo = Shader.PropertyToID("_MatcapMixAlbedo");

        public static readonly int _DebugFullScreenTexture = Shader.PropertyToID("_DebugFullScreenTexture");
        public static readonly int _BlitTexture = Shader.PropertyToID("_BlitTexture");
        public static readonly int _BlitScaleBias = Shader.PropertyToID("_BlitScaleBias");
        public static readonly int _BlitMipLevel = Shader.PropertyToID("_BlitMipLevel");
        public static readonly int _BlitScaleBiasRt = Shader.PropertyToID("_BlitScaleBiasRt");
        public static readonly int _BlitTextureSize = Shader.PropertyToID("_BlitTextureSize");
        public static readonly int _BlitPaddingSize = Shader.PropertyToID("_BlitPaddingSize");
        public static readonly int _BlitTexArraySlice = Shader.PropertyToID("_BlitTexArraySlice");

        public static readonly int _WorldScalesAndFilterRadiiAndThicknessRemaps = Shader.PropertyToID("_WorldScalesAndFilterRadiiAndThicknessRemaps");

        public static readonly int _CameraDepthTexture = Shader.PropertyToID("_CameraDepthTexture");
        public static readonly int _CameraMotionVectorsTexture = Shader.PropertyToID("_CameraMotionVectorsTexture");
        public static readonly int _CameraMotionVectorsSize = Shader.PropertyToID("_CameraMotionVectorsSize");
        public static readonly int _CameraMotionVectorsScale = Shader.PropertyToID("_CameraMotionVectorsScale");
        public static readonly int _FullScreenDebugMode = Shader.PropertyToID("_FullScreenDebugMode");
        public static readonly int _TransparencyOverdrawMaxPixelCost = Shader.PropertyToID("_TransparencyOverdrawMaxPixelCost");
        public static readonly int _CustomDepthTexture = Shader.PropertyToID("_CustomDepthTexture");
        public static readonly int _CustomColorTexture = Shader.PropertyToID("_CustomColorTexture");
        public static readonly int _CustomPassInjectionPoint = Shader.PropertyToID("_CustomPassInjectionPoint");

        public static readonly int _InputCubemap = Shader.PropertyToID("_InputCubemap");
        public static readonly int _Mipmap = Shader.PropertyToID("_Mipmap");

        public static readonly int _DiffusionProfileHash = Shader.PropertyToID("_DiffusionProfileHash");
        public static readonly int _MaxRadius = Shader.PropertyToID("_MaxRadius");
        public static readonly int _ShapeParam = Shader.PropertyToID("_ShapeParam");
        public static readonly int _StdDev1 = Shader.PropertyToID("_StdDev1");
        public static readonly int _StdDev2 = Shader.PropertyToID("_StdDev2");
        public static readonly int _LerpWeight = Shader.PropertyToID("_LerpWeight");
        public static readonly int _HalfRcpVarianceAndWeight1 = Shader.PropertyToID("_HalfRcpVarianceAndWeight1");
        public static readonly int _HalfRcpVarianceAndWeight2 = Shader.PropertyToID("_HalfRcpVarianceAndWeight2");
        public static readonly int _TransmissionTint = Shader.PropertyToID("_TransmissionTint");
        public static readonly int _ThicknessRemap = Shader.PropertyToID("_ThicknessRemap");

        public static readonly int _Cubemap = Shader.PropertyToID("_Cubemap");
        public static readonly int _InvOmegaP = Shader.PropertyToID("_InvOmegaP");
        public static readonly int _SkyParam = Shader.PropertyToID("_SkyParam");
        public static readonly int _BackplateParameters0 = Shader.PropertyToID("_BackplateParameters0");
        public static readonly int _BackplateParameters1 = Shader.PropertyToID("_BackplateParameters1");
        public static readonly int _BackplateParameters2 = Shader.PropertyToID("_BackplateParameters2");
        public static readonly int _BackplateShadowTint = Shader.PropertyToID("_BackplateShadowTint");
        public static readonly int _BackplateShadowFilter = Shader.PropertyToID("_BackplateShadowFilter");
        public static readonly int _SkyIntensity = Shader.PropertyToID("_SkyIntensity");
        public static readonly int _PixelCoordToViewDirWS = Shader.PropertyToID("_PixelCoordToViewDirWS");

        public static readonly int _Size = Shader.PropertyToID("_Size");
        public static readonly int _Source = Shader.PropertyToID("_Source");
        public static readonly int _Destination = Shader.PropertyToID("_Destination");
        public static readonly int _Mip0 = Shader.PropertyToID("_Mip0");
        public static readonly int _SourceMip = Shader.PropertyToID("_SourceMip");
        public static readonly int _SrcOffsetAndLimit = Shader.PropertyToID("_SrcOffsetAndLimit");
        public static readonly int _SrcScaleBias = Shader.PropertyToID("_SrcScaleBias");
        public static readonly int _SrcUvLimits = Shader.PropertyToID("_SrcUvLimits");
        public static readonly int _DstOffset         = Shader.PropertyToID("_DstOffset");
        public static readonly int _DepthMipChain = Shader.PropertyToID("_DepthMipChain");


        public static readonly int _FogEnabled                        = Shader.PropertyToID("_FogEnabled");
        public static readonly int _PBRFogEnabled                     = Shader.PropertyToID("_PBRFogEnabled");
        public static readonly int _MaxFogDistance                    = Shader.PropertyToID("_MaxFogDistance");
        public static readonly int _AmbientProbeCoeffs                = Shader.PropertyToID("_AmbientProbeCoeffs");
        public static readonly int _HeightFogBaseExtinction           = Shader.PropertyToID("_HeightFogBaseExtinction");
        public static readonly int _HeightFogBaseScattering           = Shader.PropertyToID("_HeightFogBaseScattering");
        public static readonly int _HeightFogBaseHeight               = Shader.PropertyToID("_HeightFogBaseHeight");
        public static readonly int _HeightFogExponents                = Shader.PropertyToID("_HeightFogExponents");
        public static readonly int _EnableVolumetricFog               = Shader.PropertyToID("_EnableVolumetricFog");
        public static readonly int _GlobalFogAnisotropy               = Shader.PropertyToID("_GlobalFogAnisotropy");
        public static readonly int _CornetteShanksConstant            = Shader.PropertyToID("_CornetteShanksConstant");
        public static readonly int _VBufferViewportSize               = Shader.PropertyToID("_VBufferViewportSize");
        public static readonly int _VBufferSliceCount                 = Shader.PropertyToID("_VBufferSliceCount");
        public static readonly int _VBufferRcpSliceCount              = Shader.PropertyToID("_VBufferRcpSliceCount");
        public static readonly int _VBufferRcpInstancedViewCount      = Shader.PropertyToID("_VBufferRcpInstancedViewCount");
        public static readonly int _VBufferSharedUvScaleAndLimit      = Shader.PropertyToID("_VBufferSharedUvScaleAndLimit");
        public static readonly int _VBufferDistanceEncodingParams     = Shader.PropertyToID("_VBufferDistanceEncodingParams");
        public static readonly int _VBufferDistanceDecodingParams     = Shader.PropertyToID("_VBufferDistanceDecodingParams");
        public static readonly int _VBufferPrevViewportSize           = Shader.PropertyToID("_VBufferPrevViewportSize");
        public static readonly int _VBufferHistoryPrevUvScaleAndLimit = Shader.PropertyToID("_VBufferHistoryPrevUvScaleAndLimit");
        public static readonly int _VBufferPrevDepthEncodingParams    = Shader.PropertyToID("_VBufferPrevDepthEncodingParams");
        public static readonly int _VBufferPrevDepthDecodingParams    = Shader.PropertyToID("_VBufferPrevDepthDecodingParams");
        public static readonly int _VBufferLastSliceDist              = Shader.PropertyToID("_VBufferLastSliceDist");
        public static readonly int _VBufferCoordToViewDirWS           = Shader.PropertyToID("_VBufferCoordToViewDirWS");
        public static readonly int _VBufferUnitDepthTexelSpacing      = Shader.PropertyToID("_VBufferUnitDepthTexelSpacing");
        public static readonly int _VBufferDensity                    = Shader.PropertyToID("_VBufferDensity");
        public static readonly int _VBufferLighting                   = Shader.PropertyToID("_VBufferLighting");
        public static readonly int _VBufferLightingIntegral           = Shader.PropertyToID("_VBufferLightingIntegral");
        public static readonly int _VBufferLightingHistory            = Shader.PropertyToID("_VBufferLightingHistory");
        public static readonly int _VBufferLightingHistoryIsValid     = Shader.PropertyToID("_VBufferLightingHistoryIsValid");
        public static readonly int _VBufferLightingFeedback           = Shader.PropertyToID("_VBufferLightingFeedback");
        public static readonly int _VBufferSampleOffset               = Shader.PropertyToID("_VBufferSampleOffset");
        public static readonly int _VolumeBounds                      = Shader.PropertyToID("_VolumeBounds");
        public static readonly int _VolumeData                        = Shader.PropertyToID("_VolumeData");
        public static readonly int _NumVisibleDensityVolumes          = Shader.PropertyToID("_NumVisibleDensityVolumes");
        public static readonly int _VolumeMaskAtlas                   = Shader.PropertyToID("_VolumeMaskAtlas");
        public static readonly int _VolumeMaskDimensions              = Shader.PropertyToID("_VolumeMaskDimensions");

        public static readonly int _EnableLightLayers                 = Shader.PropertyToID("_EnableLightLayers");
        public static readonly int _OffScreenRendering                = Shader.PropertyToID("_OffScreenRendering");
        public static readonly int _OffScreenDownsampleFactor         = Shader.PropertyToID("_OffScreenDownsampleFactor");
        public static readonly int _ReplaceDiffuseForIndirect         = Shader.PropertyToID("_ReplaceDiffuseForIndirect");
        public static readonly int _EnableSkyReflection               = Shader.PropertyToID("_EnableSkyReflection");

        public static readonly int _GroundIrradianceTexture           = Shader.PropertyToID("_GroundIrradianceTexture");
        public static readonly int _GroundIrradianceTable             = Shader.PropertyToID("_GroundIrradianceTable");
        public static readonly int _GroundIrradianceTableOrder        = Shader.PropertyToID("_GroundIrradianceTableOrder");
        public static readonly int _AirSingleScatteringTexture        = Shader.PropertyToID("_AirSingleScatteringTexture");
        public static readonly int _AirSingleScatteringTable          = Shader.PropertyToID("_AirSingleScatteringTable");
        public static readonly int _AerosolSingleScatteringTexture    = Shader.PropertyToID("_AerosolSingleScatteringTexture");
        public static readonly int _AerosolSingleScatteringTable      = Shader.PropertyToID("_AerosolSingleScatteringTable");
        public static readonly int _MultipleScatteringTexture         = Shader.PropertyToID("_MultipleScatteringTexture");
        public static readonly int _MultipleScatteringTable           = Shader.PropertyToID("_MultipleScatteringTable");
        public static readonly int _MultipleScatteringTableOrder      = Shader.PropertyToID("_MultipleScatteringTableOrder");

        public static readonly int _PlanetaryRadius                   = Shader.PropertyToID("_PlanetaryRadius");
        public static readonly int _RcpPlanetaryRadius                = Shader.PropertyToID("_RcpPlanetaryRadius");
        public static readonly int _AtmosphericDepth                  = Shader.PropertyToID("_AtmosphericDepth");
        public static readonly int _RcpAtmosphericDepth               = Shader.PropertyToID("_RcpAtmosphericDepth");

        public static readonly int _AtmosphericRadius                 = Shader.PropertyToID("_AtmosphericRadius");
        public static readonly int _AerosolAnisotropy                 = Shader.PropertyToID("_AerosolAnisotropy");
        public static readonly int _AerosolPhasePartConstant          = Shader.PropertyToID("_AerosolPhasePartConstant");

        public static readonly int _AirDensityFalloff                 = Shader.PropertyToID("_AirDensityFalloff");
        public static readonly int _AirScaleHeight                    = Shader.PropertyToID("_AirScaleHeight");
        public static readonly int _AerosolDensityFalloff             = Shader.PropertyToID("_AerosolDensityFalloff");
        public static readonly int _AerosolScaleHeight                = Shader.PropertyToID("_AerosolScaleHeight");

        public static readonly int _AirSeaLevelExtinction             = Shader.PropertyToID("_AirSeaLevelExtinction");
        public static readonly int _AerosolSeaLevelExtinction         = Shader.PropertyToID("_AerosolSeaLevelExtinction");

        public static readonly int _AirSeaLevelScattering             = Shader.PropertyToID("_AirSeaLevelScattering");
        public static readonly int _AerosolSeaLevelScattering         = Shader.PropertyToID("_AerosolSeaLevelScattering");

        public static readonly int _GroundAlbedo                      = Shader.PropertyToID("_GroundAlbedo");
        public static readonly int _IntensityMultiplier               = Shader.PropertyToID("_IntensityMultiplier");

        public static readonly int _PlanetCenterPosition              = Shader.PropertyToID("_PlanetCenterPosition");

        public static readonly int _PlanetRotation                    = Shader.PropertyToID("_PlanetRotation");
        public static readonly int _SpaceRotation                     = Shader.PropertyToID("_SpaceRotation");

        public static readonly int _HasGroundAlbedoTexture            = Shader.PropertyToID("_HasGroundAlbedoTexture");
        public static readonly int _GroundAlbedoTexture               = Shader.PropertyToID("_GroundAlbedoTexture");

        public static readonly int _HasGroundEmissionTexture          = Shader.PropertyToID("_HasGroundEmissionTexture");
        public static readonly int _GroundEmissionTexture             = Shader.PropertyToID("_GroundEmissionTexture");
        public static readonly int _GroundEmissionMultiplier          = Shader.PropertyToID("_GroundEmissionMultiplier");

        public static readonly int _HasSpaceEmissionTexture           = Shader.PropertyToID("_HasSpaceEmissionTexture");
        public static readonly int _SpaceEmissionTexture              = Shader.PropertyToID("_SpaceEmissionTexture");
        public static readonly int _SpaceEmissionMultiplier           = Shader.PropertyToID("_SpaceEmissionMultiplier");

        public static readonly int _RenderSunDisk                     = Shader.PropertyToID("_RenderSunDisk");

        public static readonly int _ColorSaturation                   = Shader.PropertyToID("_ColorSaturation");
        public static readonly int _AlphaSaturation                   = Shader.PropertyToID("_AlphaSaturation");
        public static readonly int _AlphaMultiplier                   = Shader.PropertyToID("_AlphaMultiplier");
        public static readonly int _HorizonTint                       = Shader.PropertyToID("_HorizonTint");
        public static readonly int _ZenithTint                        = Shader.PropertyToID("_ZenithTint");
        public static readonly int _HorizonZenithShiftPower           = Shader.PropertyToID("_HorizonZenithShiftPower");
        public static readonly int _HorizonZenithShiftScale           = Shader.PropertyToID("_HorizonZenithShiftScale");

        // Raytracing variables
        public static readonly int _RaytracingRayBias               = Shader.PropertyToID("_RaytracingRayBias");
        public static readonly int _RayTracingLayerMask             = Shader.PropertyToID("_RayTracingLayerMask");
        public static readonly int _RaytracingNumSamples            = Shader.PropertyToID("_RaytracingNumSamples");
        public static readonly int _RaytracingSampleIndex           = Shader.PropertyToID("_RaytracingSampleIndex");
        public static readonly int _RaytracingRayMaxLength          = Shader.PropertyToID("_RaytracingRayMaxLength");
        public static readonly int _PixelSpreadAngleTangent         = Shader.PropertyToID("_PixelSpreadAngleTangent");
        public static readonly int _RaytracingFrameIndex            = Shader.PropertyToID("_RaytracingFrameIndex");
        public static readonly int _EnableRecursiveRayTracing       = Shader.PropertyToID("_EnableRecursiveRayTracing");      
        public static readonly int _RaytracingPixelSpreadAngle      = Shader.PropertyToID("_RaytracingPixelSpreadAngle");
        public static readonly string _RaytracingAccelerationStructureName          = "_RaytracingAccelerationStructure";

        // Light Cluster
        public static readonly int _MinClusterPos                   = Shader.PropertyToID("_MinClusterPos");
        public static readonly int _MaxClusterPos                   = Shader.PropertyToID("_MaxClusterPos");
        public static readonly int _LightPerCellCount               = Shader.PropertyToID("_LightPerCellCount");
        public static readonly int _LightDatasRT                    = Shader.PropertyToID("_LightDatasRT");
        public static readonly int _EnvLightDatasRT                 = Shader.PropertyToID("_EnvLightDatasRT");
        public static readonly int _PunctualLightCountRT            = Shader.PropertyToID("_PunctualLightCountRT");
        public static readonly int _AreaLightCountRT                = Shader.PropertyToID("_AreaLightCountRT");
        public static readonly int _EnvLightCountRT                 = Shader.PropertyToID("_EnvLightCountRT");
        public static readonly int _RaytracingLightCluster          = Shader.PropertyToID("_RaytracingLightCluster");

        // Denoising
        public static readonly int _HistoryBuffer                   = Shader.PropertyToID("_HistoryBuffer");
        public static readonly int _ValidationBuffer                = Shader.PropertyToID("_ValidationBuffer");
        public static readonly int _ValidationBufferRW              = Shader.PropertyToID("_ValidationBufferRW");
        public static readonly int _HistoryDepthTexture             = Shader.PropertyToID("_HistoryDepthTexture");
        public static readonly int _HistoryNormalBufferTexture      = Shader.PropertyToID("_HistoryNormalBufferTexture");
        public static readonly int _RaytracingDenoiseRadius         = Shader.PropertyToID("_RaytracingDenoiseRadius");
        public static readonly int _DenoiserFilterRadius            = Shader.PropertyToID("_DenoiserFilterRadius");
        public static readonly int _NormalHistoryCriterion          = Shader.PropertyToID("_NormalHistoryCriterion");
        public static readonly int _DenoiseInputTexture             = Shader.PropertyToID("_DenoiseInputTexture");
        public static readonly int _DenoiseOutputTextureRW          = Shader.PropertyToID("_DenoiseOutputTextureRW");
        public static readonly int _HalfResolutionFilter            = Shader.PropertyToID("_HalfResolutionFilter");
        public static readonly int _DenoisingHistorySlot            = Shader.PropertyToID("_DenoisingHistorySlot");
        public static readonly int _HistoryValidity                 = Shader.PropertyToID("_HistoryValidity");
        public static readonly int _ReflectionFilterMapping         = Shader.PropertyToID("_ReflectionFilterMapping");
        public static readonly int _DenoisingHistorySlice           = Shader.PropertyToID("_DenoisingHistorySlice");
        public static readonly int _DenoisingHistoryMask            = Shader.PropertyToID("_DenoisingHistoryMask");
        public static readonly int _DenoisingHistoryMaskSn          = Shader.PropertyToID("_DenoisingHistoryMaskSn");
        public static readonly int _DenoisingHistoryMaskUn          = Shader.PropertyToID("_DenoisingHistoryMaskUn");
        public static readonly int _HistoryValidityBuffer           = Shader.PropertyToID("_HistoryValidityBuffer");
        public static readonly int _ValidityOutputTextureRW         = Shader.PropertyToID("_ValidityOutputTextureRW");
        public static readonly int _VelocityBuffer                  = Shader.PropertyToID("_VelocityBuffer");
        public static readonly int _ShadowFilterMapping             = Shader.PropertyToID("_ShadowFilterMapping");
        public static readonly int _DistanceTexture                 = Shader.PropertyToID("_DistanceTexture");
        
        // Reflections
        public static readonly int _ReflectionHistorybufferRW       = Shader.PropertyToID("_ReflectionHistorybufferRW");
        public static readonly int _CurrentFrameTexture             = Shader.PropertyToID("_CurrentFrameTexture");
        public static readonly int _AccumulatedFrameTexture         = Shader.PropertyToID("_AccumulatedFrameTexture");
        public static readonly int _TemporalAccumuationWeight       = Shader.PropertyToID("_TemporalAccumuationWeight");
        public static readonly int _SpatialFilterRadius             = Shader.PropertyToID("_SpatialFilterRadius");
        public static readonly int _RaytracingReflectionMaxDistance = Shader.PropertyToID("_RaytracingReflectionMaxDistance");
        public static readonly int _RaytracingHitDistanceTexture    = Shader.PropertyToID("_RaytracingHitDistanceTexture");
        public static readonly int _RaytracingIntensityClamp        = Shader.PropertyToID("_RaytracingIntensityClamp");
        public static readonly int _RaytracingPreExposition         = Shader.PropertyToID("_RaytracingPreExposition");
        public static readonly int _RaytracingReflectionMinSmoothness   = Shader.PropertyToID("_RaytracingReflectionMinSmoothness");
        public static readonly int _RaytracingReflectionSmoothnessFadeStart   = Shader.PropertyToID("_RaytracingReflectionSmoothnessFadeStart");
        public static readonly int _RaytracingVSNormalTexture       = Shader.PropertyToID("_RaytracingVSNormalTexture");
        public static readonly int _RaytracingIncludeSky            = Shader.PropertyToID("_RaytracingIncludeSky");
        public static readonly int _UseRayTracedReflections         = Shader.PropertyToID("_UseRayTracedReflections");

        // Shadows
        public static readonly int _RaytracingTargetAreaLight       = Shader.PropertyToID("_RaytracingTargetAreaLight");
        public static readonly int _RaytracingShadowSlot            = Shader.PropertyToID("_RaytracingShadowSlot");
        public static readonly int _RaytracingChannelMask           = Shader.PropertyToID("_RaytracingChannelMask");
        public static readonly int _RaytracingAreaWorldToLocal      = Shader.PropertyToID("_RaytracingAreaWorldToLocal");
        public static readonly int _RaytracedAreaShadowSample       = Shader.PropertyToID("_RaytracedAreaShadowSample");
        public static readonly int _RaytracedAreaShadowIntegration = Shader.PropertyToID("_RaytracedAreaShadowIntegration");
        public static readonly int _RaytracingDirectionBuffer       = Shader.PropertyToID("_RaytracingDirectionBuffer");
        public static readonly int _RaytracingDistanceBuffer        = Shader.PropertyToID("_RaytracingDistanceBuffer");
        public static readonly int _RaytracingDistanceBufferRW      = Shader.PropertyToID("_RaytracingDistanceBufferRW"); 
        public static readonly int _AreaShadowTexture               = Shader.PropertyToID("_AreaShadowTexture");
        public static readonly int _AreaShadowTextureRW             = Shader.PropertyToID("_AreaShadowTextureRW");
        public static readonly int _ScreenSpaceShadowsTextureRW     = Shader.PropertyToID("_ScreenSpaceShadowsTextureRW");
        public static readonly int _AreaShadowHistory               = Shader.PropertyToID("_AreaShadowHistory");
        public static readonly int _AreaShadowHistoryRW             = Shader.PropertyToID("_AreaShadowHistoryRW");
        public static readonly int _AnalyticProbBuffer              = Shader.PropertyToID("_AnalyticProbBuffer");
        public static readonly int _AnalyticHistoryBuffer           = Shader.PropertyToID("_AnalyticHistoryBuffer");
        public static readonly int _RaytracingLightRadius           = Shader.PropertyToID("_RaytracingLightRadius");
        public static readonly int _RaytracingSpotAngle             = Shader.PropertyToID("_RaytracingSpotAngle");
        public static readonly int _RaytracedShadowIntegration      = Shader.PropertyToID("_RaytracedShadowIntegration");
        public static readonly int _RaytracedColorShadowIntegration = Shader.PropertyToID("_RaytracedColorShadowIntegration");

        public static readonly int _DirectionalLightAngle           = Shader.PropertyToID("_DirectionalLightAngle");
        public static readonly int _DirectionalLightDirection       = Shader.PropertyToID("_DirectionalLightDirection");
        public static readonly int _SphereLightPosition             = Shader.PropertyToID("_SphereLightPosition");
        public static readonly int _SphereLightRadius               = Shader.PropertyToID("_SphereLightRadius");

        // Ambient occlusion
        public static readonly int _RaytracingAOIntensity           = Shader.PropertyToID("_RaytracingAOIntensity");

        // Ray count
        public static readonly int _RayCountEnabled                 = Shader.PropertyToID("_RayCountEnabled");
        public static readonly int _RayCountTexture                 = Shader.PropertyToID("_RayCountTexture");
        public static readonly int _RayCountType                    = Shader.PropertyToID("_RayCountType");
        public static readonly int _InputRayCountTexture            = Shader.PropertyToID("_InputRayCountTexture");
        public static readonly int _InputRayCountBuffer             = Shader.PropertyToID("_InputRayCountBuffer");
        public static readonly int _OutputRayCountBuffer            = Shader.PropertyToID("_OutputRayCountBuffer");
        public static readonly int _InputBufferDimension            = Shader.PropertyToID("_InputBufferDimension");
        public static readonly int _OutputBufferDimension           = Shader.PropertyToID("_OutputBufferDimension");

        // Primary Visibility
        public static readonly int _RaytracingFlagMask              = Shader.PropertyToID("_RaytracingFlagMask");
        public static readonly int _RaytracingMinRecursion          = Shader.PropertyToID("_RaytracingMinRecursion");
        public static readonly int _RaytracingMaxRecursion          = Shader.PropertyToID("_RaytracingMaxRecursion");
        public static readonly int _RaytracingPrimaryDebug          = Shader.PropertyToID("_RaytracingPrimaryDebug");
        public static readonly int _RaytracingCameraNearPlane       = Shader.PropertyToID("_RaytracingCameraNearPlane");
        public static readonly int _RaytracingCameraSkyEnabled      = Shader.PropertyToID("_RaytracingCameraSkyEnabled");
        public static readonly int _RaytracingCameraClearColor      = Shader.PropertyToID("_RaytracingCameraClearColor");

        // Indirect diffuse
        public static readonly int _RaytracedIndirectDiffuse            = Shader.PropertyToID("_RaytracedIndirectDiffuse");
        public static readonly int _IndirectDiffuseTexture              = Shader.PropertyToID("_IndirectDiffuseTexture");
        public static readonly int _IndirectDiffuseTextureRW            = Shader.PropertyToID("_IndirectDiffuseTextureRW");
        public static readonly int _IndirectDiffuseHitPointTextureRW    = Shader.PropertyToID("_IndirectDiffuseHitPointTextureRW");
        public static readonly int _UpscaledIndirectDiffuseTextureRW    = Shader.PropertyToID("_UpscaledIndirectDiffuseTextureRW");

        // Deferred Lighting
        public static readonly int _RaytracingLitBufferRW           = Shader.PropertyToID("_RaytracingLitBufferRW");
        public static readonly int _RaytracingDiffuseRay            = Shader.PropertyToID("_RaytracingDiffuseRay");

        // Ray binning
        public static readonly int _RayBinResult                    = Shader.PropertyToID("_RayBinResult");
        public static readonly int _RayBinSizeResult                = Shader.PropertyToID("_RayBinSizeResult");
        public static readonly int _RayBinTileCountX                = Shader.PropertyToID("_RayBinTileCountX");

        // Sub Surface
        public static readonly int _ThroughputTextureRW             = Shader.PropertyToID("_ThroughputTextureRW");
        public static readonly int _NormalTextureRW                 = Shader.PropertyToID("_NormalTextureRW");
        public static readonly int _DirectionTextureRW              = Shader.PropertyToID("_DirectionTextureRW");
        public static readonly int _PositionTextureRW               = Shader.PropertyToID("_PositionTextureRW");
        public static readonly int _DiffuseLightingTextureRW        = Shader.PropertyToID("_DiffuseLightingTextureRW");

<<<<<<< HEAD
=======
        // Accumulation
        public static readonly int _AccumulationFrameIndex          = Shader.PropertyToID("_AccumulationFrameIndex");
        public static readonly int _AccumulationNumSamples          = Shader.PropertyToID("_AccumulationNumSamples");
        public static readonly int _AccumulationWeights             = Shader.PropertyToID("_AccumulationWeights");
        public static readonly int _AccumulationNeedsExposure       = Shader.PropertyToID("_AccumulationNeedsExposure");
        public static readonly int _RadianceTexture                 = Shader.PropertyToID("_RadianceTexture");

>>>>>>> b7a3794e
        // Preintegrated texture name
        public static readonly int _PreIntegratedFGD_GGXDisneyDiffuse = Shader.PropertyToID("_PreIntegratedFGD_GGXDisneyDiffuse");
        public static readonly int _PreIntegratedFGD_CharlieAndFabric = Shader.PropertyToID("_PreIntegratedFGD_CharlieAndFabric");

        public static readonly int _ExposureTexture                = Shader.PropertyToID("_ExposureTexture");
        public static readonly int _PrevExposureTexture            = Shader.PropertyToID("_PrevExposureTexture");
        public static readonly int _PreviousExposureTexture        = Shader.PropertyToID("_PreviousExposureTexture");
        public static readonly int _ExposureParams                 = Shader.PropertyToID("_ExposureParams");
        public static readonly int _AdaptationParams               = Shader.PropertyToID("_AdaptationParams");
        public static readonly int _ExposureCurveTexture           = Shader.PropertyToID("_ExposureCurveTexture");
        public static readonly int _ProbeExposureScale             = Shader.PropertyToID("_ProbeExposureScale");
        public static readonly int _Variants                       = Shader.PropertyToID("_Variants");
        public static readonly int _InputTexture                   = Shader.PropertyToID("_InputTexture");
        public static readonly int _OutputTexture                  = Shader.PropertyToID("_OutputTexture");
        public static readonly int _SourceTexture                  = Shader.PropertyToID("_SourceTexture");
        public static readonly int _InputHistoryTexture            = Shader.PropertyToID("_InputHistoryTexture");
        public static readonly int _OutputHistoryTexture           = Shader.PropertyToID("_OutputHistoryTexture");
        public static readonly int _InputVelocityMagnitudeHistory  = Shader.PropertyToID("_InputVelocityMagnitudeHistory");
        public static readonly int _OutputVelocityMagnitudeHistory = Shader.PropertyToID("_OutputVelocityMagnitudeHistory");

        public static readonly int _TargetScale                    = Shader.PropertyToID("_TargetScale");
        public static readonly int _Params                         = Shader.PropertyToID("_Params");
        public static readonly int _Params1                        = Shader.PropertyToID("_Params1");
        public static readonly int _Params2                        = Shader.PropertyToID("_Params2");
        public static readonly int _BokehKernel                    = Shader.PropertyToID("_BokehKernel");
        public static readonly int _InputCoCTexture                = Shader.PropertyToID("_InputCoCTexture");
        public static readonly int _InputHistoryCoCTexture         = Shader.PropertyToID("_InputHistoryCoCTexture");
        public static readonly int _OutputCoCTexture               = Shader.PropertyToID("_OutputCoCTexture");
        public static readonly int _OutputNearCoCTexture           = Shader.PropertyToID("_OutputNearCoCTexture");
        public static readonly int _OutputNearTexture              = Shader.PropertyToID("_OutputNearTexture");
        public static readonly int _OutputFarCoCTexture            = Shader.PropertyToID("_OutputFarCoCTexture");
        public static readonly int _OutputFarTexture               = Shader.PropertyToID("_OutputFarTexture");
        public static readonly int _OutputMip1                     = Shader.PropertyToID("_OutputMip1");
        public static readonly int _OutputMip2                     = Shader.PropertyToID("_OutputMip2");
        public static readonly int _OutputMip3                     = Shader.PropertyToID("_OutputMip3");
        public static readonly int _OutputMip4                     = Shader.PropertyToID("_OutputMip4");
        public static readonly int _IndirectBuffer                 = Shader.PropertyToID("_IndirectBuffer");
        public static readonly int _InputNearCoCTexture            = Shader.PropertyToID("_InputNearCoCTexture");
        public static readonly int _NearTileList                   = Shader.PropertyToID("_NearTileList");
        public static readonly int _InputFarTexture                = Shader.PropertyToID("_InputFarTexture");
        public static readonly int _InputNearTexture               = Shader.PropertyToID("_InputNearTexture");
        public static readonly int _InputFarCoCTexture             = Shader.PropertyToID("_InputFarCoCTexture");
        public static readonly int _FarTileList                    = Shader.PropertyToID("_FarTileList");
        public static readonly int _TileList                       = Shader.PropertyToID("_TileList");
        public static readonly int _TexelSize                      = Shader.PropertyToID("_TexelSize");
        public static readonly int _InputDilatedCoCTexture         = Shader.PropertyToID("_InputDilatedCoCTexture");
        public static readonly int _OutputAlphaTexture             = Shader.PropertyToID("_OutputAlphaTexture");
        public static readonly int _InputNearAlphaTexture          = Shader.PropertyToID("_InputNearAlphaTexture");
        public static readonly int _CoCTargetScale                 = Shader.PropertyToID("_CoCTargetScale");

        public static readonly int _BloomParams                    = Shader.PropertyToID("_BloomParams");
        public static readonly int _BloomTint                      = Shader.PropertyToID("_BloomTint");
        public static readonly int _BloomTexture                   = Shader.PropertyToID("_BloomTexture");
        public static readonly int _BloomDirtTexture               = Shader.PropertyToID("_BloomDirtTexture");
        public static readonly int _BloomDirtScaleOffset           = Shader.PropertyToID("_BloomDirtScaleOffset");
        public static readonly int _InputLowTexture                = Shader.PropertyToID("_InputLowTexture");
        public static readonly int _InputHighTexture               = Shader.PropertyToID("_InputHighTexture");
        public static readonly int _BloomBicubicParams             = Shader.PropertyToID("_BloomBicubicParams");
        public static readonly int _BloomThreshold                 = Shader.PropertyToID("_BloomThreshold");

        public static readonly int _ChromaSpectralLut              = Shader.PropertyToID("_ChromaSpectralLut");
        public static readonly int _ChromaParams                   = Shader.PropertyToID("_ChromaParams");

        public static readonly int _VignetteParams1                = Shader.PropertyToID("_VignetteParams1");
        public static readonly int _VignetteParams2                = Shader.PropertyToID("_VignetteParams2");
        public static readonly int _VignetteColor                  = Shader.PropertyToID("_VignetteColor");
        public static readonly int _VignetteMask                   = Shader.PropertyToID("_VignetteMask");

        public static readonly int _DistortionParams1              = Shader.PropertyToID("_DistortionParams1");
        public static readonly int _DistortionParams2              = Shader.PropertyToID("_DistortionParams2");

        public static readonly int _LogLut3D                       = Shader.PropertyToID("_LogLut3D");
        public static readonly int _LogLut3D_Params                = Shader.PropertyToID("_LogLut3D_Params");
        public static readonly int _ColorBalance                   = Shader.PropertyToID("_ColorBalance");
        public static readonly int _ColorFilter                    = Shader.PropertyToID("_ColorFilter");
        public static readonly int _ChannelMixerRed                = Shader.PropertyToID("_ChannelMixerRed");
        public static readonly int _ChannelMixerGreen              = Shader.PropertyToID("_ChannelMixerGreen");
        public static readonly int _ChannelMixerBlue               = Shader.PropertyToID("_ChannelMixerBlue");
        public static readonly int _HueSatCon                      = Shader.PropertyToID("_HueSatCon");
        public static readonly int _Lift                           = Shader.PropertyToID("_Lift");
        public static readonly int _Gamma                          = Shader.PropertyToID("_Gamma");
        public static readonly int _Gain                           = Shader.PropertyToID("_Gain");
        public static readonly int _Shadows                        = Shader.PropertyToID("_Shadows");
        public static readonly int _Midtones                       = Shader.PropertyToID("_Midtones");
        public static readonly int _Highlights                     = Shader.PropertyToID("_Highlights");
        public static readonly int _ShaHiLimits                    = Shader.PropertyToID("_ShaHiLimits");
        public static readonly int _SplitShadows                   = Shader.PropertyToID("_SplitShadows");
        public static readonly int _SplitHighlights                = Shader.PropertyToID("_SplitHighlights");
        public static readonly int _CurveMaster                    = Shader.PropertyToID("_CurveMaster");
        public static readonly int _CurveRed                       = Shader.PropertyToID("_CurveRed");
        public static readonly int _CurveGreen                     = Shader.PropertyToID("_CurveGreen");
        public static readonly int _CurveBlue                      = Shader.PropertyToID("_CurveBlue");
        public static readonly int _CurveHueVsHue                  = Shader.PropertyToID("_CurveHueVsHue");
        public static readonly int _CurveHueVsSat                  = Shader.PropertyToID("_CurveHueVsSat");
        public static readonly int _CurveSatVsSat                  = Shader.PropertyToID("_CurveSatVsSat");
        public static readonly int _CurveLumVsSat                  = Shader.PropertyToID("_CurveLumVsSat");

        public static readonly int _CustomToneCurve                = Shader.PropertyToID("_CustomToneCurve");
        public static readonly int _ToeSegmentA                    = Shader.PropertyToID("_ToeSegmentA");
        public static readonly int _ToeSegmentB                    = Shader.PropertyToID("_ToeSegmentB");
        public static readonly int _MidSegmentA                    = Shader.PropertyToID("_MidSegmentA");
        public static readonly int _MidSegmentB                    = Shader.PropertyToID("_MidSegmentB");
        public static readonly int _ShoSegmentA                    = Shader.PropertyToID("_ShoSegmentA");
        public static readonly int _ShoSegmentB                    = Shader.PropertyToID("_ShoSegmentB");

        public static readonly int _Depth                          = Shader.PropertyToID("_Depth");
        public static readonly int _LinearZ                        = Shader.PropertyToID("_LinearZ");
        public static readonly int _DS2x                           = Shader.PropertyToID("_DS2x");
        public static readonly int _DS4x                           = Shader.PropertyToID("_DS4x");
        public static readonly int _DS8x                           = Shader.PropertyToID("_DS8x");
        public static readonly int _DS16x                          = Shader.PropertyToID("_DS16x");
        public static readonly int _DS2xAtlas                      = Shader.PropertyToID("_DS2xAtlas");
        public static readonly int _DS4xAtlas                      = Shader.PropertyToID("_DS4xAtlas");
        public static readonly int _DS8xAtlas                      = Shader.PropertyToID("_DS8xAtlas");
        public static readonly int _DS16xAtlas                     = Shader.PropertyToID("_DS16xAtlas");
        public static readonly int _InvThicknessTable              = Shader.PropertyToID("_InvThicknessTable");
        public static readonly int _SampleWeightTable              = Shader.PropertyToID("_SampleWeightTable");
        public static readonly int _InvSliceDimension              = Shader.PropertyToID("_InvSliceDimension");
        public static readonly int _AdditionalParams               = Shader.PropertyToID("_AdditionalParams");
        public static readonly int _Occlusion                      = Shader.PropertyToID("_Occlusion");
        public static readonly int _InvLowResolution               = Shader.PropertyToID("_InvLowResolution");
        public static readonly int _InvHighResolution              = Shader.PropertyToID("_InvHighResolution");
        public static readonly int _LoResDB                        = Shader.PropertyToID("_LoResDB");
        public static readonly int _HiResDB                        = Shader.PropertyToID("_HiResDB");
        public static readonly int _LoResAO1                       = Shader.PropertyToID("_LoResAO1");
        public static readonly int _HiResAO                        = Shader.PropertyToID("_HiResAO");
        public static readonly int _AoResult                       = Shader.PropertyToID("_AoResult");

        public static readonly int _GrainTexture                   = Shader.PropertyToID("_GrainTexture");
        public static readonly int _GrainParams                    = Shader.PropertyToID("_GrainParams");
        public static readonly int _GrainTextureParams             = Shader.PropertyToID("_GrainTextureParams");
        public static readonly int _BlueNoiseTexture               = Shader.PropertyToID("_BlueNoiseTexture");
        public static readonly int _AlphaTexture                   = Shader.PropertyToID("_AlphaTexture");
        public static readonly int _OwenScrambledRGTexture         = Shader.PropertyToID("_OwenScrambledRGTexture");
        public static readonly int _OwenScrambledTexture           = Shader.PropertyToID("_OwenScrambledTexture");
        public static readonly int _ScramblingTileXSPP             = Shader.PropertyToID("_ScramblingTileXSPP");
        public static readonly int _RankingTileXSPP                = Shader.PropertyToID("_RankingTileXSPP");
        public static readonly int _ScramblingTexture              = Shader.PropertyToID("_ScramblingTexture");
        public static readonly int _AfterPostProcessTexture        = Shader.PropertyToID("_AfterPostProcessTexture");
        public static readonly int _DitherParams                   = Shader.PropertyToID("_DitherParams");
        public static readonly int _KeepAlpha                      = Shader.PropertyToID("_KeepAlpha");
        public static readonly int _UVTransform                    = Shader.PropertyToID("_UVTransform");

        public static readonly int _MotionVecAndDepth              = Shader.PropertyToID("_MotionVecAndDepth");
        public static readonly int _TileMinMaxMotionVec            = Shader.PropertyToID("_TileMinMaxMotionVec");
        public static readonly int _TileMaxNeighbourhood           = Shader.PropertyToID("_TileMaxNeighbourhood");
        public static readonly int _TileToScatterMax               = Shader.PropertyToID("_TileToScatterMax");
        public static readonly int _TileToScatterMin               = Shader.PropertyToID("_TileToScatterMin");
        public static readonly int _TileTargetSize                 = Shader.PropertyToID("_TileTargetSize");
        public static readonly int _MotionBlurParams               = Shader.PropertyToID("_MotionBlurParams0");
        public static readonly int _MotionBlurParams1              = Shader.PropertyToID("_MotionBlurParams1");
        public static readonly int _MotionBlurParams2              = Shader.PropertyToID("_MotionBlurParams2");
        public static readonly int _PrevVPMatrixNoTranslation      = Shader.PropertyToID("_PrevVPMatrixNoTranslation");

        public static readonly int _SMAAAreaTex                    = Shader.PropertyToID("_AreaTex");
        public static readonly int _SMAASearchTex                  = Shader.PropertyToID("_SearchTex");
        public static readonly int _SMAABlendTex                   = Shader.PropertyToID("_BlendTex");
        public static readonly int _SMAARTMetrics                  = Shader.PropertyToID("_SMAARTMetrics");

        public static readonly int _LowResDepthTexture             = Shader.PropertyToID("_LowResDepthTexture");
        public static readonly int _LowResTransparent              = Shader.PropertyToID("_LowResTransparent");

        public static readonly int _AOBufferSize                   = Shader.PropertyToID("_AOBufferSize");
        public static readonly int _AOParams0                      = Shader.PropertyToID("_AOParams0");
        public static readonly int _AOParams1                      = Shader.PropertyToID("_AOParams1");
        public static readonly int _AOParams2                      = Shader.PropertyToID("_AOParams2");
        public static readonly int _AOParams3                      = Shader.PropertyToID("_AOParams3");
        public static readonly int _AOParams4                      = Shader.PropertyToID("_AOParams4");
        public static readonly int _FirstTwoDepthMipOffsets        = Shader.PropertyToID("_FirstTwoDepthMipOffsets");
        public static readonly int _OcclusionTexture               = Shader.PropertyToID("_OcclusionTexture");
        public static readonly int _BentNormalsTexture             = Shader.PropertyToID("_BentNormalsTexture");
        public static readonly int _AOPackedData                   = Shader.PropertyToID("_AOPackedData");
        public static readonly int _AOPackedHistory                = Shader.PropertyToID("_AOPackedHistory");
        public static readonly int _AODepthToViewParams            = Shader.PropertyToID("_AODepthToViewParams");
        public static readonly int _AOPackedBlurred                = Shader.PropertyToID("_AOPackedBlurred");
        public static readonly int _AOOutputHistory                = Shader.PropertyToID("_AOOutputHistory");

        // Contrast Adaptive Sharpening
        public static readonly int _Sharpness                      = Shader.PropertyToID("Sharpness");
        public static readonly int _InputTextureDimensions         = Shader.PropertyToID("InputTextureDimensions");
        public static readonly int _OutputTextureDimensions        = Shader.PropertyToID("OutputTextureDimensions");

        // BlitCubeTextureFace.shader
        public static readonly int _InputTex                       = Shader.PropertyToID("_InputTex");
        public static readonly int _LoD                            = Shader.PropertyToID("_LoD");
        public static readonly int _FaceIndex                      = Shader.PropertyToID("_FaceIndex");
    }

    // Shared material property names
    static class HDMaterialProperties
    {
        // Stencil properties
        public const string kStencilRef = "_StencilRef";
        public const string kStencilWriteMask = "_StencilWriteMask";
        public const string kStencilRefDepth = "_StencilRefDepth";
        public const string kStencilWriteMaskDepth = "_StencilWriteMaskDepth";
        public const string kStencilRefGBuffer = "_StencilRefGBuffer";
        public const string kStencilWriteMaskGBuffer = "_StencilWriteMaskGBuffer";
        public const string kStencilRefMV = "_StencilRefMV";
        public const string kStencilWriteMaskMV = "_StencilWriteMaskMV";
        public const string kStencilRefDistortionVec = "_StencilRefDistortionVec";
        public const string kStencilWriteMaskDistortionVec = "_StencilWriteMaskDistortionVec";      
        public const string kUseSplitLighting = "_RequireSplitLighting";

        public const string kZWrite = "_ZWrite";
        public const string kTransparentZWrite = "_TransparentZWrite";
        public const string kTransparentCullMode = "_TransparentCullMode";
        public const string kZTestTransparent = "_ZTestTransparent";
        public const string kRayTracing = "_RayTracing";

        public const string kEmissiveColorMap = "_EmissiveColorMap";

        public const string kSurfaceType = "_SurfaceType";
        public const string kMaterialID = "_MaterialID";
        public const string kTransmissionEnable = "_TransmissionEnable";
        public const string kEnableDecals = "_SupportDecals";
        public const string kSupportDecals = kEnableDecals;
        public const string kEnableSSR = "_ReceivesSSR";

        public const string kLayerCount = "_LayerCount";

        public const string kAlphaCutoffEnabled = "_AlphaCutoffEnable";
        public const string kZTestGBuffer = "_ZTestGBuffer";
        public const string kZTestDepthEqualForOpaque = "_ZTestDepthEqualForOpaque";
        public const string kBlendMode = "_BlendMode";
        public const string kAlphaToMask = "_AlphaToMask";
        public const string kEnableFogOnTransparent = "_EnableFogOnTransparent";
        public const string kDistortionDepthTest = "_DistortionDepthTest";
        public const string kDistortionEnable = "_DistortionEnable";
        public const string kZTestModeDistortion = "_ZTestModeDistortion";
        public const string kDistortionBlendMode = "_DistortionBlendMode";
        public const string kTransparentWritingMotionVec = "_TransparentWritingMotionVec";
        public const string kEnableBlendModePreserveSpecularLighting = "_EnableBlendModePreserveSpecularLighting";
        public const string kEmissionColor = "_EmissionColor";
        public const string kTransparentBackfaceEnable = "_TransparentBackfaceEnable";
        public const string kDoubleSidedEnable = "_DoubleSidedEnable";
        public const string kDoubleSidedNormalMode = "_DoubleSidedNormalMode";
        public const string kDistortionOnly = "_DistortionOnly";
        public const string kTransparentDepthPrepassEnable = "_TransparentDepthPrepassEnable";
        public const string kTransparentDepthPostpassEnable = "_TransparentDepthPostpassEnable";
        public const string kTransparentSortPriority = "_TransparentSortPriority";

        public const int kMaxLayerCount = 4;

        public const string kUVBase = "_UVBase";
        public const string kTexWorldScale = "_TexWorldScale";
        public const string kUVMappingMask = "_UVMappingMask";
        public const string kUVDetail = "_UVDetail";
        public const string kUVDetailsMappingMask = "_UVDetailsMappingMask";
        public const string kReceivesSSR = "_ReceivesSSR";
        public const string kReceivesSSRTransparent = "_ReceivesSSRTransparent";
        public const string kAddPrecomputedVelocity = "_AddPrecomputedVelocity";
        public const string kShadowMatteFilter = "_ShadowMatteFilter";

        public static readonly Color[] kLayerColors =
        {
            Color.white,
            Color.red,
            Color.green,
            Color.blue
        };
    }
}<|MERGE_RESOLUTION|>--- conflicted
+++ resolved
@@ -731,8 +731,6 @@
         public static readonly int _PositionTextureRW               = Shader.PropertyToID("_PositionTextureRW");
         public static readonly int _DiffuseLightingTextureRW        = Shader.PropertyToID("_DiffuseLightingTextureRW");
 
-<<<<<<< HEAD
-=======
         // Accumulation
         public static readonly int _AccumulationFrameIndex          = Shader.PropertyToID("_AccumulationFrameIndex");
         public static readonly int _AccumulationNumSamples          = Shader.PropertyToID("_AccumulationNumSamples");
@@ -740,7 +738,6 @@
         public static readonly int _AccumulationNeedsExposure       = Shader.PropertyToID("_AccumulationNeedsExposure");
         public static readonly int _RadianceTexture                 = Shader.PropertyToID("_RadianceTexture");
 
->>>>>>> b7a3794e
         // Preintegrated texture name
         public static readonly int _PreIntegratedFGD_GGXDisneyDiffuse = Shader.PropertyToID("_PreIntegratedFGD_GGXDisneyDiffuse");
         public static readonly int _PreIntegratedFGD_CharlieAndFabric = Shader.PropertyToID("_PreIntegratedFGD_CharlieAndFabric");
