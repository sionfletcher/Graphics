namespace UnityEngine.Rendering.HighDefinition
{
    /// <summary>Pass names and shader ids used in HDRP. these names can be used as filters when rendering objects in a custom pass or a DrawRenderers() call.</summary>
    public static class HDShaderPassNames
    {
        // ShaderPass string - use to have consistent name through the code
        /// <summary>Empty pass name.</summary>
        public static readonly string s_EmptyStr = "";
        /// <summary>Forward pass name.</summary>
        public static readonly string s_ForwardStr = "Forward";
        /// <summary>Depth Only pass name.</summary>
        public static readonly string s_DepthOnlyStr = "DepthOnly";
        /// <summary>Depth Forward Only pass name.</summary>
        public static readonly string s_DepthForwardOnlyStr = "DepthForwardOnly";
        /// <summary>Forward Only pass name.</summary>
        public static readonly string s_ForwardOnlyStr = "ForwardOnly";
        /// <summary>GBuffer pass name.</summary>
        public static readonly string s_GBufferStr = "GBuffer";
        /// <summary>GBuffer With Prepass pass name.</summary>
        public static readonly string s_GBufferWithPrepassStr = "GBufferWithPrepass";
        /// <summary>Legacy Unlit cross pipeline pass name.</summary>
        public static readonly string s_SRPDefaultUnlitStr = "SRPDefaultUnlit";
        /// <summary>Motion Vectors pass name.</summary>
        public static readonly string s_MotionVectorsStr = "MotionVectors";
        /// <summary>Distortion Vectors pass name.</summary>
        public static readonly string s_DistortionVectorsStr = "DistortionVectors";
        /// <summary>Transparent Depth Prepass pass name.</summary>
        public static readonly string s_TransparentDepthPrepassStr = "TransparentDepthPrepass";
        /// <summary>Transparent Backface pass name.</summary>
        public static readonly string s_TransparentBackfaceStr = "TransparentBackface";
        /// <summary>Transparent Depth Postpass pass name.</summary>
        public static readonly string s_TransparentDepthPostpassStr = "TransparentDepthPostpass";
        /// <summary>RayTracing Prepass pass name.</summary>
        public static readonly string s_RayTracingPrepassStr = "RayTracingPrepass";
        /// <summary>GBuffer DXR pass name.</summary>
        public static readonly string s_RayTracingGBufferStr = "GBufferDXR";
        /// <summary>Forward DXR pass name.</summary>
        public static readonly string s_RayTracingForwardStr = "ForwardDXR";
        /// <summary>Indirect DXR pass name.</summary>
        public static readonly string s_RayTracingIndirectStr = "IndirectDXR";
        /// <summary>Visibility DXR pass name.</summary>
        public static readonly string s_RayTracingVisibilityStr = "VisibilityDXR";
        /// <summary>PathTracing DXR pass name.</summary>
        public static readonly string s_PathTracingDXRStr = "PathTracingDXR";
        /// <summary>META pass name.</summary>
        public static readonly string s_MetaStr = "META";
        /// <summary>Shadow Caster pass name.</summary>
        public static readonly string s_ShadowCasterStr = "ShadowCaster";
        /// <summary>FullScreen Debug pass name.</summary>
        public static readonly string s_FullScreenDebugStr = "FullScreenDebug";
        /// <summary>DBuffer Projector pass name.</summary>
        public static readonly string s_DBufferProjectorStr = DecalSystem.s_MaterialDecalPassNames[(int)DecalSystem.MaterialDecalPass.DBufferProjector];
        /// <summary>Decal Projector Forward Emissive pass name.</summary>
        public static readonly string s_DecalProjectorForwardEmissiveStr = DecalSystem.s_MaterialDecalPassNames[(int)DecalSystem.MaterialDecalPass.DecalProjectorForwardEmissive];
        /// <summary>DBuffer Mesh pass name.</summary>
        public static readonly string s_DBufferMeshStr = DecalSystem.s_MaterialDecalPassNames[(int)DecalSystem.MaterialDecalPass.DBufferMesh];
        /// <summary>Decal Mesh Forward Emissive pass name.</summary>
        public static readonly string s_DecalMeshForwardEmissiveStr = DecalSystem.s_MaterialDecalPassNames[(int)DecalSystem.MaterialDecalPass.DecalMeshForwardEmissive];
        /// <summary>DBuffer VFX Decal pass name</summary>
        public static readonly string s_DBufferVFXDecalStr = "DBufferVFX";


        // ShaderPass name
        /// <summary>Empty shader tag id.</summary>
        public static readonly ShaderTagId s_EmptyName = new ShaderTagId(s_EmptyStr);
        /// <summary>Forward shader tag id.</summary>
        public static readonly ShaderTagId s_ForwardName = new ShaderTagId(s_ForwardStr);
        /// <summary>Depth Only shader tag id.</summary>
        public static readonly ShaderTagId s_DepthOnlyName = new ShaderTagId(s_DepthOnlyStr);
        /// <summary>Depth Forward Only shader tag id.</summary>
        public static readonly ShaderTagId s_DepthForwardOnlyName = new ShaderTagId(s_DepthForwardOnlyStr);
        /// <summary>Forward Only shader tag id.</summary>
        public static readonly ShaderTagId s_ForwardOnlyName = new ShaderTagId(s_ForwardOnlyStr);
        /// <summary>GBuffer shader tag id.</summary>
        public static readonly ShaderTagId s_GBufferName = new ShaderTagId(s_GBufferStr);
        /// <summary>GBufferWithPrepass shader tag id.</summary>
        public static readonly ShaderTagId s_GBufferWithPrepassName = new ShaderTagId(s_GBufferWithPrepassStr);
        /// <summary>Legacy Unlit cross pipeline shader tag id.</summary>
        public static readonly ShaderTagId s_SRPDefaultUnlitName = new ShaderTagId(s_SRPDefaultUnlitStr);
        /// <summary>Motion Vectors shader tag id.</summary>
        public static readonly ShaderTagId s_MotionVectorsName = new ShaderTagId(s_MotionVectorsStr);
        /// <summary>Distortion Vectors shader tag id.</summary>
        public static readonly ShaderTagId s_DistortionVectorsName = new ShaderTagId(s_DistortionVectorsStr);
        /// <summary>Transparent Depth Prepass shader tag id.</summary>
        public static readonly ShaderTagId s_TransparentDepthPrepassName = new ShaderTagId(s_TransparentDepthPrepassStr);
        /// <summary>Transparent Backface shader tag id.</summary>
        public static readonly ShaderTagId s_TransparentBackfaceName = new ShaderTagId(s_TransparentBackfaceStr);
        /// <summary>Transparent Depth Postpass shader tag id.</summary>
        public static readonly ShaderTagId s_TransparentDepthPostpassName = new ShaderTagId(s_TransparentDepthPostpassStr);
        /// <summary>RayTracing Prepass shader tag id.</summary>
        public static readonly ShaderTagId s_RayTracingPrepassName = new ShaderTagId(s_RayTracingPrepassStr);
        /// <summary>FullScreen Debug shader tag id.</summary>
        public static readonly ShaderTagId s_FullScreenDebugName = new ShaderTagId(s_FullScreenDebugStr);

        /// <summary>DBuffer Mesh shader tag id.</summary>
        public static readonly ShaderTagId s_DBufferMeshName = new ShaderTagId(s_DBufferMeshStr);
        /// <summary>Decal Mesh Forward Emissive shader tag id.</summary>
        public static readonly ShaderTagId s_DecalMeshForwardEmissiveName = new ShaderTagId(s_DecalMeshForwardEmissiveStr);
        /// <summary>DBuffer VFX Decal shader tag id.</summary>
        public static readonly ShaderTagId s_DBufferVFXDecalName = new ShaderTagId(s_DBufferVFXDecalStr);

        // Legacy name
        internal static readonly ShaderTagId s_AlwaysName = new ShaderTagId("Always");
        internal static readonly ShaderTagId s_ForwardBaseName = new ShaderTagId("ForwardBase");
        internal static readonly ShaderTagId s_DeferredName = new ShaderTagId("Deferred");
        internal static readonly ShaderTagId s_PrepassBaseName = new ShaderTagId("PrepassBase");
        internal static readonly ShaderTagId s_VertexName = new ShaderTagId("Vertex");
        internal static readonly ShaderTagId s_VertexLMRGBMName = new ShaderTagId("VertexLMRGBM");
        internal static readonly ShaderTagId s_VertexLMName = new ShaderTagId("VertexLM");
    }

    // Pre-hashed shader ids - naming conventions are a bit off in this file as we use the same
    // fields names as in the shaders for ease of use...
    // TODO: Would be nice to clean this up at some point
    static class HDShaderIDs
    {
        public static readonly int _ZClip = Shader.PropertyToID("_ZClip");

        public static readonly int _HDShadowDatas = Shader.PropertyToID("_HDShadowDatas");
        public static readonly int _HDDirectionalShadowData = Shader.PropertyToID("_HDDirectionalShadowData");
        public static readonly int _ShadowmapAtlas = Shader.PropertyToID("_ShadowmapAtlas");
        public static readonly int _ShadowmapAreaAtlas = Shader.PropertyToID("_ShadowmapAreaAtlas");
        public static readonly int _ShadowmapCascadeAtlas = Shader.PropertyToID("_ShadowmapCascadeAtlas");

        public static readonly int _CachedShadowmapAtlas = Shader.PropertyToID("_CachedShadowmapAtlas");
        public static readonly int _CachedAreaLightShadowmapAtlas = Shader.PropertyToID("_CachedAreaLightShadowmapAtlas");
        public static readonly int _CachedShadowAtlasSize = Shader.PropertyToID("_CachedShadowAtlasSize");
        public static readonly int _CachedAreaShadowAtlasSize = Shader.PropertyToID("_CachedAreaShadowAtlasSize");

        // Moment shadow map data
        public static readonly int _MomentShadowAtlas = Shader.PropertyToID("_MomentShadowAtlas");
        public static readonly int _MomentShadowmapSlotST = Shader.PropertyToID("_MomentShadowmapSlotST");
        public static readonly int _MomentShadowmapSize = Shader.PropertyToID("_MomentShadowmapSize");
        public static readonly int _SummedAreaTableInputInt = Shader.PropertyToID("_SummedAreaTableInputInt");
        public static readonly int _SummedAreaTableOutputInt = Shader.PropertyToID("_SummedAreaTableOutputInt");
        public static readonly int _SummedAreaTableInputFloat = Shader.PropertyToID("_SummedAreaTableInputFloat");
        public static readonly int _IMSKernelSize = Shader.PropertyToID("_IMSKernelSize");
        public static readonly int _SrcRect = Shader.PropertyToID("_SrcRect");
        public static readonly int _DstRect = Shader.PropertyToID("_DstRect");
        public static readonly int _EVSMExponent = Shader.PropertyToID("_EVSMExponent");
        public static readonly int _BlurWeightsStorage = Shader.PropertyToID("_BlurWeightsStorage");

        public static readonly int g_LayeredSingleIdxBuffer = Shader.PropertyToID("g_LayeredSingleIdxBuffer");

        public static readonly int g_depth_tex = Shader.PropertyToID("g_depth_tex");
        public static readonly int g_vLayeredLightList = Shader.PropertyToID("g_vLayeredLightList");
        public static readonly int g_LayeredOffset = Shader.PropertyToID("g_LayeredOffset");
        public static readonly int g_vBigTileLightList = Shader.PropertyToID("g_vBigTileLightList");
        public static readonly int g_vLightListGlobal = Shader.PropertyToID("g_vLightListGlobal");
        public static readonly int g_vLightListTile = Shader.PropertyToID("g_vLightListTile");
        public static readonly int g_vLightListCluster = Shader.PropertyToID("g_vLightListCluster");

        public static readonly int g_logBaseBuffer = Shader.PropertyToID("g_logBaseBuffer");
        public static readonly int g_vBoundsBuffer = Shader.PropertyToID("g_vBoundsBuffer");
        public static readonly int _LightVolumeData = Shader.PropertyToID("_LightVolumeData");
        public static readonly int g_data = Shader.PropertyToID("g_data");
        public static readonly int g_vLightList = Shader.PropertyToID("g_vLightList");

        public static readonly int g_TileFeatureFlags = Shader.PropertyToID("g_TileFeatureFlags");

        public static readonly int g_DispatchIndirectBuffer = Shader.PropertyToID("g_DispatchIndirectBuffer");
        public static readonly int g_TileList = Shader.PropertyToID("g_TileList");
        public static readonly int g_NumTiles = Shader.PropertyToID("g_NumTiles");
        public static readonly int g_NumTilesX = Shader.PropertyToID("g_NumTilesX");
        public static readonly int g_VertexPerTile = Shader.PropertyToID("g_VertexPerTile");

        public static readonly int _NumTiles = Shader.PropertyToID("_NumTiles");

        public static readonly int _CookieAtlas = Shader.PropertyToID("_CookieAtlas");

        public static readonly int _EnvCubemapTextures = Shader.PropertyToID("_EnvCubemapTextures");
        public static readonly int _Env2DTextures = Shader.PropertyToID("_Env2DTextures");
        public static readonly int _DirectionalLightDatas = Shader.PropertyToID("_DirectionalLightDatas");
        public static readonly int _LightDatas = Shader.PropertyToID("_LightDatas");
        public static readonly int _EnvLightDatas = Shader.PropertyToID("_EnvLightDatas");
<<<<<<< HEAD
        public static readonly int _CapsuleOccluderDatas = Shader.PropertyToID("_CapsuleOccluderDatas");
=======
        public static readonly int _AmbientProbeData = Shader.PropertyToID("_AmbientProbeData");
>>>>>>> 16bb3b61

        public static readonly int _ProbeVolumeBounds = Shader.PropertyToID("_ProbeVolumeBounds");
        public static readonly int _ProbeVolumeDatas = Shader.PropertyToID("_ProbeVolumeDatas");

        public static readonly int g_vLayeredOffsetsBuffer = Shader.PropertyToID("g_vLayeredOffsetsBuffer");

        public static readonly int _LightListToClear = Shader.PropertyToID("_LightListToClear");
        public static readonly int _LightListEntriesAndOffset = Shader.PropertyToID("_LightListEntriesAndOffset");

        public static readonly int _ViewTilesFlags = Shader.PropertyToID("_ViewTilesFlags");
        public static readonly int _ClusterDebugMode = Shader.PropertyToID("_ClusterDebugMode");
        public static readonly int _ClusterDebugDistance = Shader.PropertyToID("_ClusterDebugDistance");
        public static readonly int _ClusterDebugLightViewportSize = Shader.PropertyToID("_ClusterDebugLightViewportSize");
        public static readonly int _MousePixelCoord = Shader.PropertyToID("_MousePixelCoord");
        public static readonly int _MouseClickPixelCoord = Shader.PropertyToID("_MouseClickPixelCoord");
        public static readonly int _DebugFont = Shader.PropertyToID("_DebugFont");
        public static readonly int _SliceIndex = Shader.PropertyToID("_SliceIndex");
        public static readonly int _DebugContactShadowLightIndex = Shader.PropertyToID("_DebugContactShadowLightIndex");

        public static readonly int _AmbientOcclusionTexture = Shader.PropertyToID("_AmbientOcclusionTexture");
        public static readonly int _AmbientOcclusionTextureRW = Shader.PropertyToID("_AmbientOcclusionTextureRW");
        public static readonly int _MultiAmbientOcclusionTexture = Shader.PropertyToID("_MultiAmbientOcclusionTexture");
        public static readonly int _DebugDepthPyramidMip = Shader.PropertyToID("_DebugDepthPyramidMip");
        public static readonly int _DebugDepthPyramidOffsets = Shader.PropertyToID("_DebugDepthPyramidOffsets");

        public static readonly int _UseTileLightList = Shader.PropertyToID("_UseTileLightList");

        public static readonly int _SkyTexture = Shader.PropertyToID("_SkyTexture");

        public static readonly int specularLightingUAV = Shader.PropertyToID("specularLightingUAV");
        public static readonly int diffuseLightingUAV = Shader.PropertyToID("diffuseLightingUAV");
        public static readonly int _SssSampleBudget = Shader.PropertyToID("_SssSampleBudget");
        public static readonly int _MaterialID = Shader.PropertyToID("_MaterialID");

        public static readonly int g_TileListOffset = Shader.PropertyToID("g_TileListOffset");

        public static readonly int _LtcData = Shader.PropertyToID("_LtcData");
        public static readonly int _LtcGGXMatrix = Shader.PropertyToID("_LtcGGXMatrix");
        public static readonly int _LtcDisneyDiffuseMatrix = Shader.PropertyToID("_LtcDisneyDiffuseMatrix");
        public static readonly int _LtcMultiGGXFresnelDisneyDiffuse = Shader.PropertyToID("_LtcMultiGGXFresnelDisneyDiffuse");

        public static readonly int _ScreenSpaceShadowsTexture = Shader.PropertyToID("_ScreenSpaceShadowsTexture");
        public static readonly int _ContactShadowTexture = Shader.PropertyToID("_ContactShadowTexture");
        public static readonly int _ContactShadowTextureUAV = Shader.PropertyToID("_ContactShadowTextureUAV");
        public static readonly int _ContactShadowParamsParameters = Shader.PropertyToID("_ContactShadowParamsParameters");
        public static readonly int _ContactShadowParamsParameters2 = Shader.PropertyToID("_ContactShadowParamsParameters2");
        public static readonly int _ContactShadowParamsParameters3 = Shader.PropertyToID("_ContactShadowParamsParameters3");
        public static readonly int _DirectionalContactShadowSampleCount = Shader.PropertyToID("_SampleCount");
        public static readonly int _ShadowFrustumPlanes = Shader.PropertyToID("_ShadowFrustumPlanes");

        public static readonly int _StencilMask = Shader.PropertyToID("_StencilMask");
        public static readonly int _StencilRef = Shader.PropertyToID("_StencilRef");
        public static readonly int _StencilCmp = Shader.PropertyToID("_StencilCmp");

        public static readonly int _InputDepth = Shader.PropertyToID("_InputDepthTexture");

        public static readonly int _ClearColor = Shader.PropertyToID("_ClearColor");
        public static readonly int _SrcBlend = Shader.PropertyToID("_SrcBlend");
        public static readonly int _DstBlend = Shader.PropertyToID("_DstBlend");

        public static readonly int _ColorMaskTransparentVelOne = Shader.PropertyToID("_ColorMaskTransparentVelOne");
        public static readonly int _ColorMaskTransparentVelTwo = Shader.PropertyToID("_ColorMaskTransparentVelTwo");
        public static readonly int _DecalColorMask0 = Shader.PropertyToID(HDMaterialProperties.kDecalColorMask0);
        public static readonly int _DecalColorMask1 = Shader.PropertyToID(HDMaterialProperties.kDecalColorMask1);
        public static readonly int _DecalColorMask2 = Shader.PropertyToID(HDMaterialProperties.kDecalColorMask2);
        public static readonly int _DecalColorMask3 = Shader.PropertyToID(HDMaterialProperties.kDecalColorMask3);

        public static readonly int _StencilTexture = Shader.PropertyToID("_StencilTexture");

        // Used in the stencil resolve pass
        public static readonly int _OutputStencilBuffer = Shader.PropertyToID("_OutputStencilBuffer");
        public static readonly int _CoarseStencilBuffer = Shader.PropertyToID("_CoarseStencilBuffer");
        public static readonly int _CoarseStencilBufferSize = Shader.PropertyToID("_CoarseStencilBufferSize");


        // all decal properties
        public static readonly int _NormalToWorldID = Shader.PropertyToID("_NormalToWorld");
        public static readonly int _DecalAtlas2DID = Shader.PropertyToID("_DecalAtlas2D");
        public static readonly int _DecalHTileTexture = Shader.PropertyToID("_DecalHTileTexture");
        public static readonly int _DecalDatas = Shader.PropertyToID("_DecalDatas");
        public static readonly int _DecalNormalBufferStencilReadMask = Shader.PropertyToID("_DecalNormalBufferStencilReadMask");
        public static readonly int _DecalNormalBufferStencilRef = Shader.PropertyToID("_DecalNormalBufferStencilRef");
        public static readonly int _DecalPrepassTexture = Shader.PropertyToID("_DecalPrepassTexture");
        public static readonly int _DecalPrepassTextureMS = Shader.PropertyToID("_DecalPrepassTextureMS");
        public static readonly int _DrawOrder = Shader.PropertyToID("_DrawOrder");


        public static readonly int _WorldSpaceCameraPos = Shader.PropertyToID("_WorldSpaceCameraPos");
        public static readonly int _PrevCamPosRWS = Shader.PropertyToID("_PrevCamPosRWS");
        public static readonly int _ViewMatrix = Shader.PropertyToID("_ViewMatrix");
        public static readonly int _CameraViewMatrix = Shader.PropertyToID("_CameraViewMatrix");
        public static readonly int _InvViewMatrix = Shader.PropertyToID("_InvViewMatrix");
        public static readonly int _ProjMatrix = Shader.PropertyToID("_ProjMatrix");
        public static readonly int _InvProjMatrix = Shader.PropertyToID("_InvProjMatrix");
        public static readonly int _NonJitteredViewProjMatrix = Shader.PropertyToID("_NonJitteredViewProjMatrix");
        public static readonly int _ViewProjMatrix = Shader.PropertyToID("_ViewProjMatrix");
        public static readonly int _CameraViewProjMatrix = Shader.PropertyToID("_CameraViewProjMatrix");
        public static readonly int _InvViewProjMatrix = Shader.PropertyToID("_InvViewProjMatrix");
        public static readonly int _ZBufferParams = Shader.PropertyToID("_ZBufferParams");
        public static readonly int _ProjectionParams = Shader.PropertyToID("_ProjectionParams");
        public static readonly int unity_OrthoParams = Shader.PropertyToID("unity_OrthoParams");
        public static readonly int _InvProjParam = Shader.PropertyToID("_InvProjParam");
        public static readonly int _ScreenSize = Shader.PropertyToID("_ScreenSize");
        public static readonly int _HalfScreenSize = Shader.PropertyToID("_HalfScreenSize");
        public static readonly int _ScreenParams = Shader.PropertyToID("_ScreenParams");
        public static readonly int _RTHandleScale = Shader.PropertyToID("_RTHandleScale");
        public static readonly int _RTHandleScaleHistory = Shader.PropertyToID("_RTHandleScaleHistory");
        public static readonly int _PrevViewProjMatrix = Shader.PropertyToID("_PrevViewProjMatrix");
        public static readonly int _PrevInvViewProjMatrix = Shader.PropertyToID("_PrevInvViewProjMatrix");
        public static readonly int _FrustumPlanes = Shader.PropertyToID("_FrustumPlanes");
        public static readonly int _TaaFrameInfo = Shader.PropertyToID("_TaaFrameInfo");
        public static readonly int _TaaJitterStrength = Shader.PropertyToID("_TaaJitterStrength");

        public static readonly int _TaaPostParameters = Shader.PropertyToID("_TaaPostParameters");
        public static readonly int _TaaPostParameters1 = Shader.PropertyToID("_TaaPostParameters1");
        public static readonly int _TaaHistorySize = Shader.PropertyToID("_TaaHistorySize");
        public static readonly int _TaaFilterWeights = Shader.PropertyToID("_TaaFilterWeights");
        public static readonly int _TaaFilterWeights1 = Shader.PropertyToID("_TaaFilterWeights1");
        public static readonly int _TaauParameters = Shader.PropertyToID("_TaauParameters");
        public static readonly int _TaaScales = Shader.PropertyToID("_TaaScales");

        public static readonly int _WorldSpaceCameraPos1 = Shader.PropertyToID("_WorldSpaceCameraPos1");
        public static readonly int _ViewMatrix1 = Shader.PropertyToID("_ViewMatrix1");

        public static readonly int _ColorTexture = Shader.PropertyToID("_ColorTexture");
        public static readonly int _DepthTexture = Shader.PropertyToID("_DepthTexture");
        public static readonly int _DepthValuesTexture = Shader.PropertyToID("_DepthValuesTexture");
        public static readonly int _CameraColorTexture = Shader.PropertyToID("_CameraColorTexture");
        public static readonly int _CameraColorTextureRW = Shader.PropertyToID("_CameraColorTextureRW");
        public static readonly int _CameraSssDiffuseLightingBuffer = Shader.PropertyToID("_CameraSssDiffuseLightingTexture");
        public static readonly int _CameraFilteringBuffer = Shader.PropertyToID("_CameraFilteringTexture");
        public static readonly int _IrradianceSource = Shader.PropertyToID("_IrradianceSource");

        // Planar reflection filtering
        public static readonly int _ReflectionColorMipChain = Shader.PropertyToID("_ReflectionColorMipChain");
        public static readonly int _DepthTextureMipChain = Shader.PropertyToID("_DepthTextureMipChain");
        public static readonly int _ReflectionPlaneNormal = Shader.PropertyToID("_ReflectionPlaneNormal");
        public static readonly int _ReflectionPlanePosition = Shader.PropertyToID("_ReflectionPlanePosition");
        public static readonly int _FilteredPlanarReflectionBuffer = Shader.PropertyToID("_FilteredPlanarReflectionBuffer");
        public static readonly int _HalfResReflectionBuffer = Shader.PropertyToID("_HalfResReflectionBuffer");
        public static readonly int _HalfResDepthBuffer = Shader.PropertyToID("_HalfResDepthBuffer");
        public static readonly int _CaptureBaseScreenSize = Shader.PropertyToID("_CaptureBaseScreenSize");
        public static readonly int _CaptureCurrentScreenSize = Shader.PropertyToID("_CaptureCurrentScreenSize");
        public static readonly int _CaptureCameraIVP = Shader.PropertyToID("_CaptureCameraIVP");
        public static readonly int _CaptureCameraPositon = Shader.PropertyToID("_CaptureCameraPositon");
        public static readonly int _SourceMipIndex = Shader.PropertyToID("_SourceMipIndex");
        public static readonly int _MaxMipLevels = Shader.PropertyToID("_MaxMipLevels");
        public static readonly int _ThetaValuesTexture = Shader.PropertyToID("_ThetaValuesTexture");
        public static readonly int _CaptureCameraFOV = Shader.PropertyToID("_CaptureCameraFOV");
        public static readonly int _RTScaleFactor = Shader.PropertyToID("_RTScaleFactor");
        public static readonly int _CaptureCameraVP_NO = Shader.PropertyToID("_CaptureCameraVP_NO");
        public static readonly int _CaptureCameraFarPlane = Shader.PropertyToID("_CaptureCameraFarPlane");
        public static readonly int _DepthTextureOblique = Shader.PropertyToID("_DepthTextureOblique");
        public static readonly int _DepthTextureNonOblique = Shader.PropertyToID("_DepthTextureNonOblique");
        public static readonly int _CaptureCameraIVP_NO = Shader.PropertyToID("_CaptureCameraIVP_NO");

        public static readonly int _Output = Shader.PropertyToID("_Output");
        public static readonly int _Input = Shader.PropertyToID("_Input");
        public static readonly int _InputVal = Shader.PropertyToID("_InputVal");
        public static readonly int _Sizes = Shader.PropertyToID("_Sizes");
        public static readonly int _ScaleBias = Shader.PropertyToID("_ScaleBias");

        // MSAA shader properties
        public static readonly int _ColorTextureMS = Shader.PropertyToID("_ColorTextureMS");
        public static readonly int _DepthTextureMS = Shader.PropertyToID("_DepthTextureMS");
        public static readonly int _NormalTextureMS = Shader.PropertyToID("_NormalTextureMS");
        public static readonly int _RaytracePrepassBufferMS = Shader.PropertyToID("_RaytracePrepassBufferMS");
        public static readonly int _MotionVectorTextureMS = Shader.PropertyToID("_MotionVectorTextureMS");
        public static readonly int _CameraDepthValuesTexture = Shader.PropertyToID("_CameraDepthValues");

        public static readonly int[] _GBufferTexture =
        {
            Shader.PropertyToID("_GBufferTexture0"),
            Shader.PropertyToID("_GBufferTexture1"),
            Shader.PropertyToID("_GBufferTexture2"),
            Shader.PropertyToID("_GBufferTexture3"),
            Shader.PropertyToID("_GBufferTexture4"),
            Shader.PropertyToID("_GBufferTexture5"),
            Shader.PropertyToID("_GBufferTexture6"),
            Shader.PropertyToID("_GBufferTexture7")
        };

        public static readonly int[] _GBufferTextureRW =
        {
            Shader.PropertyToID("_GBufferTexture0RW"),
            Shader.PropertyToID("_GBufferTexture1RW"),
            Shader.PropertyToID("_GBufferTexture2RW"),
            Shader.PropertyToID("_GBufferTexture3RW"),
            Shader.PropertyToID("_GBufferTexture4RW"),
            Shader.PropertyToID("_GBufferTexture5RW"),
            Shader.PropertyToID("_GBufferTexture6RW"),
            Shader.PropertyToID("_GBufferTexture7RW")
        };

        public static readonly int[] _DBufferTexture =
        {
            Shader.PropertyToID("_DBufferTexture0"),
            Shader.PropertyToID("_DBufferTexture1"),
            Shader.PropertyToID("_DBufferTexture2"),
            Shader.PropertyToID("_DBufferTexture3")
        };

        public static readonly int _ShaderVariablesGlobal = Shader.PropertyToID("ShaderVariablesGlobal");
        public static readonly int _ShaderVariablesXR = Shader.PropertyToID("ShaderVariablesXR");
        public static readonly int _ShaderVariablesVolumetric = Shader.PropertyToID("ShaderVariablesVolumetric");
        public static readonly int _ShaderVariablesLightList = Shader.PropertyToID("ShaderVariablesLightList");
        public static readonly int _ShaderVariablesRaytracing = Shader.PropertyToID("ShaderVariablesRaytracing");
        public static readonly int _ShaderVariablesBilateralUpsample = Shader.PropertyToID("ShaderVariablesBilateralUpsample");
        public static readonly int _ShaderVariablesRaytracingLightLoop = Shader.PropertyToID("ShaderVariablesRaytracingLightLoop");
        public static readonly int _ShaderVariablesDebugDisplay = Shader.PropertyToID("ShaderVariablesDebugDisplay");
        public static readonly int _ShaderVariablesClouds = Shader.PropertyToID("ShaderVariablesClouds");
<<<<<<< HEAD
        public static readonly int _ShaderVariablesCapsuleOccluders = Shader.PropertyToID("ShaderVariablesCapsuleOccluders");
=======
        public static readonly int _ShaderVariablesWater = Shader.PropertyToID("ShaderVariablesWater");
        public static readonly int _ShaderVariablesWaterRendering = Shader.PropertyToID("ShaderVariablesWaterRendering");
>>>>>>> 16bb3b61

        public static readonly int _SSSBufferTexture = Shader.PropertyToID("_SSSBufferTexture");
        public static readonly int _NormalBufferTexture = Shader.PropertyToID("_NormalBufferTexture");
        public static readonly int _RaytracePrepassBufferTexture = Shader.PropertyToID("_RaytracePrepassBufferTexture");

        public static readonly int _ShaderVariablesScreenSpaceReflection = Shader.PropertyToID("ShaderVariablesScreenSpaceReflection");
        public static readonly int _SsrLightingTexture = Shader.PropertyToID("_SsrLightingTexture");
        public static readonly int _SsrAccumPrev = Shader.PropertyToID("_SsrAccumPrev");
        public static readonly int _SsrLightingTextureRW = Shader.PropertyToID("_SsrLightingTextureRW");
        public static readonly int _DirectionPDFTexture = Shader.PropertyToID("_DirectionPDFTexture");
        public static readonly int _SSRAccumTexture = Shader.PropertyToID("_SSRAccumTexture");
        public static readonly int _SsrHitPointTexture = Shader.PropertyToID("_SsrHitPointTexture");
        public static readonly int _SsrClearCoatMaskTexture = Shader.PropertyToID("_SsrClearCoatMaskTexture");
        public static readonly int _DepthPyramidMipLevelOffsets = Shader.PropertyToID("_DepthPyramidMipLevelOffsets");
        public static readonly int _DepthPyramidFirstMipLevelOffset = Shader.PropertyToID("_DepthPyramidFirstMipLevelOffset");


        // Still used by ray tracing.
        public static readonly int _SsrStencilBit = Shader.PropertyToID("_SsrStencilBit");
        public static readonly int _DeferredStencilBit = Shader.PropertyToID("_DeferredStencilBit");

        public static readonly int _ShadowMaskTexture = Shader.PropertyToID("_ShadowMaskTexture");
        public static readonly int _LightLayersTexture = Shader.PropertyToID("_LightLayersTexture");
        public static readonly int _DistortionTexture = Shader.PropertyToID("_DistortionTexture");
        public static readonly int _ColorPyramidTexture = Shader.PropertyToID("_ColorPyramidTexture");
        public static readonly int _ColorPyramidUvScaleAndLimitPrevFrame = Shader.PropertyToID("_ColorPyramidUvScaleAndLimitPrevFrame");
        public static readonly int _RoughDistortion = Shader.PropertyToID("_RoughDistortion");

        public static readonly int _DebugColorPickerTexture = Shader.PropertyToID("_DebugColorPickerTexture");
        public static readonly int _ColorPickerMode = Shader.PropertyToID("_ColorPickerMode");
        public static readonly int _ApplyLinearToSRGB = Shader.PropertyToID("_ApplyLinearToSRGB");
        public static readonly int _ColorPickerFontColor = Shader.PropertyToID("_ColorPickerFontColor");
        public static readonly int _FalseColorEnabled = Shader.PropertyToID("_FalseColor");
        public static readonly int _FalseColorThresholds = Shader.PropertyToID("_FalseColorThresholds");

        public static readonly int _DebugMatCapTexture = Shader.PropertyToID("_DebugMatCapTexture");
        public static readonly int _MatcapViewScale = Shader.PropertyToID("_MatcapViewScale");
        public static readonly int _MatcapMixAlbedo = Shader.PropertyToID("_MatcapMixAlbedo");

        public static readonly int _DebugFullScreenTexture = Shader.PropertyToID("_DebugFullScreenTexture");
        public static readonly int _BlitTexture = Shader.PropertyToID("_BlitTexture");
        public static readonly int _BlitTextureMSAA = Shader.PropertyToID("_BlitTextureMSAA");
        public static readonly int _BlitScaleBias = Shader.PropertyToID("_BlitScaleBias");
        public static readonly int _BlitMipLevel = Shader.PropertyToID("_BlitMipLevel");
        public static readonly int _BlitScaleBiasRt = Shader.PropertyToID("_BlitScaleBiasRt");
        public static readonly int _BlitTextureSize = Shader.PropertyToID("_BlitTextureSize");
        public static readonly int _BlitPaddingSize = Shader.PropertyToID("_BlitPaddingSize");
        public static readonly int _BlitTexArraySlice = Shader.PropertyToID("_BlitTexArraySlice");

        public static readonly int _CameraDepthTexture = Shader.PropertyToID("_CameraDepthTexture");
        public static readonly int _CameraMotionVectorsTexture = Shader.PropertyToID("_CameraMotionVectorsTexture");
        public static readonly int _FullScreenDebugMode = Shader.PropertyToID("_FullScreenDebugMode");
        public static readonly int _FullScreenDebugDepthRemap = Shader.PropertyToID("_FullScreenDebugDepthRemap");
        public static readonly int _FullScreenDebugBuffer = Shader.PropertyToID("_FullScreenDebugBuffer");
        public static readonly int _TransparencyOverdrawMaxPixelCost = Shader.PropertyToID("_TransparencyOverdrawMaxPixelCost");
        public static readonly int _QuadOverdrawClearBuffParams = Shader.PropertyToID("_QuadOverdrawClearBuffParams");
        public static readonly int _QuadOverdrawMaxQuadCost = Shader.PropertyToID("_QuadOverdrawMaxQuadCost");
        public static readonly int _VertexDensityMaxPixelCost = Shader.PropertyToID("_VertexDensityMaxPixelCost");
        public static readonly int _MinMotionVector = Shader.PropertyToID("_MinMotionVector");
        public static readonly int _CustomDepthTexture = Shader.PropertyToID("_CustomDepthTexture");
        public static readonly int _CustomColorTexture = Shader.PropertyToID("_CustomColorTexture");
        public static readonly int _CustomPassInjectionPoint = Shader.PropertyToID("_CustomPassInjectionPoint");
        public static readonly int _AfterPostProcessColorBuffer = Shader.PropertyToID("_AfterPostProcessColorBuffer");

        public static readonly int _InputCubemap = Shader.PropertyToID("_InputCubemap");
        public static readonly int _Mipmap = Shader.PropertyToID("_Mipmap");
        public static readonly int _ApplyExposure = Shader.PropertyToID("_ApplyExposure");

        public static readonly int _DiffusionProfileHash = Shader.PropertyToID("_DiffusionProfileHash");
        public static readonly int _DiffusionProfileAsset = Shader.PropertyToID("_DiffusionProfileAsset");
        public static readonly int _MaxRadius = Shader.PropertyToID("_MaxRadius");
        public static readonly int _ShapeParam = Shader.PropertyToID("_ShapeParam");
        public static readonly int _StdDev1 = Shader.PropertyToID("_StdDev1");
        public static readonly int _StdDev2 = Shader.PropertyToID("_StdDev2");
        public static readonly int _LerpWeight = Shader.PropertyToID("_LerpWeight");
        public static readonly int _HalfRcpVarianceAndWeight1 = Shader.PropertyToID("_HalfRcpVarianceAndWeight1");
        public static readonly int _HalfRcpVarianceAndWeight2 = Shader.PropertyToID("_HalfRcpVarianceAndWeight2");
        public static readonly int _TransmissionTint = Shader.PropertyToID("_TransmissionTint");
        public static readonly int _ThicknessRemap = Shader.PropertyToID("_ThicknessRemap");

        public static readonly int _Cubemap = Shader.PropertyToID("_Cubemap");
        public static readonly int _InvOmegaP = Shader.PropertyToID("_InvOmegaP");
        public static readonly int _DistortionParam = Shader.PropertyToID("_DistortionParam");
        public static readonly int _SkyParam = Shader.PropertyToID("_SkyParam");
        public static readonly int _BackplateParameters0 = Shader.PropertyToID("_BackplateParameters0");
        public static readonly int _BackplateParameters1 = Shader.PropertyToID("_BackplateParameters1");
        public static readonly int _BackplateParameters2 = Shader.PropertyToID("_BackplateParameters2");
        public static readonly int _BackplateShadowTint = Shader.PropertyToID("_BackplateShadowTint");
        public static readonly int _BackplateShadowFilter = Shader.PropertyToID("_BackplateShadowFilter");
        public static readonly int _SkyIntensity = Shader.PropertyToID("_SkyIntensity");
        public static readonly int _PixelCoordToViewDirWS = Shader.PropertyToID("_PixelCoordToViewDirWS");

        // Clouds
        public static readonly int _VolumetricCloudsSourceDepth = Shader.PropertyToID("_VolumetricCloudsSourceDepth");
        public static readonly int _CloudsLightingTexture = Shader.PropertyToID("_CloudsLightingTexture");
        public static readonly int _CloudsLightingTextureRW = Shader.PropertyToID("_CloudsLightingTextureRW");
        public static readonly int _HalfResDepthBufferRW = Shader.PropertyToID("_HalfResDepthBufferRW");
        public static readonly int _DepthBufferRW = Shader.PropertyToID("_DepthBufferRW");
        public static readonly int _CloudsDepthTexture = Shader.PropertyToID("_CloudsDepthTexture");
        public static readonly int _DepthStatusTexture = Shader.PropertyToID("_DepthStatusTexture");
        public static readonly int _CloudsDepthTextureRW = Shader.PropertyToID("_CloudsDepthTextureRW");
        public static readonly int _CloudsAdditionalTextureRW = Shader.PropertyToID("_CloudsAdditionalTextureRW");
        public static readonly int _VolumetricCloudsTexture = Shader.PropertyToID("_VolumetricCloudsTexture");
        public static readonly int _VolumetricCloudsTextureRW = Shader.PropertyToID("_VolumetricCloudsTextureRW");
        public static readonly int _VolumetricCloudsShadow = Shader.PropertyToID("_VolumetricCloudsShadow");
        public static readonly int _VolumetricCloudsShadowRW = Shader.PropertyToID("_VolumetricCloudsShadowRW");
        public static readonly int _VolumetricCloudsUpscaleTextureRW = Shader.PropertyToID("_VolumetricCloudsUpscaleTextureRW");
        public static readonly int _HistoryVolumetricClouds0Texture = Shader.PropertyToID("_HistoryVolumetricClouds0Texture");
        public static readonly int _HistoryVolumetricClouds1Texture = Shader.PropertyToID("_HistoryVolumetricClouds1Texture");
        public static readonly int _Worley128RGBA = Shader.PropertyToID("_Worley128RGBA");
        public static readonly int _ErosionNoise = Shader.PropertyToID("_ErosionNoise");
        public static readonly int _CloudMapTexture = Shader.PropertyToID("_CloudMapTexture");
        public static readonly int _CloudMapTextureRW = Shader.PropertyToID("_CloudMapTextureRW");
        public static readonly int _CloudLutTexture = Shader.PropertyToID("_CloudLutTexture");
        public static readonly int _CumulusMap = Shader.PropertyToID("_CumulusMap");
        public static readonly int _CumulusMapMultiplier = Shader.PropertyToID("_CumulusMapMultiplier");
        public static readonly int _AltostratusMap = Shader.PropertyToID("_AltostratusMap");
        public static readonly int _AltostratusMapMultiplier = Shader.PropertyToID("_AltostratusMapMultiplier");
        public static readonly int _CumulonimbusMap = Shader.PropertyToID("_CumulonimbusMap");
        public static readonly int _CumulonimbusMapMultiplier = Shader.PropertyToID("_CumulonimbusMapMultiplier");
        public static readonly int _RainMap = Shader.PropertyToID("_RainMap");
        public static readonly int _CloudMapResolution = Shader.PropertyToID("_CloudMapResolution");
        public static readonly int _CloudsPixelCoordToViewDirWS = Shader.PropertyToID("_CloudsPixelCoordToViewDirWS");

        // Water
        public static readonly int _H0BufferRW = Shader.PropertyToID("_H0BufferRW");
        public static readonly int _H0Buffer = Shader.PropertyToID("_H0Buffer");
        public static readonly int _HtRealBufferRW = Shader.PropertyToID("_HtRealBufferRW");
        public static readonly int _HtImaginaryBufferRW = Shader.PropertyToID("_HtImaginaryBufferRW");
        public static readonly int _FFTRealBuffer = Shader.PropertyToID("_FFTRealBuffer");
        public static readonly int _FFTImaginaryBuffer = Shader.PropertyToID("_FFTImaginaryBuffer");
        public static readonly int _FFTRealBufferRW = Shader.PropertyToID("_FFTRealBufferRW");
        public static readonly int _FFTImaginaryBufferRW = Shader.PropertyToID("_FFTImaginaryBufferRW");
        public static readonly int _WaterSurfaceGradientBuffer = Shader.PropertyToID("_WaterSurfaceGradientBuffer");
        public static readonly int _WaterSurfaceGradientBufferRW = Shader.PropertyToID("_WaterSurfaceGradientBufferRW");
        public static readonly int _FoamBuffer = Shader.PropertyToID("_FoamBuffer");
        public static readonly int _FoamBufferRW = Shader.PropertyToID("_FoamBufferRW");
        public static readonly int _WaterDisplacementBuffer = Shader.PropertyToID("_WaterDisplacementBuffer");
        public static readonly int _WaterAdditionalDataBuffer = Shader.PropertyToID("_WaterAdditionalDataBuffer");
        public static readonly int _WaterAdditionalDataBufferRW = Shader.PropertyToID("_WaterAdditionalDataBufferRW");
        public static readonly int _WaterMask = Shader.PropertyToID("_WaterMask");
        public static readonly int _FoamMask = Shader.PropertyToID("_FoamMask");
        public static readonly int _FoamTexture = Shader.PropertyToID("_FoamTexture");
        public static readonly int _FoamNormal = Shader.PropertyToID("_FoamNormal");
        public static readonly int _CausticsTexture = Shader.PropertyToID("_CausticsTexture");

        public static readonly int _Flowmap = Shader.PropertyToID("_Flowmap");
        public static readonly int _FlowmapParam = Shader.PropertyToID("_FlowmapParam");

        public static readonly int _Size = Shader.PropertyToID("_Size");
        public static readonly int _Source = Shader.PropertyToID("_Source");
        public static readonly int _Destination = Shader.PropertyToID("_Destination");
        public static readonly int _Mip0 = Shader.PropertyToID("_Mip0");
        public static readonly int _SourceMip = Shader.PropertyToID("_SourceMip");
        public static readonly int _SrcOffsetAndLimit = Shader.PropertyToID("_SrcOffsetAndLimit");
        public static readonly int _SrcScaleBias = Shader.PropertyToID("_SrcScaleBias");
        public static readonly int _SrcUvLimits = Shader.PropertyToID("_SrcUvLimits");
        public static readonly int _DstOffset = Shader.PropertyToID("_DstOffset");
        public static readonly int _DepthMipChain = Shader.PropertyToID("_DepthMipChain");

        public static readonly int _VBufferDensity = Shader.PropertyToID("_VBufferDensity");
        public static readonly int _VBufferLighting = Shader.PropertyToID("_VBufferLighting");
        public static readonly int _VBufferHistory = Shader.PropertyToID("_VBufferHistory");
        public static readonly int _VBufferFeedback = Shader.PropertyToID("_VBufferFeedback");
        public static readonly int _VolumeBounds = Shader.PropertyToID("_VolumeBounds");
        public static readonly int _VolumeData = Shader.PropertyToID("_VolumeData");
        public static readonly int _VolumeMaskAtlas = Shader.PropertyToID("_VolumeMaskAtlas");
        public static readonly int _VolumeAmbientProbeBuffer = Shader.PropertyToID("_VolumetricAmbientProbeBuffer");

        public static readonly int _MaxZMaskTexture = Shader.PropertyToID("_MaxZMaskTexture");
        public static readonly int _DilationWidth = Shader.PropertyToID("_DilationWidth");

        public static readonly int _GroundIrradianceTexture = Shader.PropertyToID("_GroundIrradianceTexture");
        public static readonly int _GroundIrradianceTable = Shader.PropertyToID("_GroundIrradianceTable");
        public static readonly int _GroundIrradianceTableOrder = Shader.PropertyToID("_GroundIrradianceTableOrder");
        public static readonly int _AirSingleScatteringTexture = Shader.PropertyToID("_AirSingleScatteringTexture");
        public static readonly int _AirSingleScatteringTable = Shader.PropertyToID("_AirSingleScatteringTable");
        public static readonly int _AerosolSingleScatteringTexture = Shader.PropertyToID("_AerosolSingleScatteringTexture");
        public static readonly int _AerosolSingleScatteringTable = Shader.PropertyToID("_AerosolSingleScatteringTable");
        public static readonly int _MultipleScatteringTexture = Shader.PropertyToID("_MultipleScatteringTexture");
        public static readonly int _MultipleScatteringTable = Shader.PropertyToID("_MultipleScatteringTable");
        public static readonly int _MultipleScatteringTableOrder = Shader.PropertyToID("_MultipleScatteringTableOrder");

        public static readonly int _PlanetaryRadius = Shader.PropertyToID("_PlanetaryRadius");
        public static readonly int _RcpPlanetaryRadius = Shader.PropertyToID("_RcpPlanetaryRadius");
        public static readonly int _AtmosphericDepth = Shader.PropertyToID("_AtmosphericDepth");
        public static readonly int _RcpAtmosphericDepth = Shader.PropertyToID("_RcpAtmosphericDepth");

        public static readonly int _AtmosphericRadius = Shader.PropertyToID("_AtmosphericRadius");
        public static readonly int _AerosolAnisotropy = Shader.PropertyToID("_AerosolAnisotropy");
        public static readonly int _AerosolPhasePartConstant = Shader.PropertyToID("_AerosolPhasePartConstant");

        public static readonly int _AirDensityFalloff = Shader.PropertyToID("_AirDensityFalloff");
        public static readonly int _AirScaleHeight = Shader.PropertyToID("_AirScaleHeight");
        public static readonly int _AerosolDensityFalloff = Shader.PropertyToID("_AerosolDensityFalloff");
        public static readonly int _AerosolScaleHeight = Shader.PropertyToID("_AerosolScaleHeight");

        public static readonly int _AirSeaLevelExtinction = Shader.PropertyToID("_AirSeaLevelExtinction");
        public static readonly int _AerosolSeaLevelExtinction = Shader.PropertyToID("_AerosolSeaLevelExtinction");

        public static readonly int _AirSeaLevelScattering = Shader.PropertyToID("_AirSeaLevelScattering");
        public static readonly int _AerosolSeaLevelScattering = Shader.PropertyToID("_AerosolSeaLevelScattering");

        public static readonly int _GroundAlbedo = Shader.PropertyToID("_GroundAlbedo");
        public static readonly int _IntensityMultiplier = Shader.PropertyToID("_IntensityMultiplier");

        public static readonly int _PlanetCenterPosition = Shader.PropertyToID("_PlanetCenterPosition");

        public static readonly int _PlanetRotation = Shader.PropertyToID("_PlanetRotation");
        public static readonly int _SpaceRotation = Shader.PropertyToID("_SpaceRotation");

        public static readonly int _HasGroundAlbedoTexture = Shader.PropertyToID("_HasGroundAlbedoTexture");
        public static readonly int _GroundAlbedoTexture = Shader.PropertyToID("_GroundAlbedoTexture");

        public static readonly int _HasGroundEmissionTexture = Shader.PropertyToID("_HasGroundEmissionTexture");
        public static readonly int _GroundEmissionTexture = Shader.PropertyToID("_GroundEmissionTexture");
        public static readonly int _GroundEmissionMultiplier = Shader.PropertyToID("_GroundEmissionMultiplier");

        public static readonly int _HasSpaceEmissionTexture = Shader.PropertyToID("_HasSpaceEmissionTexture");
        public static readonly int _SpaceEmissionTexture = Shader.PropertyToID("_SpaceEmissionTexture");
        public static readonly int _SpaceEmissionMultiplier = Shader.PropertyToID("_SpaceEmissionMultiplier");

        public static readonly int _RenderSunDisk = Shader.PropertyToID("_RenderSunDisk");

        public static readonly int _ColorSaturation = Shader.PropertyToID("_ColorSaturation");
        public static readonly int _AlphaSaturation = Shader.PropertyToID("_AlphaSaturation");
        public static readonly int _AlphaMultiplier = Shader.PropertyToID("_AlphaMultiplier");
        public static readonly int _HorizonTint = Shader.PropertyToID("_HorizonTint");
        public static readonly int _ZenithTint = Shader.PropertyToID("_ZenithTint");
        public static readonly int _HorizonZenithShiftPower = Shader.PropertyToID("_HorizonZenithShiftPower");
        public static readonly int _HorizonZenithShiftScale = Shader.PropertyToID("_HorizonZenithShiftScale");

        // Raytracing variables
        public static readonly int _RayTracingLayerMask = Shader.PropertyToID("_RayTracingLayerMask");
        public static readonly int _PixelSpreadAngleTangent = Shader.PropertyToID("_PixelSpreadAngleTangent");
        public static readonly string _RaytracingAccelerationStructureName = "_RaytracingAccelerationStructure";

        // Path tracing variables
        public static readonly int _InvViewportScaleBias = Shader.PropertyToID("_InvViewportScaleBias");
        public static readonly int _PathTracingDoFParameters = Shader.PropertyToID("_PathTracingDoFParameters");
        public static readonly int _PathTracingTilingParameters = Shader.PropertyToID("_PathTracingTilingParameters");

        // Light Cluster
        public static readonly int _LightDatasRT = Shader.PropertyToID("_LightDatasRT");
        public static readonly int _EnvLightDatasRT = Shader.PropertyToID("_EnvLightDatasRT");
        public static readonly int _RaytracingLightCluster = Shader.PropertyToID("_RaytracingLightCluster");
        public static readonly int _RaytracingLightClusterRW = Shader.PropertyToID("_RaytracingLightClusterRW");

        // Denoising
        public static readonly int _EnableExposureControl = Shader.PropertyToID("_EnableExposureControl");
        public static readonly int _HistoryBuffer = Shader.PropertyToID("_HistoryBuffer");
        public static readonly int _HistoryBuffer0 = Shader.PropertyToID("_HistoryBuffer0");
        public static readonly int _HistoryBuffer1 = Shader.PropertyToID("_HistoryBuffer1");
        public static readonly int _ValidationBuffer = Shader.PropertyToID("_ValidationBuffer");
        public static readonly int _ValidationBufferRW = Shader.PropertyToID("_ValidationBufferRW");
        public static readonly int _HistoryDepthTexture = Shader.PropertyToID("_HistoryDepthTexture");
        public static readonly int _HistoryNormalTexture = Shader.PropertyToID("_HistoryNormalTexture");
        public static readonly int _RaytracingDenoiseRadius = Shader.PropertyToID("_RaytracingDenoiseRadius");
        public static readonly int _DenoiserFilterRadius = Shader.PropertyToID("_DenoiserFilterRadius");
        public static readonly int _NormalHistoryCriterion = Shader.PropertyToID("_NormalHistoryCriterion");
        public static readonly int _DenoiseInputTexture = Shader.PropertyToID("_DenoiseInputTexture");
        public static readonly int _DenoiseOutputTextureRW = Shader.PropertyToID("_DenoiseOutputTextureRW");
        public static readonly int _DenoiseOutputArrayTextureRW = Shader.PropertyToID("_DenoiseOutputArrayTextureRW");
        public static readonly int _AccumulationOutputTextureRW = Shader.PropertyToID("_AccumulationOutputTextureRW");
        public static readonly int _HalfResolutionFilter = Shader.PropertyToID("_HalfResolutionFilter");
        public static readonly int _DenoisingHistorySlot = Shader.PropertyToID("_DenoisingHistorySlot");
        public static readonly int _HistoryValidity = Shader.PropertyToID("_HistoryValidity");
        public static readonly int _ReceiverMotionRejection = Shader.PropertyToID("_ReceiverMotionRejection");
        public static readonly int _OccluderMotionRejection = Shader.PropertyToID("_OccluderMotionRejection");
        public static readonly int _ReflectionFilterMapping = Shader.PropertyToID("_ReflectionFilterMapping");
        public static readonly int _DenoisingHistorySlice = Shader.PropertyToID("_DenoisingHistorySlice");
        public static readonly int _DenoisingHistoryMask = Shader.PropertyToID("_DenoisingHistoryMask");
        public static readonly int _DenoisingHistoryMaskSn = Shader.PropertyToID("_DenoisingHistoryMaskSn");
        public static readonly int _DenoisingHistoryMaskUn = Shader.PropertyToID("_DenoisingHistoryMaskUn");
        public static readonly int _HistoryValidityBuffer = Shader.PropertyToID("_HistoryValidityBuffer");
        public static readonly int _ValidityOutputTextureRW = Shader.PropertyToID("_ValidityOutputTextureRW");
        public static readonly int _VelocityBuffer = Shader.PropertyToID("_VelocityBuffer");
        public static readonly int _ShadowFilterMapping = Shader.PropertyToID("_ShadowFilterMapping");
        public static readonly int _DistanceTexture = Shader.PropertyToID("_DistanceTexture");
        public static readonly int _JitterFramePeriod = Shader.PropertyToID("_JitterFramePeriod");
        public static readonly int _SingleReflectionBounce = Shader.PropertyToID("_SingleReflectionBounce");
        public static readonly int _RoughnessBasedDenoising = Shader.PropertyToID("_RoughnessBasedDenoising");
        public static readonly int _HistoryBufferSize = Shader.PropertyToID("_HistoryBufferSize");
        public static readonly int _CurrentEffectResolution = Shader.PropertyToID("_CurrentEffectResolution");
        public static readonly int _SampleCountTextureRW = Shader.PropertyToID("_SampleCountTextureRW");
        public static readonly int _AffectSmoothSurfaces = Shader.PropertyToID("_AffectSmoothSurfaces");
        public static readonly int _ObjectMotionStencilBit = Shader.PropertyToID("_ObjectMotionStencilBit");
        public static readonly int _PointDistribution = Shader.PropertyToID("_PointDistribution");

        public static readonly int _DenoiseInputArrayTexture = Shader.PropertyToID("_DenoiseInputArrayTexture");
        public static readonly int _ValidityInputArrayTexture = Shader.PropertyToID("_ValidityInputArrayTexture");
        public static readonly int _IntermediateDenoiseOutputTexture = Shader.PropertyToID("_IntermediateDenoiseOutputTexture");
        public static readonly int _IntermediateValidityOutputTexture = Shader.PropertyToID("_IntermediateValidityOutputTexture");
        public static readonly int _IntermediateDenoiseOutputTextureRW = Shader.PropertyToID("_IntermediateDenoiseOutputTextureRW");
        public static readonly int _IntermediateValidityOutputTextureRW = Shader.PropertyToID("_IntermediateValidityOutputTextureRW");

        // Reflections
        public static readonly int _ReflectionHistorybufferRW = Shader.PropertyToID("_ReflectionHistorybufferRW");
        public static readonly int _CurrentFrameTexture = Shader.PropertyToID("_CurrentFrameTexture");
        public static readonly int _AccumulatedFrameTexture = Shader.PropertyToID("_AccumulatedFrameTexture");
        public static readonly int _TemporalAccumuationWeight = Shader.PropertyToID("_TemporalAccumuationWeight");
        public static readonly int _SpatialFilterRadius = Shader.PropertyToID("_SpatialFilterRadius");
        public static readonly int _RaytracingHitDistanceTexture = Shader.PropertyToID("_RaytracingHitDistanceTexture");
        public static readonly int _RaytracingVSNormalTexture = Shader.PropertyToID("_RaytracingVSNormalTexture");
        public static readonly int _RaytracingReflectionTexture = Shader.PropertyToID("_RaytracingReflectionTexture");

        // Shadows
        public static readonly int _RaytracingTargetAreaLight = Shader.PropertyToID("_RaytracingTargetAreaLight");
        public static readonly int _RaytracingShadowSlot = Shader.PropertyToID("_RaytracingShadowSlot");
        public static readonly int _RaytracingChannelMask = Shader.PropertyToID("_RaytracingChannelMask");
        public static readonly int _RaytracingChannelMask0 = Shader.PropertyToID("_RaytracingChannelMask0");
        public static readonly int _RaytracingChannelMask1 = Shader.PropertyToID("_RaytracingChannelMask1");
        public static readonly int _RaytracingAreaWorldToLocal = Shader.PropertyToID("_RaytracingAreaWorldToLocal");
        public static readonly int _RaytracedAreaShadowSample = Shader.PropertyToID("_RaytracedAreaShadowSample");
        public static readonly int _RaytracedAreaShadowIntegration = Shader.PropertyToID("_RaytracedAreaShadowIntegration");
        public static readonly int _RaytracingDirectionBuffer = Shader.PropertyToID("_RaytracingDirectionBuffer");
        public static readonly int _RayTracingLengthBuffer = Shader.PropertyToID("_RayTracingLengthBuffer");
        public static readonly int _RaytracingDistanceBufferRW = Shader.PropertyToID("_RaytracingDistanceBufferRW");
        public static readonly int _RaytracingDistanceBuffer = Shader.PropertyToID("_RaytracingDistanceBuffer");
        public static readonly int _AreaShadowTexture = Shader.PropertyToID("_AreaShadowTexture");
        public static readonly int _AreaShadowTextureRW = Shader.PropertyToID("_AreaShadowTextureRW");
        public static readonly int _ScreenSpaceShadowsTextureRW = Shader.PropertyToID("_ScreenSpaceShadowsTextureRW");
        public static readonly int _AreaShadowHistory = Shader.PropertyToID("_AreaShadowHistory");
        public static readonly int _AreaShadowHistoryRW = Shader.PropertyToID("_AreaShadowHistoryRW");
        public static readonly int _AnalyticProbBuffer = Shader.PropertyToID("_AnalyticProbBuffer");
        public static readonly int _AnalyticHistoryBuffer = Shader.PropertyToID("_AnalyticHistoryBuffer");
        public static readonly int _RaytracingLightRadius = Shader.PropertyToID("_RaytracingLightRadius");
        public static readonly int _RaytracingSpotAngle = Shader.PropertyToID("_RaytracingSpotAngle");
        public static readonly int _RaytracedShadowIntegration = Shader.PropertyToID("_RaytracedShadowIntegration");
        public static readonly int _RaytracedColorShadowIntegration = Shader.PropertyToID("_RaytracedColorShadowIntegration");

        public static readonly int _DirectionalLightAngle = Shader.PropertyToID("_DirectionalLightAngle");
        public static readonly int _DirectionalMaxRayLength = Shader.PropertyToID("_DirectionalMaxRayLength");
        public static readonly int _DirectionalLightDirection = Shader.PropertyToID("_DirectionalLightDirection");
        public static readonly int _SphereLightPosition = Shader.PropertyToID("_SphereLightPosition");
        public static readonly int _SphereLightRadius = Shader.PropertyToID("_SphereLightRadius");
        public static readonly int _CameraFOV = Shader.PropertyToID("_CameraFOV");

        // Ambient occlusion
        public static readonly int _RaytracingAOIntensity = Shader.PropertyToID("_RaytracingAOIntensity");

        // Ray count
        public static readonly int _RayCountTexture = Shader.PropertyToID("_RayCountTexture");
        public static readonly int _RayCountType = Shader.PropertyToID("_RayCountType");
        public static readonly int _InputRayCountTexture = Shader.PropertyToID("_InputRayCountTexture");
        public static readonly int _InputRayCountBuffer = Shader.PropertyToID("_InputRayCountBuffer");
        public static readonly int _OutputRayCountBuffer = Shader.PropertyToID("_OutputRayCountBuffer");
        public static readonly int _InputBufferDimension = Shader.PropertyToID("_InputBufferDimension");
        public static readonly int _OutputBufferDimension = Shader.PropertyToID("_OutputBufferDimension");

        // Primary Visibility
        public static readonly int _RaytracingFlagMask = Shader.PropertyToID("_RaytracingFlagMask");
        public static readonly int _RaytracingPrimaryDebug = Shader.PropertyToID("_RaytracingPrimaryDebug");
        public static readonly int _RaytracingCameraSkyEnabled = Shader.PropertyToID("_RaytracingCameraSkyEnabled");
        public static readonly int _RaytracingCameraClearColor = Shader.PropertyToID("_RaytracingCameraClearColor");

        // Indirect diffuse
        public static readonly int _IndirectDiffuseTexture = Shader.PropertyToID("_IndirectDiffuseTexture");
        public static readonly int _IndirectDiffuseTextureRW = Shader.PropertyToID("_IndirectDiffuseTextureRW");
        public static readonly int _IndirectDiffuseTexture0RW = Shader.PropertyToID("_IndirectDiffuseTexture0RW");
        public static readonly int _IndirectDiffuseTexture1RW = Shader.PropertyToID("_IndirectDiffuseTexture1RW");
        public static readonly int _IndirectDiffuseTexture0 = Shader.PropertyToID("_IndirectDiffuseTexture0");
        public static readonly int _IndirectDiffuseTexture1 = Shader.PropertyToID("_IndirectDiffuseTexture1");
        public static readonly int _UpscaledIndirectDiffuseTextureRW = Shader.PropertyToID("_UpscaledIndirectDiffuseTextureRW");
        public static readonly int _IndirectDiffuseHitPointTexture = Shader.PropertyToID("_IndirectDiffuseHitPointTexture");
        public static readonly int _IndirectDiffuseHitPointTextureRW = Shader.PropertyToID("_IndirectDiffuseHitPointTextureRW");
        public static readonly int _IndirectDiffuseFrameIndex = Shader.PropertyToID("_IndirectDiffuseFrameIndex");
        public static readonly int _InputNoisyBuffer = Shader.PropertyToID("_InputNoisyBuffer");
        public static readonly int _InputNoisyBuffer0 = Shader.PropertyToID("_InputNoisyBuffer0");
        public static readonly int _InputNoisyBuffer1 = Shader.PropertyToID("_InputNoisyBuffer1");
        public static readonly int _OutputFilteredBuffer = Shader.PropertyToID("_OutputFilteredBuffer");
        public static readonly int _OutputFilteredBuffer0 = Shader.PropertyToID("_OutputFilteredBuffer0");
        public static readonly int _OutputFilteredBuffer1 = Shader.PropertyToID("_OutputFilteredBuffer1");
        public static readonly int _LowResolutionTexture = Shader.PropertyToID("_LowResolutionTexture");
        public static readonly int _OutputUpscaledTexture = Shader.PropertyToID("_OutputUpscaledTexture");
        public static readonly int _IndirectDiffuseSpatialFilter = Shader.PropertyToID("_IndirectDiffuseSpatialFilter");
        public static readonly int _SpatialFilterDirection = Shader.PropertyToID("_SpatialFilterDirection");

        // Deferred Lighting
        public static readonly int _RaytracingLitBufferRW = Shader.PropertyToID("_RaytracingLitBufferRW");
        public static readonly int _RayTracingDiffuseLightingOnly = Shader.PropertyToID("_RayTracingDiffuseLightingOnly");
        public static readonly int _RaytracingHalfResolution = Shader.PropertyToID("_RaytracingHalfResolution");

        // Ray Marching
        public static readonly int _RayMarchingThicknessScale = Shader.PropertyToID("_RayMarchingThicknessScale");
        public static readonly int _RayMarchingThicknessBias = Shader.PropertyToID("_RayMarchingThicknessBias");
        public static readonly int _RayMarchingSteps = Shader.PropertyToID("_RayMarchingSteps");
        public static readonly int _RayMarchingReflectSky = Shader.PropertyToID("_RayMarchingReflectSky");
        public static readonly int _RayMarchingFallbackHierarchy = Shader.PropertyToID("_RayMarchingFallbackHierarchy");

        // Ray binning
        public static readonly int _RayBinResult = Shader.PropertyToID("_RayBinResult");
        public static readonly int _RayBinSizeResult = Shader.PropertyToID("_RayBinSizeResult");
        public static readonly int _RayBinTileCountX = Shader.PropertyToID("_RayBinTileCountX");
        public static readonly int _BufferSizeX = Shader.PropertyToID("_BufferSizeX");
        public static readonly int _RayBinViewOffset = Shader.PropertyToID("_RayBinViewOffset");
        public static readonly int _RayBinTileViewOffset = Shader.PropertyToID("_RayBinTileViewOffset");

        // Sub Surface
        public static readonly int _ThroughputTextureRW = Shader.PropertyToID("_ThroughputTextureRW");
        public static readonly int _NormalTextureRW = Shader.PropertyToID("_NormalTextureRW");
        public static readonly int _DirectionTextureRW = Shader.PropertyToID("_DirectionTextureRW");
        public static readonly int _PositionTextureRW = Shader.PropertyToID("_PositionTextureRW");
        public static readonly int _DiffuseLightingTextureRW = Shader.PropertyToID("_DiffuseLightingTextureRW");
        public static readonly int _SubSurfaceLightingBuffer = Shader.PropertyToID("_SubSurfaceLightingBuffer");
        public static readonly int _IndirectDiffuseLightingBuffer = Shader.PropertyToID("_IndirectDiffuseLightingBuffer");

        // Accumulation and path tracing
        public static readonly int _AccumulationFrameIndex = Shader.PropertyToID("_AccumulationFrameIndex");
        public static readonly int _AccumulationNumSamples = Shader.PropertyToID("_AccumulationNumSamples");
        public static readonly int _AccumulationWeights = Shader.PropertyToID("_AccumulationWeights");
        public static readonly int _AccumulationNeedsExposure = Shader.PropertyToID("_AccumulationNeedsExposure");
        public static readonly int _FrameTexture = Shader.PropertyToID("_FrameTexture");
        public static readonly int _SkyCameraTexture = Shader.PropertyToID("_SkyCameraTexture");

        // Preintegrated texture name
        public static readonly int _PreIntegratedFGD_GGXDisneyDiffuse = Shader.PropertyToID("_PreIntegratedFGD_GGXDisneyDiffuse");
        public static readonly int _PreIntegratedFGD_CharlieAndFabric = Shader.PropertyToID("_PreIntegratedFGD_CharlieAndFabric");
        public static readonly int _PreIntegratedFGD_Marschner = Shader.PropertyToID("_PreIntegratedFGD_Marschner");
        public static readonly int _PreIntegratedAzimuthalScattering = Shader.PropertyToID("_PreIntegratedAzimuthalScattering");

        public static readonly int _ExposureTexture = Shader.PropertyToID("_ExposureTexture");
        public static readonly int _PrevExposureTexture = Shader.PropertyToID("_PrevExposureTexture");
        // Note that this is a separate name because is bound locally to a exposure shader, while _PrevExposureTexture is bound globally for everything else.
        public static readonly int _PreviousExposureTexture = Shader.PropertyToID("_PreviousExposureTexture");
        public static readonly int _ExposureDebugTexture = Shader.PropertyToID("_ExposureDebugTexture");
        public static readonly int _ExposureParams = Shader.PropertyToID("_ExposureParams");
        public static readonly int _ExposureParams2 = Shader.PropertyToID("_ExposureParams2");
        public static readonly int _ExposureDebugParams = Shader.PropertyToID("_ExposureDebugParams");
        public static readonly int _HistogramExposureParams = Shader.PropertyToID("_HistogramExposureParams");
        public static readonly int _HistogramBuffer = Shader.PropertyToID("_HistogramBuffer");
        public static readonly int _FullImageHistogram = Shader.PropertyToID("_FullImageHistogram");
        public static readonly int _xyBuffer = Shader.PropertyToID("_xyBuffer");
        public static readonly int _HDRxyBufferDebugParams = Shader.PropertyToID("_HDRxyBufferDebugParams");
        public static readonly int _HDRDebugParams = Shader.PropertyToID("_HDRDebugParams");
        public static readonly int _AdaptationParams = Shader.PropertyToID("_AdaptationParams");
        public static readonly int _ExposureCurveTexture = Shader.PropertyToID("_ExposureCurveTexture");
        public static readonly int _ExposureWeightMask = Shader.PropertyToID("_ExposureWeightMask");
        public static readonly int _ProceduralMaskParams = Shader.PropertyToID("_ProceduralMaskParams");
        public static readonly int _ProceduralMaskParams2 = Shader.PropertyToID("_ProceduralMaskParams2");
        public static readonly int _Variants = Shader.PropertyToID("_Variants");
        public static readonly int _InputTexture = Shader.PropertyToID("_InputTexture");
        public static readonly int _InputTextureMSAA = Shader.PropertyToID("_InputTextureMSAA");
        public static readonly int _OutputTexture = Shader.PropertyToID("_OutputTexture");
        public static readonly int _SourceTexture = Shader.PropertyToID("_SourceTexture");
        public static readonly int _InputHistoryTexture = Shader.PropertyToID("_InputHistoryTexture");
        public static readonly int _OutputHistoryTexture = Shader.PropertyToID("_OutputHistoryTexture");
        public static readonly int _InputVelocityMagnitudeHistory = Shader.PropertyToID("_InputVelocityMagnitudeHistory");
        public static readonly int _OutputVelocityMagnitudeHistory = Shader.PropertyToID("_OutputVelocityMagnitudeHistory");
        public static readonly int _OutputDepthTexture = Shader.PropertyToID("_OutputDepthTexture");
        public static readonly int _OutputMotionVectorTexture = Shader.PropertyToID("_OutputMotionVectorTexture");

        public static readonly int _TargetScale = Shader.PropertyToID("_TargetScale");
        public static readonly int _Params = Shader.PropertyToID("_Params");
        public static readonly int _Params1 = Shader.PropertyToID("_Params1");
        public static readonly int _Params2 = Shader.PropertyToID("_Params2");
        public static readonly int _Params3 = Shader.PropertyToID("_Params3");
        public static readonly int _BokehKernel = Shader.PropertyToID("_BokehKernel");
        public static readonly int _InputCoCTexture = Shader.PropertyToID("_InputCoCTexture");
        public static readonly int _InputHistoryCoCTexture = Shader.PropertyToID("_InputHistoryCoCTexture");
        public static readonly int _OutputCoCTexture = Shader.PropertyToID("_OutputCoCTexture");
        public static readonly int _OutputNearCoCTexture = Shader.PropertyToID("_OutputNearCoCTexture");
        public static readonly int _OutputNearTexture = Shader.PropertyToID("_OutputNearTexture");
        public static readonly int _OutputFarCoCTexture = Shader.PropertyToID("_OutputFarCoCTexture");
        public static readonly int _OutputFarTexture = Shader.PropertyToID("_OutputFarTexture");
        public static readonly int _OutputMip1 = Shader.PropertyToID("_OutputMip1");
        public static readonly int _OutputMip2 = Shader.PropertyToID("_OutputMip2");
        public static readonly int _OutputMip3 = Shader.PropertyToID("_OutputMip3");
        public static readonly int _OutputMip4 = Shader.PropertyToID("_OutputMip4");
        public static readonly int _OutputMip5 = Shader.PropertyToID("_OutputMip5");
        public static readonly int _OutputMip6 = Shader.PropertyToID("_OutputMip6");
        public static readonly int _IndirectBuffer = Shader.PropertyToID("_IndirectBuffer");
        public static readonly int _InputNearCoCTexture = Shader.PropertyToID("_InputNearCoCTexture");
        public static readonly int _NearTileList = Shader.PropertyToID("_NearTileList");
        public static readonly int _InputFarTexture = Shader.PropertyToID("_InputFarTexture");
        public static readonly int _InputNearTexture = Shader.PropertyToID("_InputNearTexture");
        public static readonly int _InputFarCoCTexture = Shader.PropertyToID("_InputFarCoCTexture");
        public static readonly int _FarTileList = Shader.PropertyToID("_FarTileList");
        public static readonly int _TileList = Shader.PropertyToID("_TileList");
        public static readonly int _TexelSize = Shader.PropertyToID("_TexelSize");
        public static readonly int _InputDilatedCoCTexture = Shader.PropertyToID("_InputDilatedCoCTexture");
        public static readonly int _OutputAlphaTexture = Shader.PropertyToID("_OutputAlphaTexture");
        public static readonly int _InputNearAlphaTexture = Shader.PropertyToID("_InputNearAlphaTexture");
        public static readonly int _CoCTargetScale = Shader.PropertyToID("_CoCTargetScale");
        public static readonly int _DepthMinMaxAvg = Shader.PropertyToID("_DepthMinMaxAvg");

        public static readonly int _FlareOcclusionTex = Shader.PropertyToID("_FlareOcclusionTex");
        public static readonly int _LensFlareOcclusion = Shader.PropertyToID("_LensFlareOcclusion");
        public static readonly int _FlareTex = Shader.PropertyToID("_FlareTex");
        public static readonly int _FlareColorValue = Shader.PropertyToID("_FlareColorValue");
        public static readonly int _FlareData0 = Shader.PropertyToID("_FlareData0");
        public static readonly int _FlareData1 = Shader.PropertyToID("_FlareData1");
        public static readonly int _FlareData2 = Shader.PropertyToID("_FlareData2");
        public static readonly int _FlareData3 = Shader.PropertyToID("_FlareData3");
        public static readonly int _FlareData4 = Shader.PropertyToID("_FlareData4");
        public static readonly int _FlareData5 = Shader.PropertyToID("_FlareData5");
        public static readonly int _FlareOcclusionIndex = Shader.PropertyToID("_FlareOcclusionIndex");

        public static readonly int _BloomParams = Shader.PropertyToID("_BloomParams");
        public static readonly int _BloomTint = Shader.PropertyToID("_BloomTint");
        public static readonly int _BloomTexture = Shader.PropertyToID("_BloomTexture");
        public static readonly int _BloomDirtTexture = Shader.PropertyToID("_BloomDirtTexture");
        public static readonly int _BloomDirtScaleOffset = Shader.PropertyToID("_BloomDirtScaleOffset");
        public static readonly int _InputLowTexture = Shader.PropertyToID("_InputLowTexture");
        public static readonly int _InputHighTexture = Shader.PropertyToID("_InputHighTexture");
        public static readonly int _BloomBicubicParams = Shader.PropertyToID("_BloomBicubicParams");
        public static readonly int _BloomThreshold = Shader.PropertyToID("_BloomThreshold");

        public static readonly int _ChromaSpectralLut = Shader.PropertyToID("_ChromaSpectralLut");
        public static readonly int _ChromaParams = Shader.PropertyToID("_ChromaParams");

        public static readonly int _AlphaScaleBias = Shader.PropertyToID("_AlphaScaleBias");

        public static readonly int _VignetteParams1 = Shader.PropertyToID("_VignetteParams1");
        public static readonly int _VignetteParams2 = Shader.PropertyToID("_VignetteParams2");
        public static readonly int _VignetteColor = Shader.PropertyToID("_VignetteColor");
        public static readonly int _VignetteMask = Shader.PropertyToID("_VignetteMask");

        public static readonly int _DistortionParams1 = Shader.PropertyToID("_DistortionParams1");
        public static readonly int _DistortionParams2 = Shader.PropertyToID("_DistortionParams2");

        public static readonly int _LogLut3D = Shader.PropertyToID("_LogLut3D");
        public static readonly int _LogLut3D_Params = Shader.PropertyToID("_LogLut3D_Params");
        public static readonly int _ColorBalance = Shader.PropertyToID("_ColorBalance");
        public static readonly int _ColorFilter = Shader.PropertyToID("_ColorFilter");
        public static readonly int _ChannelMixerRed = Shader.PropertyToID("_ChannelMixerRed");
        public static readonly int _ChannelMixerGreen = Shader.PropertyToID("_ChannelMixerGreen");
        public static readonly int _ChannelMixerBlue = Shader.PropertyToID("_ChannelMixerBlue");
        public static readonly int _HueSatCon = Shader.PropertyToID("_HueSatCon");
        public static readonly int _Lift = Shader.PropertyToID("_Lift");
        public static readonly int _Gamma = Shader.PropertyToID("_Gamma");
        public static readonly int _Gain = Shader.PropertyToID("_Gain");
        public static readonly int _Shadows = Shader.PropertyToID("_Shadows");
        public static readonly int _Midtones = Shader.PropertyToID("_Midtones");
        public static readonly int _Highlights = Shader.PropertyToID("_Highlights");
        public static readonly int _ShaHiLimits = Shader.PropertyToID("_ShaHiLimits");
        public static readonly int _SplitShadows = Shader.PropertyToID("_SplitShadows");
        public static readonly int _SplitHighlights = Shader.PropertyToID("_SplitHighlights");
        public static readonly int _CurveMaster = Shader.PropertyToID("_CurveMaster");
        public static readonly int _CurveRed = Shader.PropertyToID("_CurveRed");
        public static readonly int _CurveGreen = Shader.PropertyToID("_CurveGreen");
        public static readonly int _CurveBlue = Shader.PropertyToID("_CurveBlue");
        public static readonly int _CurveHueVsHue = Shader.PropertyToID("_CurveHueVsHue");
        public static readonly int _CurveHueVsSat = Shader.PropertyToID("_CurveHueVsSat");
        public static readonly int _CurveSatVsSat = Shader.PropertyToID("_CurveSatVsSat");
        public static readonly int _CurveLumVsSat = Shader.PropertyToID("_CurveLumVsSat");

        public static readonly int _CustomToneCurve = Shader.PropertyToID("_CustomToneCurve");
        public static readonly int _ToeSegmentA = Shader.PropertyToID("_ToeSegmentA");
        public static readonly int _ToeSegmentB = Shader.PropertyToID("_ToeSegmentB");
        public static readonly int _MidSegmentA = Shader.PropertyToID("_MidSegmentA");
        public static readonly int _MidSegmentB = Shader.PropertyToID("_MidSegmentB");
        public static readonly int _ShoSegmentA = Shader.PropertyToID("_ShoSegmentA");
        public static readonly int _ShoSegmentB = Shader.PropertyToID("_ShoSegmentB");

        public static readonly int _Depth = Shader.PropertyToID("_Depth");
        public static readonly int _LinearZ = Shader.PropertyToID("_LinearZ");
        public static readonly int _DS2x = Shader.PropertyToID("_DS2x");
        public static readonly int _DS4x = Shader.PropertyToID("_DS4x");
        public static readonly int _DS8x = Shader.PropertyToID("_DS8x");
        public static readonly int _DS16x = Shader.PropertyToID("_DS16x");
        public static readonly int _DS2xAtlas = Shader.PropertyToID("_DS2xAtlas");
        public static readonly int _DS4xAtlas = Shader.PropertyToID("_DS4xAtlas");
        public static readonly int _DS8xAtlas = Shader.PropertyToID("_DS8xAtlas");
        public static readonly int _DS16xAtlas = Shader.PropertyToID("_DS16xAtlas");
        public static readonly int _InvThicknessTable = Shader.PropertyToID("_InvThicknessTable");
        public static readonly int _SampleWeightTable = Shader.PropertyToID("_SampleWeightTable");
        public static readonly int _InvSliceDimension = Shader.PropertyToID("_InvSliceDimension");
        public static readonly int _AdditionalParams = Shader.PropertyToID("_AdditionalParams");
        public static readonly int _Occlusion = Shader.PropertyToID("_Occlusion");
        public static readonly int _InvLowResolution = Shader.PropertyToID("_InvLowResolution");
        public static readonly int _InvHighResolution = Shader.PropertyToID("_InvHighResolution");
        public static readonly int _LoResDB = Shader.PropertyToID("_LoResDB");
        public static readonly int _HiResDB = Shader.PropertyToID("_HiResDB");
        public static readonly int _LoResAO1 = Shader.PropertyToID("_LoResAO1");
        public static readonly int _HiResAO = Shader.PropertyToID("_HiResAO");
        public static readonly int _AoResult = Shader.PropertyToID("_AoResult");

        public static readonly int _GrainTexture = Shader.PropertyToID("_GrainTexture");
        public static readonly int _GrainParams = Shader.PropertyToID("_GrainParams");
        public static readonly int _GrainTextureParams = Shader.PropertyToID("_GrainTextureParams");
        public static readonly int _BlueNoiseTexture = Shader.PropertyToID("_BlueNoiseTexture");
        public static readonly int _AlphaTexture = Shader.PropertyToID("_AlphaTexture");
        public static readonly int _OwenScrambledRGTexture = Shader.PropertyToID("_OwenScrambledRGTexture");
        public static readonly int _OwenScrambledTexture = Shader.PropertyToID("_OwenScrambledTexture");
        public static readonly int _ScramblingTileXSPP = Shader.PropertyToID("_ScramblingTileXSPP");
        public static readonly int _RankingTileXSPP = Shader.PropertyToID("_RankingTileXSPP");
        public static readonly int _ScramblingTexture = Shader.PropertyToID("_ScramblingTexture");
        public static readonly int _AfterPostProcessTexture = Shader.PropertyToID("_AfterPostProcessTexture");
        public static readonly int _DitherParams = Shader.PropertyToID("_DitherParams");
        public static readonly int _KeepAlpha = Shader.PropertyToID("_KeepAlpha");
        public static readonly int _UVTransform = Shader.PropertyToID("_UVTransform");
        public static readonly int _UITexture = Shader.PropertyToID("_UITexture");
        public static readonly int _HDROutputParams = Shader.PropertyToID("_HDROutputParams");
        public static readonly int _HDROutputParams2 = Shader.PropertyToID("_HDROutputParams2");
        public static readonly int _NeedsFlip = Shader.PropertyToID("_NeedsFlip");

        public static readonly int _MotionVecAndDepth = Shader.PropertyToID("_MotionVecAndDepth");
        public static readonly int _TileMinMaxMotionVec = Shader.PropertyToID("_TileMinMaxMotionVec");
        public static readonly int _TileMaxNeighbourhood = Shader.PropertyToID("_TileMaxNeighbourhood");
        public static readonly int _TileToScatterMax = Shader.PropertyToID("_TileToScatterMax");
        public static readonly int _TileToScatterMin = Shader.PropertyToID("_TileToScatterMin");
        public static readonly int _TileTargetSize = Shader.PropertyToID("_TileTargetSize");
        public static readonly int _MotionBlurParams = Shader.PropertyToID("_MotionBlurParams0");
        public static readonly int _MotionBlurParams1 = Shader.PropertyToID("_MotionBlurParams1");
        public static readonly int _MotionBlurParams2 = Shader.PropertyToID("_MotionBlurParams2");
        public static readonly int _MotionBlurParams3 = Shader.PropertyToID("_MotionBlurParams3");
        public static readonly int _PrevVPMatrixNoTranslation = Shader.PropertyToID("_PrevVPMatrixNoTranslation");
        public static readonly int _CurrVPMatrixNoTranslation = Shader.PropertyToID("_CurrVPMatrixNoTranslation");

        public static readonly int _SMAAAreaTex = Shader.PropertyToID("_AreaTex");
        public static readonly int _SMAASearchTex = Shader.PropertyToID("_SearchTex");
        public static readonly int _SMAABlendTex = Shader.PropertyToID("_BlendTex");
        public static readonly int _SMAARTMetrics = Shader.PropertyToID("_SMAARTMetrics");

        public static readonly int _LowResDepthTexture = Shader.PropertyToID("_LowResDepthTexture");
        public static readonly int _LowResTransparent = Shader.PropertyToID("_LowResTransparent");

        public static readonly int _ShaderVariablesAmbientOcclusion = Shader.PropertyToID("ShaderVariablesAmbientOcclusion");
        public static readonly int _OcclusionTexture = Shader.PropertyToID("_OcclusionTexture");
        public static readonly int _BentNormalsTexture = Shader.PropertyToID("_BentNormalsTexture");
        public static readonly int _AOPackedData = Shader.PropertyToID("_AOPackedData");
        public static readonly int _AOPackedHistory = Shader.PropertyToID("_AOPackedHistory");
        public static readonly int _AOPackedBlurred = Shader.PropertyToID("_AOPackedBlurred");
        public static readonly int _AOOutputHistory = Shader.PropertyToID("_AOOutputHistory");

        // Contrast Adaptive Sharpening
        public static readonly int _Sharpness = Shader.PropertyToID("Sharpness");
        public static readonly int _InputTextureDimensions = Shader.PropertyToID("InputTextureDimensions");
        public static readonly int _OutputTextureDimensions = Shader.PropertyToID("OutputTextureDimensions");

        // Edge Adaptive Spatial Upsampling
        public static readonly int _EASUOutputSize = Shader.PropertyToID("_EASUOutputSize");

        // BlitCubeTextureFace.shader
        public static readonly int _InputTex = Shader.PropertyToID("_InputTex");
        public static readonly int _LoD = Shader.PropertyToID("_LoD");
        public static readonly int _FaceIndex = Shader.PropertyToID("_FaceIndex");

        // Adaptive Probe Volume
        public static readonly int _APVResIndex = Shader.PropertyToID("_APVResIndex");
        public static readonly int _APVResCellIndices = Shader.PropertyToID("_APVResCellIndices");
        public static readonly int _APVResL0_L1Rx = Shader.PropertyToID("_APVResL0_L1Rx");
        public static readonly int _APVResL1G_L1Ry = Shader.PropertyToID("_APVResL1G_L1Ry");
        public static readonly int _APVResL1B_L1Rz = Shader.PropertyToID("_APVResL1B_L1Rz");

        public static readonly int _APVResL2_0 = Shader.PropertyToID("_APVResL2_0");
        public static readonly int _APVResL2_1 = Shader.PropertyToID("_APVResL2_1");
        public static readonly int _APVResL2_2 = Shader.PropertyToID("_APVResL2_2");
        public static readonly int _APVResL2_3 = Shader.PropertyToID("_APVResL2_3");

        // Custom Pass Utils API
        public static readonly int _SourceScaleBias = Shader.PropertyToID("_SourceScaleBias");
        public static readonly int _GaussianWeights = Shader.PropertyToID("_GaussianWeights");
        public static readonly int _SampleCount = Shader.PropertyToID("_SampleCount");
        public static readonly int _Radius = Shader.PropertyToID("_Radius");
        public static readonly int _ViewPortSize = Shader.PropertyToID("_ViewPortSize");
        public static readonly int _ViewportScaleBias = Shader.PropertyToID("_ViewportScaleBias");
        public static readonly int _SourceSize = Shader.PropertyToID("_SourceSize");
        public static readonly int _SourceScaleFactor = Shader.PropertyToID("_SourceScaleFactor");

        // 3D Atlas
        public static readonly int _Dst3DTexture = Shader.PropertyToID("_Dst3DTexture");
        public static readonly int _Src3DTexture = Shader.PropertyToID("_Src3DTexture");
        public static readonly int _AlphaOnlyTexture = Shader.PropertyToID("_AlphaOnlyTexture");
        public static readonly int _SrcSize = Shader.PropertyToID("_SrcSize");
        public static readonly int _SrcMip = Shader.PropertyToID("_SrcMip");
        public static readonly int _SrcScale = Shader.PropertyToID("_SrcScale");
        public static readonly int _SrcOffset = Shader.PropertyToID("_SrcOffset");
    }

    /// <summary>
    /// Material property names used in HDRP Shaders.
    /// </summary>
    public static class HDMaterialProperties
    {
        /// <summary>Depth Write.</summary>
        public const string kZWrite = "_ZWrite";
        /// <summary>Depth Write for Transparent Materials.</summary>
        public const string kTransparentZWrite = "_TransparentZWrite";
        /// <summary>Cull Mode for Transparent Materials.</summary>
        public const string kTransparentCullMode = "_TransparentCullMode";
        /// <summary>Cull Mode for Opaque Materials.</summary>
        public const string kOpaqueCullMode = "_OpaqueCullMode";
        /// <summary>Depth Test for Transparent Materials.</summary>
        public const string kZTestTransparent = "_ZTestTransparent";
        /// <summary>Is Raytracing supported.</summary>
        public const string kRayTracing = "_RayTracing";

        /// <summary>Surface Type.</summary>
        public const string kSurfaceType = "_SurfaceType";
        /// <summary>Receive Decals.</summary>
        public const string kSupportDecals = kEnableDecals;

        /// <summary>Enable Alpha Cutoff.</summary>
        public const string kAlphaCutoffEnabled = "_AlphaCutoffEnable";
        /// <summary>Blend Mode.</summary>
        public const string kBlendMode = "_BlendMode";
        /// <summary>Enable Alpha to Mask.</summary>
        public const string kAlphaToMask = "_AlphaToMask";
        /// <summary>Enable Fog on Transparent Materials.</summary>
        public const string kEnableFogOnTransparent = "_EnableFogOnTransparent";
        /// <summary>Enable Depth Test for distortion.</summary>
        internal const string kDistortionDepthTest = "_DistortionDepthTest";
        /// <summary>Enable distortion.</summary>
        public const string kDistortionEnable = "_DistortionEnable";
        /// <summary>Depth Test for distortion.</summary>
        public const string kZTestModeDistortion = "_ZTestModeDistortion";
        /// <summary>Blend Mode for distortion.</summary>
        public const string kDistortionBlendMode = "_DistortionBlendMode";
        /// <summary>Transparent Material Writes Motion Vectors.</summary>
        public const string kTransparentWritingMotionVec = "_TransparentWritingMotionVec";
        /// <summary>Enable Preserve Specular Lighting.</summary>
        public const string kEnableBlendModePreserveSpecularLighting = "_EnableBlendModePreserveSpecularLighting";
        /// <summary>Enable Back then Front rendering.</summary>
        public const string kTransparentBackfaceEnable = "_TransparentBackfaceEnable";
        /// <summary>Enable double sided.</summary>
        public const string kDoubleSidedEnable = "_DoubleSidedEnable";
        /// <summary>Double sided normal mode.</summary>
        public const string kDoubleSidedNormalMode = "_DoubleSidedNormalMode";
        /// <summary>Double sided GI mode.</summary>
        public const string kDoubleSidedGIMode = "_DoubleSidedGIMode";
        /// <summary>Enable distortion only (for Unlit).</summary>
        public const string kDistortionOnly = "_DistortionOnly";
        /// <summary>Enable Depth Prepass.</summary>
        public const string kTransparentDepthPrepassEnable = "_TransparentDepthPrepassEnable";
        /// <summary>Enable Depth PostPass.</summary>
        public const string kTransparentDepthPostpassEnable = "_TransparentDepthPostpassEnable";
        /// <summary>Transparent material sorting priority.</summary>
        public const string kTransparentSortPriority = "_TransparentSortPriority";

        /// <summary>Receive SSR.</summary>
        public const string kReceivesSSR = "_ReceivesSSR";
        /// <summary>Receive SSR for Transparent materials.</summary>
        public const string kReceivesSSRTransparent = "_ReceivesSSRTransparent";
        /// <summary>Enable Depth Offset.</summary>
        public const string kDepthOffsetEnable = "_DepthOffsetEnable";
        /// <summary>Enable Depth Offset.</summary>
        public const string kConservativeDepthOffsetEnable = "_ConservativeDepthOffsetEnable";
        /// <summary>Enable affect Albedo (decal only).</summary>
        public const string kAffectAlbedo = "_AffectAlbedo";
        /// <summary>Enable affect Normal (decal only.</summary>
        public const string kAffectNormal = "_AffectNormal";
        /// <summary>Enable affect AO (decal only.</summary>
        public const string kAffectAO = "_AffectAO";
        /// <summary>Enable affect Metal (decal only.</summary>
        public const string kAffectMetal = "_AffectMetal";
        /// <summary>Enable affect Smoothness (decal only.</summary>
        public const string kAffectSmoothness = "_AffectSmoothness";
        /// <summary>Enable affect Emission (decal only.</summary>
        public const string kAffectEmission = "_AffectEmission";

        // Internal properties

        internal const string kStencilRef = "_StencilRef";
        internal const string kStencilWriteMask = "_StencilWriteMask";
        internal const string kStencilRefDepth = "_StencilRefDepth";
        internal const string kStencilWriteMaskDepth = "_StencilWriteMaskDepth";
        internal const string kStencilRefGBuffer = "_StencilRefGBuffer";
        internal const string kStencilWriteMaskGBuffer = "_StencilWriteMaskGBuffer";
        internal const string kStencilRefMV = "_StencilRefMV";
        internal const string kStencilWriteMaskMV = "_StencilWriteMaskMV";
        internal const string kStencilRefDistortionVec = "_StencilRefDistortionVec";
        internal const string kStencilWriteMaskDistortionVec = "_StencilWriteMaskDistortionVec";
        internal const string kDecalStencilWriteMask = "_DecalStencilWriteMask";
        internal const string kDecalStencilRef = "_DecalStencilRef";
        internal const string kEnableGeometricSpecularAA = "_EnableGeometricSpecularAA";

        internal const string kUseSplitLighting = "_RequireSplitLighting";

        internal const string kDecalColorMask0 = "_DecalColorMask0";
        internal const string kDecalColorMask1 = "_DecalColorMask1";
        internal const string kDecalColorMask2 = "_DecalColorMask2";
        internal const string kDecalColorMask3 = "_DecalColorMask3";
        internal const string kEnableDecals = "_SupportDecals";

        internal const int kMaxLayerCount = 4;
        internal const string kLayerCount = "_LayerCount";

        internal const string kUVBase = "_UVBase";
        internal const string kTexWorldScale = "_TexWorldScale";
        internal const string kInvTilingScale = "_InvTilingScale";
        internal const string kUVMappingMask = "_UVMappingMask";
        internal const string kUVDetail = "_UVDetail";
        internal const string kUVDetailsMappingMask = "_UVDetailsMappingMask";
        internal const string kDecalLayerMaskFromDecal = "_DecalLayerMaskFromDecal";
        internal const string kObjectSpaceUVMapping = "_ObjectSpaceUVMapping";

        internal const string kDisplacementMode = "_DisplacementMode";
        internal const string kMaterialID = "_MaterialID";
        internal const string kTransmissionEnable = "_TransmissionEnable";
        internal const string kZTestGBuffer = "_ZTestGBuffer";
        internal const string kZTestDepthEqualForOpaque = "_ZTestDepthEqualForOpaque";
        internal const string kAlphaToMaskInspector = "_AlphaToMaskInspectorValue";
        internal const string kEmissionColor = "_EmissionColor";
        internal const string kEnableSSR = kReceivesSSR;
        internal const string kAddPrecomputedVelocity = "_AddPrecomputedVelocity";
        internal const string kShadowMatteFilter = "_ShadowMatteFilter";
        internal const string kTransmittanceColorMap = "_TransmittanceColorMap";
        internal const string kRefractionModel = "_RefractionModel";
        internal const string kSpecularOcclusionMode = "_SpecularOcclusionMode";

        internal const string kCutoff = "_Cutoff";
        internal const string kAlphaCutoff = "_AlphaCutoff";
        internal const string kUseShadowThreshold = "_UseShadowThreshold";
        internal const string kAlphaCutoffShadow = "_AlphaCutoffShadow";
        internal const string kAlphaCutoffPrepass = "_AlphaCutoffPrepass";
        internal const string kAlphaCutoffPostpass = "_AlphaCutoffPostpass";

        internal const string kBaseColor = "_BaseColor";
        internal const string kBaseColorMap = "_BaseColorMap";
        internal const string kMetallic = "_Metallic";
        internal const string kSmoothness = "_Smoothness";

        // Emission
        internal const string kUseEmissiveIntensity = "_UseEmissiveIntensity";
        internal const string kEmissiveExposureWeight = "_EmissiveExposureWeight";
        internal const string kEmissiveIntensity = "_EmissiveIntensity";
        internal const string kEmissiveIntensityUnit = "_EmissiveIntensityUnit";
        internal const string kForceForwardEmissive = "_ForceForwardEmissive";
        internal const string kEmissiveColor = "_EmissiveColor";
        internal const string kEmissiveColorLDR = "_EmissiveColorLDR";
        internal const string kEmissiveColorHDR = "_EmissiveColorHDR";
        internal const string kEmissiveColorMap = "_EmissiveColorMap";
        internal const string kUVEmissive = "_UVEmissive";

        // Tessellation
        internal const string kTessellationMode = "_TessellationMode";
        internal const string kTessellationFactor = "_TessellationFactor";
        internal const string kTessellationFactorMinDistance = "_TessellationFactorMinDistance";
        internal const string kTessellationFactorMaxDistance = "_TessellationFactorMaxDistance";
        internal const string kTessellationFactorTriangleSize = "_TessellationFactorTriangleSize";
        internal const string kTessellationShapeFactor = "_TessellationShapeFactor";
        internal const string kTessellationBackFaceCullEpsilon = "_TessellationBackFaceCullEpsilon";
        internal const string kTessellationMaxDisplacement = "_TessellationMaxDisplacement";

        // Displacement
        internal const string kHeightMap = "_HeightMap";
        internal const string kHeightAmplitude = "_HeightAmplitude";
        internal const string kHeightCenter = "_HeightCenter";
        internal const string kHeightPoMAmplitude = "_HeightPoMAmplitude";
        internal const string kHeightTessCenter = "_HeightTessCenter";
        internal const string kHeightTessAmplitude = "_HeightTessAmplitude";
        internal const string kHeightMin = "_HeightMin";
        internal const string kHeightMax = "_HeightMax";
        internal const string kHeightOffset = "_HeightOffset";
        internal const string kHeightParametrization = "_HeightMapParametrization";
        internal const string kDisplacementLockObjectScale = "_DisplacementLockObjectScale";
        internal const string kDisplacementLockTilingScale = "_DisplacementLockTilingScale";

        // Terrain
        internal const string kEnableHeightBlend = "_EnableHeightBlend";
        internal const string kHeightTransition = "_HeightTransition";
        internal const string kEnableInstancedPerPixelNormal = "_EnableInstancedPerPixelNormal";

        // Maps
        internal const string kMaskMap = "_MaskMap";
        internal const string kDetailMap = "_DetailMap";

        internal const string kNormalMap = "_NormalMap";
        internal const string kNormalMapOS = "_NormalMapOS";
        internal const string kNormalMapSpace = "_NormalMapSpace";
        internal const string kBentNormalMap = "_BentNormalMap";
        internal const string kBentNormalMapOS = "_BentNormalMapOS";
        internal const string kTangentMap = "_TangentMap";
        internal const string kTangentMapOS = "_TangentMapOS";

        internal const string kSubsurfaceMaskMap = "_SubsurfaceMaskMap";
        internal const string kThicknessMap = "_ThicknessMap";
        internal const string kSpecularColorMap = "_SpecularColorMap";

        internal const string kAnisotropyMap = "_AnisotropyMap";

        internal const string kIridescenceThicknessMap = "_IridescenceThicknessMap";

        internal const string kCoatMask = "_CoatMask";
        internal const string kCoatMaskMap = "_CoatMaskMap";
    }
}<|MERGE_RESOLUTION|>--- conflicted
+++ resolved
@@ -173,11 +173,8 @@
         public static readonly int _DirectionalLightDatas = Shader.PropertyToID("_DirectionalLightDatas");
         public static readonly int _LightDatas = Shader.PropertyToID("_LightDatas");
         public static readonly int _EnvLightDatas = Shader.PropertyToID("_EnvLightDatas");
-<<<<<<< HEAD
+        public static readonly int _AmbientProbeData = Shader.PropertyToID("_AmbientProbeData");
         public static readonly int _CapsuleOccluderDatas = Shader.PropertyToID("_CapsuleOccluderDatas");
-=======
-        public static readonly int _AmbientProbeData = Shader.PropertyToID("_AmbientProbeData");
->>>>>>> 16bb3b61
 
         public static readonly int _ProbeVolumeBounds = Shader.PropertyToID("_ProbeVolumeBounds");
         public static readonly int _ProbeVolumeDatas = Shader.PropertyToID("_ProbeVolumeDatas");
@@ -389,12 +386,9 @@
         public static readonly int _ShaderVariablesRaytracingLightLoop = Shader.PropertyToID("ShaderVariablesRaytracingLightLoop");
         public static readonly int _ShaderVariablesDebugDisplay = Shader.PropertyToID("ShaderVariablesDebugDisplay");
         public static readonly int _ShaderVariablesClouds = Shader.PropertyToID("ShaderVariablesClouds");
-<<<<<<< HEAD
-        public static readonly int _ShaderVariablesCapsuleOccluders = Shader.PropertyToID("ShaderVariablesCapsuleOccluders");
-=======
         public static readonly int _ShaderVariablesWater = Shader.PropertyToID("ShaderVariablesWater");
         public static readonly int _ShaderVariablesWaterRendering = Shader.PropertyToID("ShaderVariablesWaterRendering");
->>>>>>> 16bb3b61
+        public static readonly int _ShaderVariablesCapsuleOccluders = Shader.PropertyToID("ShaderVariablesCapsuleOccluders");
 
         public static readonly int _SSSBufferTexture = Shader.PropertyToID("_SSSBufferTexture");
         public static readonly int _NormalBufferTexture = Shader.PropertyToID("_NormalBufferTexture");
