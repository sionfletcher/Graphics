using System;
using System.Collections.Generic;
using System.Linq;
using UnityEngine.Rendering.HighDefinition.Attributes;

namespace UnityEngine.Rendering.HighDefinition
{
    [GenerateHLSL(needAccessors = false, generateCBuffer = true)]
    unsafe struct ShaderVariablesDebugDisplay
    {
        [HLSLArray(32, typeof(Vector4))]
        public fixed float _DebugRenderingLayersColors[32 * 4];
        [HLSLArray(11, typeof(ShaderGenUInt4))]
        public fixed uint _DebugViewMaterialArray[11 * 4]; // Contain the id (define in various materialXXX.cs.hlsl) of the property to display

        public int _DebugLightingMode; // Match enum DebugLightingMode
        public int _DebugLightLayersMask;
        public int _DebugShadowMapMode;
        public int _DebugMipMapMode; // Match enum DebugMipMapMode

        public int _DebugFullScreenMode;
        public float _DebugTransparencyOverdrawWeight;
        public int _DebugMipMapModeTerrainTexture; // Match enum DebugMipMapModeTerrainTexture
        public int _ColorPickerMode; // Match enum ColorPickerDebugMode

        public Vector4 _DebugLightingAlbedo; // x == bool override, yzw = albedo for diffuse
        public Vector4 _DebugLightingSmoothness; // x == bool override, y == override value
        public Vector4 _DebugLightingNormal; // x == bool override
        public Vector4 _DebugLightingAmbientOcclusion; // x == bool override, y == override value
        public Vector4 _DebugLightingSpecularColor; // x == bool override, yzw = specular color
        public Vector4 _DebugLightingEmissiveColor; // x == bool override, yzw = emissive color
        public Vector4 _DebugLightingMaterialValidateHighColor; // user can specific the colors for the validator error conditions
        public Vector4 _DebugLightingMaterialValidateLowColor;
        public Vector4 _DebugLightingMaterialValidatePureMetalColor;
        public Vector4 _MousePixelCoord;  // xy unorm, zw norm
        public Vector4 _MouseClickPixelCoord;  // xy unorm, zw norm

        public int _MatcapMixAlbedo;
        public float _MatcapViewScale;
        public int _DebugSingleShadowIndex;

        public int _DebugProbeVolumeMode;
        public int _DebugAllowsRGBConversion;
        public Vector3 _DebugDisplayPad0;
    }

    /// <summary>
    /// Full Screen Debug Mode.
    /// </summary>
    [GenerateHLSL]
    public enum FullScreenDebugMode
    {
        /// <summary>No Full Screen debug mode.</summary>
        None,

        // Lighting
        /// <summary>Minimum Full Screen Lighting debug mode value (used internally).</summary>
        MinLightingFullScreenDebug,
        /// <summary>Display Screen Space Ambient Occlusion buffer.</summary>
        ScreenSpaceAmbientOcclusion,
        /// <summary>Display Screen Space Reflections buffer used for lighting.</summary>
        ScreenSpaceReflections,
        /// <summary>Display the Transparent Screen Space Reflections buffer.</summary>
        TransparentScreenSpaceReflections,
        /// <summary>Display Contact Shadows buffer.</summary>
        ContactShadows,
        /// <summary>Display Contact Shadows fade.</summary>
        ContactShadowsFade,
        /// <summary>Display Screen Space Shadows.</summary>
        ScreenSpaceShadows,
        /// <summary>Displays the color pyramid before the refraction pass.</summary>
        PreRefractionColorPyramid,
        /// <summary>Display the Depth Pyramid.</summary>
        DepthPyramid,
        WorldSpacePosition,
        /// <summary>Display the final color pyramid for the frame.</summary>
        FinalColorPyramid,

        // Raytracing Only
        /// <summary>Display ray tracing light cluster.</summary>
        LightCluster,
        /// <summary>Display screen space global illumination.</summary>
        ScreenSpaceGlobalIllumination,
        /// <summary>Display recursive ray tracing.</summary>
        RecursiveRayTracing,
        /// <summary>Display ray-traced sub-surface scattering.</summary>
        RayTracedSubSurface,
        /// <summary>Maximum Full Screen Lighting debug mode value (used internally).</summary>
        MaxLightingFullScreenDebug,

        // Rendering
        /// <summary>Minimum Full Screen Rendering debug mode value (used internally).</summary>
        MinRenderingFullScreenDebug,
        /// <summary>Display Motion Vectors.</summary>
        MotionVectors,
        /// <summary>Display NaNs.</summary>
        NanTracker,
        /// <summary>Display Log of the color buffer.</summary>
        ColorLog,
        /// <summary>Display Depth of Field circle of confusion.</summary>
        DepthOfFieldCoc,
        /// <summary>Display Transparency Overdraw.</summary>
        TransparencyOverdraw,
        /// <summary>Display Quad Overdraw.</summary>
        QuadOverdraw,
        /// <summary>Display Vertex Density.</summary>
        VertexDensity,
        /// <summary>Display Requested Virtual Texturing tiles, colored by the mip</summary>
        RequestedVirtualTextureTiles,
        /// <summary>Maximum Full Screen Rendering debug mode value (used internally).</summary>
        MaxRenderingFullScreenDebug,

        //Material
        /// <summary>Minimum Full Screen Material debug mode value (used internally).</summary>
        MinMaterialFullScreenDebug,
        /// <summary>Display Diffuse Color validation mode.</summary>
        ValidateDiffuseColor,
        /// <summary>Display specular Color validation mode.</summary>
        ValidateSpecularColor,
        /// <summary>Maximum Full Screen Material debug mode value (used internally).</summary>
        MaxMaterialFullScreenDebug,
<<<<<<< HEAD
=======
        // TODO: Move before count for 11.0
        /// <summary>Display Screen Space Reflections buffer of the previous frame accumulated.</summary>
        ScreenSpaceReflectionsPrev,
        /// <summary>Display Screen Space Reflections buffer of the current frame hit.</summary>
        ScreenSpaceReflectionsAccum
>>>>>>> 17369bfa
    }

    /// <summary>
    /// Class managing debug display in HDRP.
    /// </summary>
    public class DebugDisplaySettings : IDebugData
    {
        static string k_PanelDisplayStats = "Display Stats";
        static string k_PanelMaterials = "Material";
        static string k_PanelLighting = "Lighting";
        static string k_PanelVolume = "Volume";
        static string k_PanelRendering = "Rendering";
        static string k_PanelDecals = "Decals";

        DebugUI.Widget[] m_DebugDisplayStatsItems;
        DebugUI.Widget[] m_DebugMaterialItems;
        DebugUI.Widget[] m_DebugLightingItems;
        DebugUI.Widget[] m_DebugVolumeItems;
        DebugUI.Widget[] m_DebugRenderingItems;
        DebugUI.Widget[] m_DebugDecalsAffectingTransparentItems;

        static GUIContent[] s_LightingFullScreenDebugStrings = null;
        static int[] s_LightingFullScreenDebugValues = null;
        static GUIContent[] s_RenderingFullScreenDebugStrings = null;
        static int[] s_RenderingFullScreenDebugValues = null;
        static GUIContent[] s_MaterialFullScreenDebugStrings = null;
        static int[] s_MaterialFullScreenDebugValues = null;
        static GUIContent[] s_MsaaSamplesDebugStrings = null;
        static int[] s_MsaaSamplesDebugValues = null;
        static GUIContent[] s_TileAndClusterDebugStrings = null;
        static int[] s_TileAndClusterDebugValues = null;

        static List<GUIContent> s_CameraNames = new List<GUIContent>();
        static GUIContent[] s_CameraNamesStrings = null;
        static int[] s_CameraNamesValues = null;

        static bool needsRefreshingCameraFreezeList = true;

        List<ProfilingSampler> m_RecordedSamplers = new List<ProfilingSampler>();

        // Accumulate values to avg over one second.
        class AccumulatedTiming
        {
            public float accumulatedValue = 0;
            public float lastAverage = 0;

            internal void UpdateLastAverage(int frameCount)
            {
                lastAverage = accumulatedValue / frameCount;
                accumulatedValue = 0.0f;
            }
        }
        Dictionary<string, AccumulatedTiming> m_AccumulatedGPUTiming = new Dictionary<string, AccumulatedTiming>();
        Dictionary<string, AccumulatedTiming> m_AccumulatedCPUTiming = new Dictionary<string, AccumulatedTiming>();
        Dictionary<string, AccumulatedTiming> m_AccumulatedInlineCPUTiming = new Dictionary<string, AccumulatedTiming>();
        float m_TimeSinceLastAvgValue = 0.0f;
        int m_AccumulatedFrames = 0;
        const float k_AccumulationTimeInSeconds = 1.0f;

        List<ProfilingSampler> m_RecordedSamplersRT = new List<ProfilingSampler>();
        enum DebugProfilingType
        {
            CPU,
            GPU,
            InlineCPU
        }

        /// <summary>
        /// Debug data.
        /// </summary>
        public class DebugData
        {
            /// <summary>Ratio of the screen size in which overlays are rendered.</summary>
            public float debugOverlayRatio = 0.33f;
            /// <summary>Current full screen debug mode.</summary>
            public FullScreenDebugMode fullScreenDebugMode = FullScreenDebugMode.None;
            /// <summary>Enable range remapping.</summary>
            public bool enableDebugDepthRemap = false; // False per default to be compliant with AOV depth output (AOV depth must export unmodified linear depth)
            /// <summary>Depth Range remapping values for some of the fullscreen mode. Only x and y are used.</summary>
            public Vector4 fullScreenDebugDepthRemap = new Vector4(0.0f, 1.0f, 0.0f, 0.0f);
            /// <summary>Current full screen debug mode mip level (when applicable).</summary>
            public float fullscreenDebugMip = 0.0f;
            /// <summary>Index of the light used for contact shadows display.</summary>
            public int fullScreenContactShadowLightIndex = 0;
            /// <summary>XR single pass test mode.</summary>
            public bool xrSinglePassTestMode = false;
<<<<<<< HEAD
            /// <summary>Enable range remapping.</summary>
            public bool allowSRGBConversion = true;
=======
            /// <summary>Whether to display the average timings every second.</summary>
            public bool averageProfilerTimingsOverASecond = false;
>>>>>>> 17369bfa

            /// <summary>Current material debug settings.</summary>
            public MaterialDebugSettings materialDebugSettings = new MaterialDebugSettings();
            /// <summary>Current lighting debug settings.</summary>
            public LightingDebugSettings lightingDebugSettings = new LightingDebugSettings();
            /// <summary>Current mip map debug settings.</summary>
            public MipMapDebugSettings mipMapDebugSettings = new MipMapDebugSettings();
            /// <summary>Current color picker debug settings.</summary>
            public ColorPickerDebugSettings colorPickerDebugSettings = new ColorPickerDebugSettings();
            /// <summary>Current false color debug settings.</summary>
            public FalseColorDebugSettings falseColorDebugSettings = new FalseColorDebugSettings();
            /// <summary>Current decals debug settings.</summary>
            public DecalsDebugSettings decalsDebugSettings = new DecalsDebugSettings();
            /// <summary>Current transparency debug settings.</summary>
            public TransparencyDebugSettings transparencyDebugSettings = new TransparencyDebugSettings();
            /// <summary>Current volume debug settings.</summary>
            public VolumeDebugSettings volumeDebugSettings = new VolumeDebugSettings();
            /// <summary>Current number of samples for MSAA textures.</summary>
            public MSAASamples msaaSamples = MSAASamples.None;
            /// <summary>Index of screen space shadow to display.</summary>
            public uint screenSpaceShadowIndex = 0;
            /// <summary>Max quad cost for quad overdraw display.</summary>
            public uint maxQuadCost = 5;
            /// <summary>Max vertex density for vertex density display.</summary>
            public uint maxVertexDensity = 10;
            /// <summary>Display ray tracing ray count per frame.</summary>
            public bool countRays = false;

            /// <summary>Index of the camera to freeze for visibility.</summary>
            public int debugCameraToFreeze = 0;

            // TODO: The only reason this exist is because of Material/Engine debug enums
            // They have repeating values, which caused issues when iterating through the enum, thus the need for explicit indices
            // Once we refactor material/engine debug to avoid repeating values, we should be able to remove that.
            //saved enum fields for when repainting
            internal int lightingDebugModeEnumIndex;
            internal int lightingFulscreenDebugModeEnumIndex;
            internal int materialValidatorDebugModeEnumIndex;
            internal int tileClusterDebugEnumIndex;
            internal int mipMapsEnumIndex;
            internal int engineEnumIndex;
            internal int attributesEnumIndex;
            internal int propertiesEnumIndex;
            internal int gBufferEnumIndex;
            internal int shadowDebugModeEnumIndex;
            internal int tileClusterDebugByCategoryEnumIndex;
            internal int clusterDebugModeEnumIndex;
            internal int lightVolumeDebugTypeEnumIndex;
            internal int renderingFulscreenDebugModeEnumIndex;
            internal int terrainTextureEnumIndex;
            internal int colorPickerDebugModeEnumIndex;
            internal int exposureDebugModeEnumIndex;
            internal int msaaSampleDebugModeEnumIndex;
            internal int debugCameraToFreezeEnumIndex;
            internal int volumeComponentEnumIndex;
            internal int volumeCameraEnumIndex;
            internal int probeVolumeDebugModeEnumIndex;
            internal int probeVolumeAtlasSliceModeEnumIndex;

            // When settings mutually exclusives enum values, we need to reset the other ones.
            internal void ResetExclusiveEnumIndices()
            {
                materialDebugSettings.materialEnumIndex = 0;
                lightingDebugModeEnumIndex = 0;
                mipMapsEnumIndex = 0;
                engineEnumIndex = 0;
                attributesEnumIndex = 0;
                propertiesEnumIndex = 0;
                gBufferEnumIndex = 0;
                lightingFulscreenDebugModeEnumIndex = 0;
                renderingFulscreenDebugModeEnumIndex = 0;
            }
        }
        DebugData m_Data;

        /// <summary>
        /// Debug data.
        /// </summary>
        public DebugData data { get => m_Data; }

        // Had to keep those public because HDRP tests using it (as a workaround to access proper enum values for this debug)
        /// <summary>List of Full Screen Rendering Debug mode names.</summary>
        public static GUIContent[] renderingFullScreenDebugStrings => s_RenderingFullScreenDebugStrings;
        /// <summary>List of Full Screen Rendering Debug mode values.</summary>
        public static int[] renderingFullScreenDebugValues => s_RenderingFullScreenDebugValues;

        internal DebugDisplaySettings()
        {
            FillFullScreenDebugEnum(ref s_LightingFullScreenDebugStrings, ref s_LightingFullScreenDebugValues, FullScreenDebugMode.MinLightingFullScreenDebug, FullScreenDebugMode.MaxLightingFullScreenDebug);
            FillFullScreenDebugEnum(ref s_RenderingFullScreenDebugStrings, ref s_RenderingFullScreenDebugValues, FullScreenDebugMode.MinRenderingFullScreenDebug, FullScreenDebugMode.MaxRenderingFullScreenDebug);
            FillFullScreenDebugEnum(ref s_MaterialFullScreenDebugStrings, ref s_MaterialFullScreenDebugValues, FullScreenDebugMode.MinMaterialFullScreenDebug, FullScreenDebugMode.MaxMaterialFullScreenDebug);

            var device = SystemInfo.graphicsDeviceType;
            if (device == GraphicsDeviceType.Metal)
            {
                s_RenderingFullScreenDebugStrings = s_RenderingFullScreenDebugStrings.Where((val, idx) => (idx + FullScreenDebugMode.MinRenderingFullScreenDebug) != FullScreenDebugMode.VertexDensity).ToArray();
                s_RenderingFullScreenDebugValues = s_RenderingFullScreenDebugValues.Where((val, idx) => (idx + FullScreenDebugMode.MinRenderingFullScreenDebug) != FullScreenDebugMode.VertexDensity).ToArray();
            }
            if (device == GraphicsDeviceType.Metal || device == GraphicsDeviceType.PlayStation4)
            {
                s_RenderingFullScreenDebugStrings = s_RenderingFullScreenDebugStrings.Where((val, idx) => (idx + FullScreenDebugMode.MinRenderingFullScreenDebug) != FullScreenDebugMode.QuadOverdraw).ToArray();
                s_RenderingFullScreenDebugValues = s_RenderingFullScreenDebugValues.Where((val, idx) => (idx + FullScreenDebugMode.MinRenderingFullScreenDebug) != FullScreenDebugMode.QuadOverdraw).ToArray();
            }

            FillTileClusterDebugEnum();

            s_MaterialFullScreenDebugStrings[(int)FullScreenDebugMode.ValidateDiffuseColor - ((int)FullScreenDebugMode.MinMaterialFullScreenDebug)] = new GUIContent("Diffuse Color");
            s_MaterialFullScreenDebugStrings[(int)FullScreenDebugMode.ValidateSpecularColor - ((int)FullScreenDebugMode.MinMaterialFullScreenDebug)] = new GUIContent("Metal or SpecularColor");

            s_MsaaSamplesDebugStrings = Enum.GetNames(typeof(MSAASamples))
                .Select(t => new GUIContent(t))
                .ToArray();
            s_MsaaSamplesDebugValues = (int[])Enum.GetValues(typeof(MSAASamples));

            m_Data = new DebugData();
        }

        /// <summary>
        /// Get Reset action.
        /// </summary>
        /// <returns></returns>
        Action IDebugData.GetReset() => () => m_Data = new DebugData();

        internal float[] GetDebugMaterialIndexes()
        {
            return data.materialDebugSettings.GetDebugMaterialIndexes();
        }

        /// <summary>
        /// Returns the current Light filtering mode.
        /// </summary>
        /// <returns>Current Light filtering mode.</returns>
        public DebugLightFilterMode GetDebugLightFilterMode()
        {
            return data.lightingDebugSettings.debugLightFilterMode;
        }

        /// <summary>
        /// Returns the current Lighting Debug Mode.
        /// </summary>
        /// <returns>Current Lighting Debug Mode.</returns>
        public DebugLightingMode GetDebugLightingMode()
        {
            return data.lightingDebugSettings.debugLightingMode;
        }

        /// <summary>
        /// Returns the current Light Layers Debug Mask.
        /// </summary>
        /// <returns>Current Light Layers Debug Mask.</returns>
        public DebugLightLayersMask GetDebugLightLayersMask()
        {
            var settings = data.lightingDebugSettings;
            if (!settings.debugLightLayers)
                return 0;

#if UNITY_EDITOR
            if (settings.debugSelectionLightLayers)
            {
                if (UnityEditor.Selection.activeGameObject == null)
                    return 0;
                var light = UnityEditor.Selection.activeGameObject.GetComponent<HDAdditionalLightData>();
                if (light == null)
                    return 0;

                if (settings.debugSelectionShadowLayers)
                    return (DebugLightLayersMask)light.GetShadowLayers();
                return (DebugLightLayersMask)light.GetLightLayers();
            }
#endif

            return settings.debugLightLayersFilterMask;
        }

        /// <summary>
        /// Returns the current Shadow Map Debug Mode.
        /// </summary>
        /// <returns>Current Shadow Map Debug Mode.</returns>
        public ShadowMapDebugMode GetDebugShadowMapMode()
        {
            return data.lightingDebugSettings.shadowDebugMode;
        }

        /// <summary>
        /// Returns the current Mip Map Debug Mode.
        /// </summary>
        /// <returns>Current Mip Map Debug Mode.</returns>
        public DebugMipMapMode GetDebugMipMapMode()
        {
            return data.mipMapDebugSettings.debugMipMapMode;
        }

        /// <summary>
        /// Returns the current Terrain Texture Mip Map Debug Mode.
        /// </summary>
        /// <returns>Current Terrain Texture Mip Map Debug Mode.</returns>
        public DebugMipMapModeTerrainTexture GetDebugMipMapModeTerrainTexture()
        {
            return data.mipMapDebugSettings.terrainTexture;
        }

        /// <summary>
        /// Returns the current Color Picker Mode.
        /// </summary>
        /// <returns>Current Color Picker Mode.</returns>
        public ColorPickerDebugMode GetDebugColorPickerMode()
        {
            return data.colorPickerDebugSettings.colorPickerMode;
        }

		/// <summary>
        /// Returns the current Probe Volume Debug Mode.
        /// </summary>
        /// <returns>Current Probe Volume Debug Mode.</returns>
        internal ProbeVolumeDebugMode GetProbeVolumeDebugMode()
        {
            return data.lightingDebugSettings.probeVolumeDebugMode;
        }

        /// <summary>
        /// Returns true if camera visibility is frozen.
        /// </summary>
        /// <returns>True if camera visibility is frozen</returns>
        public bool IsCameraFreezeEnabled()
        {
            return data.debugCameraToFreeze != 0;
        }

        /// <summary>
        /// Returns true if a specific camera is frozen for visibility.
        /// </summary>
        /// <param name="camera">Camera to be tested.</param>
        /// <returns>True if a specific camera is frozen for visibility.</returns>
        public bool IsCameraFrozen(Camera camera)
        {
            return IsCameraFreezeEnabled() && camera.name.Equals(s_CameraNamesStrings[data.debugCameraToFreeze].text);
        }

        /// <summary>
        /// Returns true if any debug display is enabled.
        /// </summary>
        /// <returns>True if any debug display is enabled.</returns>
        public bool IsDebugDisplayEnabled()
        {
            return data.materialDebugSettings.IsDebugDisplayEnabled() || data.lightingDebugSettings.IsDebugDisplayEnabled() || data.mipMapDebugSettings.IsDebugDisplayEnabled() || IsDebugFullScreenEnabled();
        }

        /// <summary>
        /// Returns true if any material debug display is enabled.
        /// </summary>
        /// <returns>True if any material debug display is enabled.</returns>
        public bool IsDebugMaterialDisplayEnabled()
        {
            return data.materialDebugSettings.IsDebugDisplayEnabled();
        }

        /// <summary>
        /// Returns true if any full screen debug display is enabled.
        /// </summary>
        /// <returns>True if any full screen debug display is enabled.</returns>
        public bool IsDebugFullScreenEnabled()
        {
            return data.fullScreenDebugMode != FullScreenDebugMode.None;
        }

        /// <summary>
        /// Returns true if a full screen debug display supporting the FullScreenDebug pass is enabled.
        /// </summary>
        /// <returns>True if a full screen debug display supporting the FullScreenDebug pass is enabled.</returns>
        internal bool IsFullScreenDebugPassEnabled()
        {
            return data.fullScreenDebugMode == FullScreenDebugMode.QuadOverdraw ||
                data.fullScreenDebugMode == FullScreenDebugMode.VertexDensity;
        }

        /// <summary>
        /// Returns true if any full screen exposure debug display is enabled.
        /// </summary>
        /// <returns>True if any full screen exposure debug display is enabled.</returns>
        public bool IsDebugExposureModeEnabled()
        {
            return data.lightingDebugSettings.exposureDebugMode != ExposureDebugMode.None;
        }

        /// <summary>
        /// Returns true if material validation is enabled.
        /// </summary>
        /// <returns>True if any material validation is enabled.</returns>
        public bool IsMaterialValidationEnabled()
        {
            return (data.fullScreenDebugMode == FullScreenDebugMode.ValidateDiffuseColor) || (data.fullScreenDebugMode == FullScreenDebugMode.ValidateSpecularColor);
        }

        /// <summary>
        /// Returns true if mip map debug display is enabled.
        /// </summary>
        /// <returns>True if any mip mapdebug display is enabled.</returns>
        public bool IsDebugMipMapDisplayEnabled()
        {
            return data.mipMapDebugSettings.IsDebugDisplayEnabled();
        }

        /// <summary>
        /// Returns true if matcap view is enabled for a particular camera.
        /// </summary>
        /// <param name="camera">Input camera.</param>
        /// <returns>True if matcap view is enabled for a particular camera.</returns>
        public bool IsMatcapViewEnabled(HDCamera camera)
        {
            bool sceneViewLightingDisabled = CoreUtils.IsSceneLightingDisabled(camera.camera);
            return sceneViewLightingDisabled || GetDebugLightingMode() == DebugLightingMode.MatcapView;
        }

        private void DisableNonMaterialDebugSettings()
        {
            data.fullScreenDebugMode = FullScreenDebugMode.None;
            data.lightingDebugSettings.debugLightingMode = DebugLightingMode.None;
            data.mipMapDebugSettings.debugMipMapMode = DebugMipMapMode.None;
            data.lightingDebugSettings.debugLightLayers = false;
        }

        /// <summary>
        /// Set the current shared material properties debug view.
        /// </summary>
        /// <param name="value">Desired shared material property to display.</param>
        public void SetDebugViewCommonMaterialProperty(MaterialSharedProperty value)
        {
            if (value != MaterialSharedProperty.None)
                DisableNonMaterialDebugSettings();
            data.materialDebugSettings.SetDebugViewCommonMaterialProperty(value);
        }

        /// <summary>
        /// Set the current material debug view.
        /// </summary>
        /// <param name="value">Desired material debug view.</param>
        public void SetDebugViewMaterial(int value)
        {
            if (value != 0)
                DisableNonMaterialDebugSettings();
            data.materialDebugSettings.SetDebugViewMaterial(value);
        }

        /// <summary>
        /// Set the current engine debug view.
        /// </summary>
        /// <param name="value">Desired engine debug view.</param>
        public void SetDebugViewEngine(int value)
        {
            if (value != 0)
                DisableNonMaterialDebugSettings();
            data.materialDebugSettings.SetDebugViewEngine(value);
        }

        /// <summary>
        /// Set current varying debug view.
        /// </summary>
        /// <param name="value">Desired varying debug view.</param>
        public void SetDebugViewVarying(DebugViewVarying value)
        {
            if (value != 0)
                DisableNonMaterialDebugSettings();
            data.materialDebugSettings.SetDebugViewVarying(value);
        }

        /// <summary>
        /// Set the current Material Property debug view.
        /// </summary>
        /// <param name="value">Desired property debug view.</param>
        public void SetDebugViewProperties(DebugViewProperties value)
        {
            if (value != 0)
                DisableNonMaterialDebugSettings();
            data.materialDebugSettings.SetDebugViewProperties(value);
        }

        /// <summary>
        /// Set the current GBuffer debug view.
        /// </summary>
        /// <param name="value">Desired GBuffer debug view.</param>
        public void SetDebugViewGBuffer(int value)
        {
            if (value != 0)
                DisableNonMaterialDebugSettings();
            data.materialDebugSettings.SetDebugViewGBuffer(value);
        }

        /// <summary>
        /// Set the current Full Screen Debug Mode.
        /// </summary>
        /// <param name="value">Desired Full Screen Debug mode.</param>
        public void SetFullScreenDebugMode(FullScreenDebugMode value)
        {
            if (data.lightingDebugSettings.shadowDebugMode == ShadowMapDebugMode.SingleShadow)
                value = 0;

            if (value != FullScreenDebugMode.None)
            {
                data.lightingDebugSettings.debugLightingMode = DebugLightingMode.None;
                data.lightingDebugSettings.debugLightLayers = false;
                data.materialDebugSettings.DisableMaterialDebug();
                data.mipMapDebugSettings.debugMipMapMode = DebugMipMapMode.None;
            }

            data.fullScreenDebugMode = value;
        }

        internal void SetAllowSRGBConversion(bool allow)
        {
            data.allowSRGBConversion = allow;
        }
        internal bool GetAllowSRGBConversion()
        {
            return data.allowSRGBConversion;
        }

        /// <summary>
        /// Set the current Shadow Map Debug Mode.
        /// </summary>
        /// <param name="value">Desired Shadow Map debug mode.</param>
        public void SetShadowDebugMode(ShadowMapDebugMode value)
        {
            // When SingleShadow is enabled, we don't render full screen debug modes
            if (value == ShadowMapDebugMode.SingleShadow)
                data.fullScreenDebugMode = 0;
            data.lightingDebugSettings.shadowDebugMode = value;
        }

        /// <summary>
        /// Set the current Light Filtering.
        /// </summary>
        /// <param name="value">Desired Light Filtering.</param>
        public void SetDebugLightFilterMode(DebugLightFilterMode value)
        {
            if (value != 0)
            {
                data.materialDebugSettings.DisableMaterialDebug();
                data.mipMapDebugSettings.debugMipMapMode = DebugMipMapMode.None;
                data.lightingDebugSettings.debugLightLayers = false;
            }
            data.lightingDebugSettings.debugLightFilterMode = value;
        }

        /// <summary>
        /// Set the current Light layers Debug Mode
        /// </summary>
        /// <param name="value">Desired Light Layers Debug Mode.</param>
        public void SetDebugLightLayersMode(bool value)
        {
            if (value)
            {
                data.ResetExclusiveEnumIndices();
                data.lightingDebugSettings.debugLightFilterMode = DebugLightFilterMode.None;

                var builtins = typeof(Builtin.BuiltinData);
                var attr = builtins.GetCustomAttributes(true)[0] as GenerateHLSL;
                var renderingLayers = Array.IndexOf(builtins.GetFields(), builtins.GetField("renderingLayers"));

                SetDebugViewMaterial(attr.paramDefinesStart + renderingLayers);
            }
            else
            {
                SetDebugViewMaterial(0);
            }
            data.lightingDebugSettings.debugLightLayers = value;
        }

        /// <summary>
        /// Set the current Lighting Debug Mode.
        /// </summary>
        /// <param name="value">Desired Lighting Debug Mode.</param>
        public void SetDebugLightingMode(DebugLightingMode value)
        {
            if (value != 0)
            {
                data.fullScreenDebugMode = FullScreenDebugMode.None;
                data.materialDebugSettings.DisableMaterialDebug();
                data.mipMapDebugSettings.debugMipMapMode = DebugMipMapMode.None;
                data.lightingDebugSettings.debugLightLayers = false;
            }
            data.lightingDebugSettings.debugLightingMode = value;
        }

		/// <summary>
        /// Set the current Probe Volume Debug Mode.
        /// </summary>
        /// <param name="value">Desired Probe Volume Debug Mode.</param>
        internal void SetProbeVolumeDebugMode(ProbeVolumeDebugMode value)
        {
            data.lightingDebugSettings.probeVolumeDebugMode = value;
        }

		/// <summary>
        /// Set the current Probe Volume Atlas Mode.
        /// </summary>
        /// <param name="value">Desired Probe Volume Atlas Mode.</param>
        internal void SetProbeVolumeAtlasSliceMode(ProbeVolumeAtlasSliceMode value)
        {
            data.lightingDebugSettings.probeVolumeAtlasSliceMode = value;
        }

        /// <summary>
        /// Set the current Exposure Debug Mode.
        /// </summary>
        /// <param name="value">Desired Probe Volume Debug Mode.</param>
        internal void SetExposureDebugMode(ExposureDebugMode value)
        {
            data.lightingDebugSettings.exposureDebugMode = value;
        }

        /// <summary>
        /// Set the current Mip Map Debug Mode.
        /// </summary>
        /// <param name="value">Desired Mip Map debug mode.</param>
        public void SetMipMapMode(DebugMipMapMode value)
        {
            if (value != 0)
            {
                data.materialDebugSettings.DisableMaterialDebug();
                data.lightingDebugSettings.debugLightingMode = DebugLightingMode.None;
                data.lightingDebugSettings.debugLightLayers = false;
                data.fullScreenDebugMode = FullScreenDebugMode.None;
            }
            data.mipMapDebugSettings.debugMipMapMode = value;
        }

        void EnableProfilingRecorders()
        {
            Debug.Assert(m_RecordedSamplers.Count == 0);

            m_RecordedSamplers.Add(ProfilingSampler.Get(HDProfileId.HDRenderPipelineAllRenderRequest));
            m_RecordedSamplers.Add(ProfilingSampler.Get(HDProfileId.VolumeUpdate));
            m_RecordedSamplers.Add(ProfilingSampler.Get(HDProfileId.ClearBuffers));
            m_RecordedSamplers.Add(ProfilingSampler.Get(HDProfileId.RenderShadowMaps));
            m_RecordedSamplers.Add(ProfilingSampler.Get(HDProfileId.GBuffer));
            m_RecordedSamplers.Add(ProfilingSampler.Get(HDProfileId.PrepareLightsForGPU));
            m_RecordedSamplers.Add(ProfilingSampler.Get(HDProfileId.VolumeVoxelization));
            m_RecordedSamplers.Add(ProfilingSampler.Get(HDProfileId.VolumetricLighting));
            m_RecordedSamplers.Add(ProfilingSampler.Get(HDProfileId.RenderDeferredLightingCompute));
            m_RecordedSamplers.Add(ProfilingSampler.Get(HDProfileId.ForwardOpaque));
            m_RecordedSamplers.Add(ProfilingSampler.Get(HDProfileId.ForwardTransparent));
            m_RecordedSamplers.Add(ProfilingSampler.Get(HDProfileId.ForwardPreRefraction));
            m_RecordedSamplers.Add(ProfilingSampler.Get(HDProfileId.ColorPyramid));
            m_RecordedSamplers.Add(ProfilingSampler.Get(HDProfileId.DepthPyramid));
            m_RecordedSamplers.Add(ProfilingSampler.Get(HDProfileId.PostProcessing));
        }

        void DisableProfilingRecorders()
        {
            foreach (var sampler in m_RecordedSamplers)
            {
                sampler.enableRecording = false;
            }

            m_RecordedSamplers.Clear();
        }

        void EnableProfilingRecordersRT()
        {
            Debug.Assert(m_RecordedSamplersRT.Count == 0);

            m_RecordedSamplersRT.Add(ProfilingSampler.Get(HDProfileId.RaytracingBuildCluster));
            m_RecordedSamplersRT.Add(ProfilingSampler.Get(HDProfileId.RaytracingCullLights));
            m_RecordedSamplersRT.Add(ProfilingSampler.Get(HDProfileId.RaytracingReflectionDirectionGeneration));
            m_RecordedSamplersRT.Add(ProfilingSampler.Get(HDProfileId.RaytracingReflectionEvaluation));
            m_RecordedSamplersRT.Add(ProfilingSampler.Get(HDProfileId.RaytracingReflectionUpscaleGeneration));
            m_RecordedSamplersRT.Add(ProfilingSampler.Get(HDProfileId.RaytracingFilterReflection));
            m_RecordedSamplersRT.Add(ProfilingSampler.Get(HDProfileId.RaytracingAmbientOcclusion));
            m_RecordedSamplersRT.Add(ProfilingSampler.Get(HDProfileId.RaytracingFilterAmbientOcclusion));
            m_RecordedSamplersRT.Add(ProfilingSampler.Get(HDProfileId.RaytracingDirectionalLightShadow));
            m_RecordedSamplersRT.Add(ProfilingSampler.Get(HDProfileId.RaytracingLightShadow));
            m_RecordedSamplersRT.Add(ProfilingSampler.Get(HDProfileId.RaytracingIndirectDiffuseDirectionGeneration));
            m_RecordedSamplersRT.Add(ProfilingSampler.Get(HDProfileId.RaytracingIndirectDiffuseEvaluation));
            m_RecordedSamplersRT.Add(ProfilingSampler.Get(HDProfileId.RaytracingIndirectDiffuseUpscale));
            m_RecordedSamplersRT.Add(ProfilingSampler.Get(HDProfileId.RaytracingFilterIndirectDiffuse));
            m_RecordedSamplersRT.Add(ProfilingSampler.Get(HDProfileId.RaytracingDebugOverlay));
            m_RecordedSamplersRT.Add(ProfilingSampler.Get(HDProfileId.ForwardPreRefraction));
            m_RecordedSamplersRT.Add(ProfilingSampler.Get(HDProfileId.RayTracingRecursiveRendering));
            m_RecordedSamplersRT.Add(ProfilingSampler.Get(HDProfileId.RayTracingPrepass));
            m_RecordedSamplersRT.Add(ProfilingSampler.Get(HDProfileId.RaytracingDeferredLighting));
        }

        void DisableProfilingRecordersRT()
        {
            foreach (var sampler in m_RecordedSamplersRT)
            {
                sampler.enableRecording = false;
            }

            m_RecordedSamplersRT.Clear();
        }

        float GetSamplerTiming(DebugProfilingType type, ProfilingSampler sampler)
        {
            if (data.averageProfilerTimingsOverASecond)
            {
                // Find the right accumulated dictionary
                var accumulatedDictionary = type == DebugProfilingType.CPU ? m_AccumulatedCPUTiming :
                                            type == DebugProfilingType.InlineCPU ? m_AccumulatedInlineCPUTiming :
                                            m_AccumulatedGPUTiming;

                AccumulatedTiming accTiming = null;
                if (accumulatedDictionary.TryGetValue(sampler.name, out accTiming))
                    return accTiming.lastAverage;
            }
            else
            {
                return (type == DebugProfilingType.CPU) ? sampler.cpuElapsedTime : ((type == DebugProfilingType.GPU) ? sampler.gpuElapsedTime : sampler.inlineCpuElapsedTime);
            }

            return 0.0f;
        }

        ObservableList<DebugUI.Widget> BuildProfilingSamplerList(DebugProfilingType type)
        {
            var result = new ObservableList<DebugUI.Widget>();

            // Find the right accumulated dictionary and add it there if not existing yet.
            var accumulatedDictionary = type == DebugProfilingType.CPU ? m_AccumulatedCPUTiming :
                                        type == DebugProfilingType.InlineCPU ? m_AccumulatedInlineCPUTiming :
                                        m_AccumulatedGPUTiming;


            foreach (var sampler in m_RecordedSamplers)
            {
                sampler.enableRecording = true;
                if (!accumulatedDictionary.ContainsKey(sampler.name))
                {
                    accumulatedDictionary.Add(sampler.name, new AccumulatedTiming());
                }

                result.Add(new DebugUI.Value
                {
                    displayName = sampler.name,
                    getter = () => string.Format("{0:F2}", GetSamplerTiming(type, sampler)),
                    refreshRate = 1.0f / 5.0f
                });
            }

            return result;
        }

        ObservableList<DebugUI.Widget> BuildProfilingSamplerListRT(DebugProfilingType type)
        {
            var result = new ObservableList<DebugUI.Widget>();

            // Find the right accumulated dictionary and add it there if not existing yet.
            var accumulatedDictionary = type == DebugProfilingType.CPU ? m_AccumulatedCPUTiming :
                                        type == DebugProfilingType.InlineCPU ? m_AccumulatedInlineCPUTiming :
                                        m_AccumulatedGPUTiming;


            foreach (var sampler in m_RecordedSamplersRT)
            {
                sampler.enableRecording = true;
                if (!accumulatedDictionary.ContainsKey(sampler.name))
                {
                    accumulatedDictionary.Add(sampler.name, new AccumulatedTiming());
                }

                result.Add(new DebugUI.Value
                {
                    displayName = sampler.name,
                    getter = () => string.Format("{0:F2}", GetSamplerTiming(type, sampler)),
                    refreshRate = 1.0f / 5.0f
                });
            }

            return result;
        }

        void UpdateListOfAveragedProfilerTimings(List<ProfilingSampler> samplers, bool needUpdatingAverages)
        {
            foreach (var sampler in samplers)
            {
                // Accumulate.
                AccumulatedTiming accCPUTiming = null;
                if (m_AccumulatedCPUTiming.TryGetValue(sampler.name, out accCPUTiming))
                    accCPUTiming.accumulatedValue += sampler.cpuElapsedTime;

                AccumulatedTiming accInlineCPUTiming = null;
                if (m_AccumulatedInlineCPUTiming.TryGetValue(sampler.name, out accInlineCPUTiming))
                    accInlineCPUTiming.accumulatedValue += sampler.inlineCpuElapsedTime;

                AccumulatedTiming accGPUTiming = null;
                if (m_AccumulatedGPUTiming.TryGetValue(sampler.name, out accGPUTiming))
                    accGPUTiming.accumulatedValue += sampler.gpuElapsedTime;

                if (needUpdatingAverages)
                {
                    if (accCPUTiming != null)
                        accCPUTiming.UpdateLastAverage(m_AccumulatedFrames);
                    if (accInlineCPUTiming != null)
                        accInlineCPUTiming.UpdateLastAverage(m_AccumulatedFrames);
                    if (accGPUTiming != null)
                        accGPUTiming.UpdateLastAverage(m_AccumulatedFrames);
                }
            }
        }

        internal void UpdateAveragedProfilerTimings()
        {
            m_TimeSinceLastAvgValue += Time.unscaledDeltaTime;
            m_AccumulatedFrames++;
            bool needUpdatingAverages = m_TimeSinceLastAvgValue >= k_AccumulationTimeInSeconds;

            UpdateListOfAveragedProfilerTimings(m_RecordedSamplers, needUpdatingAverages);
            UpdateListOfAveragedProfilerTimings(m_RecordedSamplersRT, needUpdatingAverages);

            if (needUpdatingAverages)
            {
                m_TimeSinceLastAvgValue = 0.0f;
                m_AccumulatedFrames = 0;
            }

        }

        void RegisterDisplayStatsDebug()
        {
            var list = new List<DebugUI.Widget>();
            list.Add(new DebugUI.Value { displayName = "Frame Rate (fps)", getter = () => 1f / Time.smoothDeltaTime, refreshRate = 1f / 5f });
            list.Add(new DebugUI.Value { displayName = "Frame Time (ms)", getter = () => Time.smoothDeltaTime * 1000f, refreshRate = 1f / 5f });


            EnableProfilingRecorders();
            list.Add(new DebugUI.BoolField { displayName = "Update every second with average", getter = () => data.averageProfilerTimingsOverASecond, setter = value => data.averageProfilerTimingsOverASecond = value });
            list.Add(new DebugUI.Foldout("CPU timings (Command Buffers)", BuildProfilingSamplerList(DebugProfilingType.CPU)));
            list.Add(new DebugUI.Foldout("GPU timings", BuildProfilingSamplerList(DebugProfilingType.GPU)));
            if (HDRenderPipeline.currentAsset?.currentPlatformRenderPipelineSettings.supportRayTracing ?? true)
            {
                EnableProfilingRecordersRT();
                list.Add(new DebugUI.Foldout("CPU timings RT (Command Buffers)", BuildProfilingSamplerListRT(DebugProfilingType.CPU)));
                list.Add(new DebugUI.Foldout("GPU timings RT", BuildProfilingSamplerListRT(DebugProfilingType.GPU)));
            }
            list.Add(new DebugUI.Foldout("Inline CPU timings", BuildProfilingSamplerList(DebugProfilingType.InlineCPU)));
            list.Add(new DebugUI.BoolField { displayName = "Count Rays (MRays/Frame)", getter = () => data.countRays, setter = value => data.countRays = value, onValueChanged = RefreshDisplayStatsDebug });
            if (data.countRays)
            {
                list.Add(new DebugUI.Container
                {
                    children =
                    {
                        new DebugUI.Value { displayName = "Ambient Occlusion", getter = () => ((float)(RenderPipelineManager.currentPipeline as HDRenderPipeline).GetRaysPerFrame(RayCountValues.AmbientOcclusion)) / 1e6f, refreshRate = 1f / 30f },
                        new DebugUI.Value { displayName = "Shadows Directional", getter = () => ((float)(RenderPipelineManager.currentPipeline as HDRenderPipeline).GetRaysPerFrame(RayCountValues.ShadowDirectional)) / 1e6f, refreshRate = 1f / 30f },
                        new DebugUI.Value { displayName = "Shadows Area", getter = () => ((float)(RenderPipelineManager.currentPipeline as HDRenderPipeline).GetRaysPerFrame(RayCountValues.ShadowAreaLight)) / 1e6f, refreshRate = 1f / 30f },
                        new DebugUI.Value { displayName = "Shadows Point/Spot", getter = () => ((float)(RenderPipelineManager.currentPipeline as HDRenderPipeline).GetRaysPerFrame(RayCountValues.ShadowPointSpot)) / 1e6f, refreshRate = 1f / 30f },
                        new DebugUI.Value { displayName = "Reflections Forward ", getter = () => ((float)(RenderPipelineManager.currentPipeline as HDRenderPipeline).GetRaysPerFrame(RayCountValues.ReflectionForward)) / 1e6f, refreshRate = 1f / 30f },
                        new DebugUI.Value { displayName = "Reflections Deferred", getter = () => ((float)(RenderPipelineManager.currentPipeline as HDRenderPipeline).GetRaysPerFrame(RayCountValues.ReflectionDeferred)) / 1e6f, refreshRate = 1f / 30f },
                        new DebugUI.Value { displayName = "Diffuse GI Forward", getter = () => ((float)(RenderPipelineManager.currentPipeline as HDRenderPipeline).GetRaysPerFrame(RayCountValues.DiffuseGI_Forward)) / 1e6f, refreshRate = 1f / 30f },
                        new DebugUI.Value { displayName = "Diffuse GI Deferred", getter = () => ((float)(RenderPipelineManager.currentPipeline as HDRenderPipeline).GetRaysPerFrame(RayCountValues.DiffuseGI_Deferred)) / 1e6f, refreshRate = 1f / 30f },
                        new DebugUI.Value { displayName = "Recursive Rendering", getter = () => ((float)(RenderPipelineManager.currentPipeline as HDRenderPipeline).GetRaysPerFrame(RayCountValues.Recursive)) / 1e6f, refreshRate = 1f / 30f },
                        new DebugUI.Value { displayName = "Total", getter = () => ((float)(RenderPipelineManager.currentPipeline as HDRenderPipeline).GetRaysPerFrame(RayCountValues.Total)) / 1e6f, refreshRate = 1f / 30f },
                    }
                });
            }

#if DEVELOPMENT_BUILD || UNITY_EDITOR
            list.Add(new DebugUI.BoolField { displayName = "Debug XR Layout", getter = () => XRSystem.dumpDebugInfo, setter = value => XRSystem.dumpDebugInfo = value, onValueChanged = RefreshDisplayStatsDebug });
            if (XRSystem.dumpDebugInfo)
            {
                Func<object> Bind<T>(Func<T, object> func, T arg) => () => func(arg);

                for (int i = 0; i < XRSystem.passDebugInfos.Count; i++)
                    list.Add(new DebugUI.Value { displayName = "", getter = Bind(XRSystem.ReadPassDebugInfo, i) });
            }
#endif

            m_DebugDisplayStatsItems = list.ToArray();
            var panel = DebugManager.instance.GetPanel(k_PanelDisplayStats, true);
            panel.flags = DebugUI.Flags.RuntimeOnly;
            panel.children.Add(m_DebugDisplayStatsItems);
        }

        void RegisterMaterialDebug()
        {
            var list = new List<DebugUI.Widget>();

            list.Add(new DebugUI.EnumField { displayName = "Common Material Properties", getter = () => (int)data.materialDebugSettings.debugViewMaterialCommonValue, setter = value => SetDebugViewCommonMaterialProperty((MaterialSharedProperty)value), autoEnum = typeof(MaterialSharedProperty), getIndex = () => (int)data.materialDebugSettings.debugViewMaterialCommonValue, setIndex = value => { data.ResetExclusiveEnumIndices(); data.materialDebugSettings.debugViewMaterialCommonValue = (MaterialSharedProperty)value; } });
            list.Add( new DebugUI.EnumField { displayName = "Material", getter = () => (data.materialDebugSettings.debugViewMaterial[0]) == 0 ? 0 : data.materialDebugSettings.debugViewMaterial[1], setter = value => SetDebugViewMaterial(value), enumNames = MaterialDebugSettings.debugViewMaterialStrings, enumValues = MaterialDebugSettings.debugViewMaterialValues, getIndex = () => data.materialDebugSettings.materialEnumIndex, setIndex = value => { data.ResetExclusiveEnumIndices(); data.materialDebugSettings.materialEnumIndex = value; } });
            list.Add( new DebugUI.EnumField { displayName = "Engine", getter = () => data.materialDebugSettings.debugViewEngine, setter = value => SetDebugViewEngine(value), enumNames = MaterialDebugSettings.debugViewEngineStrings, enumValues = MaterialDebugSettings.debugViewEngineValues, getIndex = () => data.engineEnumIndex, setIndex = value => { data.ResetExclusiveEnumIndices(); data.engineEnumIndex = value; } });
            list.Add( new DebugUI.EnumField { displayName = "Attributes", getter = () => (int)data.materialDebugSettings.debugViewVarying, setter = value => SetDebugViewVarying((DebugViewVarying)value), autoEnum = typeof(DebugViewVarying), getIndex = () => data.attributesEnumIndex, setIndex = value => { data.ResetExclusiveEnumIndices(); data.attributesEnumIndex = value; } });
            list.Add( new DebugUI.EnumField { displayName = "Properties", getter = () => (int)data.materialDebugSettings.debugViewProperties, setter = value => SetDebugViewProperties((DebugViewProperties)value), autoEnum = typeof(DebugViewProperties), getIndex = () => data.propertiesEnumIndex, setIndex = value => { data.ResetExclusiveEnumIndices(); data.propertiesEnumIndex = value; } });
            list.Add( new DebugUI.EnumField { displayName = "GBuffer", getter = () => data.materialDebugSettings.debugViewGBuffer, setter = value => SetDebugViewGBuffer(value), enumNames = MaterialDebugSettings.debugViewMaterialGBufferStrings, enumValues = MaterialDebugSettings.debugViewMaterialGBufferValues, getIndex = () => data.gBufferEnumIndex, setIndex = value => { data.ResetExclusiveEnumIndices(); data.gBufferEnumIndex = value; } });
            list.Add( new DebugUI.EnumField { displayName = "Material Validator", getter = () => (int)data.fullScreenDebugMode, setter = value => SetFullScreenDebugMode((FullScreenDebugMode)value), enumNames = s_MaterialFullScreenDebugStrings, enumValues = s_MaterialFullScreenDebugValues, onValueChanged = RefreshMaterialDebug, getIndex = () => data.materialValidatorDebugModeEnumIndex, setIndex = value => { data.ResetExclusiveEnumIndices(); data.materialValidatorDebugModeEnumIndex = value; } });

            if (data.fullScreenDebugMode == FullScreenDebugMode.ValidateDiffuseColor || data.fullScreenDebugMode == FullScreenDebugMode.ValidateSpecularColor)
            {
                list.Add(new DebugUI.Container
                {
                    children =
                    {
                        new DebugUI.ColorField { displayName = "Too High Color", getter = () => data.materialDebugSettings.materialValidateHighColor, setter = value => data.materialDebugSettings.materialValidateHighColor = value, showAlpha = false, hdr = true },
                        new DebugUI.ColorField { displayName = "Too Low Color", getter = () => data.materialDebugSettings.materialValidateLowColor, setter = value => data.materialDebugSettings.materialValidateLowColor = value, showAlpha = false, hdr = true },
                        new DebugUI.ColorField { displayName = "Not A Pure Metal Color", getter = () => data.materialDebugSettings.materialValidateTrueMetalColor, setter = value => data.materialDebugSettings.materialValidateTrueMetalColor = value, showAlpha = false, hdr = true },
                        new DebugUI.BoolField  { displayName = "Pure Metals", getter = () => data.materialDebugSettings.materialValidateTrueMetal, setter = (v) => data.materialDebugSettings.materialValidateTrueMetal = v },
                    }
                });
            }

            m_DebugMaterialItems = list.ToArray();
            var panel = DebugManager.instance.GetPanel(k_PanelMaterials, true);
            panel.children.Add(m_DebugMaterialItems);
        }

        void RefreshDisplayStatsDebug<T>(DebugUI.Field<T> field, T value)
        {
            UnregisterDebugItems(k_PanelDisplayStats, m_DebugDisplayStatsItems);
            RegisterDisplayStatsDebug();

            if (DebugManager.instance.displayRuntimeUI)
                DebugManager.instance.ReDrawOnScreenDebug();
        }

        // For now we just rebuild the lighting panel if needed, but ultimately it could be done in a better way
        void RefreshLightingDebug<T>(DebugUI.Field<T> field, T value)
        {
            UnregisterDebugItems(k_PanelLighting, m_DebugLightingItems);
            RegisterLightingDebug();

            if (DebugManager.instance.displayRuntimeUI)
                DebugManager.instance.ReDrawOnScreenDebug();
        }

        void RefreshDecalsDebug<T>(DebugUI.Field<T> field, T value)
        {
            UnregisterDebugItems(k_PanelDecals, m_DebugDecalsAffectingTransparentItems);
            RegisterDecalsDebug();

            if (DebugManager.instance.displayRuntimeUI)
                DebugManager.instance.ReDrawOnScreenDebug();
        }

        void RefreshRenderingDebug<T>(DebugUI.Field<T> field, T value)
        {
            UnregisterDebugItems(k_PanelRendering, m_DebugRenderingItems);
            RegisterRenderingDebug();

            if (DebugManager.instance.displayRuntimeUI)
                DebugManager.instance.ReDrawOnScreenDebug();
        }

        void RefreshMaterialDebug<T>(DebugUI.Field<T> field, T value)
        {
            UnregisterDebugItems(k_PanelMaterials, m_DebugMaterialItems);
            RegisterMaterialDebug();

            if (DebugManager.instance.displayRuntimeUI)
                DebugManager.instance.ReDrawOnScreenDebug();
        }

        void RefreshVolumeDebug<T>(DebugUI.Field<T> field, T value)
        {
            UnregisterDebugItems(k_PanelVolume, m_DebugVolumeItems);
            RegisterVolumeDebug();

            if (DebugManager.instance.displayRuntimeUI)
                DebugManager.instance.ReDrawOnScreenDebug();
        }

        void RegisterLightingDebug()
        {
            var list = new List<DebugUI.Widget>();

            {
                var shadows = new DebugUI.Container() { displayName = "Shadows" };

                shadows.children.Add(new DebugUI.EnumField { displayName = "Debug Mode", getter = () => (int)data.lightingDebugSettings.shadowDebugMode, setter = value => SetShadowDebugMode((ShadowMapDebugMode)value), autoEnum = typeof(ShadowMapDebugMode), onValueChanged = RefreshLightingDebug, getIndex = () => data.shadowDebugModeEnumIndex, setIndex = value => data.shadowDebugModeEnumIndex = value });

                if (data.lightingDebugSettings.shadowDebugMode == ShadowMapDebugMode.VisualizeShadowMap || data.lightingDebugSettings.shadowDebugMode == ShadowMapDebugMode.SingleShadow)
                {
                    var container = new DebugUI.Container();
                    container.children.Add(new DebugUI.BoolField { displayName = "Use Selection", getter = () => data.lightingDebugSettings.shadowDebugUseSelection, setter = value => data.lightingDebugSettings.shadowDebugUseSelection = value, flags = DebugUI.Flags.EditorOnly, onValueChanged = RefreshLightingDebug });

                    if (!data.lightingDebugSettings.shadowDebugUseSelection)
                        container.children.Add(new DebugUI.UIntField { displayName = "Shadow Map Index", getter = () => data.lightingDebugSettings.shadowMapIndex, setter = value => data.lightingDebugSettings.shadowMapIndex = value, min = () => 0u, max = () => (uint)(Math.Max(0, (RenderPipelineManager.currentPipeline as HDRenderPipeline).GetCurrentShadowCount() - 1u)) });

                    shadows.children.Add(container);
                }

                shadows.children.Add(new DebugUI.FloatField
                {
                    displayName = "Global Scale Factor",
                    getter = () => data.lightingDebugSettings.shadowResolutionScaleFactor,
                    setter = (v) => data.lightingDebugSettings.shadowResolutionScaleFactor = v,
                    min = () => 0.01f,
                    max = () => 4.0f,
                });

                shadows.children.Add(new DebugUI.BoolField{
                    displayName = "Clear Shadow Atlas",
                    getter = () => data.lightingDebugSettings.clearShadowAtlas,
                    setter = (v) => data.lightingDebugSettings.clearShadowAtlas = v
                });

                shadows.children.Add(new DebugUI.FloatField { displayName = "Range Minimum Value", getter = () => data.lightingDebugSettings.shadowMinValue, setter = value => data.lightingDebugSettings.shadowMinValue = value });
                shadows.children.Add(new DebugUI.FloatField { displayName = "Range Maximum Value", getter = () => data.lightingDebugSettings.shadowMaxValue, setter = value => data.lightingDebugSettings.shadowMaxValue = value });
#if UNITY_EDITOR
                shadows.children.Add(new DebugUI.Button { displayName = "Log Cached Shadow Atlas Status", action = () => HDCachedShadowManager.instance.PrintLightStatusInCachedAtlas() });
#endif
                list.Add(shadows);
            }

            {
                var lighting = new DebugUI.Container() { displayName = "Lighting" };

                lighting.children.Add(new DebugUI.Foldout
                {
                    displayName = "Show Lights By Type",
                    children = {
                    new DebugUI.BoolField { displayName = "Directional Lights", getter = () => data.lightingDebugSettings.showDirectionalLight, setter = value => data.lightingDebugSettings.showDirectionalLight = value },
                    new DebugUI.BoolField { displayName = "Punctual Lights", getter = () => data.lightingDebugSettings.showPunctualLight, setter = value => data.lightingDebugSettings.showPunctualLight = value },
                    new DebugUI.BoolField { displayName = "Area Lights", getter = () => data.lightingDebugSettings.showAreaLight, setter = value => data.lightingDebugSettings.showAreaLight = value },
                    new DebugUI.BoolField { displayName = "Reflection Probes", getter = () => data.lightingDebugSettings.showReflectionProbe, setter = value => data.lightingDebugSettings.showReflectionProbe = value },
                }
                });

                lighting.children.Add(new DebugUI.Foldout
                {
                    displayName = "Probe Volumes",
                    children = {
                    new DebugUI.EnumField { displayName = "Probe Volume Debug Mode", getter = () => (int)data.lightingDebugSettings.probeVolumeDebugMode, setter = value => SetProbeVolumeDebugMode((ProbeVolumeDebugMode)value), autoEnum = typeof(ProbeVolumeDebugMode), onValueChanged = RefreshLightingDebug, getIndex = () => data.probeVolumeDebugModeEnumIndex, setIndex = value => data.probeVolumeDebugModeEnumIndex = value },
                    new DebugUI.EnumField { displayName = "Probe Volume Atlas Slice Mode", getter = () => (int)data.lightingDebugSettings.probeVolumeAtlasSliceMode, setter = value => SetProbeVolumeAtlasSliceMode((ProbeVolumeAtlasSliceMode)value), autoEnum = typeof(ProbeVolumeAtlasSliceMode), onValueChanged = RefreshLightingDebug, getIndex = () => data.probeVolumeAtlasSliceModeEnumIndex, setIndex = value => data.probeVolumeAtlasSliceModeEnumIndex = value },
                    new DebugUI.FloatField { displayName = "Probe Volume Range Min Value", getter = () => data.lightingDebugSettings.probeVolumeMinValue, setter = value => data.lightingDebugSettings.probeVolumeMinValue = value },
                    new DebugUI.FloatField { displayName = "Probe Volume Range Max Value", getter = () => data.lightingDebugSettings.probeVolumeMaxValue, setter = value => data.lightingDebugSettings.probeVolumeMaxValue = value },
                }
                });

                var exposureFoldout = new DebugUI.Foldout
                {
                    displayName = "Exposure ",
                    children =
                    {
                        new DebugUI.EnumField
                        {
                            displayName = "Debug Mode",
                            getter = () => (int) data.lightingDebugSettings.exposureDebugMode,
                            setter = value => SetExposureDebugMode((ExposureDebugMode) value),
                            autoEnum = typeof(ExposureDebugMode), onValueChanged = RefreshLightingDebug,
                            getIndex = () => data.exposureDebugModeEnumIndex,
                            setIndex = value => data.exposureDebugModeEnumIndex = value
                        }
                    }
                };

                if (data.lightingDebugSettings.exposureDebugMode == ExposureDebugMode.MeteringWeighted)
                {
                    exposureFoldout.children.Add(
                        new DebugUI.BoolField()
                        {
                            displayName = "Display Mask Only",
                            getter = () => data.lightingDebugSettings.displayMaskOnly,
                            setter = value => data.lightingDebugSettings.displayMaskOnly = value
                        });
                }
                    if (data.lightingDebugSettings.exposureDebugMode == ExposureDebugMode.HistogramView)
                {
                    exposureFoldout.children.Add(
                        new DebugUI.BoolField()
                        {
                            displayName = "Show Tonemap curve",
                            getter = () => data.lightingDebugSettings.showTonemapCurveAlongHistogramView,
                            setter = value => data.lightingDebugSettings.showTonemapCurveAlongHistogramView = value
                        });
                    exposureFoldout.children.Add(
                        new DebugUI.BoolField()
                        {
                            displayName = "Center Around Exposure",
                            getter = () => data.lightingDebugSettings.centerHistogramAroundMiddleGrey,
                            setter = value => data.lightingDebugSettings.centerHistogramAroundMiddleGrey = value
                        });
                }
                if (data.lightingDebugSettings.exposureDebugMode == ExposureDebugMode.FinalImageHistogramView)
                {
                    exposureFoldout.children.Add(
                        new DebugUI.BoolField()
                        {
                            displayName = "Display RGB Histogram",
                            getter = () => data.lightingDebugSettings.displayFinalImageHistogramAsRGB,
                            setter = value => data.lightingDebugSettings.displayFinalImageHistogramAsRGB = value
                        });

                }

                exposureFoldout.children.Add(
                    new DebugUI.FloatField
                    {
                        displayName = "Debug Exposure Compensation",
                        getter = () => data.lightingDebugSettings.debugExposure,
                        setter = value => data.lightingDebugSettings.debugExposure = value
                    });

                lighting.children.Add(exposureFoldout);

                lighting.children.Add(new DebugUI.EnumField { displayName = "Debug Mode", getter = () => (int)data.lightingDebugSettings.debugLightingMode, setter = value => SetDebugLightingMode((DebugLightingMode)value), autoEnum = typeof(DebugLightingMode), onValueChanged = RefreshLightingDebug, getIndex = () => data.lightingDebugModeEnumIndex, setIndex = value => { data.ResetExclusiveEnumIndices(); data.lightingDebugModeEnumIndex = value; } });
                lighting.children.Add(new DebugUI.BitField { displayName = "Hierarchy Debug Mode", getter = () => data.lightingDebugSettings.debugLightFilterMode, setter = value => SetDebugLightFilterMode((DebugLightFilterMode)value), enumType = typeof(DebugLightFilterMode), onValueChanged = RefreshLightingDebug, });

                lighting.children.Add(new DebugUI.BoolField { displayName = "Light Layers Visualization", getter = () => data.lightingDebugSettings.debugLightLayers, setter = value => SetDebugLightLayersMode(value), onValueChanged = RefreshLightingDebug });

                if (data.lightingDebugSettings.debugLightLayers)
                {
                    var container = new DebugUI.Container();
                    container.children.Add(new DebugUI.BoolField {
                        displayName = "Use Selected Light",
                        getter = () => data.lightingDebugSettings.debugSelectionLightLayers,
                        setter = value => data.lightingDebugSettings.debugSelectionLightLayers = value,
                        flags = DebugUI.Flags.EditorOnly,
                        onValueChanged = RefreshLightingDebug
                    });

                    if (data.lightingDebugSettings.debugSelectionLightLayers)
                    {
                        container.children.Add(new DebugUI.BoolField
                        {
                            displayName = "Switch to  Light's Shadow Layers",
                            getter = () => data.lightingDebugSettings.debugSelectionShadowLayers,
                            setter = value => data.lightingDebugSettings.debugSelectionShadowLayers = value,
                            flags = DebugUI.Flags.EditorOnly,
                            onValueChanged = RefreshLightingDebug
                        });
                    }
                    else
                    {
                        var field = new DebugUI.BitField {
                            displayName = "Filter Layers",
                            getter = () => data.lightingDebugSettings.debugLightLayersFilterMask,
                            setter = value => data.lightingDebugSettings.debugLightLayersFilterMask = (DebugLightLayersMask)value,
                            enumType = typeof(DebugLightLayersMask)
                        };

                        var asset = (RenderPipelineManager.currentPipeline as HDRenderPipeline).asset;
                        for (int i = 0; i < 8; i++)
                            field.enumNames[i + 1].text = asset.renderingLayerMaskNames[i];
                        container.children.Add(field);
                    }

                    var layersColor = new DebugUI.Foldout() { displayName = "Layers Color", flags = DebugUI.Flags.EditorOnly };
                    for (int i = 0; i < 8; i++)
                    {
                        int index = i;
                        var asset = (RenderPipelineManager.currentPipeline as HDRenderPipeline).asset;
                        layersColor.children.Add( new DebugUI.ColorField {
                            displayName = asset.renderingLayerMaskNames[i],
                            flags = DebugUI.Flags.EditorOnly,
                            getter = () => data.lightingDebugSettings.debugRenderingLayersColors[index],
                            setter = value => data.lightingDebugSettings.debugRenderingLayersColors[index] = value
                        });
                    }

                    container.children.Add(layersColor);
                    lighting.children.Add(container);
                }
                list.Add(lighting);
            }

            {
                var material = new DebugUI.Container() { displayName = "Material Overrides" };

                material.children.Add(new DebugUI.BoolField { displayName = "Override Smoothness", getter = () => data.lightingDebugSettings.overrideSmoothness, setter = value => data.lightingDebugSettings.overrideSmoothness = value, onValueChanged = RefreshLightingDebug });
                if (data.lightingDebugSettings.overrideSmoothness)
                {
                    material.children.Add(new DebugUI.Container
                    {
                        children =
                        {
                            new DebugUI.FloatField { displayName = "Smoothness", getter = () => data.lightingDebugSettings.overrideSmoothnessValue, setter = value => data.lightingDebugSettings.overrideSmoothnessValue = value, min = () => 0f, max = () => 1f, incStep = 0.025f }
                        }
                    });
                }

                material.children.Add(new DebugUI.BoolField { displayName = "Override Albedo", getter = () => data.lightingDebugSettings.overrideAlbedo, setter = value => data.lightingDebugSettings.overrideAlbedo = value, onValueChanged = RefreshLightingDebug });
                if (data.lightingDebugSettings.overrideAlbedo)
                {
                    material.children.Add(new DebugUI.Container
                    {
                        children =
                        {
                            new DebugUI.ColorField { displayName = "Albedo", getter = () => data.lightingDebugSettings.overrideAlbedoValue, setter = value => data.lightingDebugSettings.overrideAlbedoValue = value, showAlpha = false, hdr = false }
                        }
                    });
                }

                material.children.Add(new DebugUI.BoolField { displayName = "Override Normal", getter = () => data.lightingDebugSettings.overrideNormal, setter = value => data.lightingDebugSettings.overrideNormal = value });

                material.children.Add(new DebugUI.BoolField { displayName = "Override Specular Color", getter = () => data.lightingDebugSettings.overrideSpecularColor, setter = value => data.lightingDebugSettings.overrideSpecularColor = value, onValueChanged = RefreshLightingDebug });
                if (data.lightingDebugSettings.overrideSpecularColor)
                {
                    material.children.Add(new DebugUI.Container
                    {
                        children =
                        {
                            new DebugUI.ColorField { displayName = "Specular Color", getter = () => data.lightingDebugSettings.overrideSpecularColorValue, setter = value => data.lightingDebugSettings.overrideSpecularColorValue = value, showAlpha = false, hdr = false }
                        }
                    });
                }

                material.children.Add(new DebugUI.BoolField { displayName = "Override Ambient Occlusion", getter = () => data.lightingDebugSettings.overrideAmbientOcclusion, setter = value => data.lightingDebugSettings.overrideAmbientOcclusion = value, onValueChanged = RefreshLightingDebug });
                if (data.lightingDebugSettings.overrideAmbientOcclusion)
                {
                    material.children.Add(new DebugUI.Container
                    {
                        children =
                        {
                            new DebugUI.FloatField { displayName = "AmbientOcclusion", getter = () => data.lightingDebugSettings.overrideAmbientOcclusionValue, setter = value => data.lightingDebugSettings.overrideAmbientOcclusionValue = value, min = () => 0f, max = () => 1f, incStep = 0.025f }
                        }
                    });
                }

                material.children.Add(new DebugUI.BoolField { displayName = "Override Emissive Color", getter = () => data.lightingDebugSettings.overrideEmissiveColor, setter = value => data.lightingDebugSettings.overrideEmissiveColor = value, onValueChanged = RefreshLightingDebug });
                if (data.lightingDebugSettings.overrideEmissiveColor)
                {
                    material.children.Add(new DebugUI.Container
                    {
                        children =
                        {
                            new DebugUI.ColorField { displayName = "Emissive Color", getter = () => data.lightingDebugSettings.overrideEmissiveColorValue, setter = value => data.lightingDebugSettings.overrideEmissiveColorValue = value, showAlpha = false, hdr = true }
                        }
                    });
                }

                list.Add(material);
            }

            list.Add(new DebugUI.EnumField { displayName = "Fullscreen Debug Mode", getter = () => (int)data.fullScreenDebugMode, setter = value => SetFullScreenDebugMode((FullScreenDebugMode)value), enumNames = s_LightingFullScreenDebugStrings, enumValues = s_LightingFullScreenDebugValues, onValueChanged = RefreshLightingDebug, getIndex = () => data.lightingFulscreenDebugModeEnumIndex, setIndex = value => { data.ResetExclusiveEnumIndices(); data.lightingFulscreenDebugModeEnumIndex = value; } });

            if (data.fullScreenDebugMode == FullScreenDebugMode.ScreenSpaceShadows)
            {
                list.Add(new DebugUI.UIntField { displayName = "Screen Space Shadow Index", getter = () => data.screenSpaceShadowIndex, setter = value => data.screenSpaceShadowIndex = value, min = () => 0u, max = () => (uint)(RenderPipelineManager.currentPipeline as HDRenderPipeline).GetMaxScreenSpaceShadows() });
            }

            switch (data.fullScreenDebugMode)
            {
                case FullScreenDebugMode.PreRefractionColorPyramid:
                case FullScreenDebugMode.FinalColorPyramid:
                case FullScreenDebugMode.DepthPyramid:
                {
                    list.Add(new DebugUI.Container
                    {
                        children =
                        {

                            new DebugUI.FloatField { displayName = "Debug Mip", getter = () => data.fullscreenDebugMip, setter = value => data.fullscreenDebugMip = value, min = () => 0f, max = () => 1f, incStep = 0.05f },
                            new DebugUI.BoolField { displayName = "Enable Depth Remap", getter = () => data.enableDebugDepthRemap, setter = value => data.enableDebugDepthRemap = value },
                            new DebugUI.FloatField { displayName = "Depth range min value", getter = () => data.fullScreenDebugDepthRemap.x, setter = value => data.fullScreenDebugDepthRemap.x = value, min = () => 0f, max = () => 1f, incStep = 0.05f },
                            new DebugUI.FloatField { displayName = "Depth range max value", getter = () => data.fullScreenDebugDepthRemap.y, setter = value => data.fullScreenDebugDepthRemap.y = value, min = () => 0f, max = () => 1f, incStep = 0.05f }
                        }
                    });
                    break;
                }
                case FullScreenDebugMode.ContactShadows:
                    list.Add(new DebugUI.Container
                    {
                        children =
                        {
                            new DebugUI.IntField
                            {
                                displayName = "Light Index",
                                getter = () =>
                                {
                                    return data.fullScreenContactShadowLightIndex;
                                },
                                setter = value =>
                                {
                                    data.fullScreenContactShadowLightIndex = value;
                                },
                                min = () => -1, // -1 will display all contact shadow
                                max = () => LightDefinitions.s_LightListMaxPrunedEntries - 1
                            },
                        }
                    });
                    break;
                default:
                    data.fullscreenDebugMip = 0;
                    break;
            }

            list.Add(new DebugUI.EnumField { displayName = "Tile/Cluster Debug", getter = () => (int)data.lightingDebugSettings.tileClusterDebug, setter = value => data.lightingDebugSettings.tileClusterDebug = (TileClusterDebug)value, autoEnum = typeof(TileClusterDebug), onValueChanged = RefreshLightingDebug, getIndex = () => data.tileClusterDebugEnumIndex, setIndex = value => data.tileClusterDebugEnumIndex = value });
            if (data.lightingDebugSettings.tileClusterDebug != TileClusterDebug.None && data.lightingDebugSettings.tileClusterDebug != TileClusterDebug.MaterialFeatureVariants)
            {
                var clusterDebugContainer = new DebugUI.Container();

                clusterDebugContainer.children.Add(new DebugUI.EnumField { displayName = "Tile/Cluster Debug By Category", getter = () => (int)data.lightingDebugSettings.tileClusterDebugByCategory, setter = value => data.lightingDebugSettings.tileClusterDebugByCategory = (TileClusterCategoryDebug)value, enumNames = s_TileAndClusterDebugStrings, enumValues = s_TileAndClusterDebugValues, getIndex = () => data.tileClusterDebugByCategoryEnumIndex, setIndex = value => data.tileClusterDebugByCategoryEnumIndex = value });
                if (data.lightingDebugSettings.tileClusterDebug == TileClusterDebug.Cluster)
                {
                    clusterDebugContainer.children.Add(new DebugUI.EnumField { displayName = "Cluster Debug Mode", getter = () => (int)data.lightingDebugSettings.clusterDebugMode, setter = value => data.lightingDebugSettings.clusterDebugMode = (ClusterDebugMode)value, autoEnum = typeof(ClusterDebugMode), onValueChanged = RefreshLightingDebug, getIndex = () => data.clusterDebugModeEnumIndex, setIndex = value => data.clusterDebugModeEnumIndex = value });

                    if (data.lightingDebugSettings.clusterDebugMode == ClusterDebugMode.VisualizeSlice)
                        clusterDebugContainer.children.Add(new DebugUI.FloatField { displayName = "Cluster Distance", getter = () => data.lightingDebugSettings.clusterDebugDistance, setter = value => data.lightingDebugSettings.clusterDebugDistance = value, min = () => 0f, max = () => 100.0f, incStep = 0.05f });
                }

                list.Add(clusterDebugContainer);
            }

            list.Add(new DebugUI.BoolField { displayName = "Display Sky Reflection", getter = () => data.lightingDebugSettings.displaySkyReflection, setter = value => data.lightingDebugSettings.displaySkyReflection = value, onValueChanged = RefreshLightingDebug });
            if (data.lightingDebugSettings.displaySkyReflection)
            {
                list.Add(new DebugUI.Container
                {
                    children =
                    {
                        new DebugUI.FloatField { displayName = "Sky Reflection Mipmap", getter = () => data.lightingDebugSettings.skyReflectionMipmap, setter = value => data.lightingDebugSettings.skyReflectionMipmap = value, min = () => 0f, max = () => 1f, incStep = 0.05f }
                    }
                });
            }

            list.Add(new DebugUI.BoolField { displayName = "Display Light Volumes", getter = () => data.lightingDebugSettings.displayLightVolumes, setter = value => data.lightingDebugSettings.displayLightVolumes = value, onValueChanged = RefreshLightingDebug });
            if (data.lightingDebugSettings.displayLightVolumes)
            {
                var container = new DebugUI.Container
                {
                    children = 
                    {
                        new DebugUI.EnumField { displayName = "Light Volume Debug Type", getter = () => (int)data.lightingDebugSettings.lightVolumeDebugByCategory, setter = value => data.lightingDebugSettings.lightVolumeDebugByCategory = (LightVolumeDebug)value, autoEnum = typeof(LightVolumeDebug), getIndex = () => data.lightVolumeDebugTypeEnumIndex, setIndex = value => data.lightVolumeDebugTypeEnumIndex = value, onValueChanged = RefreshLightingDebug }
                    }
                };
                if (data.lightingDebugSettings.lightVolumeDebugByCategory == LightVolumeDebug.Gradient)
                {
                    container.children.Add(new DebugUI.UIntField { displayName = "Max Debug Light Count", getter = () => (uint)data.lightingDebugSettings.maxDebugLightCount, setter = value => data.lightingDebugSettings.maxDebugLightCount = value, min = () => 0, max = () => 24, incStep = 1 });
                }

                list.Add(container);
            }

            list.Add(new DebugUI.BoolField { displayName = "Display Cookie Atlas", getter = () => data.lightingDebugSettings.displayCookieAtlas, setter = value => data.lightingDebugSettings.displayCookieAtlas = value, onValueChanged = RefreshLightingDebug});
            if (data.lightingDebugSettings.displayCookieAtlas)
            {
                list.Add(new DebugUI.Container
                {
                    children =
                    {
                        new DebugUI.UIntField { displayName = "Mip Level", getter = () => data.lightingDebugSettings.cookieAtlasMipLevel, setter = value => data.lightingDebugSettings.cookieAtlasMipLevel = value, min = () => 0, max = () => (uint)(RenderPipelineManager.currentPipeline as HDRenderPipeline).GetCookieAtlasMipCount()},
                        new DebugUI.BoolField { displayName = "Clear Cookie Atlas", getter = () => data.lightingDebugSettings.clearCookieAtlas, setter = value => data.lightingDebugSettings.clearCookieAtlas = value}
                    }
                });
            }

            list.Add(new DebugUI.BoolField { displayName = "Display Planar Reflection Atlas", getter = () => data.lightingDebugSettings.displayPlanarReflectionProbeAtlas, setter = value => data.lightingDebugSettings.displayPlanarReflectionProbeAtlas = value, onValueChanged = RefreshLightingDebug});
            if (data.lightingDebugSettings.displayPlanarReflectionProbeAtlas)
            {
                list.Add(new DebugUI.Container
                {
                    children =
                    {
                        new DebugUI.UIntField { displayName = "Mip Level", getter = () => data.lightingDebugSettings.planarReflectionProbeMipLevel, setter = value => data.lightingDebugSettings.planarReflectionProbeMipLevel = value, min = () => 0, max = () => (uint)(RenderPipelineManager.currentPipeline as HDRenderPipeline).GetPlanarReflectionProbeMipCount()},
                        new DebugUI.BoolField { displayName = "Clear Planar Atlas", getter = () => data.lightingDebugSettings.clearPlanarReflectionProbeAtlas, setter = value => data.lightingDebugSettings.clearPlanarReflectionProbeAtlas = value},
                    }
                });
            }

            list.Add(new DebugUI.FloatField { displayName = "Debug Overlay Screen Ratio", getter = () => data.debugOverlayRatio, setter = v => data.debugOverlayRatio = v, min = () => 0.1f, max = () => 1f});

            m_DebugLightingItems = list.ToArray();
            var panel = DebugManager.instance.GetPanel(k_PanelLighting, true);
            panel.children.Add(m_DebugLightingItems);
        }

        void RegisterVolumeDebug()
        {
            var list = new List<DebugUI.Widget>();

            int componentIndex = 0;
            var componentNames = new List<GUIContent>() { new GUIContent("None") };
            var componentValues = new List<int>() { componentIndex++ };

            foreach (var type in VolumeDebugSettings.componentTypes)
            {
                componentNames.Add(new GUIContent() { text = VolumeDebugSettings.ComponentDisplayName(type) });
                componentValues.Add(componentIndex++);
            }

            list.Add(new DebugUI.EnumField
            {
                displayName = "Component",
                getter = () => data.volumeDebugSettings.selectedComponent,
                setter = value => data.volumeDebugSettings.selectedComponent = value,
                enumNames = componentNames.ToArray(),
                enumValues = componentValues.ToArray(),
                getIndex = () => data.volumeComponentEnumIndex,
                setIndex = value => { data.volumeComponentEnumIndex = value; },
                onValueChanged = RefreshVolumeDebug,
            });

            if (data.volumeDebugSettings.selectedComponent != 0)
            {
                componentIndex = 0;
                componentNames = new List<GUIContent>() { new GUIContent("None") };
                componentValues = new List<int>() { componentIndex++ };

#if UNITY_EDITOR
                componentNames.Add(new GUIContent() { text = "Editor Camera" });
                componentValues.Add(componentIndex++);
#endif

                foreach (var camera in VolumeDebugSettings.cameras)
                {
                    componentNames.Add(new GUIContent() { text = camera.name });
                    componentValues.Add(componentIndex++);
                }

                list.Add(new DebugUI.EnumField
                {
                    displayName = "Camera",
                    getter = () => data.volumeDebugSettings.selectedCameraIndex,
                    setter = value => data.volumeDebugSettings.selectedCameraIndex= value,
                    enumNames = componentNames.ToArray(),
                    enumValues = componentValues.ToArray(),
                    getIndex = () => data.volumeCameraEnumIndex,
                    setIndex = value => { data.volumeCameraEnumIndex = value; },
                    onValueChanged = RefreshVolumeDebug,
                });

                if (data.volumeDebugSettings.selectedCameraIndex != 0)
                {
                    DebugUI.Widget makeWidget(string name, VolumeParameter param)
                    {
                        if (param == null)
                            return new DebugUI.Value() { displayName = name, getter = () => "-" };

                        // Special overrides
                        if (param.GetType() == typeof(ColorParameter))
                        {
                            var p = (ColorParameter)param;
                            return new DebugUI.ColorField()
                            {
                                displayName = name,
                                hdr = p.hdr,
                                showAlpha = p.showAlpha,
                                getter = () => p.value,
                                setter = _ => { }
                            };
                        }

                        if (param.GetType() == typeof(BoolParameter))
                        {
                            var p = (BoolParameter)param;
                            return new DebugUI.BoolField()
                            {
                                displayName = name,
                                getter = () => p.value,
                                setter = _ => { }
                            };
                        }

                        // For parameters that do not override `ToString`
                        var property = param.GetType().GetProperty("value");
                        var toString = property.PropertyType.GetMethod("ToString", Type.EmptyTypes);
                        if ((toString == null) || (toString.DeclaringType == typeof(object)) || (toString.DeclaringType == typeof(UnityEngine.Object)))
                        {
                            // Check if the parameter has a name
                            var nameProp = property.PropertyType.GetProperty("name");
                            if (nameProp == null)
                                return new DebugUI.Value() { displayName = name, getter = () => "Debug view not supported" };

                            // Return the parameter name
                            return new DebugUI.Value()
                            {
                                displayName = name,
                                getter = () => {
                                    var value = property.GetValue(param);
                                    if (value == null || value.Equals(null))
                                        return "None";
                                    var valueString = nameProp.GetValue(value);
                                    return valueString == null ? "None" : valueString;
                                }
                            };
                        }

                        // Call the ToString method
                        return new DebugUI.Value()
                        {
                            displayName = name,
                            getter = () => {
                                var value = property.GetValue(param);
                                return value == null ? "None" : value.ToString();
                            }
                        };
                    }

                    Type type = data.volumeDebugSettings.selectedComponentType;

                    var fields = type
                        .GetFields(System.Reflection.BindingFlags.Public | System.Reflection.BindingFlags.NonPublic | System.Reflection.BindingFlags.Instance)
                        .Where(t => t.FieldType.IsSubclassOf(typeof(VolumeParameter)))
                        .OrderBy(t => t.Name);

                    var volumes = data.volumeDebugSettings.GetVolumes();
                    var table = new DebugUI.Table() { displayName = "Parameter", isReadOnly = true };

                    var inst = (VolumeComponent)ScriptableObject.CreateInstance(type);

                    // First row for volume info
                    float timer = 0.0f, refreshRate = 0.2f;
                    var row = new DebugUI.Table.Row()
                    {
                        displayName = "Volume Info",
                        children = { new DebugUI.Value() { displayName = "Interpolated Value",
                            getter = () => {
                                // This getter is called first at each render
                                // It is used to update the volumes
                                if (Time.time - timer < refreshRate)
                                    return "";
                                timer = Time.deltaTime;
                                if (data.volumeDebugSettings.selectedCameraIndex != 0)
                                {
                                    var newVolumes = data.volumeDebugSettings.GetVolumes();
                                    if (!data.volumeDebugSettings.RefreshVolumes(newVolumes))
                                    {
                                        for (int i = 0; i < newVolumes.Length; i++)
                                        {
                                            var visible = data.volumeDebugSettings.VolumeHasInfluence(newVolumes[i]);
                                            table.SetColumnVisibility(i + 1, visible);
                                        }
                                        return "";
                                    }
                                }
                                RefreshVolumeDebug(null, false);
                                return "";
                            }
                        } }
                    };
                    row.opened = true;

                    foreach (var volume in volumes)
                    {
                        var profile = volume.HasInstantiatedProfile() ? volume.profile : volume.sharedProfile;
                        row.children.Add(new DebugUI.Value()
                        {
                            displayName = volume.name + " (" + profile.name + ")",
                            getter = () => {
                                var scope = volume.isGlobal ? "Global" : "Local";
                                var weight = data.volumeDebugSettings.GetVolumeWeight(volume);
                                return scope + " (" + (weight * 100f) + "%)";
                            }
                        });
                    }

                    row.children.Add(new DebugUI.Value() { displayName = "Default Value", getter = () => "" });
                    table.children.Add(row);

                    // One row per parameter
                    foreach (var f in fields)
                    {
                        var fieldName = f.Name;
                        var attr = (DisplayInfoAttribute[])f.GetCustomAttributes(typeof(DisplayInfoAttribute), true);
                        if (attr.Length != 0)
                            fieldName = attr[0].name;
#if UNITY_EDITOR
                        // Would be nice to have the equivalent for the runtime debug.
                        else
                            fieldName = UnityEditor.ObjectNames.NicifyVariableName(fieldName);
#endif


                        row = new DebugUI.Table.Row()
                        {
                            displayName = fieldName,
                            children = { makeWidget("Interpolated Value", data.volumeDebugSettings.GetParameter(f)) }
                        };

                        foreach (var volume in volumes)
                        {
                            var profile = volume.HasInstantiatedProfile() ? volume.profile : volume.sharedProfile;
                            row.children.Add(makeWidget(volume.name + " (" + profile.name + ")", data.volumeDebugSettings.GetParameter(volume, f)));
                        }

                        row.children.Add(makeWidget("Default Value", data.volumeDebugSettings.GetParameter(inst, f)));
                        table.children.Add(row);
                    }

                    data.volumeDebugSettings.RefreshVolumes(volumes);
                    for (int i = 0; i < volumes.Length; i++)
                        table.SetColumnVisibility(i + 1, data.volumeDebugSettings.VolumeHasInfluence(volumes[i]));
                    list.Add(table);
                }
            }

            m_DebugVolumeItems = list.ToArray();
            var panel = DebugManager.instance.GetPanel(k_PanelVolume, true);
            panel.children.Add(m_DebugVolumeItems);
        }

        void RegisterRenderingDebug()
        {
            var widgetList = new List<DebugUI.Widget>();

            widgetList.Add(
                new DebugUI.EnumField { displayName = "Fullscreen Debug Mode", getter = () => (int)data.fullScreenDebugMode, setter = value => SetFullScreenDebugMode((FullScreenDebugMode)value), onValueChanged = RefreshRenderingDebug, enumNames = s_RenderingFullScreenDebugStrings, enumValues = s_RenderingFullScreenDebugValues, getIndex = () => data.renderingFulscreenDebugModeEnumIndex, setIndex = value => { data.ResetExclusiveEnumIndices(); data.renderingFulscreenDebugModeEnumIndex = value; } }
            );

            if (data.fullScreenDebugMode == FullScreenDebugMode.TransparencyOverdraw)
            {
                widgetList.Add(new DebugUI.Container
                {
                    children =
                    {
                        new DebugUI.FloatField {displayName = "Max Pixel Cost", getter = () => data.transparencyDebugSettings.maxPixelCost, setter = value => data.transparencyDebugSettings.maxPixelCost = value, min = () => 0.25f, max = () => 2048.0f}
                    }
                });
            }
            else if (data.fullScreenDebugMode == FullScreenDebugMode.QuadOverdraw)
            {
                widgetList.Add(new DebugUI.Container
                {
                    children =
                    {
                        new DebugUI.UIntField {displayName = "Max Quad Cost", getter = () => data.maxQuadCost, setter = value => data.maxQuadCost = value, min = () => 1, max = () => 10}
                    }
                });
            }
            else if (data.fullScreenDebugMode == FullScreenDebugMode.VertexDensity)
            {
                widgetList.Add(new DebugUI.Container
                {
                    children =
                    {
                        new DebugUI.UIntField {displayName = "Max Vertex Density", getter = () => data.maxVertexDensity, setter = value => data.maxVertexDensity = value, min = () => 1, max = () => 100}
                    }
                });
            }

            widgetList.AddRange(new DebugUI.Widget[]
            {
                new DebugUI.EnumField { displayName = "MipMaps", getter = () => (int)data.mipMapDebugSettings.debugMipMapMode, setter = value => SetMipMapMode((DebugMipMapMode)value), autoEnum = typeof(DebugMipMapMode), onValueChanged = RefreshRenderingDebug, getIndex = () => data.mipMapsEnumIndex, setIndex = value => { data.ResetExclusiveEnumIndices(); data.mipMapsEnumIndex = value; } },
            });

            if (data.mipMapDebugSettings.debugMipMapMode != DebugMipMapMode.None)
            {
                widgetList.Add(new DebugUI.Container
                {
                    children =
                    {
                        new DebugUI.EnumField { displayName = "Terrain Texture", getter = ()=>(int)data.mipMapDebugSettings.terrainTexture, setter = value => data.mipMapDebugSettings.terrainTexture = (DebugMipMapModeTerrainTexture)value, autoEnum = typeof(DebugMipMapModeTerrainTexture), getIndex = () => data.terrainTextureEnumIndex, setIndex = value => data.terrainTextureEnumIndex = value }
                    }
                });
            }

            widgetList.AddRange(new []
            {
                new DebugUI.Container
                {
                    displayName = "Color Picker",
                    flags = DebugUI.Flags.EditorOnly,
                    children =
                    {
                        new DebugUI.EnumField  { displayName = "Debug Mode", getter = () => (int)data.colorPickerDebugSettings.colorPickerMode, setter = value => data.colorPickerDebugSettings.colorPickerMode = (ColorPickerDebugMode)value, autoEnum = typeof(ColorPickerDebugMode), getIndex = () => data.colorPickerDebugModeEnumIndex, setIndex = value => data.colorPickerDebugModeEnumIndex = value },
                        new DebugUI.ColorField { displayName = "Font Color", flags = DebugUI.Flags.EditorOnly, getter = () => data.colorPickerDebugSettings.fontColor, setter = value => data.colorPickerDebugSettings.fontColor = value }
                    }
                }
            });

            widgetList.Add(new DebugUI.BoolField  { displayName = "False Color Mode", getter = () => data.falseColorDebugSettings.falseColor, setter = value => data.falseColorDebugSettings.falseColor = value, onValueChanged = RefreshRenderingDebug });
            if (data.falseColorDebugSettings.falseColor)
            {
                widgetList.Add(new DebugUI.Container{
                    flags = DebugUI.Flags.EditorOnly,
                    children =
                    {
                        new DebugUI.FloatField { displayName = "Range Threshold 0", getter = () => data.falseColorDebugSettings.colorThreshold0, setter = value => data.falseColorDebugSettings.colorThreshold0 = Mathf.Min(value, data.falseColorDebugSettings.colorThreshold1) },
                        new DebugUI.FloatField { displayName = "Range Threshold 1", getter = () => data.falseColorDebugSettings.colorThreshold1, setter = value => data.falseColorDebugSettings.colorThreshold1 = Mathf.Clamp(value, data.falseColorDebugSettings.colorThreshold0, data.falseColorDebugSettings.colorThreshold2) },
                        new DebugUI.FloatField { displayName = "Range Threshold 2", getter = () => data.falseColorDebugSettings.colorThreshold2, setter = value => data.falseColorDebugSettings.colorThreshold2 = Mathf.Clamp(value, data.falseColorDebugSettings.colorThreshold1, data.falseColorDebugSettings.colorThreshold3) },
                        new DebugUI.FloatField { displayName = "Range Threshold 3", getter = () => data.falseColorDebugSettings.colorThreshold3, setter = value => data.falseColorDebugSettings.colorThreshold3 = Mathf.Max(value, data.falseColorDebugSettings.colorThreshold2) },
                    }
                });
            }

            if (HDRenderPipeline.currentAsset?.currentPlatformRenderPipelineSettings.supportMSAA ?? true)
            {
                widgetList.AddRange(new DebugUI.Widget[]
                {
                    new DebugUI.EnumField { displayName = "MSAA Samples", getter = () => (int)data.msaaSamples, setter = value => data.msaaSamples = (MSAASamples)value, enumNames = s_MsaaSamplesDebugStrings, enumValues = s_MsaaSamplesDebugValues, getIndex = () => data.msaaSampleDebugModeEnumIndex, setIndex = value => data.msaaSampleDebugModeEnumIndex = value },
                });
            }

            widgetList.AddRange(new DebugUI.Widget[]
            {
                new DebugUI.EnumField { displayName = "Freeze Camera for culling", getter = () => data.debugCameraToFreeze, setter = value => data.debugCameraToFreeze = value, enumNames = s_CameraNamesStrings, enumValues = s_CameraNamesValues, getIndex = () => data.debugCameraToFreezeEnumIndex, setIndex = value => data.debugCameraToFreezeEnumIndex = value },
            });

            if (XRGraphicsAutomatedTests.enabled)
            {
                widgetList.Add(new DebugUI.BoolField { displayName = "XR single-pass test mode", getter = () => data.xrSinglePassTestMode, setter = value => data.xrSinglePassTestMode = value });
            }

            widgetList.Add(new DebugUI.BoolField { displayName = "Enable Render Graph", getter = () => HDRenderPipeline.currentPipeline.IsRenderGraphEnabled(), setter = value => HDRenderPipeline.currentPipeline.EnableRenderGraph(value) });

            m_DebugRenderingItems = widgetList.ToArray();
            var panel = DebugManager.instance.GetPanel(k_PanelRendering, true);
            panel.children.Add(m_DebugRenderingItems);
        }

        void RegisterDecalsDebug()
        {
            var decalAffectingTransparent = new DebugUI.Container()
            {
                displayName = "Decals Affecting Transparent Objects",
                children =
                {
                    new DebugUI.BoolField { displayName = "Display Atlas", getter = () => data.decalsDebugSettings.displayAtlas, setter = value => data.decalsDebugSettings.displayAtlas = value},
                    new DebugUI.UIntField { displayName = "Mip Level", getter = () => data.decalsDebugSettings.mipLevel, setter = value => data.decalsDebugSettings.mipLevel = value, min = () => 0u, max = () => (uint)(RenderPipelineManager.currentPipeline as HDRenderPipeline)?.GetDecalAtlasMipCount() }
                }
            };

            m_DebugDecalsAffectingTransparentItems = new DebugUI.Widget[] { decalAffectingTransparent };
            var panel = DebugManager.instance.GetPanel(k_PanelDecals, true);
            panel.children.Add(m_DebugDecalsAffectingTransparentItems);
        }

        internal void RegisterDebug()
        {
            RegisterDecalsDebug();
            RegisterDisplayStatsDebug();
            RegisterMaterialDebug();
            RegisterLightingDebug();
            RegisterVolumeDebug();
            RegisterRenderingDebug();
            DebugManager.instance.RegisterData(this);
        }

        internal void UnregisterDebug()
        {
            UnregisterDebugItems(k_PanelDecals, m_DebugDecalsAffectingTransparentItems);

            DisableProfilingRecorders();
            if (HDRenderPipeline.currentAsset?.currentPlatformRenderPipelineSettings.supportRayTracing ?? true)
                DisableProfilingRecordersRT();
            UnregisterDebugItems(k_PanelDisplayStats, m_DebugDisplayStatsItems);

            UnregisterDebugItems(k_PanelMaterials, m_DebugMaterialItems);
            UnregisterDebugItems(k_PanelLighting, m_DebugLightingItems);
            UnregisterDebugItems(k_PanelVolume, m_DebugVolumeItems);
            UnregisterDebugItems(k_PanelRendering, m_DebugRenderingItems);
            DebugManager.instance.UnregisterData(this);
        }

        void UnregisterDebugItems(string panelName, DebugUI.Widget[] items)
        {
            var panel = DebugManager.instance.GetPanel(panelName);
            if (panel != null)
                panel.children.Remove(items);
        }

        void FillFullScreenDebugEnum(ref GUIContent[] strings, ref int[] values, FullScreenDebugMode min, FullScreenDebugMode max)
        {
            int count = max - min - 1;
            strings = new GUIContent[count + 1];
            values = new int[count + 1];
            strings[0] = new GUIContent(FullScreenDebugMode.None.ToString());
            values[0] = (int)FullScreenDebugMode.None;
            int index = 1;
            for (int i = (int)min + 1; i < (int)max; ++i)
            {
                strings[index] = new GUIContent(((FullScreenDebugMode)i).ToString());
                values[index] = i;
                index++;
            }
        }
        void FillTileClusterDebugEnum()
        {
            string[] names = Enum.GetNames(typeof(TileClusterCategoryDebug));
            for(int i=0; i<names.Length; ++i)
            {
                var n = names[i];
                names[i] = n.Replace("Environment", "ReflectionProbes");
            }

            s_TileAndClusterDebugStrings = names
                .Select(t => new GUIContent(t))
                .ToArray();
            s_TileAndClusterDebugValues = (int[])Enum.GetValues(typeof(TileClusterCategoryDebug));
        }

        static string FormatVector(Vector3 v)
        {
            return string.Format("({0:F6}, {1:F6}, {2:F6})", v.x, v.y, v.z);
        }

        internal static void RegisterCamera(IFrameSettingsHistoryContainer container)
        {
            string name = container.panelName;
            if (s_CameraNames.FindIndex(x => x.text.Equals(name)) < 0)
            {
                s_CameraNames.Add(new GUIContent(name));
                needsRefreshingCameraFreezeList = true;
            }

            if (!FrameSettingsHistory.IsRegistered(container))
            {
                var history = FrameSettingsHistory.RegisterDebug(container);
                DebugManager.instance.RegisterData(history);
            }
        }

        internal static void UnRegisterCamera(IFrameSettingsHistoryContainer container)
        {
            string name = container.panelName;
            int indexOfCamera = s_CameraNames.FindIndex(x => x.text.Equals(name));
            if (indexOfCamera > 0)
            {
                s_CameraNames.RemoveAt(indexOfCamera);
                needsRefreshingCameraFreezeList = true;
            }

            if (FrameSettingsHistory.IsRegistered(container))
            {
                DebugManager.instance.UnregisterData(container);
                FrameSettingsHistory.UnRegisterDebug(container);
            }
        }

        internal bool IsDebugDisplayRemovePostprocess()
        {
            return data.materialDebugSettings.IsDebugDisplayEnabled() || data.lightingDebugSettings.IsDebugDisplayRemovePostprocess() || data.mipMapDebugSettings.IsDebugDisplayEnabled();
        }

        internal void UpdateMaterials()
        {
            if (data.mipMapDebugSettings.debugMipMapMode != 0)
                Texture.SetStreamingTextureMaterialDebugProperties();
        }

        internal void UpdateCameraFreezeOptions()
        {
            if (needsRefreshingCameraFreezeList)
            {
                s_CameraNames.Insert(0, new GUIContent("None"));

                s_CameraNamesStrings = s_CameraNames.ToArray();
                s_CameraNamesValues = Enumerable.Range(0, s_CameraNames.Count()).ToArray();

                UnregisterDebugItems(k_PanelRendering, m_DebugRenderingItems);
                RegisterRenderingDebug();
                needsRefreshingCameraFreezeList = false;
            }
        }

        internal bool DebugHideSky(HDCamera hdCamera)
        {
            return (IsMatcapViewEnabled(hdCamera) ||
                    GetDebugLightingMode() ==  DebugLightingMode.DiffuseLighting ||
                    GetDebugLightingMode() == DebugLightingMode.SpecularLighting ||
                    GetDebugLightingMode() == DebugLightingMode.DirectDiffuseLighting ||
                    GetDebugLightingMode() == DebugLightingMode.DirectSpecularLighting ||
                    GetDebugLightingMode() == DebugLightingMode.IndirectDiffuseLighting ||
                    GetDebugLightingMode() == DebugLightingMode.ReflectionLighting ||
                    GetDebugLightingMode() == DebugLightingMode.RefractionLighting
                    );
        }

        internal bool DebugNeedsExposure()
        {
            DebugLightingMode debugLighting = data.lightingDebugSettings.debugLightingMode;
            DebugViewGbuffer debugGBuffer = (DebugViewGbuffer)data.materialDebugSettings.debugViewGBuffer;
            ProbeVolumeDebugMode debugProbeVolume = data.lightingDebugSettings.probeVolumeDebugMode;
            return  (debugLighting == DebugLightingMode.DirectDiffuseLighting || debugLighting == DebugLightingMode.DirectSpecularLighting || debugLighting == DebugLightingMode.IndirectDiffuseLighting || debugLighting == DebugLightingMode.ReflectionLighting || debugLighting == DebugLightingMode.RefractionLighting || debugLighting == DebugLightingMode.EmissiveLighting ||
                    debugLighting == DebugLightingMode.DiffuseLighting || debugLighting == DebugLightingMode.SpecularLighting || debugLighting == DebugLightingMode.VisualizeCascade) ||
                    (data.lightingDebugSettings.overrideAlbedo || data.lightingDebugSettings.overrideNormal || data.lightingDebugSettings.overrideSmoothness || data.lightingDebugSettings.overrideSpecularColor || data.lightingDebugSettings.overrideEmissiveColor || data.lightingDebugSettings.overrideAmbientOcclusion) ||
                    (debugGBuffer == DebugViewGbuffer.BakeDiffuseLightingWithAlbedoPlusEmissive) || (data.lightingDebugSettings.debugLightFilterMode != DebugLightFilterMode.None) ||
                    (data.fullScreenDebugMode == FullScreenDebugMode.PreRefractionColorPyramid || data.fullScreenDebugMode == FullScreenDebugMode.FinalColorPyramid || data.fullScreenDebugMode == FullScreenDebugMode.ScreenSpaceReflections || data.fullScreenDebugMode == FullScreenDebugMode.ScreenSpaceReflectionsPrev || data.fullScreenDebugMode == FullScreenDebugMode.ScreenSpaceReflectionsAccum || data.fullScreenDebugMode == FullScreenDebugMode.LightCluster || data.fullScreenDebugMode == FullScreenDebugMode.ScreenSpaceShadows || data.fullScreenDebugMode == FullScreenDebugMode.NanTracker || data.fullScreenDebugMode == FullScreenDebugMode.ColorLog) || data.fullScreenDebugMode == FullScreenDebugMode.ScreenSpaceGlobalIllumination ||
                    (debugLighting == DebugLightingMode.ProbeVolume || debugProbeVolume == ProbeVolumeDebugMode.VisualizeAtlas);
        }
    }
}<|MERGE_RESOLUTION|>--- conflicted
+++ resolved
@@ -119,14 +119,11 @@
         ValidateSpecularColor,
         /// <summary>Maximum Full Screen Material debug mode value (used internally).</summary>
         MaxMaterialFullScreenDebug,
-<<<<<<< HEAD
-=======
         // TODO: Move before count for 11.0
         /// <summary>Display Screen Space Reflections buffer of the previous frame accumulated.</summary>
         ScreenSpaceReflectionsPrev,
         /// <summary>Display Screen Space Reflections buffer of the current frame hit.</summary>
         ScreenSpaceReflectionsAccum
->>>>>>> 17369bfa
     }
 
     /// <summary>
@@ -213,13 +210,10 @@
             public int fullScreenContactShadowLightIndex = 0;
             /// <summary>XR single pass test mode.</summary>
             public bool xrSinglePassTestMode = false;
-<<<<<<< HEAD
             /// <summary>Enable range remapping.</summary>
             public bool allowSRGBConversion = true;
-=======
             /// <summary>Whether to display the average timings every second.</summary>
             public bool averageProfilerTimingsOverASecond = false;
->>>>>>> 17369bfa
 
             /// <summary>Current material debug settings.</summary>
             public MaterialDebugSettings materialDebugSettings = new MaterialDebugSettings();
