using System;

namespace UnityEngine.Rendering.HighDefinition
{
    /// <summary>
    /// Volume debug settings.
    /// </summary>
    public class HDVolumeDebugSettings : VolumeDebugSettings<HDAdditionalCameraData>
    {
<<<<<<< HEAD
        static VolumeStack s_DefaultStack = VolumeStack.FromArchetype(HDUtils.hdVolumeArchetype);

        public override VolumeComponentArchetype archetype => HDUtils.hdVolumeArchetype;
=======
        /// <summary>
        /// Specifies the render pipeline for this volume settings
        /// </summary>
        public override Type targetRenderPipeline => typeof(HDRenderPipeline);
>>>>>>> e6d77246

        /// <summary>Selected camera volume stack.</summary>
        public override VolumeStack selectedCameraVolumeStack
        {
            get
            {
                Camera cam = selectedCamera;
                if (cam == null)
                    return null;
                var stack = HDCamera.GetOrCreate(cam).volumeStack;
                if (stack != null)
                    return stack;
                return s_DefaultStack;
            }
        }

        /// <summary>Selected camera volume layer mask.</summary>
        public override LayerMask selectedCameraLayerMask
        {
            get
            {
#if UNITY_EDITOR
                if (m_SelectedCameraIndex <= 0 || m_SelectedCameraIndex > additionalCameraDatas.Count + 1)
                    return 0;
                if (m_SelectedCameraIndex == 1)
                {
                    // For scene view, use main camera volum layer mask. See HDCamera.cs
                    var mainCamera = Camera.main;
                    if (mainCamera != null && mainCamera.TryGetComponent<HDAdditionalCameraData>(out var mainCamAdditionalData))
                        return mainCamAdditionalData.volumeLayerMask;
                    return HDCamera.GetSceneViewLayerMaskFallback();
                }
                return additionalCameraDatas[m_SelectedCameraIndex - 2].volumeLayerMask;
#else
                if (m_SelectedCameraIndex <= 0 || m_SelectedCameraIndex > additionalCameraDatas.Count)
                    return (LayerMask)0;
                return additionalCameraDatas[m_SelectedCameraIndex - 1].volumeLayerMask;
#endif
            }
        }

        /// <summary>Selected camera volume position.</summary>
        public override Vector3 selectedCameraPosition
        {
            get
            {
                Camera cam = selectedCamera;
                if (cam == null)
                    return Vector3.zero;

                var anchor = HDCamera.GetOrCreate(cam).volumeAnchor;
                if (anchor == null) // means the hdcamera has not been initialized
                {
                    // So we have to update the stack manually
                    if (cam.TryGetComponent<HDAdditionalCameraData>(out var data))
                        anchor = data.volumeAnchorOverride;
                    if (anchor == null) anchor = cam.transform;
                    var stack = selectedCameraVolumeStack;
                    if (stack != null)
                        VolumeManager.instance.Update(stack, anchor, selectedCameraLayerMask);
                }
                return anchor.position;
            }
        }
    }
}<|MERGE_RESOLUTION|>--- conflicted
+++ resolved
@@ -1,5 +1,4 @@
 using System;
-
 namespace UnityEngine.Rendering.HighDefinition
 {
     /// <summary>
@@ -7,16 +6,13 @@
     /// </summary>
     public class HDVolumeDebugSettings : VolumeDebugSettings<HDAdditionalCameraData>
     {
-<<<<<<< HEAD
-        static VolumeStack s_DefaultStack = VolumeStack.FromArchetype(HDUtils.hdVolumeArchetype);
-
-        public override VolumeComponentArchetype archetype => HDUtils.hdVolumeArchetype;
-=======
         /// <summary>
         /// Specifies the render pipeline for this volume settings
         /// </summary>
         public override Type targetRenderPipeline => typeof(HDRenderPipeline);
->>>>>>> e6d77246
+        static VolumeStack s_DefaultStack = VolumeStack.FromArchetype(HDUtils.hdVolumeArchetype);
+
+        public override VolumeComponentArchetype archetype => HDUtils.hdVolumeArchetype;
 
         /// <summary>Selected camera volume stack.</summary>
         public override VolumeStack selectedCameraVolumeStack
