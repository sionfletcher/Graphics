--- conflicted
+++ resolved
@@ -280,12 +280,7 @@
                                     posInput.positionSS,
                                     apvBuiltinData.bakeDiffuseLighting,
                                     apvBuiltinData.backBakeDiffuseLighting); // Not used
-<<<<<<< HEAD
-        color = apvBuiltinData.bakeDiffuseLighting * GetCurrentExposureMultiplier();
-        invalid = false;
-=======
         color = apvBuiltinData.bakeDiffuseLighting;
->>>>>>> 1ee5912c
     }
     #endif
     else
@@ -312,13 +307,6 @@
     // Convert back to HSV space
     color = HsvToRgb(color);
 
-<<<<<<< HEAD
-    // We are simply interested to know if the intersected pixel was moving, so we multiply it by a big number
-    // TODO: make this process not binary
-    // Write the output to the target pixel
-    _IndirectDiffuseTextureRW[COORD_TEXTURE2D_X(dispatchThreadId.xy)] = float4(color, 1.0f);
-=======
     // Write the output to the target pixel
     _IndirectDiffuseTextureRW[COORD_TEXTURE2D_X(dispatchThreadId.xy)] = color;
->>>>>>> 1ee5912c
 }