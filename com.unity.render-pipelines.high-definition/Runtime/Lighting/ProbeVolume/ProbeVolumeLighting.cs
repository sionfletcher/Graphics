--- conflicted
+++ resolved
@@ -1125,22 +1125,10 @@
                     for (int probeVolumeIndex = 0; probeVolumeIndex < data.volumes.Count; ++probeVolumeIndex)
                     {
                         ProbeVolumeHandle volume = data.volumes[probeVolumeIndex];
-<<<<<<< HEAD
                         
                         bool requiresSimulation;
 #if UNITY_EDITOR
-                        if (ProbeVolume.preparingForBake)
-=======
-
-                        // basic distance check
-                        var obb = volume.GetPipelineData().BoundingBox;
-                        float maxExtent = Mathf.Max(obb.extentX, Mathf.Max(obb.extentY, obb.extentZ));
-#if UNITY_EDITOR
-                        if (ProbeVolume.preparingMixedLights || ProbeVolume.preparingForBake || obb.center.magnitude < (maxRange + maxExtent))
-#else
-                        if (obb.center.magnitude < (maxRange + maxExtent))
-#endif
->>>>>>> 6c5dcde4
+                        if (ProbeVolume.preparingMixedLights || ProbeVolume.preparingForBake)
                         {
                             // Force simulation at any distance when preparing for baking.
                             requiresSimulation = true;
