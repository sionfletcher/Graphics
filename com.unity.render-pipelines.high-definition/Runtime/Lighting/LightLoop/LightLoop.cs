using System;
using System.Collections.Generic;
using UnityEngine.Experimental.Rendering;
using System.Runtime.InteropServices;

namespace UnityEngine.Rendering.HighDefinition
{
    static class VisibleLightExtensionMethods
    {
        public struct VisibleLightAxisAndPosition
        {
            public Vector3 Position;
            public Vector3 Forward;
            public Vector3 Up;
            public Vector3 Right;
        }

        public static Vector3 GetPosition(this VisibleLight value)
        {
            return value.localToWorldMatrix.GetColumn(3);
        }

        public static Vector3 GetForward(this VisibleLight value)
        {
            return value.localToWorldMatrix.GetColumn(2);
        }

        public static Vector3 GetUp(this VisibleLight value)
        {
            return value.localToWorldMatrix.GetColumn(1);
        }

        public static Vector3 GetRight(this VisibleLight value)
        {
            return value.localToWorldMatrix.GetColumn(0);
        }

        public static VisibleLightAxisAndPosition GetAxisAndPosition(this VisibleLight value)
        {
            var matrix = value.localToWorldMatrix;
            VisibleLightAxisAndPosition output;
            output.Position = matrix.GetColumn(3);
            output.Forward  = matrix.GetColumn(2);
            output.Up       = matrix.GetColumn(1);
            output.Right    = matrix.GetColumn(0);
            return output;
        }
    }

    //-----------------------------------------------------------------------------
    // structure definition
    //-----------------------------------------------------------------------------

    [GenerateHLSL]
    internal enum BoundedEntityCategory // Defines the sorting order (takes priority over sorting by depth)
    {
        PunctualLight,
        AreaLight,
        ReflectionProbe,
        Decal,
        DensityVolume,
        // ProbeVolume,
        Count,
        None = Count // Unbounded
    }

    internal class BoundedEntityCollection // Used for tiled lighting
    {
        // 'xrViewCount' and 'maxEntityCountPerCategory' control the size of the memory allocation.
        public BoundedEntityCollection(int xrViewCount, int[] maxEntityCountPerCategory)
        {
            Debug.Assert(xrViewCount > 0);
            Debug.Assert(maxEntityCountPerCategory.Length == (int)BoundedEntityCategory.Count);

            m_MaxEntityCount = 0;

            for (int i = 0, n = (int)BoundedEntityCategory.Count; i < n; i++)
            {
                m_EntityCountPerCategory[i] = 0;

                m_MaxEntityCount += maxEntityCountPerCategory[i];
            }

            m_TotalEntityCount = 0;

            m_Views = new ViewDependentData[xrViewCount];

            for (int i = 0, n = xrViewCount; i < n; i++)
            {
                m_Views[i] = new ViewDependentData();

                m_Views[i].punctualLightData   = new List<LightData>();
                m_Views[i].areaLightData       = new List<LightData>();
                m_Views[i].reflectionProbeData = new List<EnvLightData>();
                m_Views[i].decalData           = new List<DecalData>();
                m_Views[i].densityVolumeData   = new List<DensityVolumeData>();
                m_Views[i].entityBounds        = new List<FiniteLightBound>();
                m_Views[i].entitySortKeys      = new ulong[m_MaxEntityCount];
            }

            for (int i = 0, n = (int)BoundedEntityCategory.Count; i < n; i++)
            {
                m_EntityDataBufferPerCategory[i] = new ComputeBuffer(maxEntityCountPerCategory[i] * xrViewCount, s_EntityDataSizesPerCategory[i]);
            }

            m_EntityBoundsBuffer = new ComputeBuffer(m_MaxEntityCount * xrViewCount, Marshal.SizeOf(typeof(FiniteLightBound)));
        }

        // Reset the counters.
        public void Reset()
        {
            for (int i = 0, n = (int)BoundedEntityCategory.Count; i < n; i++)
            {
                m_EntityCountPerCategory[i] = 0;
            }

            m_TotalEntityCount = 0;

            for (int i = 0, n = m_Views.Length; i < n; i++)
            {
                m_Views[i].punctualLightData.Clear();
                m_Views[i].areaLightData.Clear();
                m_Views[i].reflectionProbeData.Clear();
                m_Views[i].decalData.Clear();
                m_Views[i].densityVolumeData.Clear();
                m_Views[i].entityBounds.Clear();

                // Since we reset 'm_TotalEntityCount', we can leave 'entitySortKeys' alone.
            }

            // No need to clear ComputeBuffers, we will just overwrite the contents.
        }

        // Release the resources that are NOT automatically managed by C#.
        // TODO: call this somewhere.
        public void Release()
        {
            for (int i = 0, n = (int)BoundedEntityCategory.Count; i < n; i++)
            {
                CoreUtils.SafeRelease(m_EntityDataBufferPerCategory[i]);
            }

            CoreUtils.SafeRelease(m_EntityBoundsBuffer);
        }

        public int GetEntityCount(BoundedEntityCategory category)
        {
            return m_EntityCountPerCategory[(int)category];
        }

        // For all categories combined.
        public int GetMaxEntityCount()
        {
            return m_MaxEntityCount;
        }

        public void AddEntitySortKey(int viewIndex, BoundedEntityCategory category, ulong key)
        {
            Debug.Assert(0 <= viewIndex && viewIndex < m_Views.Length);

            // We could decode the category from the key, but it is probably not worth the effort.
            m_Views[viewIndex].entitySortKeys[m_TotalEntityCount] = key;
            m_EntityCountPerCategory[(int)category]++;
            m_TotalEntityCount++;
        }

        // For all categories combined.
        public int GetTotalEntityCount()
        {
            Debug.Assert(GetEntitySortKeyArrayOffset(BoundedEntityCategory.Count) == m_TotalEntityCount);

            return m_TotalEntityCount;
        }

        public ulong GetEntitySortKey(int viewIndex, int keyIndex)
        {
            return m_Views[viewIndex].entitySortKeys[keyIndex];
        }

        // Returns an offset for the 'entitySortKeys' array.
        // Assumes the array has been sorted prior to making this call.
        public int GetEntitySortKeyArrayOffset(BoundedEntityCategory category)
        {
            int s = 0;

            for (int i = 0, n = (int)category; i < n; i++)
            {
                s += m_EntityCountPerCategory[i];
            }

            return s;
        }

        public void Sort()
        {
            Debug.Assert(GetEntitySortKeyArrayOffset(BoundedEntityCategory.Count) == m_TotalEntityCount);

            for (int i = 0, n = m_Views.Length; i < n; i++)
            {
                // Call our own quicksort instead of Array.Sort(sortKeys, 0, sortCount) so we don't allocate memory.
                CoreUnsafeUtils.QuickSort(m_Views[i].entitySortKeys, 0, m_TotalEntityCount - 1);
            }
        }

        // These must be added in the sorted order! TODO: how to enforce this?
        public void AddEntityData(int viewIndex, BoundedEntityCategory category, LightData data)
        {
            if (category == BoundedEntityCategory.PunctualLight)
            {
                m_Views[viewIndex].punctualLightData.Add(data);
            }
            else if (category == BoundedEntityCategory.AreaLight)
            {
                m_Views[viewIndex].areaLightData.Add(data);
            }
            else
            {
                Debug.Assert(false);
            }
        }

        // These must be added in the sorted order! TODO: how to enforce this?
        public void AddEntityData(int viewIndex, BoundedEntityCategory category, EnvLightData data)
        {
            Debug.Assert(category == BoundedEntityCategory.ReflectionProbe);
            m_Views[viewIndex].reflectionProbeData.Add(data);
        }

        // These must be added in the sorted order! TODO: how to enforce this?
        public void AddEntityData(int viewIndex, BoundedEntityCategory category, DecalData data)
        {
            Debug.Assert(category == BoundedEntityCategory.Decal);
            m_Views[viewIndex].decalData.Add(data);
        }

        // These must be added in the sorted order! TODO: how to enforce this?
        public void AddEntityData(int viewIndex, BoundedEntityCategory category, DensityVolumeData data)
        {
            Debug.Assert(category == BoundedEntityCategory.DensityVolume);
            m_Views[viewIndex].densityVolumeData.Add(data);
        }

        // These must be added in the sorted order! TODO: how to enforce this?
        public void AddEntityBounds(int viewIndex, BoundedEntityCategory category, FiniteLightBound bounds)
        {
            m_Views[viewIndex].entityBounds.Add(bounds);
        }

        public ComputeBuffer GetEntityDataBuffer(BoundedEntityCategory category)
        {
            return m_EntityDataBufferPerCategory[(int)category];
        }

        public ComputeBuffer GetEntityBoundsBuffer()
        {
            return m_EntityBoundsBuffer;
        }

        public void CopyEntityDataToComputeBuffers()
        {
            int totalCount = 0;

            for (int c = 0; c < (int)BoundedEntityCategory.Count; c++)
            {
                var category = (BoundedEntityCategory)c;
                int count    = GetEntityCount(category);

                totalCount += count;

                // For each category, concatenate lists of all views.
                for (int i = 0, n = m_Views.Length; i < n; i++)
                {
                    switch (category)
                    {
                        case BoundedEntityCategory.PunctualLight:
                            Debug.Assert(m_Views[i].punctualLightData.Count == count);
                            m_EntityDataBufferPerCategory[c].SetData(m_Views[i].punctualLightData,   0, i * count, count);
                            break;
                        case BoundedEntityCategory.AreaLight:
                            Debug.Assert(m_Views[i].areaLightData.Count == count);
                            m_EntityDataBufferPerCategory[c].SetData(m_Views[i].areaLightData,       0, i * count, count);
                            break;
                        case BoundedEntityCategory.ReflectionProbe:
                            Debug.Assert(m_Views[i].reflectionProbeData.Count == count);
                            m_EntityDataBufferPerCategory[c].SetData(m_Views[i].reflectionProbeData, 0, i * count, count);
                            break;
                        case BoundedEntityCategory.Decal:
                            Debug.Assert(m_Views[i].decalData.Count == count);
                            m_EntityDataBufferPerCategory[c].SetData(m_Views[i].decalData,           0, i * count, count);
                            break;
                        case BoundedEntityCategory.DensityVolume:
                            Debug.Assert(m_Views[i].densityVolumeData.Count == count);
                            m_EntityDataBufferPerCategory[c].SetData(m_Views[i].densityVolumeData,   0, i * count, count);
                            break;
                        default:
                            Debug.Assert(false);
                            break;
                    }
                }
            }

            for (int i = 0, n = m_Views.Length; i < n; i++)
            {
                Debug.Assert(m_Views[i].entityBounds.Count == totalCount);
                m_EntityBoundsBuffer.SetData(m_Views[i].entityBounds, 0, i * totalCount, totalCount);
            }
        }

        /* ------------------------------ Private interface ------------------------------ */

        static int[] s_EntityDataSizesPerCategory = new int[(int)BoundedEntityCategory.Count] // Can't make it const in C#...
        {
            Marshal.SizeOf(typeof(LightData)),          // BoundedEntityCategory.PunctualLight
            Marshal.SizeOf(typeof(LightData)),          // BoundedEntityCategory.AreaLight
            Marshal.SizeOf(typeof(EnvLightData)),       // BoundedEntityCategory.ReflectionProbe
            Marshal.SizeOf(typeof(DecalData)),          // BoundedEntityCategory.Decal
            Marshal.SizeOf(typeof(DensityVolumeData)),  // BoundedEntityCategory.DensityVolume
            // Marshal.SizeOf(typeof(ProbeVolumeEngineData)) // BoundedEntityCategory.ProbeVolume
        };

        // The entity count is the same for all views.
        int[] m_EntityCountPerCategory = new int[(int)BoundedEntityCategory.Count];
        int   m_TotalEntityCount; // Prefix sum of the array above
        int   m_MaxEntityCount;   // For all categories combined


        // We sort entities by depth, which makes the order of items in these lists view-dependent.
        struct ViewDependentData
        {
            // 1x list per category.
            public List<LightData>         punctualLightData;
            public List<LightData>         areaLightData;
            public List<EnvLightData>      reflectionProbeData;
            public List<DecalData>         decalData;
            public List<DensityVolumeData> densityVolumeData;

            // 1x list for all entites (sorted by category).
            public List<FiniteLightBound> entityBounds;

            // 1x list for entites of all categories. We have to use a raw array for QuickSort.
            // See also: BoundedEntitySortingKeyLayout.
            public ulong[] entitySortKeys;
        }

        ViewDependentData[] m_Views; // 1x view unless it is an XR application

        // 1x list per category (we concatenate lists of all views).
        ComputeBuffer[] m_EntityDataBufferPerCategory = new ComputeBuffer[(int)BoundedEntityCategory.Count];

        // 1x list for all entites (sorted by category, we concatenate lists of all views).
        ComputeBuffer m_EntityBoundsBuffer;
    }

    [GenerateHLSL]
    internal enum LightFeatureFlags
    {
        // Light bit mask must match LightDefinitions.s_LightFeatureMaskFlags value
        Punctual    = 1 << 12,
        Area        = 1 << 13,
        Directional = 1 << 14,
        Env         = 1 << 15,
        Sky         = 1 << 16,
        SSRefraction = 1 << 17,
        SSReflection = 1 << 18,
        ProbeVolume = 1 << 19
            // If adding more light be sure to not overflow LightDefinitions.s_LightFeatureMaskFlags
    }

    [GenerateHLSL]
    class TiledLightingConstants
    {
        public static int s_MaxNrBigTileLightsPlusOne = 512;      // may be overkill but the footprint is 2 bits per pixel using uint16.
        public static float s_ViewportScaleZ = 1.0f;
        public static int s_UseLeftHandCameraSpace = 1;

        public static int s_TileSizeFptl = 16;
        public static int s_TileSizeClustered = 32;
        public static int s_TileSizeBigTile = 64;

        // Tile indexing constants for indirect dispatch deferred pass : [2 bits for eye index | 15 bits for tileX | 15 bits for tileY]
        public static int s_TileIndexMask = 0x7FFF;
        public static int s_TileIndexShiftX = 0;
        public static int s_TileIndexShiftY = 15;
        public static int s_TileIndexShiftEye = 30;

        // feature variants
        public static int s_NumFeatureVariants = 29;

        // light list limits
        public static int s_LightListMaxCoarseEntries = 64;
        public static int s_LightListMaxPrunedEntries = 24;
        public static int s_LightClusterMaxCoarseEntries = 128;

        // Following define the maximum number of bits use in each feature category.
        public static uint s_LightFeatureMaskFlags = 0xFFF000;
        public static uint s_LightFeatureMaskFlagsOpaque = 0xFFF000 & ~((uint)LightFeatureFlags.SSRefraction); // Opaque don't support screen space refraction
        public static uint s_LightFeatureMaskFlagsTransparent = 0xFFF000 & ~((uint)LightFeatureFlags.SSReflection); // Transparent don't support screen space reflection
        public static uint s_MaterialFeatureMaskFlags = 0x000FFF;   // don't use all bits just to be safe from signed and/or float conversions :/

        // Screen space shadow flags
        public static uint s_ScreenSpaceColorShadowFlag = 0x100;
        public static uint s_InvalidScreenSpaceShadow = 0xff;
        public static uint s_ScreenSpaceShadowIndexMask = 0xff;

        // Binned lighting
        // For performance reasons, keep all sizes in powers of 2.
        public static int s_CoarseTileEntryLimit = 64; // Per category; before pruning, so the number is lower in practice; the number could be made (almost always) exact at the cost of making the 'FillCoarseTiles' pass more complicated
        public static int s_FineTileEntryLimit   = 16; // Per category; after pruning, so the number is exact
        public static int s_CoarseTileSize       = 64;
        public static int s_FineTileSize         = 8;
        public static int s_zBinCount            = 8192;
        public static int s_MaxReflectionProbesPerPixel = 4;
    }

    [GenerateHLSL]
    struct FiniteLightBound
    {
        public Vector3 center;   // Center (in the view space) shared by the bounding box and the bounding sphere
        public float   radius;   // Of the bounding sphere
        public Vector3 boxAxisX; // Scaled by the extents (half-size)
        public float   scaleXY;  // Scale applied to the top of the box to turn it into a truncated pyramid (X = Y)
        public Vector3 boxAxisY; // Scaled by the extents (half-size)
        public float   __pad0__;
        public Vector3 boxAxisZ; // Scaled by the extents (half-size)
        public float   __pad1__;
    }

    [GenerateHLSL]
    struct LightVolumeData
    {
        public Vector3 lightPos;     // Of light's "origin"
        public uint lightVolume;     // Type index

        public Vector3 lightAxisX;   // Normalized
        public uint lightCategory;   // Category index

        public Vector3 lightAxisY;   // Normalized
        public float radiusSq;       // Cone and sphere: light range squared

        public Vector3 lightAxisZ;   // Normalized
        public float cotan;          // Cone: cotan of the aperture (half-angle)

        public Vector3 boxInnerDist; // Box: extents (half-size) of the inner box
        public uint featureFlags;

        public Vector3 boxInvRange;  // Box: 1 / (OuterBoxExtents - InnerBoxExtents)
        public float unused2;
    };

    /// <summary>
    /// Tile and Cluster Debug Mode.
    /// </summary>
    public enum TileClusterDebug : int
    {
        /// <summary>No Tile and Cluster debug.</summary>
        None,
        /// <summary>Display lighting tiles debug.</summary>
        Tile,
        /// <summary>Display lighting clusters debug.</summary>
        Cluster,
        /// <summary>Display material feautre variants.</summary>
        MaterialFeatureVariants
    };

    /// <summary>
    /// Cluster visualization mode.
    /// </summary>
    [GenerateHLSL]
    public enum ClusterDebugMode : int
    {
        /// <summary>Visualize Cluster on opaque objects.</summary>
        VisualizeOpaque,
        /// <summary>Visualize a slice of the Cluster at a given distance.</summary>
        VisualizeSlice
    }

    /// <summary>
    /// Light Volume Debug Mode.
    /// </summary>
    public enum LightVolumeDebug : int
    {
        /// <summary>Display light volumes as a gradient.</summary>
        Gradient,
        /// <summary>Display light volumes as shapes will color and edges depending on the light type.</summary>
        ColorAndEdge
    };

    /// <summary>
    /// Tile and Cluster Debug Categories.
    /// </summary>
    public enum TileClusterCategoryDebug : int
    {
        /// <summary>Punctual lights.</summary>
        Punctual = 1,
        /// <summary>Area lights.</summary>
        Area = 2,
        /// <summary>Area and punctual lights.</summary>
        AreaAndPunctual = 3,
        /// <summary>Environment lights.</summary>
        Environment = 4,
        /// <summary>Environment and punctual lights.</summary>
        EnvironmentAndPunctual = 5,
        /// <summary>Environment and area lights.</summary>
        EnvironmentAndArea = 6,
        /// <summary>All lights.</summary>
        EnvironmentAndAreaAndPunctual = 7,
        /// <summary>Probe Volumes.</summary>
        ProbeVolumes = 8,
        /// <summary>Decals.</summary>
        Decal = 16,
        /// <summary>Density Volumes.</summary>
        DensityVolumes = 32
    };

    [GenerateHLSL(needAccessors = false, generateCBuffer = true)]
    unsafe struct ShaderVariablesLightList
    {
        [HLSLArray(ShaderConfig.k_XRMaxViewsForCBuffer, typeof(Matrix4x4))]
        public fixed float  g_mInvScrProjectionArr[ShaderConfig.k_XRMaxViewsForCBuffer * 16];
        [HLSLArray(ShaderConfig.k_XRMaxViewsForCBuffer, typeof(Matrix4x4))]
        public fixed float  g_mScrProjectionArr[ShaderConfig.k_XRMaxViewsForCBuffer * 16];
        [HLSLArray(ShaderConfig.k_XRMaxViewsForCBuffer, typeof(Matrix4x4))]
        public fixed float  g_mInvProjectionArr[ShaderConfig.k_XRMaxViewsForCBuffer * 16];
        [HLSLArray(ShaderConfig.k_XRMaxViewsForCBuffer, typeof(Matrix4x4))]
        public fixed float  g_mProjectionArr[ShaderConfig.k_XRMaxViewsForCBuffer * 16];

        public Vector4      g_screenSize;

        public Vector2Int   g_viDimensions;
        public uint         _BoundedEntityCount;
        public uint         g_isOrthographic;

        public uint         g_BaseFeatureFlags;
        public int          g_iNumSamplesMSAA;
        public uint         _EnvLightIndexShift;
        public uint         _DecalIndexShift;

        public uint         _DensityVolumeIndexShift;
        public uint         _ProbeVolumeIndexShift;
        public uint         _Pad0_SVLL;
        public uint         _Pad1_SVLL;
    }

    internal struct ProcessedLightData
    {
        public HDAdditionalLightData    additionalLightData;
        public HDLightType              lightType;
        public BoundedEntityCategory    lightCategory;
        public GPULightType             gpuLightType;
        public float                    distanceToCamera;
        public float                    lightDistanceFade;
        public float                    volumetricDistanceFade;
        public bool                     isBakedShadowMask;
    }

    internal struct ProcessedProbeData
    {
        public HDProbe  hdProbe;
        public float    weight;
        public uint     logVolume; // Used for sorting in the shader
    }

    public partial class HDRenderPipeline
    {
        internal const int k_MaxCacheSize = 2000000000; //2 GigaByte
        internal const int k_MaxDirectionalLightsOnScreen = 512;
        internal const int k_MaxPunctualLightsOnScreen    = 2048;
        internal const int k_MaxAreaLightsOnScreen        = 1024;
        internal const int k_MaxDecalsOnScreen = 2048;
        internal const int k_MaxLightsOnScreen = k_MaxDirectionalLightsOnScreen + k_MaxPunctualLightsOnScreen + k_MaxAreaLightsOnScreen + k_MaxEnvLightsOnScreen;
        internal const int k_MaxEnvLightsOnScreen = 1024;
        internal const int k_MaxLightsPerClusterCell = 24;
        internal static readonly Vector3 k_BoxCullingExtentThreshold = Vector3.one * 0.01f;

        #if UNITY_SWITCH
        static bool k_PreferFragment = true;
        #else
        static bool k_PreferFragment = false;
        #endif
        #if !UNITY_EDITOR && UNITY_SWITCH
        const bool k_HasNativeQuadSupport = true;
        #else
        const bool k_HasNativeQuadSupport = false;
        #endif

        #if !UNITY_EDITOR && UNITY_SWITCH
        const int k_ThreadGroupOptimalSize = 32;
        #else
        const int k_ThreadGroupOptimalSize = 64;
        #endif

        int m_MaxDirectionalLightsOnScreen;
        int m_MaxPunctualLightsOnScreen;
        int m_MaxAreaLightsOnScreen;
        int m_MaxDecalsOnScreen;
        int m_MaxDensityVolumesOnScreen = 1024; // TODO
        int m_MaxLightsOnScreen;
        int m_MaxEnvLightsOnScreen;
        int m_MaxPlanarReflectionOnScreen;

        Texture2DArray  m_DefaultTexture2DArray;
        Cubemap         m_DefaultTextureCube;

        internal class LightLoopTextureCaches
        {
            // Structure for cookies used by directional and spotlights
            public LightCookieManager           lightCookieManager { get; private set; }
            public ReflectionProbeCache         reflectionProbeCache { get; private set; }
            public PlanarReflectionProbeCache   reflectionPlanarProbeCache { get; private set; }
            public List<Matrix4x4>              env2DCaptureVP { get; private set; }
            public List<Vector4>                env2DCaptureForward { get; private set; }
            public List<Vector4>                env2DAtlasScaleOffset {get; private set; } = new List<Vector4>();

            Material m_CubeToPanoMaterial;

            public void Initialize(HDRenderPipelineAsset hdrpAsset, RenderPipelineResources defaultResources,  IBLFilterBSDF[] iBLFilterBSDFArray)
            {
                var lightLoopSettings = hdrpAsset.currentPlatformRenderPipelineSettings.lightLoopSettings;

                m_CubeToPanoMaterial = CoreUtils.CreateEngineMaterial(defaultResources.shaders.cubeToPanoPS);

                lightCookieManager = new LightCookieManager(hdrpAsset, k_MaxCacheSize);

                env2DCaptureVP = new List<Matrix4x4>();
                env2DCaptureForward = new List<Vector4>();
                for (int i = 0, c = Mathf.Max(1, lightLoopSettings.maxPlanarReflectionOnScreen); i < c; ++i)
                {
                    env2DCaptureVP.Add(Matrix4x4.identity);
                    env2DCaptureForward.Add(Vector4.zero);
                    env2DAtlasScaleOffset.Add(Vector4.zero);
                }

                // For regular reflection probes, we need to convolve with all the BSDF functions
                GraphicsFormat probeCacheFormat = lightLoopSettings.reflectionProbeFormat == ReflectionAndPlanarProbeFormat.R11G11B10 ?
                    GraphicsFormat.B10G11R11_UFloatPack32 : GraphicsFormat.R16G16B16A16_SFloat;

                // BC6H requires CPP feature not yet available
                //if (lightLoopSettings.reflectionCacheCompressed)
                //{
                //    probeCacheFormat = GraphicsFormat.RGB_BC6H_SFloat;
                //}

                int reflectionCubeSize = lightLoopSettings.reflectionProbeCacheSize;
                int reflectionCubeResolution = (int)lightLoopSettings.reflectionCubemapSize;
                if (ReflectionProbeCache.GetApproxCacheSizeInByte(reflectionCubeSize, reflectionCubeResolution, iBLFilterBSDFArray.Length) > k_MaxCacheSize)
                    reflectionCubeSize = ReflectionProbeCache.GetMaxCacheSizeForWeightInByte(k_MaxCacheSize, reflectionCubeResolution, iBLFilterBSDFArray.Length);
                reflectionProbeCache = new ReflectionProbeCache(defaultResources, iBLFilterBSDFArray, reflectionCubeSize, reflectionCubeResolution, probeCacheFormat, true);

                // For planar reflection we only convolve with the GGX filter, otherwise it would be too expensive
                GraphicsFormat planarProbeCacheFormat = (GraphicsFormat)hdrpAsset.currentPlatformRenderPipelineSettings.lightLoopSettings.reflectionProbeFormat;
                int reflectionPlanarResolution = (int)lightLoopSettings.planarReflectionAtlasSize;
                reflectionPlanarProbeCache = new PlanarReflectionProbeCache(defaultResources, (IBLFilterGGX)iBLFilterBSDFArray[0], reflectionPlanarResolution, planarProbeCacheFormat, true);
            }

            public void Cleanup()
            {
                reflectionProbeCache.Release();
                reflectionPlanarProbeCache.Release();
                lightCookieManager.Release();

                CoreUtils.Destroy(m_CubeToPanoMaterial);
            }

            public void NewFrame()
            {
                lightCookieManager.NewFrame();
                reflectionProbeCache.NewFrame();
                reflectionPlanarProbeCache.NewFrame();
            }
        }

        // internal class LightLoopLightData
        // {
        //     public ComputeBuffer    directionalLightData { get; private set; }
        //     public ComputeBuffer    lightData { get; private set; }
        //     public ComputeBuffer    envLightData { get; private set; }
        //     public ComputeBuffer    decalData { get; private set; }

        //     public void Initialize(int directionalCount, int punctualCount, int areaLightCount, int envLightCount, int decalCount)
        //     {
        //         directionalLightData = new ComputeBuffer(directionalCount, System.Runtime.InteropServices.Marshal.SizeOf(typeof(DirectionalLightData)));
        //         lightData = new ComputeBuffer(punctualCount + areaLightCount, System.Runtime.InteropServices.Marshal.SizeOf(typeof(LightData)));
        //         envLightData = new ComputeBuffer(envLightCount, System.Runtime.InteropServices.Marshal.SizeOf(typeof(EnvLightData)));
        //         decalData = new ComputeBuffer(decalCount, System.Runtime.InteropServices.Marshal.SizeOf(typeof(DecalData)));
        //     }

        //     public void Cleanup()
        //     {
        //         CoreUtils.SafeRelease(directionalLightData);
        //         CoreUtils.SafeRelease(lightData);
        //         CoreUtils.SafeRelease(envLightData);
        //         CoreUtils.SafeRelease(decalData);
        //     }
        // }

        // TODO RENDERGRAPH: When we remove the old pass, we need to remove/refactor this class
        // With render graph it's only useful for 2 buffers and a boolean value.
        class TileAndClusterData
        {
            // Internal to light list building
            // public ComputeBuffer lightVolumeDataBuffer { get; private set; }
            public ComputeBuffer convexBoundsBuffer { get; /*private*/ set; }
            public ComputeBuffer xyBoundsBuffer { get; private set; }
            public ComputeBuffer wBoundsBuffer { get; private set; }
            public ComputeBuffer globalLightListAtomic { get; private set; }

            // Binned lighting
            public ComputeBuffer coarseTileBuffer { get; private set; }
            public ComputeBuffer fineTileBuffer   { get; private set; }
            public ComputeBuffer zBinBuffer       { get; private set; }

            // Tile Output
            public ComputeBuffer tileFeatureFlags { get; private set; } // Deferred
            public ComputeBuffer dispatchIndirectBuffer { get; private set; } // Deferred
            public ComputeBuffer tileList { get; private set; } // Deferred
            public ComputeBuffer lightList { get; private set; } // ContactShadows, Deferred, Forward w/ fptl

            // Cluster Output
            public ComputeBuffer perVoxelOffset { get; private set; } // Cluster
            public ComputeBuffer perTileLogBaseTweak { get; private set; } // Cluster
            // used for pre-pass coarse culling on 64x64 tiles
            public ComputeBuffer bigTileLightList { get; private set; } // Volumetric
            public ComputeBuffer perVoxelLightLists { get; private set; } // Cluster


            public bool listsAreClear = false;

            public bool clusterNeedsDepth { get; private set; }
            public bool hasTileBuffers { get; private set; }
            public int maxLightCount { get; private set; }

            public void Initialize(bool allocateTileBuffers, bool clusterNeedsDepth, int maxLightCount)
            {
                hasTileBuffers = allocateTileBuffers;
                this.clusterNeedsDepth = clusterNeedsDepth;
                this.maxLightCount = maxLightCount;
                globalLightListAtomic = new ComputeBuffer(1, sizeof(uint));
            }

            public void AllocateNonRenderGraphResolutionDependentBuffers(HDCamera hdCamera, int width, int height, int viewCount, int maxBoundedEntityCount)
            {
                if (hasTileBuffers)
                {
                    var nrTilesX = (width + TiledLightingConstants.s_TileSizeFptl - 1) / TiledLightingConstants.s_TileSizeFptl;
                    var nrTilesY = (height + TiledLightingConstants.s_TileSizeFptl - 1) / TiledLightingConstants.s_TileSizeFptl;
                    var nrTiles = nrTilesX * nrTilesY * viewCount;
                    const int capacityUShortsPerTile = 32;
                    const int dwordsPerTile = (capacityUShortsPerTile + 1) >> 1;        // room for 31 lights and a nrLights value.

                    // note that nrTiles include the viewCount in allocation below
                    lightList = new ComputeBuffer((int)BoundedEntityCategory.Count * dwordsPerTile * nrTiles, sizeof(uint));       // enough list memory for a 4k x 4k display // WTF ???
                    //tileList = new ComputeBuffer((int)TiledLightingConstants.s_NumFeatureVariants * nrTiles, sizeof(uint));
                    //tileFeatureFlags = new ComputeBuffer(nrTiles, sizeof(uint));

                    //// DispatchIndirect: Buffer with arguments has to have three integer numbers at given argsOffset offset: number of work groups in X dimension, number of work groups in Y dimension, number of work groups in Z dimension.
                    //// DrawProceduralIndirect: Buffer with arguments has to have four integer numbers at given argsOffset offset: vertex count per instance, instance count, start vertex location, and start instance location
                    //// Use use max size of 4 unit for allocation
                    //dispatchIndirectBuffer = new ComputeBuffer(viewCount * TiledLightingConstants.s_NumFeatureVariants * 4, sizeof(uint), ComputeBufferType.IndirectArguments);
                }

                // Cluster
                {
                    var nrClustersX = (width + TiledLightingConstants.s_TileSizeClustered - 1) / TiledLightingConstants.s_TileSizeClustered;
                    var nrClustersY = (height + TiledLightingConstants.s_TileSizeClustered - 1) / TiledLightingConstants.s_TileSizeClustered;
                    var nrClusterTiles = nrClustersX * nrClustersY * viewCount;

                    perVoxelOffset = new ComputeBuffer((int)BoundedEntityCategory.Count * (1 << k_Log2NumClusters) * nrClusterTiles, sizeof(uint));
                    perVoxelLightLists = new ComputeBuffer(NumLightIndicesPerClusteredTile() * nrClusterTiles, sizeof(uint));

                    if (clusterNeedsDepth)
                    {
                        perTileLogBaseTweak = new ComputeBuffer(nrClusterTiles, sizeof(float));
                    }
                }

                if (hdCamera.frameSettings.IsEnabled(FrameSettingsField.BinnedLighting))
                {
                    /* These are not resolution-dependent at all, but the old code allocated them here... */
                    xyBoundsBuffer = new ComputeBuffer(maxBoundedEntityCount * viewCount, 4 * sizeof(float)); // {x_min, x_max, y_min, y_max}
                    wBoundsBuffer  = new ComputeBuffer(maxBoundedEntityCount * viewCount, 2 * sizeof(float)); // {w_min, w_max}
                    zBinBuffer     = new ComputeBuffer(TiledLightingConstants.s_zBinCount * (int)BoundedEntityCategory.Count * viewCount, sizeof(uint)); // {last << 16 | first}

                    /* Actually resolution-dependent buffers below. */
                    Vector2Int coarseTileBufferDimensions = GetCoarseTileBufferDimensions(hdCamera);

                    // The tile buffer is composed of two parts:
                    // the header (containing index ranges, 2 * sizeof(uint16)) and
                    // the body (containing index lists, TiledLightingConstants.s_CoarseTileEntryLimit * sizeof(uint16)).
                    int coarseTileBufferElementCount = coarseTileBufferDimensions.x * coarseTileBufferDimensions.y
                        * (int)BoundedEntityCategory.Count * viewCount
                        * (2 + TiledLightingConstants.s_CoarseTileEntryLimit) / 2;

                    coarseTileBuffer = new ComputeBuffer(coarseTileBufferElementCount, sizeof(uint)); // Index range + index list

                    Vector2Int fineTileBufferDimensions = GetFineTileBufferDimensions(hdCamera);

                    // The tile buffer is composed of two parts:
                    // the header (containing index ranges, 2 * sizeof(uint16)) and
                    // the body (containing index lists, TiledLightingConstants.s_CoarseTileEntryLimit * sizeof(uint16)).
                    int fineTileBufferElementCount = fineTileBufferDimensions.x * fineTileBufferDimensions.y
                        * (int)BoundedEntityCategory.Count * viewCount
                        * (2 + TiledLightingConstants.s_FineTileEntryLimit) / 2;

                    fineTileBuffer = new ComputeBuffer(fineTileBufferElementCount, sizeof(uint)); // Index range + index list

                    // Assume the deferred lighting CS uses fine tiles.
                    int numTiles = fineTileBufferDimensions.x * fineTileBufferDimensions.y;

                    tileFeatureFlags = new ComputeBuffer(numTiles * viewCount, sizeof(uint));

                    // DispatchIndirect: Buffer with arguments has to have three integer numbers at given argsOffset offset: number of work groups in X dimension, number of work groups in Y dimension, number of work groups in Z dimension.
                    // DrawProceduralIndirect: Buffer with arguments has to have four integer numbers at given argsOffset offset: vertex count per instance, instance count, start vertex location, and start instance location
                    // Use use max size of 4 unit for allocation
                    dispatchIndirectBuffer = new ComputeBuffer(TiledLightingConstants.s_NumFeatureVariants * viewCount, 4 * sizeof(uint), ComputeBufferType.IndirectArguments);

                    tileList = new ComputeBuffer(numTiles * viewCount * TiledLightingConstants.s_NumFeatureVariants, sizeof(uint));
                }

                // Make sure to invalidate the content of the buffers
                listsAreClear = false;
            }

<<<<<<< HEAD
            public void AllocateResolutionDependentBuffers(HDCamera hdCamera, int width, int height, int viewCount, int maxBoundedEntityCount, bool renderGraphEnabled)
=======
            public void AllocateResolutionDependentBuffers(HDCamera hdCamera, int width, int height, int viewCount, int maxLightOnScreen, bool renderGraphEnabled)
>>>>>>> 30d75d04
            {
                // convexBoundsBuffer = new ComputeBuffer(viewCount * maxLightOnScreen, System.Runtime.InteropServices.Marshal.SizeOf(typeof(FiniteLightBound)));
                // lightVolumeDataBuffer = new ComputeBuffer(viewCount * maxLightOnScreen, System.Runtime.InteropServices.Marshal.SizeOf(typeof(LightVolumeData)));

                if (!renderGraphEnabled)
                    AllocateNonRenderGraphResolutionDependentBuffers(hdCamera, width, height, viewCount, maxBoundedEntityCount);

                // Make sure to invalidate the content of the buffers
                listsAreClear = false;
            }

            public void ReleaseNonRenderGraphResolutionDependentBuffers()
            {
                CoreUtils.SafeRelease(lightList);
                CoreUtils.SafeRelease(tileList);
                CoreUtils.SafeRelease(tileFeatureFlags);
                lightList = null;
                tileList = null;
                tileFeatureFlags = null;

                // enableClustered
                CoreUtils.SafeRelease(perVoxelLightLists);
                CoreUtils.SafeRelease(perVoxelOffset);
                CoreUtils.SafeRelease(perTileLogBaseTweak);
                perVoxelLightLists = null;
                perVoxelOffset = null;
                perTileLogBaseTweak = null;

                // enableBigTilePrepass
                CoreUtils.SafeRelease(bigTileLightList);
                bigTileLightList = null;

                // Binned lighting
                CoreUtils.SafeRelease(xyBoundsBuffer);
                xyBoundsBuffer = null;
                CoreUtils.SafeRelease(wBoundsBuffer);
                wBoundsBuffer = null;
                CoreUtils.SafeRelease(coarseTileBuffer);
                coarseTileBuffer = null;
                CoreUtils.SafeRelease(fineTileBuffer);
                fineTileBuffer = null;
                CoreUtils.SafeRelease(zBinBuffer);
                zBinBuffer = null;
                CoreUtils.SafeRelease(dispatchIndirectBuffer);
                dispatchIndirectBuffer = null;
            }

            public void ReleaseResolutionDependentBuffers()
            {
                // CoreUtils.SafeRelease(convexBoundsBuffer);
                // CoreUtils.SafeRelease(lightVolumeDataBuffer);
                // convexBoundsBuffer = null;
                // lightVolumeDataBuffer = null;

                ReleaseNonRenderGraphResolutionDependentBuffers();
            }

            public void Cleanup()
            {
                CoreUtils.SafeRelease(globalLightListAtomic);

                ReleaseResolutionDependentBuffers();
            }
        }

        // TODO: Remove the internal
        internal LightLoopTextureCaches m_TextureCaches = new LightLoopTextureCaches();
        // TODO: Remove the internal
        // internal LightLoopLightData m_LightLoopLightData = new LightLoopLightData();
        TileAndClusterData m_TileAndClusterData = new TileAndClusterData();

        // HDRenderPipeline needs to cache m_ProbeVolumeList as a member variable, as it cannot be passed in directly into BuildGPULightListProbeVolumesCommon() async compute
        // due to the HDGPUAsyncTask API. We could have extended HDGPUAsyncTaskParams definition to contain a ProbeVolumeList, but this seems worse, as all other async compute
        // tasks do not care about it.
        ProbeVolumeList m_ProbeVolumeList;

        // This control if we use cascade borders for directional light by default
        static internal readonly bool s_UseCascadeBorders = true;

        // Keep sorting array around to avoid garbage
        DynamicArray<ProcessedLightData> m_ProcessedLightData = new DynamicArray<ProcessedLightData>();
        DynamicArray<ProcessedProbeData> m_ProcessedReflectionProbeData = new DynamicArray<ProcessedProbeData>();
        DynamicArray<ProcessedProbeData> m_ProcessedPlanarProbeData = new DynamicArray<ProcessedProbeData>();

<<<<<<< HEAD
=======
        void UpdateSortKeysArray(int count)
        {
            if (m_SortKeys == null || count > m_SortKeys.Length)
            {
                m_SortKeys = new uint[count];
            }
        }

>>>>>>> 30d75d04
        static readonly Matrix4x4 s_FlipMatrixLHSRHS = Matrix4x4.Scale(new Vector3(1, 1, -1));

        static Matrix4x4 GetWorldToViewMatrix(HDCamera hdCamera, int viewIndex)
        {
            var viewMatrix = (hdCamera.xr.enabled ? hdCamera.xr.GetViewMatrix(viewIndex) : hdCamera.camera.worldToCameraMatrix);

            // camera.worldToCameraMatrix is RHS and Unity's transforms are LHS, we need to flip it to work with transforms.
            // Note that this is equivalent to s_FlipMatrixLHSRHS * viewMatrix, but faster given that it doesn't need full matrix multiply
            // However if for some reason s_FlipMatrixLHSRHS changes from Matrix4x4.Scale(new Vector3(1, 1, -1)), this need to change as well.
            viewMatrix.m20 *= -1;
            viewMatrix.m21 *= -1;
            viewMatrix.m22 *= -1;
            viewMatrix.m23 *= -1;

            return viewMatrix;
        }

        // Matrix used for LightList building, keep them around to avoid GC
        Matrix4x4[] m_LightListProjMatrices = new Matrix4x4[ShaderConfig.s_XrMaxViews];

        internal List<DirectionalLightData> m_DirectionalLightData;    // Global list
        internal List<int>                  m_DirectionalLightIndices;
        internal ComputeBuffer              m_DirectionalLightDataBuffer;

        internal BoundedEntityCollection    m_BoundedEntityCollection; // Per-tile (and per-view) lists

        bool m_EnableBakeShadowMask = false; // Track if any light require shadow mask. In this case we will need to enable the keyword shadow mask

        ComputeShader buildScreenAABBShader { get { return defaultResources.shaders.buildScreenAABBCS; } }
        ComputeShader zBinShader { get { return defaultResources.shaders.zBinCS; } }
        ComputeShader tileShader { get { return defaultResources.shaders.tileCS; } }
        ComputeShader buildPerTileLightListShader { get { return defaultResources.shaders.buildPerTileLightListCS; } }
        ComputeShader buildPerBigTileLightListShader { get { return defaultResources.shaders.buildPerBigTileLightListCS; } }
        ComputeShader buildPerVoxelLightListShader { get { return defaultResources.shaders.buildPerVoxelLightListCS; } }
        ComputeShader clearClusterAtomicIndexShader { get { return defaultResources.shaders.lightListClusterClearAtomicIndexCS; } }
        ComputeShader classificationShader { get { return defaultResources.shaders.classificationCS; } }
        ComputeShader buildDispatchIndirectShader { get { return defaultResources.shaders.buildDispatchIndirectCS; } }
        ComputeShader clearDispatchIndirectShader { get { return defaultResources.shaders.clearDispatchIndirectCS; } }
        ComputeShader deferredComputeShader { get { return defaultResources.shaders.deferredCS; } }
        ComputeShader contactShadowComputeShader { get { return defaultResources.shaders.contactShadowCS; } }
        Shader screenSpaceShadowsShader { get { return defaultResources.shaders.screenSpaceShadowPS; } }

        Shader deferredTilePixelShader { get { return defaultResources.shaders.deferredTilePS; } }

        ShaderVariablesLightList m_ShaderVariablesLightListCB = new ShaderVariablesLightList();

        enum ClusterPrepassSource : int
        {
            None = 0,
            BigTile = 1,
            Count = 2,
        }

        enum ClusterDepthSource : int
        {
            NoDepth = 0,
            Depth = 1,
            MSAA_Depth = 2,
            Count = 3,
        }

        static string[,] s_ClusterKernelNames = new string[(int)ClusterPrepassSource.Count, (int)ClusterDepthSource.Count]
        {
            { "TileLightListGen_NoDepthRT", "TileLightListGen_DepthRT", "TileLightListGen_DepthRT_MSAA" },
            { "TileLightListGen_NoDepthRT_SrcBigTile", "TileLightListGen_DepthRT_SrcBigTile", "TileLightListGen_DepthRT_MSAA_SrcBigTile" }
        };
        static string[,] s_ClusterObliqueKernelNames = new string[(int)ClusterPrepassSource.Count, (int)ClusterDepthSource.Count]
        {
            { "TileLightListGen_NoDepthRT", "TileLightListGen_DepthRT_Oblique", "TileLightListGen_DepthRT_MSAA_Oblique" },
            { "TileLightListGen_NoDepthRT_SrcBigTile", "TileLightListGen_DepthRT_SrcBigTile_Oblique", "TileLightListGen_DepthRT_MSAA_SrcBigTile_Oblique" }
        };

        static int s_GenListPerTileKernel;
        static int[,] s_ClusterKernels = new int[(int)ClusterPrepassSource.Count, (int)ClusterDepthSource.Count];
        static int[,] s_ClusterObliqueKernels = new int[(int)ClusterPrepassSource.Count, (int)ClusterDepthSource.Count];
        static int s_ClearVoxelAtomicKernel;
        static int s_ClearDispatchIndirectKernel;
        static int s_ClearDrawProceduralIndirectKernel;
        static int s_BuildMaterialFlagsOrKernel;

        static int s_shadeOpaqueDirectFptlKernel;
        static int s_shadeOpaqueDirectFptlDebugDisplayKernel;
        static int s_shadeOpaqueDirectShadowMaskFptlKernel;
        static int s_shadeOpaqueDirectShadowMaskFptlDebugDisplayKernel;

        static int[] s_shadeOpaqueIndirectFptlKernels = new int[TiledLightingConstants.s_NumFeatureVariants];

        static int s_deferredContactShadowKernel;

        static int s_GenListPerBigTileKernel;

        const bool k_UseDepthBuffer = true;      // only has an impact when EnableClustered is true (requires a depth-prepass)

#if !UNITY_EDITOR && UNITY_SWITCH
        const int k_Log2NumClusters = 5;     // accepted range is from 0 to 5 (NR_THREADS is set to 32 on Switch). NumClusters is 1<<g_iLog2NumClusters
#else
        const int k_Log2NumClusters = 6;     // accepted range is from 0 to 6 (NR_THREADS is set to 64 on other platforms). NumClusters is 1<<g_iLog2NumClusters
#endif
        const float k_ClustLogBase = 1.02f;     // each slice 2% bigger than the previous
        float m_ClusterScale;

        static DebugLightVolumes s_lightVolumes = null;


        static Material s_DeferredTileRegularLightingMat;   // stencil-test set to touch regular pixels only
        static Material s_DeferredTileSplitLightingMat;     // stencil-test set to touch split-lighting pixels only
        static Material s_DeferredTileMat;                  // fallback when regular and split-lighting pixels must be touch
        static String[] s_variantNames = new String[TiledLightingConstants.s_NumFeatureVariants];

        ContactShadows m_ContactShadows = null;
        bool m_EnableContactShadow = false;

        IndirectLightingController m_indirectLightingController = null;

        // Following is an array of material of size eight for all combination of keyword: OUTPUT_SPLIT_LIGHTING - LIGHTLOOP_DISABLE_TILE_AND_CLUSTER - SHADOWS_SHADOWMASK - USE_FPTL_LIGHTLIST/USE_CLUSTERED_LIGHTLIST - DEBUG_DISPLAY
        Material[] m_deferredLightingMaterial;
        Material m_DebugViewTilesMaterial;
        Material m_DebugHDShadowMapMaterial;
        Material m_DebugBlitMaterial;
        Material m_DebugDisplayProbeVolumeMaterial;

        HashSet<HDAdditionalLightData> m_ScreenSpaceShadowsUnion = new HashSet<HDAdditionalLightData>();

        // Directional light
        Light m_CurrentSunLight;
        int m_CurrentShadowSortedSunLightIndex = -1;
        HDAdditionalLightData m_CurrentSunLightAdditionalLightData;
        DirectionalLightData m_CurrentSunLightDirectionalLightData;
        Light GetCurrentSunLight() { return m_CurrentSunLight; }

        // Screen space shadow data
        struct ScreenSpaceShadowData
        {
            public HDAdditionalLightData additionalLightData;
            public int lightDataIndex;
            public bool valid;
        }

        int m_ScreenSpaceShadowIndex = 0;
        int m_ScreenSpaceShadowChannelSlot = 0;
        ScreenSpaceShadowData[] m_CurrentScreenSpaceShadowData;

        // Contact shadow index reseted at the beginning of each frame, used to generate the contact shadow mask
        int m_ContactShadowIndex;

        // shadow related stuff
        HDShadowManager m_ShadowManager;
        HDShadowInitParameters m_ShadowInitParameters;

        // Used to shadow shadow maps with use selection enabled in the debug menu
        int m_DebugSelectedLightShadowIndex;
        int m_DebugSelectedLightShadowCount;

        // Data needed for the PrepareGPULightdata
        List<Matrix4x4> m_WorldToViewMatrices = new List<Matrix4x4>(ShaderConfig.s_XrMaxViews);

        static MaterialPropertyBlock m_LightLoopDebugMaterialProperties = new MaterialPropertyBlock();

        static Vector4 GetZBinBufferEncodingParams(HDCamera hdCamera)
        {
            // encodingParams = { n, log2(f/n), 1/n, 1/log2(f/n) }
            // n = 0.1. See ComputeFixedPointLogDepth.
            float n = 0.1f;
            float f = hdCamera.camera.farClipPlane; // Assume XR uses the same far plane for all views

            f = Mathf.Max(f, 0.11f); // Avoid degenerate configurations

            float x = n;
            float z = 1 / x;
            float y = Log2f(f * z);
            float w = 1 / y;

            return new Vector4(x, y, z, w);
        }

        static Vector2Int GetCoarseTileBufferDimensions(HDCamera hdCamera)
        {
            int w = HDUtils.DivRoundUp((int)hdCamera.screenSize.x, TiledLightingConstants.s_CoarseTileSize);
            int h = HDUtils.DivRoundUp((int)hdCamera.screenSize.y, TiledLightingConstants.s_CoarseTileSize);

            return new Vector2Int(w, h);
        }

        static Vector2Int GetFineTileBufferDimensions(HDCamera hdCamera)
        {
            int w = HDUtils.DivRoundUp((int)hdCamera.screenSize.x, TiledLightingConstants.s_FineTileSize);
            int h = HDUtils.DivRoundUp((int)hdCamera.screenSize.y, TiledLightingConstants.s_FineTileSize);

            return new Vector2Int(w, h);
        }

        static int GetNumTileBigTileX(HDCamera hdCamera)
        {
            return HDUtils.DivRoundUp((int)hdCamera.screenSize.x, TiledLightingConstants.s_TileSizeBigTile);
        }

        static int GetNumTileBigTileY(HDCamera hdCamera)
        {
            return HDUtils.DivRoundUp((int)hdCamera.screenSize.y, TiledLightingConstants.s_TileSizeBigTile);
        }

        static int GetNumTileFtplX(HDCamera hdCamera)
        {
            return HDUtils.DivRoundUp((int)hdCamera.screenSize.x, TiledLightingConstants.s_TileSizeFptl);
        }

        static int GetNumTileFtplY(HDCamera hdCamera)
        {
            return HDUtils.DivRoundUp((int)hdCamera.screenSize.y, TiledLightingConstants.s_TileSizeFptl);
        }

        static int GetNumTileClusteredX(HDCamera hdCamera)
        {
            return HDUtils.DivRoundUp((int)hdCamera.screenSize.x, TiledLightingConstants.s_TileSizeClustered);
        }

        static int GetNumTileClusteredY(HDCamera hdCamera)
        {
            return HDUtils.DivRoundUp((int)hdCamera.screenSize.y, TiledLightingConstants.s_TileSizeClustered);
        }

        void InitShadowSystem(HDRenderPipelineAsset hdAsset, RenderPipelineResources defaultResources)
        {
            m_ShadowInitParameters = hdAsset.currentPlatformRenderPipelineSettings.hdShadowInitParams;
            m_ShadowManager = HDShadowManager.instance;
            m_ShadowManager.InitShadowManager(
                defaultResources,
                m_ShadowInitParameters,
                defaultResources.shaders.shadowClearPS
            );
        }

        void DeinitShadowSystem()
        {
            if (m_ShadowManager != null)
            {
                m_ShadowManager.Dispose();
                m_ShadowManager = null;
            }
        }

        static bool GetFeatureVariantsEnabled(FrameSettings frameSettings) =>
            frameSettings.litShaderMode == LitShaderMode.Deferred
            && frameSettings.IsEnabled(FrameSettingsField.DeferredTile)
            && (frameSettings.IsEnabled(FrameSettingsField.ComputeLightVariants) || frameSettings.IsEnabled(FrameSettingsField.ComputeMaterialVariants));

        int GetDeferredLightingMaterialIndex(int outputSplitLighting, int shadowMask, int debugDisplay)
        {
            return (outputSplitLighting) | (shadowMask << 1) | (debugDisplay << 2);
        }

        Material GetDeferredLightingMaterial(bool outputSplitLighting, bool shadowMask, bool debugDisplayEnabled)
        {
            int index = GetDeferredLightingMaterialIndex(outputSplitLighting ? 1 : 0,
                shadowMask ? 1 : 0,
                debugDisplayEnabled ? 1 : 0);

            return m_deferredLightingMaterial[index];
        }

        void InitializeLightLoop(IBLFilterBSDF[] iBLFilterBSDFArray)
        {
            var lightLoopSettings = asset.currentPlatformRenderPipelineSettings.lightLoopSettings;

            m_DebugViewTilesMaterial = CoreUtils.CreateEngineMaterial(defaultResources.shaders.debugViewTilesPS);
            m_DebugHDShadowMapMaterial = CoreUtils.CreateEngineMaterial(defaultResources.shaders.debugHDShadowMapPS);
            m_DebugBlitMaterial = CoreUtils.CreateEngineMaterial(defaultResources.shaders.debugBlitQuad);
            m_DebugDisplayProbeVolumeMaterial = CoreUtils.CreateEngineMaterial(defaultResources.shaders.debugDisplayProbeVolumePS);

            m_MaxDirectionalLightsOnScreen = lightLoopSettings.maxDirectionalLightsOnScreen;
            m_MaxPunctualLightsOnScreen = lightLoopSettings.maxPunctualLightsOnScreen;
            m_MaxAreaLightsOnScreen = lightLoopSettings.maxAreaLightsOnScreen;
            m_MaxDecalsOnScreen = lightLoopSettings.maxDecalsOnScreen;
            m_MaxEnvLightsOnScreen = lightLoopSettings.maxEnvLightsOnScreen;
            m_MaxLightsOnScreen = m_MaxDirectionalLightsOnScreen + m_MaxPunctualLightsOnScreen + m_MaxAreaLightsOnScreen + m_MaxEnvLightsOnScreen;
            m_MaxPlanarReflectionOnScreen = lightLoopSettings.maxPlanarReflectionOnScreen;

            // Cluster
            {
                s_ClearVoxelAtomicKernel = clearClusterAtomicIndexShader.FindKernel("ClearAtomic");

                for (int i = 0; i < (int)ClusterPrepassSource.Count; ++i)
                {
                    for (int j = 0; j < (int)ClusterDepthSource.Count; ++j)
                    {
                        s_ClusterKernels[i, j] = buildPerVoxelLightListShader.FindKernel(s_ClusterKernelNames[i, j]);
                        s_ClusterObliqueKernels[i, j] = buildPerVoxelLightListShader.FindKernel(s_ClusterObliqueKernelNames[i, j]);
                    }
                }
            }

            s_GenListPerTileKernel = buildPerTileLightListShader.FindKernel("TileLightListGen");

            s_GenListPerBigTileKernel = buildPerBigTileLightListShader.FindKernel("BigTileLightListGen");

            s_ClearDispatchIndirectKernel = clearDispatchIndirectShader.FindKernel("ClearDispatchIndirect");

            s_ClearDrawProceduralIndirectKernel = clearDispatchIndirectShader.FindKernel("ClearDrawProceduralIndirect");

            s_shadeOpaqueDirectFptlKernel = deferredComputeShader.FindKernel("Deferred_Direct_Fptl");
            s_shadeOpaqueDirectFptlDebugDisplayKernel = deferredComputeShader.FindKernel("Deferred_Direct_Fptl_DebugDisplay");

            s_deferredContactShadowKernel = contactShadowComputeShader.FindKernel("DeferredContactShadow");

            for (int variant = 0; variant < TiledLightingConstants.s_NumFeatureVariants; variant++)
            {
                s_shadeOpaqueIndirectFptlKernels[variant] = deferredComputeShader.FindKernel("Deferred_Indirect_Fptl_Variant" + variant);
            }

            m_TextureCaches.Initialize(asset, defaultResources, iBLFilterBSDFArray);
            // All the allocation of the compute buffers need to happened after the kernel finding in order to avoid the leak loop when a shader does not compile or is not available

            m_TileAndClusterData.Initialize(allocateTileBuffers: true, clusterNeedsDepth: k_UseDepthBuffer, maxLightCount: m_MaxLightsOnScreen);

            int xrViewCount = TextureXR.slices;

            int[] maxBoundedEntityCounts = new int[(int)BoundedEntityCategory.Count];
            maxBoundedEntityCounts[(int)BoundedEntityCategory.PunctualLight]   = m_MaxPunctualLightsOnScreen;
            maxBoundedEntityCounts[(int)BoundedEntityCategory.AreaLight]       = m_MaxAreaLightsOnScreen;
            maxBoundedEntityCounts[(int)BoundedEntityCategory.ReflectionProbe] = m_MaxEnvLightsOnScreen;
            maxBoundedEntityCounts[(int)BoundedEntityCategory.Decal]           = m_MaxDecalsOnScreen;
            maxBoundedEntityCounts[(int)BoundedEntityCategory.DensityVolume]   = m_MaxDensityVolumesOnScreen;

            m_DirectionalLightData       = new List<DirectionalLightData>();
            m_DirectionalLightIndices    = new List<int>();
            m_DirectionalLightDataBuffer = new ComputeBuffer(m_MaxDirectionalLightsOnScreen, Marshal.SizeOf(typeof(DirectionalLightData)));
            m_BoundedEntityCollection    = new BoundedEntityCollection(xrViewCount, maxBoundedEntityCounts);

            // OUTPUT_SPLIT_LIGHTING - SHADOWS_SHADOWMASK - DEBUG_DISPLAY
            m_deferredLightingMaterial = new Material[8];
            int stencilMask = (int)StencilUsage.RequiresDeferredLighting | (int)StencilUsage.SubsurfaceScattering;

            for (int outputSplitLighting = 0; outputSplitLighting < 2; ++outputSplitLighting)
            {
                for (int shadowMask = 0; shadowMask < 2; ++shadowMask)
                {
                    for (int debugDisplay = 0; debugDisplay < 2; ++debugDisplay)
                    {
                        int index = GetDeferredLightingMaterialIndex(outputSplitLighting, shadowMask, debugDisplay);

                        m_deferredLightingMaterial[index] = CoreUtils.CreateEngineMaterial(defaultResources.shaders.deferredPS);
                        m_deferredLightingMaterial[index].name = string.Format("{0}_{1}", defaultResources.shaders.deferredPS.name, index);
                        CoreUtils.SetKeyword(m_deferredLightingMaterial[index], "OUTPUT_SPLIT_LIGHTING", outputSplitLighting == 1);
                        CoreUtils.SetKeyword(m_deferredLightingMaterial[index], "SHADOWS_SHADOWMASK", shadowMask == 1);
                        CoreUtils.SetKeyword(m_deferredLightingMaterial[index], "DEBUG_DISPLAY", debugDisplay == 1);

                        int stencilRef = (int)StencilUsage.RequiresDeferredLighting;

                        if (outputSplitLighting == 1)
                        {
                            stencilRef |= (int)StencilUsage.SubsurfaceScattering;
                        }

                        m_deferredLightingMaterial[index].SetInt(HDShaderIDs._StencilMask, stencilMask);
                        m_deferredLightingMaterial[index].SetInt(HDShaderIDs._StencilRef, stencilRef);
                        m_deferredLightingMaterial[index].SetInt(HDShaderIDs._StencilCmp, (int)CompareFunction.Equal);
                    }
                }
            }

            // Stencil set to only touch "regular lighting" pixels.
            s_DeferredTileRegularLightingMat = CoreUtils.CreateEngineMaterial(deferredTilePixelShader);
            s_DeferredTileRegularLightingMat.SetInt(HDShaderIDs._StencilMask, (int)StencilUsage.RequiresDeferredLighting | (int)StencilUsage.SubsurfaceScattering);
            s_DeferredTileRegularLightingMat.SetInt(HDShaderIDs._StencilRef, (int)StencilUsage.RequiresDeferredLighting);
            s_DeferredTileRegularLightingMat.SetInt(HDShaderIDs._StencilCmp, (int)CompareFunction.Equal);

            // Stencil set to only touch "split-lighting" pixels.
            s_DeferredTileSplitLightingMat = CoreUtils.CreateEngineMaterial(deferredTilePixelShader);
            s_DeferredTileSplitLightingMat.SetInt(HDShaderIDs._StencilMask, (int)StencilUsage.SubsurfaceScattering);
            s_DeferredTileSplitLightingMat.SetInt(HDShaderIDs._StencilRef, (int)StencilUsage.SubsurfaceScattering);
            s_DeferredTileSplitLightingMat.SetInt(HDShaderIDs._StencilCmp, (int)CompareFunction.Equal);

            // Stencil set to touch all pixels excepted background/sky.
            s_DeferredTileMat = CoreUtils.CreateEngineMaterial(deferredTilePixelShader);
            s_DeferredTileMat.SetInt(HDShaderIDs._StencilMask, (int)StencilUsage.RequiresDeferredLighting);
            s_DeferredTileMat.SetInt(HDShaderIDs._StencilRef, (int)StencilUsage.Clear);
            s_DeferredTileMat.SetInt(HDShaderIDs._StencilCmp, (int)CompareFunction.NotEqual);

            for (int i = 0; i < TiledLightingConstants.s_NumFeatureVariants; ++i)
                s_variantNames[i] = "VARIANT" + i;

            m_DefaultTexture2DArray = new Texture2DArray(1, 1, 1, TextureFormat.ARGB32, false);
            m_DefaultTexture2DArray.hideFlags = HideFlags.HideAndDontSave;
            m_DefaultTexture2DArray.name = CoreUtils.GetTextureAutoName(1, 1, TextureFormat.ARGB32, depth: 1, dim: TextureDimension.Tex2DArray, name: "LightLoopDefault");
            m_DefaultTexture2DArray.SetPixels32(new Color32[1] { new Color32(128, 128, 128, 128) }, 0);
            m_DefaultTexture2DArray.Apply();

            m_DefaultTextureCube = new Cubemap(16, TextureFormat.ARGB32, false);
            m_DefaultTextureCube.Apply();

            // Setup shadow algorithms
            var shadowParams = asset.currentPlatformRenderPipelineSettings.hdShadowInitParams;
            var shadowKeywords = new[] {"SHADOW_LOW", "SHADOW_MEDIUM", "SHADOW_HIGH"};
            foreach (var p in shadowKeywords)
                Shader.DisableKeyword(p);
            Shader.EnableKeyword(shadowKeywords[(int)shadowParams.shadowFilteringQuality]);

            // Setup screen space shadow map usage.
            // Screen space shadow map are currently only used with Raytracing and are a global keyword.
            // either we support it and then use the variant that allow to enable/disable them, or we don't
            // and use the variant that have them disabled.
            // So this mean that even if we disable screen space shadow in frame settings, the version
            // of the shader for the variant SCREEN_SPACE_SHADOWS is used, but a dynamic branch disable it.
            if (shadowParams.supportScreenSpaceShadows)
            {
                Shader.EnableKeyword("SCREEN_SPACE_SHADOWS_ON");
                Shader.DisableKeyword("SCREEN_SPACE_SHADOWS_OFF");
            }
            else
            {
                Shader.DisableKeyword("SCREEN_SPACE_SHADOWS_ON");
                Shader.EnableKeyword("SCREEN_SPACE_SHADOWS_OFF");
            }

            InitShadowSystem(asset, defaultResources);

            s_lightVolumes = new DebugLightVolumes();
            s_lightVolumes.InitData(defaultResources);

            // Screen space shadow
            int numMaxShadows = Math.Max(m_Asset.currentPlatformRenderPipelineSettings.hdShadowInitParams.maxScreenSpaceShadowSlots, 1);
            m_CurrentScreenSpaceShadowData = new ScreenSpaceShadowData[numMaxShadows];
        }

        void CleanupLightLoop()
        {
            s_lightVolumes.ReleaseData();

            DeinitShadowSystem();

            CoreUtils.Destroy(m_DefaultTexture2DArray);
            CoreUtils.Destroy(m_DefaultTextureCube);

            m_TextureCaches.Cleanup();
            m_TileAndClusterData.Cleanup();

            CoreUtils.SafeRelease(m_DirectionalLightDataBuffer);
            m_BoundedEntityCollection.Release();

            LightLoopReleaseResolutionDependentBuffers();

            for (int outputSplitLighting = 0; outputSplitLighting < 2; ++outputSplitLighting)
            {
                for (int shadowMask = 0; shadowMask < 2; ++shadowMask)
                {
                    for (int debugDisplay = 0; debugDisplay < 2; ++debugDisplay)
                    {
                        int index = GetDeferredLightingMaterialIndex(outputSplitLighting, shadowMask, debugDisplay);
                        CoreUtils.Destroy(m_deferredLightingMaterial[index]);
                    }
                }
            }

            CoreUtils.Destroy(s_DeferredTileRegularLightingMat);
            CoreUtils.Destroy(s_DeferredTileSplitLightingMat);
            CoreUtils.Destroy(s_DeferredTileMat);

            CoreUtils.Destroy(m_DebugViewTilesMaterial);
            CoreUtils.Destroy(m_DebugHDShadowMapMaterial);
            CoreUtils.Destroy(m_DebugBlitMaterial);
            CoreUtils.Destroy(m_DebugDisplayProbeVolumeMaterial);
        }

        void LightLoopNewRender()
        {
            m_ScreenSpaceShadowsUnion.Clear();
        }

        void LightLoopNewFrame(CommandBuffer cmd, HDCamera hdCamera)
        {
            var frameSettings = hdCamera.frameSettings;

            m_ContactShadows = hdCamera.volumeStack.GetComponent<ContactShadows>();
            m_EnableContactShadow = frameSettings.IsEnabled(FrameSettingsField.ContactShadows) && m_ContactShadows.enable.value && m_ContactShadows.length.value > 0;
            m_indirectLightingController = hdCamera.volumeStack.GetComponent<IndirectLightingController>();

            m_ContactShadowIndex = 0;

            m_TextureCaches.NewFrame();

            m_WorldToViewMatrices.Clear();
            int viewCount = hdCamera.viewCount;
            for (int viewIndex = 0; viewIndex < viewCount; ++viewIndex)
            {
                m_WorldToViewMatrices.Add(GetWorldToViewMatrix(hdCamera, viewIndex));
            }

            // Clear the cookie atlas if needed at the beginning of the frame.
            if (m_DebugDisplaySettings.data.lightingDebugSettings.clearCookieAtlas)
            {
                m_TextureCaches.lightCookieManager.ResetAllocator();
                m_TextureCaches.lightCookieManager.ClearAtlasTexture(cmd);
            }
        }

        static int NumLightIndicesPerClusteredTile()
        {
            return 32 * (1 << k_Log2NumClusters);       // total footprint for all layers of the tile (measured in light index entries)
        }

        void LightLoopAllocResolutionDependentBuffers(HDCamera hdCamera, int width, int height)
        {
            m_TileAndClusterData.AllocateResolutionDependentBuffers(hdCamera, width, height, m_MaxViewCount, m_BoundedEntityCollection.GetMaxEntityCount(), m_EnableRenderGraph);
        }

        void LightLoopReleaseResolutionDependentBuffers()
        {
            m_TileAndClusterData.ReleaseResolutionDependentBuffers();
        }

        void LightLoopCleanupNonRenderGraphResources()
        {
            m_TileAndClusterData.ReleaseNonRenderGraphResolutionDependentBuffers();
        }

        internal static Matrix4x4 WorldToCamera(Camera camera)
        {
            // camera.worldToCameraMatrix is RHS and Unity's transforms are LHS
            // We need to flip it to work with transforms
            return s_FlipMatrixLHSRHS * camera.worldToCameraMatrix;
        }

        // For light culling system, we need non oblique projection matrices
        static Matrix4x4 CameraProjectionNonObliqueLHS(HDCamera camera)
        {
            // camera.projectionMatrix expect RHS data and Unity's transforms are LHS
            // We need to flip it to work with transforms
            return camera.nonObliqueProjMatrix * s_FlipMatrixLHSRHS;
        }

        internal static Vector3 GetLightColor(VisibleLight light)
        {
            return new Vector3(light.finalColor.r, light.finalColor.g, light.finalColor.b);
        }

        static float Saturate(float x)
        {
            return Mathf.Max(0, Mathf.Min(x, 1));
        }

        static float Rcp(float x)
        {
            return 1.0f / x;
        }

        static float Rsqrt(float x)
        {
            return Rcp(Mathf.Sqrt(x));
        }

        static float ComputeCosineOfHorizonAngle(float r, float R)
        {
            float sinHoriz = R * Rcp(r);
            return -Mathf.Sqrt(Saturate(1 - sinHoriz * sinHoriz));
        }

        static float ChapmanUpperApprox(float z, float cosTheta)
        {
            float c = cosTheta;
            float n = 0.761643f * ((1 + 2 * z) - (c * c * z));
            float d = c * z + Mathf.Sqrt(z * (1.47721f + 0.273828f * (c * c * z)));

            return 0.5f * c + (n * Rcp(d));
        }

        static float ChapmanHorizontal(float z)
        {
            float r = Rsqrt(z);
            float s = z * r; // sqrt(z)

            return 0.626657f * (r + 2 * s);
        }

        static Vector3 ComputeAtmosphericOpticalDepth(PhysicallyBasedSky skySettings, float r, float cosTheta, bool alwaysAboveHorizon = false)
        {
            float R = skySettings.GetPlanetaryRadius();

            Vector2 H    = new Vector2(skySettings.GetAirScaleHeight(), skySettings.GetAerosolScaleHeight());
            Vector2 rcpH = new Vector2(Rcp(H.x), Rcp(H.y));

            Vector2 z = r * rcpH;
            Vector2 Z = R * rcpH;

            float cosHoriz = ComputeCosineOfHorizonAngle(r, R);
            float sinTheta = Mathf.Sqrt(Saturate(1 - cosTheta * cosTheta));

            Vector2 ch;
            ch.x = ChapmanUpperApprox(z.x, Mathf.Abs(cosTheta)) * Mathf.Exp(Z.x - z.x); // Rescaling adds 'exp'
            ch.y = ChapmanUpperApprox(z.y, Mathf.Abs(cosTheta)) * Mathf.Exp(Z.y - z.y); // Rescaling adds 'exp'

            if ((!alwaysAboveHorizon) && (cosTheta < cosHoriz)) // Below horizon, intersect sphere
            {
                float sinGamma = (r / R) * sinTheta;
                float cosGamma = Mathf.Sqrt(Saturate(1 - sinGamma * sinGamma));

                Vector2 ch_2;
                ch_2.x = ChapmanUpperApprox(Z.x, cosGamma); // No need to rescale
                ch_2.y = ChapmanUpperApprox(Z.y, cosGamma); // No need to rescale

                ch = ch_2 - ch;
            }
            else if (cosTheta < 0)   // Above horizon, lower hemisphere
            {
                // z_0 = n * r_0 = (n * r) * sin(theta) = z * sin(theta).
                // Ch(z, theta) = 2 * exp(z - z_0) * Ch(z_0, Pi/2) - Ch(z, Pi - theta).
                Vector2 z_0  = z * sinTheta;
                Vector2 b    = new Vector2(Mathf.Exp(Z.x - z_0.x), Mathf.Exp(Z.x - z_0.x)); // Rescaling cancels out 'z' and adds 'Z'
                Vector2 a;
                a.x         = 2 * ChapmanHorizontal(z_0.x);
                a.y         = 2 * ChapmanHorizontal(z_0.y);
                Vector2 ch_2 = a * b;

                ch = ch_2 - ch;
            }

            Vector2 optDepth = ch * H;

            Vector3 airExtinction     = skySettings.GetAirExtinctionCoefficient();
            float   aerosolExtinction = skySettings.GetAerosolExtinctionCoefficient();

            return new Vector3(optDepth.x * airExtinction.x + optDepth.y * aerosolExtinction,
                optDepth.x * airExtinction.y + optDepth.y * aerosolExtinction,
                optDepth.x * airExtinction.z + optDepth.y * aerosolExtinction);
        }

        // Computes transmittance along the light path segment.
        static Vector3 EvaluateAtmosphericAttenuation(PhysicallyBasedSky skySettings, Vector3 L, Vector3 X)
        {
            Vector3 C = skySettings.GetPlanetCenterPosition(X); // X = camPosWS

            float r = Vector3.Distance(X, C);
            float R = skySettings.GetPlanetaryRadius();
            float cosHoriz = ComputeCosineOfHorizonAngle(r, R);
            float cosTheta = Vector3.Dot(X - C, L) * Rcp(r);

            if (cosTheta > cosHoriz) // Above horizon
            {
                Vector3 oDepth = ComputeAtmosphericOpticalDepth(skySettings, r, cosTheta, true);
                Vector3 transm;

                transm.x = Mathf.Exp(-oDepth.x);
                transm.y = Mathf.Exp(-oDepth.y);
                transm.z = Mathf.Exp(-oDepth.z);

                return transm;
            }
            else
            {
                return Vector3.zero;
            }
        }

        internal DirectionalLightData GetDirectionalLightData(CommandBuffer cmd, HDCamera hdCamera, VisibleLight light, Light lightComponent, int lightIndex, int shadowIndex,
            int sortedIndex, bool isPhysicallyBasedSkyActive, ref int screenSpaceShadowIndex, ref int screenSpaceShadowslot)
        {
            var processedData = m_ProcessedLightData[lightIndex];
            var additionalLightData = processedData.additionalLightData;
            var gpuLightType = processedData.gpuLightType;

            var lightData = new DirectionalLightData();

            lightData.lightLayers = hdCamera.frameSettings.IsEnabled(FrameSettingsField.LightLayers) ? additionalLightData.GetLightLayers() : uint.MaxValue;

            // Light direction for directional is opposite to the forward direction
            lightData.forward = light.GetForward();
            // Rescale for cookies and windowing.
            lightData.right      = light.GetRight() * 2 / Mathf.Max(additionalLightData.shapeWidth, 0.001f);
            lightData.up         = light.GetUp() * 2 / Mathf.Max(additionalLightData.shapeHeight, 0.001f);
            lightData.positionRWS = light.GetPosition();
            lightData.color = GetLightColor(light);

            // Caution: This is bad but if additionalData == HDUtils.s_DefaultHDAdditionalLightData it mean we are trying to promote legacy lights, which is the case for the preview for example, so we need to multiply by PI as legacy Unity do implicit divide by PI for direct intensity.
            // So we expect that all light with additionalData == HDUtils.s_DefaultHDAdditionalLightData are currently the one from the preview, light in scene MUST have additionalData
            lightData.color *= (HDUtils.s_DefaultHDAdditionalLightData == additionalLightData) ? Mathf.PI : 1.0f;

            lightData.lightDimmer           = additionalLightData.lightDimmer;
            lightData.diffuseDimmer         = additionalLightData.affectDiffuse  ? additionalLightData.lightDimmer : 0;
            lightData.specularDimmer        = additionalLightData.affectSpecular ? additionalLightData.lightDimmer * hdCamera.frameSettings.specularGlobalDimmer : 0;
            lightData.volumetricLightDimmer = additionalLightData.volumetricDimmer;

            lightData.shadowIndex = -1;
            lightData.screenSpaceShadowIndex = (int)TiledLightingConstants.s_InvalidScreenSpaceShadow;
            lightData.isRayTracedContactShadow = 0.0f;

            if (lightComponent != null && lightComponent.cookie != null)
            {
                lightData.cookieMode = lightComponent.cookie.wrapMode == TextureWrapMode.Repeat ? CookieMode.Repeat : CookieMode.Clamp;
                lightData.cookieScaleOffset = m_TextureCaches.lightCookieManager.Fetch2DCookie(cmd, lightComponent.cookie);
            }
            else
            {
                lightData.cookieMode = CookieMode.None;
            }

            if (additionalLightData.surfaceTexture == null)
            {
                lightData.surfaceTextureScaleOffset = Vector4.zero;
            }
            else
            {
                lightData.surfaceTextureScaleOffset = m_TextureCaches.lightCookieManager.Fetch2DCookie(cmd, additionalLightData.surfaceTexture);
            }

            lightData.shadowDimmer           = additionalLightData.shadowDimmer;
            lightData.volumetricShadowDimmer = additionalLightData.volumetricShadowDimmer;
            GetContactShadowMask(additionalLightData, HDAdditionalLightData.ScalableSettings.UseContactShadow(m_Asset), hdCamera, isRasterization: true, ref lightData.contactShadowMask, ref lightData.isRayTracedContactShadow);

            // We want to have a colored penumbra if the flag is on and the color is not gray
            bool penumbraTint = additionalLightData.penumbraTint && ((additionalLightData.shadowTint.r != additionalLightData.shadowTint.g) || (additionalLightData.shadowTint.g != additionalLightData.shadowTint.b));
            lightData.penumbraTint = penumbraTint ? 1.0f : 0.0f;
            if (penumbraTint)
                lightData.shadowTint = new Vector3(additionalLightData.shadowTint.r * additionalLightData.shadowTint.r, additionalLightData.shadowTint.g * additionalLightData.shadowTint.g, additionalLightData.shadowTint.b * additionalLightData.shadowTint.b);
            else
                lightData.shadowTint = new Vector3(additionalLightData.shadowTint.r, additionalLightData.shadowTint.g, additionalLightData.shadowTint.b);

            // fix up shadow information
            lightData.shadowIndex = shadowIndex;
            if (shadowIndex != -1)
            {
                if (additionalLightData.WillRenderScreenSpaceShadow())
                {
                    lightData.screenSpaceShadowIndex = screenSpaceShadowslot;
                    if (additionalLightData.colorShadow && additionalLightData.WillRenderRayTracedShadow())
                    {
                        screenSpaceShadowslot += 3;
                        lightData.screenSpaceShadowIndex |= (int)TiledLightingConstants.s_ScreenSpaceColorShadowFlag;
                    }
                    else
                    {
                        screenSpaceShadowslot++;
                    }
                    screenSpaceShadowIndex++;
                    m_ScreenSpaceShadowsUnion.Add(additionalLightData);
                }
                m_CurrentSunLight = lightComponent;
                m_CurrentSunLightAdditionalLightData = additionalLightData;
                m_CurrentSunLightDirectionalLightData = lightData;
                m_CurrentShadowSortedSunLightIndex = sortedIndex;
            }
            //Value of max smoothness is derived from AngularDiameter. Formula results from eyeballing. Angular diameter of 0 results in 1 and angular diameter of 80 results in 0.
            float maxSmoothness = Mathf.Clamp01(1.35f / (1.0f + Mathf.Pow(1.15f * (0.0315f * additionalLightData.angularDiameter + 0.4f), 2f)) - 0.11f);
            // Value of max smoothness is from artists point of view, need to convert from perceptual smoothness to roughness
            lightData.minRoughness = (1.0f - maxSmoothness) * (1.0f - maxSmoothness);

            lightData.shadowMaskSelector = Vector4.zero;

            if (processedData.isBakedShadowMask)
            {
                lightData.shadowMaskSelector[lightComponent.bakingOutput.occlusionMaskChannel] = 1.0f;
                lightData.nonLightMappedOnly = lightComponent.lightShadowCasterMode == LightShadowCasterMode.NonLightmappedOnly ? 1 : 0;
            }
            else
            {
                // use -1 to say that we don't use shadow mask
                lightData.shadowMaskSelector.x = -1.0f;
                lightData.nonLightMappedOnly = 0;
            }

            bool interactsWithSky = isPhysicallyBasedSkyActive && additionalLightData.interactsWithSky;

            lightData.distanceFromCamera = -1; // Encode 'interactsWithSky'

            if (interactsWithSky)
            {
                lightData.distanceFromCamera = additionalLightData.distance;

                if (ShaderConfig.s_PrecomputedAtmosphericAttenuation != 0)
                {
                    var skySettings = hdCamera.volumeStack.GetComponent<PhysicallyBasedSky>();

                    // Ignores distance (at infinity).
                    Vector3 transm = EvaluateAtmosphericAttenuation(skySettings, -lightData.forward, hdCamera.camera.transform.position);
                    lightData.color.x *= transm.x;
                    lightData.color.y *= transm.y;
                    lightData.color.z *= transm.z;
                }
            }

            lightData.angularDiameter = additionalLightData.angularDiameter * Mathf.Deg2Rad;
            lightData.flareSize       = Mathf.Max(additionalLightData.flareSize * Mathf.Deg2Rad, 5.960464478e-8f);
            lightData.flareFalloff    = additionalLightData.flareFalloff;
            lightData.flareTint       = (Vector3)(Vector4)additionalLightData.flareTint;
            lightData.surfaceTint     = (Vector3)(Vector4)additionalLightData.surfaceTint;

            // Fallback to the first non shadow casting directional light.
            m_CurrentSunLight = m_CurrentSunLight == null ? lightComponent : m_CurrentSunLight;

            return lightData;
        }

        // This function evaluates if there is currently enough screen space sahdow slots of a given light based on its light type
        bool EnoughScreenSpaceShadowSlots(GPULightType gpuLightType, int screenSpaceChannelSlot)
        {
            if (gpuLightType == GPULightType.Rectangle)
            {
                // Area lights require two shadow slots
                return (screenSpaceChannelSlot + 1) < m_Asset.currentPlatformRenderPipelineSettings.hdShadowInitParams.maxScreenSpaceShadowSlots;
            }
            else
            {
                return screenSpaceChannelSlot < m_Asset.currentPlatformRenderPipelineSettings.hdShadowInitParams.maxScreenSpaceShadowSlots;
            }
        }

        internal LightData GetLightData(CommandBuffer cmd, HDCamera hdCamera, HDShadowSettings shadowSettings, VisibleLight light, Light lightComponent,
            in ProcessedLightData processedData, int shadowIndex, BoolScalableSetting contactShadowsScalableSetting, bool isRasterization, ref Vector3 lightDimensions, ref int screenSpaceShadowIndex, ref int screenSpaceChannelSlot)
        {
            var additionalLightData = processedData.additionalLightData;
            var gpuLightType = processedData.gpuLightType;
            var lightType = processedData.lightType;

            var lightData = new LightData();

            var visibleLightAxisAndPosition = light.GetAxisAndPosition();
            lightData.lightLayers = hdCamera.frameSettings.IsEnabled(FrameSettingsField.LightLayers) ? additionalLightData.GetLightLayers() : uint.MaxValue;

            lightData.lightType = gpuLightType;

            lightData.positionRWS = visibleLightAxisAndPosition.Position;

            lightData.range = light.range;

            if (additionalLightData.applyRangeAttenuation)
            {
                lightData.rangeAttenuationScale = 1.0f / (light.range * light.range);
                lightData.rangeAttenuationBias  = 1.0f;

                if (lightData.lightType == GPULightType.Rectangle)
                {
                    // Rect lights are currently a special case because they use the normalized
                    // [0, 1] attenuation range rather than the regular [0, r] one.
                    lightData.rangeAttenuationScale = 1.0f;
                }
            }
            else // Don't apply any attenuation but do a 'step' at range
            {
                // Solve f(x) = b - (a * x)^2 where x = (d/r)^2.
                // f(0) = huge -> b = huge.
                // f(1) = 0    -> huge - a^2 = 0 -> a = sqrt(huge).
                const float hugeValue = 16777216.0f;
                const float sqrtHuge  = 4096.0f;
                lightData.rangeAttenuationScale = sqrtHuge / (light.range * light.range);
                lightData.rangeAttenuationBias  = hugeValue;

                if (lightData.lightType == GPULightType.Rectangle)
                {
                    // Rect lights are currently a special case because they use the normalized
                    // [0, 1] attenuation range rather than the regular [0, r] one.
                    lightData.rangeAttenuationScale = sqrtHuge;
                }
            }

            lightData.color = GetLightColor(light);

            lightData.forward = visibleLightAxisAndPosition.Forward;
            lightData.up = visibleLightAxisAndPosition.Up;
            lightData.right = visibleLightAxisAndPosition.Right;

            lightDimensions.x = additionalLightData.shapeWidth;
            lightDimensions.y = additionalLightData.shapeHeight;
            lightDimensions.z = light.range;

            lightData.boxLightSafeExtent = 1.0f;
            if (lightData.lightType == GPULightType.ProjectorBox)
            {
                // Rescale for cookies and windowing.
                lightData.right *= 2.0f / Mathf.Max(additionalLightData.shapeWidth, 0.001f);
                lightData.up    *= 2.0f / Mathf.Max(additionalLightData.shapeHeight, 0.001f);

                // If we have shadows, we need to shrink the valid range so that we don't leak light due to filtering going out of bounds.
                if (shadowIndex >= 0)
                {
                    // We subtract a bit from the safe extent depending on shadow resolution
                    float shadowRes = additionalLightData.shadowResolution.Value(m_ShadowInitParameters.shadowResolutionPunctual);
                    shadowRes = Mathf.Clamp(shadowRes, 128.0f, 2048.0f); // Clamp in a somewhat plausible range.
                    // The idea is to subtract as much as 0.05 for small resolutions.
                    float shadowResFactor = Mathf.Lerp(0.05f, 0.01f, Mathf.Max(shadowRes / 2048.0f, 0.0f));
                    lightData.boxLightSafeExtent = 1.0f - shadowResFactor;
                }
            }
            else if (lightData.lightType == GPULightType.ProjectorPyramid)
            {
                // Get width and height for the current frustum
                var spotAngle = light.spotAngle;

                float frustumWidth, frustumHeight;

                if (additionalLightData.aspectRatio >= 1.0f)
                {
                    frustumHeight = 2.0f * Mathf.Tan(spotAngle * 0.5f * Mathf.Deg2Rad);
                    frustumWidth = frustumHeight * additionalLightData.aspectRatio;
                }
                else
                {
                    frustumWidth = 2.0f * Mathf.Tan(spotAngle * 0.5f * Mathf.Deg2Rad);
                    frustumHeight = frustumWidth / additionalLightData.aspectRatio;
                }

                // Adjust based on the new parametrization.
                lightDimensions.x = frustumWidth;
                lightDimensions.y = frustumHeight;

                // Rescale for cookies and windowing.
                lightData.right *= 2.0f / frustumWidth;
                lightData.up *= 2.0f / frustumHeight;
            }

            if (lightData.lightType == GPULightType.Spot)
            {
                var spotAngle = light.spotAngle;

                var innerConePercent = additionalLightData.innerSpotPercent01;
                var cosSpotOuterHalfAngle = Mathf.Clamp(Mathf.Cos(spotAngle * 0.5f * Mathf.Deg2Rad), 0.0f, 1.0f);
                var sinSpotOuterHalfAngle = Mathf.Sqrt(1.0f - cosSpotOuterHalfAngle * cosSpotOuterHalfAngle);
                var cosSpotInnerHalfAngle = Mathf.Clamp(Mathf.Cos(spotAngle * 0.5f * innerConePercent * Mathf.Deg2Rad), 0.0f, 1.0f); // inner cone

                var val = Mathf.Max(0.0001f, (cosSpotInnerHalfAngle - cosSpotOuterHalfAngle));
                lightData.angleScale  = 1.0f / val;
                lightData.angleOffset = -cosSpotOuterHalfAngle * lightData.angleScale;
                lightData.iesCut      = additionalLightData.spotIESCutoffPercent01;

                // Rescale for cookies and windowing.
                float cotOuterHalfAngle = cosSpotOuterHalfAngle / sinSpotOuterHalfAngle;
                lightData.up    *= cotOuterHalfAngle;
                lightData.right *= cotOuterHalfAngle;
            }
            else
            {
                // These are the neutral values allowing GetAngleAnttenuation in shader code to return 1.0
                lightData.angleScale = 0.0f;
                lightData.angleOffset = 1.0f;
                lightData.iesCut = 1.0f;
            }

            if (lightData.lightType != GPULightType.Directional && lightData.lightType != GPULightType.ProjectorBox)
            {
                // Store the squared radius of the light to simulate a fill light.
                lightData.size = new Vector4(additionalLightData.shapeRadius * additionalLightData.shapeRadius, 0, 0, 0);
            }

            if (lightData.lightType == GPULightType.Rectangle || lightData.lightType == GPULightType.Tube)
            {
                lightData.size = new Vector4(additionalLightData.shapeWidth, additionalLightData.shapeHeight, Mathf.Cos(additionalLightData.barnDoorAngle * Mathf.PI / 180.0f), additionalLightData.barnDoorLength);
            }

            lightData.lightDimmer           = processedData.lightDistanceFade * (additionalLightData.lightDimmer);
            lightData.diffuseDimmer         = processedData.lightDistanceFade * (additionalLightData.affectDiffuse  ? additionalLightData.lightDimmer : 0);
            lightData.specularDimmer        = processedData.lightDistanceFade * (additionalLightData.affectSpecular ? additionalLightData.lightDimmer * hdCamera.frameSettings.specularGlobalDimmer : 0);
            lightData.volumetricLightDimmer = Mathf.Min(processedData.volumetricDistanceFade, processedData.lightDistanceFade) * (additionalLightData.volumetricDimmer);

            lightData.cookieMode = CookieMode.None;
            lightData.shadowIndex = -1;
            lightData.screenSpaceShadowIndex = (int)TiledLightingConstants.s_InvalidScreenSpaceShadow;
            lightData.isRayTracedContactShadow = 0.0f;

            if (lightComponent != null && additionalLightData != null &&
                (
                    (lightType == HDLightType.Spot && (lightComponent.cookie != null || additionalLightData.IESPoint != null)) ||
                    ((lightType == HDLightType.Area && lightData.lightType == GPULightType.Rectangle) && (lightComponent.cookie != null || additionalLightData.IESSpot != null)) ||
                    (lightType == HDLightType.Point && (lightComponent.cookie != null || additionalLightData.IESPoint != null))
                )
            )
            {
                switch (lightType)
                {
                    case HDLightType.Spot:
                        lightData.cookieMode = (lightComponent.cookie?.wrapMode == TextureWrapMode.Repeat) ? CookieMode.Repeat : CookieMode.Clamp;
                        if (additionalLightData.IESSpot != null && lightComponent.cookie != null && additionalLightData.IESSpot != lightComponent.cookie)
                            lightData.cookieScaleOffset = m_TextureCaches.lightCookieManager.Fetch2DCookie(cmd, lightComponent.cookie, additionalLightData.IESSpot);
                        else if (lightComponent.cookie != null)
                            lightData.cookieScaleOffset = m_TextureCaches.lightCookieManager.Fetch2DCookie(cmd, lightComponent.cookie);
                        else if (additionalLightData.IESSpot != null)
                            lightData.cookieScaleOffset = m_TextureCaches.lightCookieManager.Fetch2DCookie(cmd, additionalLightData.IESSpot);
                        else
                            lightData.cookieScaleOffset = m_TextureCaches.lightCookieManager.Fetch2DCookie(cmd, Texture2D.whiteTexture);
                        break;
                    case HDLightType.Point:
                        lightData.cookieMode = CookieMode.Repeat;
                        if (additionalLightData.IESPoint != null && lightComponent.cookie != null && additionalLightData.IESPoint != lightComponent.cookie)
                            lightData.cookieScaleOffset = m_TextureCaches.lightCookieManager.FetchCubeCookie(cmd, lightComponent.cookie, additionalLightData.IESPoint);
                        else if (lightComponent.cookie != null)
                            lightData.cookieScaleOffset = m_TextureCaches.lightCookieManager.FetchCubeCookie(cmd, lightComponent.cookie);
                        else if (additionalLightData.IESPoint != null)
                            lightData.cookieScaleOffset = m_TextureCaches.lightCookieManager.FetchCubeCookie(cmd, additionalLightData.IESPoint);
                        break;
                    case HDLightType.Area:
                        lightData.cookieMode = CookieMode.Clamp;
                        if (additionalLightData.areaLightCookie != null && additionalLightData.IESSpot != null && additionalLightData.areaLightCookie != additionalLightData.IESSpot)
                            lightData.cookieScaleOffset = m_TextureCaches.lightCookieManager.FetchAreaCookie(cmd, additionalLightData.areaLightCookie, additionalLightData.IESSpot);
                        else if (additionalLightData.IESSpot != null)
                            lightData.cookieScaleOffset = m_TextureCaches.lightCookieManager.FetchAreaCookie(cmd, additionalLightData.IESSpot);
                        else if (additionalLightData.areaLightCookie != null)
                            lightData.cookieScaleOffset = m_TextureCaches.lightCookieManager.FetchAreaCookie(cmd, additionalLightData.areaLightCookie);
                        break;
                }
            }
            else if (lightType == HDLightType.Spot && additionalLightData.spotLightShape != SpotLightShape.Cone)
            {
                // Projectors lights must always have a cookie texture.
                // As long as the cache is a texture array and not an atlas, the 4x4 white texture will be rescaled to 128
                lightData.cookieMode = CookieMode.Clamp;
                lightData.cookieScaleOffset = m_TextureCaches.lightCookieManager.Fetch2DCookie(cmd, Texture2D.whiteTexture);
            }
            else if (lightData.lightType == GPULightType.Rectangle)
            {
                if (additionalLightData.areaLightCookie != null || additionalLightData.IESPoint != null)
                {
                    lightData.cookieMode = CookieMode.Clamp;
                    if (additionalLightData.areaLightCookie != null && additionalLightData.IESSpot != null && additionalLightData.areaLightCookie != additionalLightData.IESSpot)
                        lightData.cookieScaleOffset = m_TextureCaches.lightCookieManager.FetchAreaCookie(cmd, additionalLightData.areaLightCookie, additionalLightData.IESSpot);
                    else if (additionalLightData.IESSpot != null)
                        lightData.cookieScaleOffset = m_TextureCaches.lightCookieManager.FetchAreaCookie(cmd, additionalLightData.IESSpot);
                    else if (additionalLightData.areaLightCookie != null)
                        lightData.cookieScaleOffset = m_TextureCaches.lightCookieManager.FetchAreaCookie(cmd, additionalLightData.areaLightCookie);
                }
            }

            float shadowDistanceFade         = HDUtils.ComputeLinearDistanceFade(processedData.distanceToCamera, Mathf.Min(shadowSettings.maxShadowDistance.value, additionalLightData.shadowFadeDistance));
            lightData.shadowDimmer           = shadowDistanceFade * additionalLightData.shadowDimmer;
            lightData.volumetricShadowDimmer = shadowDistanceFade * additionalLightData.volumetricShadowDimmer;
            GetContactShadowMask(additionalLightData, contactShadowsScalableSetting, hdCamera, isRasterization: isRasterization, ref lightData.contactShadowMask, ref lightData.isRayTracedContactShadow);

            // We want to have a colored penumbra if the flag is on and the color is not gray
            bool penumbraTint = additionalLightData.penumbraTint && ((additionalLightData.shadowTint.r != additionalLightData.shadowTint.g) || (additionalLightData.shadowTint.g != additionalLightData.shadowTint.b));
            lightData.penumbraTint = penumbraTint ? 1.0f : 0.0f;
            if (penumbraTint)
                lightData.shadowTint = new Vector3(Mathf.Pow(additionalLightData.shadowTint.r, 2.2f), Mathf.Pow(additionalLightData.shadowTint.g, 2.2f), Mathf.Pow(additionalLightData.shadowTint.b, 2.2f));
            else
                lightData.shadowTint = new Vector3(additionalLightData.shadowTint.r, additionalLightData.shadowTint.g, additionalLightData.shadowTint.b);

            // If there is still a free slot in the screen space shadow array and this needs to render a screen space shadow
            if (hdCamera.frameSettings.IsEnabled(FrameSettingsField.RayTracing)
                && EnoughScreenSpaceShadowSlots(lightData.lightType, screenSpaceChannelSlot)
                && additionalLightData.WillRenderScreenSpaceShadow()
                && isRasterization)
            {
                if (lightData.lightType == GPULightType.Rectangle)
                {
                    // Rectangle area lights require 2 consecutive slots.
                    // Meaning if (screenSpaceChannelSlot % 4 ==3), we'll need to skip a slot
                    // so that the area shadow gets the first two slots of the next following texture
                    if (screenSpaceChannelSlot % 4 == 3)
                    {
                        screenSpaceChannelSlot++;
                    }
                }

                // Bind the next available slot to the light
                lightData.screenSpaceShadowIndex = screenSpaceChannelSlot;

                // Keep track of the screen space shadow data
                m_CurrentScreenSpaceShadowData[screenSpaceShadowIndex].additionalLightData = additionalLightData;
                m_CurrentScreenSpaceShadowData[screenSpaceShadowIndex].lightDataIndex = -1; /* WILL NOT WORK IN XR */
                m_CurrentScreenSpaceShadowData[screenSpaceShadowIndex].valid = true;
                m_ScreenSpaceShadowsUnion.Add(additionalLightData);

                // increment the number of screen space shadows
                screenSpaceShadowIndex++;

                // Based on the light type, increment the slot usage
                if (lightData.lightType == GPULightType.Rectangle)
                    screenSpaceChannelSlot += 2;
                else
                    screenSpaceChannelSlot++;
            }

            lightData.shadowIndex = shadowIndex;

            if (isRasterization)
            {
                // Keep track of the shadow map (for indirect lighting and transparents)
                additionalLightData.shadowIndex = shadowIndex;
            }


            //Value of max smoothness is derived from Radius. Formula results from eyeballing. Radius of 0 results in 1 and radius of 2.5 results in 0.
            float maxSmoothness = Mathf.Clamp01(1.1725f / (1.01f + Mathf.Pow(1.0f * (additionalLightData.shapeRadius + 0.1f), 2f)) - 0.15f);
            // Value of max smoothness is from artists point of view, need to convert from perceptual smoothness to roughness
            lightData.minRoughness = (1.0f - maxSmoothness) * (1.0f - maxSmoothness);

            lightData.shadowMaskSelector = Vector4.zero;

            if (processedData.isBakedShadowMask)
            {
                lightData.shadowMaskSelector[lightComponent.bakingOutput.occlusionMaskChannel] = 1.0f;
                lightData.nonLightMappedOnly = lightComponent.lightShadowCasterMode == LightShadowCasterMode.NonLightmappedOnly ? 1 : 0;
            }
            else
            {
                // use -1 to say that we don't use shadow mask
                lightData.shadowMaskSelector.x = -1.0f;
                lightData.nonLightMappedOnly = 0;
            }

            return lightData;
        }

        // TODO: we should be able to do this calculation only with LightData without VisibleLight light, but for now pass both
        FiniteLightBound GetLightVolumeDataAndBound(BoundedEntityCategory lightCategory, GPULightType gpuLightType,
            VisibleLight light, LightData lightData, Vector3 lightDimensions, Matrix4x4 worldToView, int viewIndex)
        {
            // Then Culling side
            var range = lightDimensions.z;
            var lightToWorld = light.localToWorldMatrix;
            Vector3 positionWS = lightData.positionRWS;
            Vector3 positionVS = worldToView.MultiplyPoint(positionWS);

            Vector3 xAxisVS = worldToView.MultiplyVector(lightToWorld.GetColumn(0));
            Vector3 yAxisVS = worldToView.MultiplyVector(lightToWorld.GetColumn(1));
            Vector3 zAxisVS = worldToView.MultiplyVector(lightToWorld.GetColumn(2));

            // Fill bounds
            var bound = new FiniteLightBound();
            var lightVolumeData = new LightVolumeData();

            lightVolumeData.lightCategory = (uint)lightCategory;
            //lightVolumeData.lightVolume = (uint)lightVolumeType;

            if (gpuLightType == GPULightType.Spot || gpuLightType == GPULightType.ProjectorPyramid)
            {
                Vector3 lightDir = lightToWorld.GetColumn(2);

                // represents a left hand coordinate system in world space since det(worldToView)<0
                Vector3 vx = xAxisVS;
                Vector3 vy = yAxisVS;
                Vector3 vz = zAxisVS;

                var sa = light.spotAngle;
                var cs = Mathf.Cos(0.5f * sa * Mathf.Deg2Rad);
                var si = Mathf.Sin(0.5f * sa * Mathf.Deg2Rad);

                if (gpuLightType == GPULightType.ProjectorPyramid)
                {
                    Vector3 lightPosToProjWindowCorner = (0.5f * lightDimensions.x) * vx + (0.5f * lightDimensions.y) * vy + 1.0f * vz;
                    cs = Vector3.Dot(vz, Vector3.Normalize(lightPosToProjWindowCorner));
                    si = Mathf.Sqrt(1.0f - cs * cs);
                }

                const float FltMax = 3.402823466e+38F;
                var ta = cs > 0.0f ? (si / cs) : FltMax;
                var cota = si > 0.0f ? (cs / si) : FltMax;

                //const float cotasa = l.GetCotanHalfSpotAngle();

                // apply nonuniform scale to OBB of spot light
                var squeeze = true;//sa < 0.7f * 90.0f;      // arb heuristic
                var fS = squeeze ? ta : si;
                bound.center = worldToView.MultiplyPoint(positionWS + ((0.5f * range) * lightDir));    // use mid point of the spot as the center of the bounding volume for building screen-space AABB for tiled lighting.

                // scale axis to match box or base of pyramid
                bound.boxAxisX = (fS * range) * vx;
                bound.boxAxisY = (fS * range) * vy;
                bound.boxAxisZ = (0.5f * range) * vz;

                // generate bounding sphere radius
                var fAltDx = si;
                var fAltDy = cs;
                fAltDy = fAltDy - 0.5f;
                //if(fAltDy<0) fAltDy=-fAltDy;

                fAltDx *= range; fAltDy *= range;

                // Handle case of pyramid with this select (currently unused)
                var altDist   = Mathf.Sqrt(fAltDy * fAltDy + (true ? 1.0f : 2.0f) * fAltDx * fAltDx);
                bound.radius  = altDist > (0.5f * range) ? altDist : (0.5f * range);       // will always pick fAltDist
                bound.scaleXY = squeeze ? 0.01f : 1.0f;

                lightVolumeData.lightAxisX = vx;
                lightVolumeData.lightAxisY = vy;
                lightVolumeData.lightAxisZ = vz;
                lightVolumeData.lightPos = positionVS;
                lightVolumeData.radiusSq = range * range;
                lightVolumeData.cotan = cota;
                lightVolumeData.featureFlags = (uint)LightFeatureFlags.Punctual;
            }
            else if (gpuLightType == GPULightType.Point)
            {
                // Construct a view-space axis-aligned bounding cube around the bounding sphere.
                // This allows us to utilize the same polygon clipping technique for all lights.
                // Non-axis-aligned vectors may result in a larger screen-space AABB.
                Vector3 vx = new Vector3(1, 0, 0);
                Vector3 vy = new Vector3(0, 1, 0);
                Vector3 vz = new Vector3(0, 0, 1);

                bound.center = positionVS;
                bound.boxAxisX = vx * range;
                bound.boxAxisY = vy * range;
                bound.boxAxisZ = vz * range;
                bound.scaleXY  = 1.0f;
                bound.radius   = range;

                // fill up ldata
                lightVolumeData.lightAxisX = vx;
                lightVolumeData.lightAxisY = vy;
                lightVolumeData.lightAxisZ = vz;
                lightVolumeData.lightPos = bound.center;
                lightVolumeData.radiusSq = range * range;
                lightVolumeData.featureFlags = (uint)LightFeatureFlags.Punctual;
            }
            else if (gpuLightType == GPULightType.Tube)
            {
                Vector3 dimensions = new Vector3(lightDimensions.x + 2 * range, 2 * range, 2 * range); // Omni-directional
                Vector3 extents    = 0.5f * dimensions;
                Vector3 centerVS   = positionVS;

                bound.center   = centerVS;
                bound.boxAxisX = extents.x * xAxisVS;
                bound.boxAxisY = extents.y * yAxisVS;
                bound.boxAxisZ = extents.z * zAxisVS;
                bound.radius   = extents.x;
                bound.scaleXY  = 1.0f;

                lightVolumeData.lightPos   = centerVS;
                lightVolumeData.lightAxisX = xAxisVS;
                lightVolumeData.lightAxisY = yAxisVS;
                lightVolumeData.lightAxisZ = zAxisVS;
                lightVolumeData.boxInvRange.Set(1.0f / extents.x, 1.0f / extents.y, 1.0f / extents.z);
                lightVolumeData.featureFlags = (uint)LightFeatureFlags.Area;
            }
            else if (gpuLightType == GPULightType.Rectangle)
            {
                Vector3 dimensions = new Vector3(lightDimensions.x + 2 * range, lightDimensions.y + 2 * range, range); // One-sided
                Vector3 extents    = 0.5f * dimensions;
                Vector3 centerVS   = positionVS + extents.z * zAxisVS;

                float d = range + 0.5f * Mathf.Sqrt(lightDimensions.x * lightDimensions.x + lightDimensions.y * lightDimensions.y);

                bound.center   = centerVS;
                bound.boxAxisX = extents.x * xAxisVS;
                bound.boxAxisY = extents.y * yAxisVS;
                bound.boxAxisZ = extents.z * zAxisVS;
                bound.radius   = Mathf.Sqrt(d * d + (0.5f * range) * (0.5f * range));
                bound.scaleXY  = 1.0f;

                lightVolumeData.lightPos   = centerVS;
                lightVolumeData.lightAxisX = xAxisVS;
                lightVolumeData.lightAxisY = yAxisVS;
                lightVolumeData.lightAxisZ = zAxisVS;
                lightVolumeData.boxInvRange.Set(1.0f / extents.x, 1.0f / extents.y, 1.0f / extents.z);
                lightVolumeData.featureFlags = (uint)LightFeatureFlags.Area;
            }
            else if (gpuLightType == GPULightType.ProjectorBox)
            {
                Vector3 dimensions = new Vector3(lightDimensions.x, lightDimensions.y, range);  // One-sided
                Vector3 extents    = 0.5f * dimensions;
                Vector3 centerVS   = positionVS + extents.z * zAxisVS;

                bound.center   = centerVS;
                bound.boxAxisX = extents.x * xAxisVS;
                bound.boxAxisY = extents.y * yAxisVS;
                bound.boxAxisZ = extents.z * zAxisVS;
                bound.radius   = extents.magnitude;
                bound.scaleXY  = 1.0f;

                lightVolumeData.lightPos   = centerVS;
                lightVolumeData.lightAxisX = xAxisVS;
                lightVolumeData.lightAxisY = yAxisVS;
                lightVolumeData.lightAxisZ = zAxisVS;
                lightVolumeData.boxInvRange.Set(1.0f / extents.x, 1.0f / extents.y, 1.0f / extents.z);
                lightVolumeData.featureFlags = (uint)LightFeatureFlags.Punctual;
            }
            else if (gpuLightType == GPULightType.Disc)
            {
                //not supported at real time at the moment
            }
            else
            {
                Debug.Assert(false, "TODO: encountered an unknown GPULightType.");
            }

            return bound;
        }

        internal bool GetEnvLightData(CommandBuffer cmd, HDCamera hdCamera, in ProcessedProbeData processedProbe, ref EnvLightData envLightData)
        {
            // For the generic case, we consider that all probes have mip maps. The more specific case will override this attribute.
            envLightData.roughReflections = 1.0f;

            Camera camera = hdCamera.camera;
            HDProbe probe = processedProbe.hdProbe;

            // Skip the probe if the probe has never rendered (in realtime cases) or if texture is null
            if (!probe.HasValidRenderedData()) return false;

            var capturePosition = Vector3.zero;
            var influenceToWorld = probe.influenceToWorld;
            Vector4 atlasScaleOffset = Vector4.zero;

            // 31 bits index, 1 bit cache type
            var envIndex = int.MinValue;
            switch (probe)
            {
                case PlanarReflectionProbe planarProbe:
                {
                    if (probe.mode == ProbeSettings.Mode.Realtime
                        && !hdCamera.frameSettings.IsEnabled(FrameSettingsField.PlanarProbe))
                        break;

                    // Grab the render data that was used to render the probe
                    var renderData = planarProbe.renderData;
                    // Grab the world to camera matrix of the capture camera
                    var worldToCameraRHSMatrix = renderData.worldToCameraRHS;
                    // Grab the projection matrix that was used to render
                    var projectionMatrix = renderData.projectionMatrix;
                    // Build an alternative matrix for projection that is not oblique
                    var projectionMatrixNonOblique = Matrix4x4.Perspective(renderData.fieldOfView, probe.texture.width / probe.texture.height, probe.settings.cameraSettings.frustum.nearClipPlaneRaw, probe.settings.cameraSettings.frustum.farClipPlane);

                    // Convert the projection matrices to their GPU version
                    var gpuProj = GL.GetGPUProjectionMatrix(projectionMatrix, true);
                    var gpuProjNonOblique = GL.GetGPUProjectionMatrix(projectionMatrixNonOblique, true);

                    // Build the oblique and non oblique view projection matrices
                    var vp = gpuProj * worldToCameraRHSMatrix;
                    var vpNonOblique = gpuProjNonOblique * worldToCameraRHSMatrix;

                    // We need to collect the set of parameters required for the filtering
                    IBLFilterBSDF.PlanarTextureFilteringParameters planarTextureFilteringParameters = new IBLFilterBSDF.PlanarTextureFilteringParameters();
                    planarTextureFilteringParameters.smoothPlanarReflection = !probe.settings.roughReflections;
                    planarTextureFilteringParameters.probeNormal = Vector3.Normalize(hdCamera.camera.transform.position - renderData.capturePosition);
                    planarTextureFilteringParameters.probePosition = probe.gameObject.transform.position;
                    planarTextureFilteringParameters.captureCameraDepthBuffer = planarProbe.realtimeDepthTexture;
                    planarTextureFilteringParameters.captureCameraScreenSize = new Vector4(probe.texture.width, probe.texture.height, 1.0f / probe.texture.width, 1.0f / probe.texture.height);
                    planarTextureFilteringParameters.captureCameraIVP = vp.inverse;
                    planarTextureFilteringParameters.captureCameraIVP_NonOblique = vpNonOblique.inverse;
                    planarTextureFilteringParameters.captureCameraVP_NonOblique = vpNonOblique;
                    planarTextureFilteringParameters.captureCameraPosition = renderData.capturePosition;
                    planarTextureFilteringParameters.captureFOV = renderData.fieldOfView;
                    planarTextureFilteringParameters.captureNearPlane = probe.settings.cameraSettings.frustum.nearClipPlaneRaw;
                    planarTextureFilteringParameters.captureFarPlane = probe.settings.cameraSettings.frustum.farClipPlane;

                    // Fetch the slice and do the filtering
                    var scaleOffset = m_TextureCaches.reflectionPlanarProbeCache.FetchSlice(cmd, probe.texture, ref planarTextureFilteringParameters, out int fetchIndex);

                    // We don't need to provide the capture position
                    // It is already encoded in the 'worldToCameraRHSMatrix'
                    capturePosition = Vector3.zero;

                    // Indices start at 1, because -0 == 0, we can know from the bit sign which cache to use
                    envIndex = scaleOffset == Vector4.zero ? int.MinValue : -(fetchIndex + 1);

                    // If the max number of planar on screen is reached
                    if (fetchIndex >= m_MaxPlanarReflectionOnScreen)
                    {
                        Debug.LogWarning("Maximum planar reflection probe on screen reached. To fix this error, increase the maximum number of planar reflections on screen in the HDRP asset.");
                        break;
                    }

                    atlasScaleOffset = scaleOffset;

                    m_TextureCaches.env2DAtlasScaleOffset[fetchIndex] = scaleOffset;
                    m_TextureCaches.env2DCaptureVP[fetchIndex] = vp;

                    // Propagate the smoothness information to the env light data
                    envLightData.roughReflections = probe.settings.roughReflections ? 1.0f : 0.0f;

                    var capturedForwardWS = renderData.captureRotation * Vector3.forward;
                    //capturedForwardWS.z *= -1; // Transform to RHS standard
                    m_TextureCaches.env2DCaptureForward[fetchIndex] = new Vector4(capturedForwardWS.x, capturedForwardWS.y, capturedForwardWS.z, 0.0f);
                    break;
                }
                case HDAdditionalReflectionData _:
                {
                    envIndex = m_TextureCaches.reflectionProbeCache.FetchSlice(cmd, probe.texture);
                    // Indices start at 1, because -0 == 0, we can know from the bit sign which cache to use
                    envIndex = envIndex == -1 ? int.MinValue : (envIndex + 1);

                    // Calculate settings to use for the probe
                    var probePositionSettings = ProbeCapturePositionSettings.ComputeFrom(probe, camera.transform);
                    HDRenderUtilities.ComputeCameraSettingsFromProbeSettings(
                        probe.settings, probePositionSettings,
                        out _, out var cameraPositionSettings, 0
                    );
                    capturePosition = cameraPositionSettings.position;

                    break;
                }
            }
            // int.MinValue means that the texture is not ready yet (ie not convolved/compressed yet)
            if (envIndex == int.MinValue)
                return false;

            InfluenceVolume influence = probe.influenceVolume;
            envLightData.lightLayers = hdCamera.frameSettings.IsEnabled(FrameSettingsField.LightLayers) ? probe.lightLayersAsUInt : uint.MaxValue;
            envLightData.logVolume = processedProbe.logVolume;
            envLightData.influenceShapeType = influence.envShape;
            envLightData.weight = processedProbe.weight;
            envLightData.multiplier = probe.multiplier * m_indirectLightingController.reflectionProbeIntensityMultiplier.value;
            envLightData.rangeCompressionFactorCompensation = Mathf.Max(probe.rangeCompressionFactor, 1e-6f);
            envLightData.influenceExtents = influence.extents;
            switch (influence.envShape)
            {
                case EnvShapeType.Box:
                    envLightData.blendDistancePositive = influence.boxBlendDistancePositive;
                    envLightData.blendDistanceNegative = influence.boxBlendDistanceNegative;
                    if (envIndex >= 0) // Reflection Probes
                    {
                        envLightData.blendNormalDistancePositive = influence.boxBlendNormalDistancePositive;
                        envLightData.blendNormalDistanceNegative = influence.boxBlendNormalDistanceNegative;
                        envLightData.boxSideFadePositive = influence.boxSideFadePositive;
                        envLightData.boxSideFadeNegative = influence.boxSideFadeNegative;
                    }
                    else // Planar Probes
                    {
                        envLightData.blendNormalDistancePositive = Vector3.zero;
                        envLightData.blendNormalDistanceNegative = Vector3.zero;
                        envLightData.boxSideFadePositive = Vector3.one;
                        envLightData.boxSideFadeNegative = Vector3.one;
                    }
                    break;
                case EnvShapeType.Sphere:
                    envLightData.blendDistancePositive.x = influence.sphereBlendDistance;
                    if (envIndex >= 0) // Reflection Probes
                        envLightData.blendNormalDistancePositive.x = influence.sphereBlendNormalDistance;
                    else // Planar Probes
                        envLightData.blendNormalDistancePositive.x = 0;
                    break;
                default:
                    throw new ArgumentOutOfRangeException("Unknown EnvShapeType");
            }

            envLightData.influenceRight = influenceToWorld.GetColumn(0).normalized;
            envLightData.influenceUp = influenceToWorld.GetColumn(1).normalized;
            envLightData.influenceForward = influenceToWorld.GetColumn(2).normalized;
            envLightData.capturePositionRWS = capturePosition;
            envLightData.influencePositionRWS = influenceToWorld.GetColumn(3);

            envLightData.envIndex = envIndex;

            // Proxy data
            var proxyToWorld = probe.proxyToWorld;
            envLightData.proxyExtents = probe.proxyExtents;
            envLightData.minProjectionDistance = probe.isProjectionInfinite ? 65504f : 0;
            envLightData.proxyRight = proxyToWorld.GetColumn(0).normalized;
            envLightData.proxyUp = proxyToWorld.GetColumn(1).normalized;
            envLightData.proxyForward = proxyToWorld.GetColumn(2).normalized;
            envLightData.proxyPositionRWS = proxyToWorld.GetColumn(3);

            return true;
        }

        FiniteLightBound GetEnvLightVolumeDataAndBound(HDProbe probe, Matrix4x4 worldToView, int viewIndex)
        {
            var bound = new FiniteLightBound();
            var lightVolumeData = new LightVolumeData();

            // C is reflection volume center in world space (NOT same as cube map capture point)
            var influenceExtents = probe.influenceExtents;       // 0.5f * Vector3.Max(-boxSizes[p], boxSizes[p]);

            var influenceToWorld = probe.influenceToWorld;

            // transform to camera space (becomes a left hand coordinate frame in Unity since Determinant(worldToView)<0)
            var influenceRightVS = worldToView.MultiplyVector(influenceToWorld.GetColumn(0).normalized);
            var influenceUpVS = worldToView.MultiplyVector(influenceToWorld.GetColumn(1).normalized);
            var influenceForwardVS = worldToView.MultiplyVector(influenceToWorld.GetColumn(2).normalized);
            var influencePositionVS = worldToView.MultiplyPoint(influenceToWorld.GetColumn(3));

            lightVolumeData.lightCategory = (uint)BoundedEntityCategory.ReflectionProbe;
            //lightVolumeData.lightVolume = (uint)lightVolumeType;
            lightVolumeData.featureFlags = (uint)LightFeatureFlags.Env;

            switch (probe.influenceVolume.shape)
            {
                case InfluenceShape.Sphere:
                {
                    lightVolumeData.lightPos = influencePositionVS;
                    lightVolumeData.radiusSq = influenceExtents.x * influenceExtents.x;
                    lightVolumeData.lightAxisX = influenceRightVS;
                    lightVolumeData.lightAxisY = influenceUpVS;
                    lightVolumeData.lightAxisZ = influenceForwardVS;

                    bound.center = influencePositionVS;
                    bound.boxAxisX = influenceRightVS * influenceExtents.x;
                    bound.boxAxisY = influenceUpVS * influenceExtents.x;
                    bound.boxAxisZ = influenceForwardVS * influenceExtents.x;
                    bound.scaleXY  = 1.0f;
                    bound.radius   = influenceExtents.x;
                    break;
                }
                case InfluenceShape.Box:
                {
                    bound.center = influencePositionVS;
                    bound.boxAxisX = influenceExtents.x * influenceRightVS;
                    bound.boxAxisY = influenceExtents.y * influenceUpVS;
                    bound.boxAxisZ = influenceExtents.z * influenceForwardVS;
                    bound.scaleXY  = 1.0f;
                    bound.radius   = influenceExtents.magnitude;

                    // The culling system culls pixels that are further
                    //   than a threshold to the box influence extents.
                    // So we use an arbitrary threshold here (k_BoxCullingExtentOffset)
                    lightVolumeData.lightPos = influencePositionVS;
                    lightVolumeData.lightAxisX = influenceRightVS;
                    lightVolumeData.lightAxisY = influenceUpVS;
                    lightVolumeData.lightAxisZ = influenceForwardVS;
                    lightVolumeData.boxInnerDist = influenceExtents - k_BoxCullingExtentThreshold;
                    lightVolumeData.boxInvRange.Set(1.0f / k_BoxCullingExtentThreshold.x, 1.0f / k_BoxCullingExtentThreshold.y, 1.0f / k_BoxCullingExtentThreshold.z);
                    break;
                }
                default:
                {
                    Debug.Assert(false, "Encountered an unexpected case of a switch statement.");
                    break;
                }
            }

            return bound;
        }

        FiniteLightBound GetBoxVolumeDataAndBound(OrientedBBox obb, BoundedEntityCategory category, LightFeatureFlags featureFlags, Matrix4x4 worldToView, float normalBiasDilation)
        {
            var volumeData = new LightVolumeData();
            var bound = new FiniteLightBound();

            // Used in Probe Volumes:
            // Conservatively dilate bounds used for tile / cluster assignment by normal bias.
            // Otherwise, surfaces could bias outside of valid data within a tile.
            var extentConservativeX = obb.extentX + normalBiasDilation;
            var extentConservativeY = obb.extentY + normalBiasDilation;
            var extentConservativeZ = obb.extentZ + normalBiasDilation;
            var extentConservativeMagnitude = Mathf.Sqrt(extentConservativeX * extentConservativeX + extentConservativeY * extentConservativeY + extentConservativeZ * extentConservativeZ);

            // transform to camera space (becomes a left hand coordinate frame in Unity since Determinant(worldToView)<0)
            var positionVS = worldToView.MultiplyPoint(obb.center);
            var rightVS    = worldToView.MultiplyVector(obb.right);
            var upVS       = worldToView.MultiplyVector(obb.up);
            var forwardVS  = Vector3.Cross(upVS, rightVS);
            var extents    = new Vector3(extentConservativeX, extentConservativeY, extentConservativeZ);

            //volumeData.lightVolume   = (uint)LightVolumeType.Box;
            volumeData.lightCategory = (uint)category;
            volumeData.featureFlags  = (uint)featureFlags;

            bound.center   = positionVS;
            bound.boxAxisX = extentConservativeX * rightVS;
            bound.boxAxisY = extentConservativeY * upVS;
            bound.boxAxisZ = extentConservativeZ * forwardVS;
            bound.radius   = extentConservativeMagnitude;
            bound.scaleXY  = 1.0f;

            // The culling system culls pixels that are further
            //   than a threshold to the box influence extents.
            // So we use an arbitrary threshold here (k_BoxCullingExtentOffset)
            volumeData.lightPos     = positionVS;
            volumeData.lightAxisX   = rightVS;
            volumeData.lightAxisY   = upVS;
            volumeData.lightAxisZ   = forwardVS;
            volumeData.boxInnerDist = extents - k_BoxCullingExtentThreshold; // We have no blend range, but the culling code needs a small EPS value for some reason???
            volumeData.boxInvRange.Set(1.0f / k_BoxCullingExtentThreshold.x, 1.0f / k_BoxCullingExtentThreshold.y, 1.0f / k_BoxCullingExtentThreshold.z);

            return bound;
        }

        internal int GetCurrentShadowCount()
        {
            return m_ShadowManager.GetShadowRequestCount();
        }

        void LightLoopUpdateCullingParameters(ref ScriptableCullingParameters cullingParams, HDCamera hdCamera)
        {
            var shadowMaxDistance = hdCamera.volumeStack.GetComponent<HDShadowSettings>().maxShadowDistance.value;
            m_ShadowManager.UpdateCullingParameters(ref cullingParams, shadowMaxDistance);

            // In HDRP we don't need per object light/probe info so we disable the native code that handles it.
            cullingParams.cullingOptions |= CullingOptions.DisablePerObjectCulling;
        }

        internal static bool IsBakedShadowMaskLight(Light light)
        {
            // This can happen for particle lights.
            if (light == null)
                return false;

            return light.bakingOutput.lightmapBakeType == LightmapBakeType.Mixed &&
                light.bakingOutput.mixedLightingMode == MixedLightingMode.Shadowmask &&
                light.bakingOutput.occlusionMaskChannel != -1;     // We need to have an occlusion mask channel assign, else we have no shadow mask
        }

        internal static void EvaluateGPULightType(HDLightType lightType, SpotLightShape spotLightShape, AreaLightShape areaLightShape,
            ref BoundedEntityCategory lightCategory, ref GPULightType gpuLightType)
        {
            lightCategory = BoundedEntityCategory.Count;
            gpuLightType = GPULightType.Point;

            switch (lightType)
            {
                case HDLightType.Spot:
                    lightCategory = BoundedEntityCategory.PunctualLight;

                    switch (spotLightShape)
                    {
                        case SpotLightShape.Cone:
                            gpuLightType = GPULightType.Spot;
                            break;
                        case SpotLightShape.Pyramid:
                            gpuLightType = GPULightType.ProjectorPyramid;
                            break;
                        case SpotLightShape.Box:
                            gpuLightType = GPULightType.ProjectorBox;
                            break;
                        default:
                            Debug.Assert(false, "Encountered an unknown SpotLightShape.");
                            break;
                    }
                    break;

                case HDLightType.Directional:
                    lightCategory = BoundedEntityCategory.None; // Unbounded
                    gpuLightType = GPULightType.Directional;
                    // No need to add volume, always visible
                    break;

                case HDLightType.Point:
                    lightCategory = BoundedEntityCategory.PunctualLight;
                    gpuLightType = GPULightType.Point;
                    break;

                case HDLightType.Area:
                    lightCategory = BoundedEntityCategory.AreaLight;

                    switch (areaLightShape)
                    {
                        case AreaLightShape.Rectangle:
                            gpuLightType = GPULightType.Rectangle;
                            break;

                        case AreaLightShape.Tube:
                            gpuLightType = GPULightType.Tube;
                            break;

                        case AreaLightShape.Disc:
                            //not used in real-time at the moment anyway
                            gpuLightType = GPULightType.Disc;
                            break;

                        default:
                            Debug.Assert(false, "Encountered an unknown AreaLightShape.");
                            break;
                    }
                    break;

                default:
                    Debug.Assert(false, "Encountered an unknown LightType.");
                    break;
            }
        }

        static float Log2f(float f)
        {
            return Mathf.Log(f, 2); // No way to directly emit the log2() instruction
        }

        static int CeilLog2i(int i)
        {
            return Mathf.CeilToInt(Log2f(i)); // No integer log in our math library
        }

        static void AssertUnitLength(Vector3 vec)
        {
            const float FLT_EPS = 5.960464478e-8f;
            const float k       = 32; // Empirical constant

<<<<<<< HEAD
            float sqMag = Vector3.SqrMagnitude(vec);
=======
            // Evaluate the types that define the current light
            processedData.lightCategory = LightCategory.Count;
            processedData.gpuLightType = GPULightType.Point;
            processedData.lightVolumeType = LightVolumeType.Count;
            HDRenderPipeline.EvaluateGPULightType(processedData.lightType, processedData.additionalLightData.spotLightShape, processedData.additionalLightData.areaLightShape,
                ref processedData.lightCategory, ref processedData.gpuLightType, ref processedData.lightVolumeType);
>>>>>>> 30d75d04

            Debug.Assert(Mathf.Abs(1 - sqMag) < k * FLT_EPS);
        }

        static Vector3 ComputeWorldSpaceCentroidOfBoundedEntity(Light light)
        {
            // Most lights are "centered" by nature.
            Vector3 centroidWS = light.transform.position;

            HDAdditionalLightData lightData = GetHDAdditionalLightData(light);

            HDLightType  lightType  = lightData.ComputeLightType(light);
            Debug.Assert(lightType != HDLightType.Directional);

            if (lightType == HDLightType.Spot)
            {
                AssertUnitLength(light.transform.forward);

                Vector3 dirWS = light.transform.forward;
                float   range = lightData.range;

                centroidWS += (0.5f * range) * dirWS;
            }

            return centroidWS;
        }

        static Vector3 ComputeWorldSpaceCentroidOfBoundedEntity(HDProbe probe)
        {
            return (Vector3)probe.influenceToWorld.GetColumn(3);
        }

        static float ComputeLinearDepth(Vector3 positionWS, HDCamera hdCamera, int viewIndex, bool forceRWS = false)
        {
            Matrix4x4 viewMatrix = GetWorldToViewMatrix(hdCamera, viewIndex); // Non-RWS

            if (forceRWS && (ShaderConfig.s_CameraRelativeRendering != 0))
            {
                viewMatrix.SetColumn(3, new Vector4(0, 0, 0, 1));
            }

            Vector3 positionVS = viewMatrix.MultiplyPoint(positionWS);

            Debug.Assert(viewMatrix.MultiplyVector(hdCamera.camera.transform.forward).z > 0, "The view space z-axis must point forward!");

            return positionVS.z;
        }

        // 'w' is the linear depth (Z coordinate of the view-space position).
        // 'f' is the distance to the far plane.
        // We consider the distance to the near plane n ≈ 0, since that plane may be oblique.
        static int ComputeFixedPointLogDepth(float w, float f, int numBits = 16)
        {
            // z = Log[w/n] / Log[f/n]
            // Undefined for (w < n, so we must clamp). This should not significantly affect the efficiency of Z-binning.
            // Still need the distance to the near plane in order for the math to work.
            // Setting it too low will quickly consume the available bits. 0.1 is a safe value.
            // See https://zero-radiance.github.io/post/z-buffer/
            const float n = 0.1f;

            f = Mathf.Max(f, 0.11f); // Avoid degenerate configurations

            float x = Mathf.Max(1, w * (1 / n));
            float z = Log2f(x) / Log2f(f * (1 / n));

            return Mathf.RoundToInt(z * ((1 << numBits) - 1));
        }

        internal struct BoundedEntitySortingKeyLayout
        {
            public const int k_EntityIndexBitCount = 16;

            public int categoryBitCount;
            public int fixedPointLogDepthBitCount;
            public int lightTypeBitCount;
            public int indexBitCount;
            public int totalBitCount;

            public int categoryOffset;
            public int fixedPointLogDepthOffset;
            public int lightTypeOffset;
            public int indexOffset;
        }

        internal static BoundedEntitySortingKeyLayout GeBoundedEntitySortingKeyLayoutLayout()
        {
            BoundedEntitySortingKeyLayout layout;

            layout.categoryBitCount           = CeilLog2i((int)BoundedEntityCategory.Count);
            layout.fixedPointLogDepthBitCount = 16;
            layout.lightTypeBitCount          = CeilLog2i((int)GPULightType.Count);
            layout.indexBitCount              = BoundedEntitySortingKeyLayout.k_EntityIndexBitCount;
            layout.totalBitCount              = layout.categoryBitCount
                + layout.fixedPointLogDepthBitCount
                + layout.lightTypeBitCount
                + layout.indexBitCount;
            // LSB -> MSB.
            layout.indexOffset              = 0;
            layout.lightTypeOffset          = layout.indexBitCount              + layout.indexOffset;
            layout.fixedPointLogDepthOffset = layout.lightTypeBitCount          + layout.lightTypeOffset;
            layout.categoryOffset           = layout.fixedPointLogDepthBitCount + layout.fixedPointLogDepthOffset;

            return layout;
        }

        // 'lightType' is optional in case the entity is not a light.
        internal static ulong GenerateBoundedEntitySortingKey(int index, BoundedEntityCategory category, int fixedPointLogDepth, int lightType = 0)
        {
            BoundedEntitySortingKeyLayout layout = GeBoundedEntitySortingKeyLayoutLayout();

            Debug.Assert(layout.totalBitCount <= 8 * sizeof(ulong));
            Debug.Assert(0 <= (int)category && (int)category < (int)BoundedEntityCategory.Count);

            ulong key = ((ulong)category           << layout.categoryOffset)
                | ((ulong)fixedPointLogDepth << layout.fixedPointLogDepthOffset)
                | ((ulong)lightType          << layout.lightTypeOffset)
                | ((ulong)index              << layout.indexOffset);

            return key;
        }

        bool TrivialRejectLight(VisibleLight light, HDCamera hdCamera, in AOVRequestData aovRequest)
        {
            // We can skip the processing of lights that are so small to not affect at least a pixel on screen.
            // TODO: The minimum pixel size on screen should really be exposed as parameter, to allow small lights to be culled to user's taste.
            const int minimumPixelAreaOnScreen = 1;
            if ((light.screenRect.height * hdCamera.actualHeight) * (light.screenRect.width * hdCamera.actualWidth) < minimumPixelAreaOnScreen)
            {
                return true;
            }

            if (light.light != null && !aovRequest.IsLightEnabled(light.light.gameObject))
                return true;

            return false;
        }

        // Compute data that will be used during the light loop for a particular light.
        void PreprocessLightData(ref ProcessedLightData processedData, VisibleLight light, HDCamera hdCamera)
        {
            Light lightComponent = light.light;
            HDAdditionalLightData additionalLightData = GetHDAdditionalLightData(lightComponent);

            processedData.additionalLightData = additionalLightData;
            processedData.lightType = additionalLightData.ComputeLightType(lightComponent);
            processedData.distanceToCamera = (additionalLightData.transform.position - hdCamera.camera.transform.position).magnitude;

            processedData.lightCategory = BoundedEntityCategory.Count;
            processedData.gpuLightType  = GPULightType.Count;

            EvaluateGPULightType(processedData.additionalLightData.type, processedData.additionalLightData.spotLightShape, processedData.additionalLightData.areaLightShape,
                ref processedData.lightCategory, ref processedData.gpuLightType);

            processedData.lightDistanceFade = processedData.gpuLightType == GPULightType.Directional ? 1.0f : HDUtils.ComputeLinearDistanceFade(processedData.distanceToCamera, additionalLightData.fadeDistance);
            processedData.volumetricDistanceFade = processedData.gpuLightType == GPULightType.Directional ? 1.0f : HDUtils.ComputeLinearDistanceFade(processedData.distanceToCamera, additionalLightData.volumetricFadeDistance);
            processedData.isBakedShadowMask = IsBakedShadowMaskLight(lightComponent);
        }

        // This will go through the list of all visible light and do two main things:
        // - Precompute data that will be reused through the light loop
        // - Discard all lights considered unnecessary (too far away, explicitly discarded by type, ...)
        int PreprocessVisibleLights(HDCamera hdCamera, CullingResults cullResults, DebugDisplaySettings debugDisplaySettings, in AOVRequestData aovRequest)
        {
            var hdShadowSettings = hdCamera.volumeStack.GetComponent<HDShadowSettings>();

            var debugLightFilter = debugDisplaySettings.GetDebugLightFilterMode();
            var hasDebugLightFilter = debugLightFilter != DebugLightFilterMode.None;

            // 1. Count the number of lights and sort all lights by category, type and volume - This is required for the fptl/cluster shader code
            // If we reach maximum of lights available on screen, then we discard the light.
            // Lights are processed in order, so we don't discards light based on their importance but based on their ordering in visible lights list.

            m_ProcessedLightData.Resize(cullResults.visibleLights.Length);

            int maxLightCount      = m_MaxDirectionalLightsOnScreen + m_MaxPunctualLightsOnScreen + m_MaxAreaLightsOnScreen;
            int includedLightCount = 0;

            for (int lightIndex = 0, numLights = cullResults.visibleLights.Length; (lightIndex < numLights) && (includedLightCount < maxLightCount); ++lightIndex)
            {
                var light = cullResults.visibleLights[lightIndex];

                // First we do all the trivial rejects.
                if (TrivialRejectLight(light, hdCamera, aovRequest))
                    continue;

                // Then we compute all light data that will be reused for the rest of the light loop.
                ref ProcessedLightData processedData = ref m_ProcessedLightData[lightIndex];
                PreprocessLightData(ref processedData, light, hdCamera);

                // Then we can reject lights based on processed data.
                var additionalData = processedData.additionalLightData;

                // If the camera is in ray tracing mode and the light is disabled in ray tracing mode, we skip this light.
                if (hdCamera.frameSettings.IsEnabled(FrameSettingsField.RayTracing) && !additionalData.includeForRayTracing)
                    continue;

                var lightType = processedData.lightType;
                if (ShaderConfig.s_AreaLights == 0 && (lightType == HDLightType.Area && (additionalData.areaLightShape == AreaLightShape.Rectangle || additionalData.areaLightShape == AreaLightShape.Tube)))
                    continue;

                bool contributesToLighting = ((additionalData.lightDimmer > 0) && (additionalData.affectDiffuse || additionalData.affectSpecular)) || (additionalData.volumetricDimmer > 0);
                contributesToLighting = contributesToLighting && (processedData.lightDistanceFade > 0);

                if (!contributesToLighting)
                    continue;

                // Do NOT process lights beyond the specified limit!
                switch (processedData.lightCategory)
                {
                    case BoundedEntityCategory.None: // Unbounded
                        Debug.Assert(processedData.gpuLightType == GPULightType.Directional);
                        if (!debugDisplaySettings.data.lightingDebugSettings.showDirectionalLight || m_DirectionalLightIndices.Count >= m_MaxDirectionalLightsOnScreen) continue;
                        break;
                    case BoundedEntityCategory.PunctualLight:
                        if (!debugDisplaySettings.data.lightingDebugSettings.showPunctualLight || m_BoundedEntityCollection.GetEntityCount(BoundedEntityCategory.PunctualLight) >= m_MaxPunctualLightsOnScreen) continue;
                        break;
                    case BoundedEntityCategory.AreaLight:
                        if (!debugDisplaySettings.data.lightingDebugSettings.showAreaLight || m_BoundedEntityCollection.GetEntityCount(BoundedEntityCategory.AreaLight) >= m_MaxAreaLightsOnScreen) continue;
                        break;
                    default:
                        break;
                }

                // First we should evaluate the shadow information for this frame
                additionalData.EvaluateShadowState(hdCamera, processedData, cullResults, hdCamera.frameSettings, lightIndex);

                // Reserve shadow map resolutions and check if light needs to render shadows
                if (additionalData.WillRenderShadowMap())
                {
                    additionalData.ReserveShadowMap(hdCamera.camera, m_ShadowManager, hdShadowSettings, m_ShadowInitParameters, light, lightType);
                }

                // Reserve the cookie resolution in the 2D atlas
                ReserveCookieAtlasTexture(additionalData, light.light, lightType);

                if (hasDebugLightFilter
                    && !debugLightFilter.IsEnabledFor(processedData.gpuLightType, additionalData.spotLightShape))
                    continue;

                if (processedData.gpuLightType == GPULightType.Directional)
                {
                    m_DirectionalLightIndices.Add(lightIndex);
                }
                else
                {
                    int xrViewCount = hdCamera.viewCount;

                    for (int viewIndex = 0; viewIndex < xrViewCount; viewIndex++)
                    {
                        float w   = ComputeLinearDepth(ComputeWorldSpaceCentroidOfBoundedEntity(light.light), hdCamera, viewIndex);
                        int   d   = ComputeFixedPointLogDepth(w, hdCamera.camera.farClipPlane); // Assume XR uses the same far plane for all views
                        ulong key = GenerateBoundedEntitySortingKey(lightIndex, processedData.lightCategory, d, (int)processedData.gpuLightType);

                        m_BoundedEntityCollection.AddEntitySortKey(viewIndex, processedData.lightCategory, key);
                    }
                }

                includedLightCount++;
            }

            return includedLightCount;
        }

        void PrepareGPULightdata(CommandBuffer cmd, HDCamera hdCamera, CullingResults cullResults)
        {
            Vector3 camPosWS = hdCamera.mainViewConstants.worldSpaceCameraPos;

            // Now that all the lights have requested a shadow resolution, we can layout them in the atlas
            // And if needed rescale the whole atlas
            m_ShadowManager.LayoutShadowMaps(m_CurrentDebugDisplaySettings.data.lightingDebugSettings);

            // Using the same pattern than shadowmaps, light have requested space in the atlas for their
            // cookies and now we can layout the atlas (re-insert all entries by order of size) if needed
            m_TextureCaches.lightCookieManager.LayoutIfNeeded();

            var visualEnvironment = hdCamera.volumeStack.GetComponent<VisualEnvironment>();
            Debug.Assert(visualEnvironment != null);

            bool isPbrSkyActive = visualEnvironment.skyType.value == (int)SkyType.PhysicallyBased;

            var hdShadowSettings = hdCamera.volumeStack.GetComponent<HDShadowSettings>();

            // TODO: Refactor shadow management
            // The good way of managing shadow:
            // Here we sort everyone and we decide which light is important or not (this is the responsibility of the lightloop)
            // we allocate shadow slot based on maximum shadow allowed on screen and attribute slot by bigger solid angle
            // THEN we ask to the ShadowRender to render the shadow, not the reverse as it is today (i.e render shadow than expect they
            // will be use...)
            // The lightLoop is in charge, not the shadow pass.
            // For now we will still apply the maximum of shadow here but we don't apply the sorting by priority + slot allocation yet

            BoolScalableSetting contactShadowScalableSetting = HDAdditionalLightData.ScalableSettings.UseContactShadow(m_Asset);
            var shadowFilteringQuality = HDRenderPipeline.currentAsset.currentPlatformRenderPipelineSettings.hdShadowInitParams.shadowFilteringQuality;

            // 2. Go through all lights, convert them to GPU format.
            // Simultaneously create data for culling

            for (int sortIndex = 0, indexCount = m_DirectionalLightIndices.Count; sortIndex < indexCount; sortIndex++)
            {
                int lightIndex = m_DirectionalLightIndices[sortIndex];

                var light = cullResults.visibleLights[lightIndex];
                var lightComponent = light.light;
                ProcessedLightData processedData = m_ProcessedLightData[lightIndex];

                m_EnableBakeShadowMask = m_EnableBakeShadowMask || processedData.isBakedShadowMask;

                var additionalLightData = processedData.additionalLightData;

                int shadowIndex = -1;

                // Manage shadow requests
                if (additionalLightData.WillRenderShadowMap())
                {
                    int shadowRequestCount;
                    shadowIndex = additionalLightData.UpdateShadowRequest(hdCamera, m_ShadowManager, hdShadowSettings, light, cullResults, lightIndex, m_CurrentDebugDisplaySettings.data.lightingDebugSettings, shadowFilteringQuality, out shadowRequestCount);

#if UNITY_EDITOR
                    if ((m_CurrentDebugDisplaySettings.data.lightingDebugSettings.shadowDebugUseSelection
                         || m_CurrentDebugDisplaySettings.data.lightingDebugSettings.shadowDebugMode == ShadowMapDebugMode.SingleShadow)
                        && UnityEditor.Selection.activeGameObject == lightComponent.gameObject)
                    {
                        m_DebugSelectedLightShadowIndex = shadowIndex;
                        m_DebugSelectedLightShadowCount = shadowRequestCount;
                    }
#endif
                }

                Debug.Assert(processedData.gpuLightType == GPULightType.Directional);

                DirectionalLightData lightData = GetDirectionalLightData(cmd, hdCamera, light, lightComponent, lightIndex, shadowIndex, sortIndex, isPbrSkyActive, ref m_ScreenSpaceShadowIndex, ref m_ScreenSpaceShadowChannelSlot);

                // We make the light position camera-relative as late as possible in order
                // to allow the preceding code to work with the absolute world space coordinates.
                if (ShaderConfig.s_CameraRelativeRendering != 0)
                {
                    // Caution: 'DirectionalLightData.positionWS' is camera-relative after this point.
                    lightData.positionRWS -= camPosWS;
                }

                m_DirectionalLightData.Add(lightData);
            }

            int xrViewCount = hdCamera.viewCount;

            for (int viewIndex = 0; viewIndex < xrViewCount; viewIndex++)
            {
                // Go through both categories at the same time (to make the existing code work).
                int start = m_BoundedEntityCollection.GetEntitySortKeyArrayOffset(BoundedEntityCategory.PunctualLight);
                int count = m_BoundedEntityCollection.GetEntityCount(BoundedEntityCategory.PunctualLight)
                    + m_BoundedEntityCollection.GetEntityCount(BoundedEntityCategory.AreaLight);

                Debug.Assert(((int)BoundedEntityCategory.AreaLight - (int)BoundedEntityCategory.PunctualLight) == 1);

                for (int sortIndex = start; sortIndex < (start + count); ++sortIndex)
                {
                    BoundedEntitySortingKeyLayout layout = GeBoundedEntitySortingKeyLayoutLayout();

                    // In 1. we have already classify and sorted the light, we need to use this sorted order here
                    ulong sortKey = m_BoundedEntityCollection.GetEntitySortKey(viewIndex, sortIndex);

                    var category     = (BoundedEntityCategory)((sortKey >> layout.categoryOffset)  & ((1ul << layout.categoryBitCount)  - 1));
                    var gpuLightType = (GPULightType)((sortKey >> layout.lightTypeOffset) & ((1ul << layout.lightTypeBitCount) - 1));
                    var lightIndex   = (int)((sortKey >> layout.indexOffset)     & ((1ul << layout.indexBitCount)     - 1));

                    Debug.Assert(category == BoundedEntityCategory.PunctualLight || category == BoundedEntityCategory.AreaLight);

                    var light = cullResults.visibleLights[lightIndex];
                    var lightComponent = light.light;
                    ProcessedLightData processedData = m_ProcessedLightData[lightIndex];

                    m_EnableBakeShadowMask = m_EnableBakeShadowMask || processedData.isBakedShadowMask;

                    var additionalLightData = processedData.additionalLightData;

                    int shadowIndex = -1;

                    // Manage shadow requests
                    if (additionalLightData.WillRenderShadowMap())
                    {
                        int shadowRequestCount;
                        shadowIndex = additionalLightData.UpdateShadowRequest(hdCamera, m_ShadowManager, hdShadowSettings, light, cullResults, lightIndex, m_CurrentDebugDisplaySettings.data.lightingDebugSettings, shadowFilteringQuality, out shadowRequestCount);

                    #if UNITY_EDITOR
                        if ((m_CurrentDebugDisplaySettings.data.lightingDebugSettings.shadowDebugUseSelection
                             || m_CurrentDebugDisplaySettings.data.lightingDebugSettings.shadowDebugMode == ShadowMapDebugMode.SingleShadow)
                            && UnityEditor.Selection.activeGameObject == lightComponent.gameObject)
                        {
                            m_DebugSelectedLightShadowIndex = shadowIndex;
                            m_DebugSelectedLightShadowCount = shadowRequestCount;
                        }
                    #endif
                    }

                    Debug.Assert(gpuLightType != GPULightType.Directional);

                    Vector3 lightDimensions = new Vector3(); // X = length or width, Y = height, Z = range (depth)

                    // Punctual, area, projector lights - the rendering side.
                    LightData lightData = GetLightData(cmd, hdCamera, hdShadowSettings, light, lightComponent, in m_ProcessedLightData[lightIndex], shadowIndex, contactShadowScalableSetting, isRasterization: true, ref lightDimensions, ref m_ScreenSpaceShadowIndex, ref m_ScreenSpaceShadowChannelSlot);

                    // Then culling side. Must be call in this order as we pass the created Light data to the function
                    FiniteLightBound bounds = GetLightVolumeDataAndBound(category, gpuLightType, light, lightData, lightDimensions, m_WorldToViewMatrices[viewIndex], viewIndex);

                    // We make the light position camera-relative as late as possible in order
                    // to allow the preceding code to work with the absolute world space coordinates.
                    if (ShaderConfig.s_CameraRelativeRendering != 0)
                    {
                        // Caution: 'LightData.positionWS' is camera-relative after this point.
                        lightData.positionRWS -= camPosWS;
                    }

                    m_BoundedEntityCollection.AddEntityData(viewIndex, category, lightData);
                    m_BoundedEntityCollection.AddEntityBounds(viewIndex, category, bounds);
                }
            }
        }

        bool TrivialRejectProbe(in ProcessedProbeData processedProbe, HDCamera hdCamera)
        {
            // For now we won't display real time probe when rendering one.
            // TODO: We may want to display last frame result but in this case we need to be careful not to update the atlas before all realtime probes are rendered (for frame coherency).
            // Unfortunately we don't have this information at the moment.
            if (processedProbe.hdProbe.mode == ProbeSettings.Mode.Realtime && hdCamera.camera.cameraType == CameraType.Reflection)
                return true;

            // Discard probe if disabled in debug menu
            if (!m_CurrentDebugDisplaySettings.data.lightingDebugSettings.showReflectionProbe)
                return true;

            // Discard probe if its distance is too far or if its weight is at 0
            if (processedProbe.weight <= 0f)
                return true;

            // Exclude env lights based on hdCamera.probeLayerMask
            if ((hdCamera.probeLayerMask.value & (1 << processedProbe.hdProbe.gameObject.layer)) == 0)
                return true;

            // probe.texture can be null when we are adding a reflection probe in the editor
            if (processedProbe.hdProbe.texture == null)
                return true;

            return false;
        }

        static uint CalculateProbeLogVolume(Bounds bounds)
        {
            //Notes:
            // - 1+ term is to prevent having negative values in the log result
            // - 1000* is too keep 3 digit after the dot while we truncate the result later
            // - 1048575 is 2^20-1 as we pack the result on 20bit later
            float boxVolume = 8f * bounds.extents.x * bounds.extents.y * bounds.extents.z;
            uint  logVolume = (uint)Math.Max(0, Math.Min((int)(1000 * Mathf.Log(1 + boxVolume, 1.05f)), 1048575));
            return logVolume;
        }

        internal static void PreprocessReflectionProbeData(ref ProcessedProbeData processedData, VisibleReflectionProbe probe, HDCamera hdCamera)
        {
            var add = probe.reflectionProbe.GetComponent<HDAdditionalReflectionData>();
            if (add == null)
            {
                add = HDUtils.s_DefaultHDAdditionalReflectionData;
                Vector3 distance = Vector3.one * probe.blendDistance;
                add.influenceVolume.boxBlendDistancePositive = distance;
                add.influenceVolume.boxBlendDistanceNegative = distance;
                add.influenceVolume.shape = InfluenceShape.Box;
            }

            PreprocessProbeData(ref processedData, add, probe.bounds, hdCamera);
        }

        internal static void PreprocessProbeData(ref ProcessedProbeData processedData, HDProbe probe, Bounds bounds, HDCamera hdCamera)
        {
            processedData.hdProbe   = probe;
            processedData.weight    = HDUtils.ComputeWeightedLinearFadeDistance(processedData.hdProbe.transform.position, hdCamera.camera.transform.position, processedData.hdProbe.weight, processedData.hdProbe.fadeDistance);
            processedData.logVolume = CalculateProbeLogVolume(bounds);
        }

        int PreprocessVisibleProbes(HDCamera hdCamera, CullingResults cullResults, HDProbeCullingResults hdProbeCullingResults, in AOVRequestData aovRequest)
        {
            var debugLightFilter = m_CurrentDebugDisplaySettings.GetDebugLightFilterMode();
            var hasDebugLightFilter = debugLightFilter != DebugLightFilterMode.None;

            // Redo everything but this time with envLights
            Debug.Assert(m_MaxEnvLightsOnScreen <= 256); //for key construction

            m_ProcessedReflectionProbeData.Resize(cullResults.visibleReflectionProbes.Length);
            m_ProcessedPlanarProbeData.Resize(hdProbeCullingResults.visibleProbes.Count);

            var totalProbeCount    = cullResults.visibleReflectionProbes.Length + hdProbeCullingResults.visibleProbes.Count;
            int maxProbeCount      = m_MaxEnvLightsOnScreen;
            int includedProbeCount = 0;

            var enableReflectionProbes = hdCamera.frameSettings.IsEnabled(FrameSettingsField.ReflectionProbe) &&
                (!hasDebugLightFilter || debugLightFilter.IsEnabledFor(ProbeSettings.ProbeType.ReflectionProbe));

            var enablePlanarProbes = hdCamera.frameSettings.IsEnabled(FrameSettingsField.PlanarProbe) &&
                (!hasDebugLightFilter || debugLightFilter.IsEnabledFor(ProbeSettings.ProbeType.PlanarProbe));

            if (enableReflectionProbes)
            {
                for (int probeIndex = 0; (probeIndex < cullResults.visibleReflectionProbes.Length) && (includedProbeCount < maxProbeCount); probeIndex++)
                {
                    var probe = cullResults.visibleReflectionProbes[probeIndex];

                    if (probe.reflectionProbe == null
                        || probe.reflectionProbe.Equals(null) || !probe.reflectionProbe.isActiveAndEnabled
                        || !aovRequest.IsLightEnabled(probe.reflectionProbe.gameObject))
                        continue;

                    ref ProcessedProbeData processedData = ref m_ProcessedReflectionProbeData[probeIndex];
                    PreprocessReflectionProbeData(ref processedData, probe, hdCamera);

                    if (TrivialRejectProbe(processedData, hdCamera))
                        continue;

                    // Work around the data issues.
                    if (probe.localToWorldMatrix.determinant == 0)
                    {
                        Debug.LogError("Reflection probe " + probe.reflectionProbe.name + " has an invalid local frame and needs to be fixed.");
                        continue;
                    }

                    int xrViewCount = hdCamera.viewCount;

                    for (int viewIndex = 0; viewIndex < xrViewCount; viewIndex++)
                    {
                        float w   = ComputeLinearDepth(ComputeWorldSpaceCentroidOfBoundedEntity(processedData.hdProbe), hdCamera, viewIndex);
                        int   d   = ComputeFixedPointLogDepth(w, hdCamera.camera.farClipPlane); // Assume XR uses the same far plane for all views
                        ulong key = GenerateBoundedEntitySortingKey(probeIndex, BoundedEntityCategory.ReflectionProbe, d, (int)GPULightType.CubemapReflection);

                        m_BoundedEntityCollection.AddEntitySortKey(viewIndex, BoundedEntityCategory.ReflectionProbe, key);
                    }

                    includedProbeCount++;
                }
            }

            if (enablePlanarProbes)
            {
                for (int planarProbeIndex = 0; (planarProbeIndex < hdProbeCullingResults.visibleProbes.Count) && (includedProbeCount < maxProbeCount); planarProbeIndex++)
                {
                    var probe = hdProbeCullingResults.visibleProbes[planarProbeIndex];

                    ref ProcessedProbeData processedData = ref m_ProcessedPlanarProbeData[planarProbeIndex];
                    PreprocessProbeData(ref processedData, probe, probe.bounds, hdCamera);

                    if (!aovRequest.IsLightEnabled(probe.gameObject))
                        continue;

                    int xrViewCount = hdCamera.viewCount;

                    for (int viewIndex = 0; viewIndex < xrViewCount; viewIndex++)
                    {
                        float w   = ComputeLinearDepth(ComputeWorldSpaceCentroidOfBoundedEntity(processedData.hdProbe), hdCamera, viewIndex);
                        int   d   = ComputeFixedPointLogDepth(w, hdCamera.camera.farClipPlane); // Assume XR uses the same far plane for all views
                        ulong key = GenerateBoundedEntitySortingKey(planarProbeIndex, BoundedEntityCategory.ReflectionProbe, d, (int)GPULightType.PlanarReflection);

                        m_BoundedEntityCollection.AddEntitySortKey(viewIndex, BoundedEntityCategory.ReflectionProbe, key);
                    }

                    includedProbeCount++;
                }
            }

            return includedProbeCount;
        }

        void PrepareGPUProbeData(CommandBuffer cmd, HDCamera hdCamera, CullingResults cullResults, HDProbeCullingResults hdProbeCullingResults)
        {
            Vector3 camPosWS = hdCamera.mainViewConstants.worldSpaceCameraPos;

            int xrViewCount = hdCamera.viewCount;

            for (int viewIndex = 0; viewIndex < xrViewCount; viewIndex++)
            {
                int start = m_BoundedEntityCollection.GetEntitySortKeyArrayOffset(BoundedEntityCategory.ReflectionProbe);
                int count = m_BoundedEntityCollection.GetEntityCount(BoundedEntityCategory.ReflectionProbe);

                for (int sortIndex = start; sortIndex < (start + count); ++sortIndex)
                {
                    BoundedEntitySortingKeyLayout layout = GeBoundedEntitySortingKeyLayoutLayout();

                    // In 1. we have already classify and sorted the light, we need to use this sorted order here
                    ulong sortKey = m_BoundedEntityCollection.GetEntitySortKey(viewIndex, sortIndex);

                    var category     = (BoundedEntityCategory)((sortKey >> layout.categoryOffset)  & ((1ul << layout.categoryBitCount)  - 1));
                    var gpuLightType = (GPULightType)((sortKey >> layout.lightTypeOffset) & ((1ul << layout.lightTypeBitCount) - 1));
                    var probeIndex   = (int)((sortKey >> layout.indexOffset)     & ((1ul << layout.indexBitCount)     - 1));

                    Debug.Assert(category == BoundedEntityCategory.ReflectionProbe);

                    ProcessedProbeData processedProbe = (gpuLightType == GPULightType.PlanarReflection) ? m_ProcessedPlanarProbeData[probeIndex]
                        : m_ProcessedReflectionProbeData[probeIndex];
                    EnvLightData envLightData = new EnvLightData();

                    if (GetEnvLightData(cmd, hdCamera, processedProbe, ref envLightData))
                    {
                        var worldToView = GetWorldToViewMatrix(hdCamera, viewIndex);
                        FiniteLightBound bounds = GetEnvLightVolumeDataAndBound(processedProbe.hdProbe, worldToView, viewIndex);

                        // We make the light position camera-relative as late as possible in order
                        // to allow the preceding code to work with the absolute world space coordinates.
                        if (ShaderConfig.s_CameraRelativeRendering != 0)
                        {
                            // Caution: 'EnvLightData.positionRWS' is camera-relative after this point.
                            envLightData.capturePositionRWS -= camPosWS;
                            envLightData.influencePositionRWS -= camPosWS;
                            envLightData.proxyPositionRWS -= camPosWS;
                        }

                        m_BoundedEntityCollection.AddEntityData(viewIndex, BoundedEntityCategory.ReflectionProbe, envLightData);
                        m_BoundedEntityCollection.AddEntityBounds(viewIndex, BoundedEntityCategory.ReflectionProbe, bounds);
                    }
                }
            }
        }

        // Return true if BakedShadowMask are enabled
        bool PrepareLightsForGPU(CommandBuffer cmd, HDCamera hdCamera, CullingResults cullResults,
            HDProbeCullingResults hdProbeCullingResults, DensityVolumeList densityVolumes, ProbeVolumeList probeVolumes, DebugDisplaySettings debugDisplaySettings, AOVRequestData aovRequest)
        {
            var debugLightFilter = debugDisplaySettings.GetDebugLightFilterMode();
            var hasDebugLightFilter = debugLightFilter != DebugLightFilterMode.None;

            HDShadowManager.cachedShadowManager.AssignSlotsInAtlases();

            using (new ProfilingScope(cmd, ProfilingSampler.Get(HDProfileId.PrepareLightsForGPU)))
            {
                Camera camera = hdCamera.camera;

                // If any light require it, we need to enabled bake shadow mask feature
                m_EnableBakeShadowMask = false;

                // We need to properly reset this here otherwise if we go from 1 light to no visible light we would keep the old reference active.
                m_CurrentSunLight = null;
                m_CurrentSunLightAdditionalLightData = null;
                m_CurrentShadowSortedSunLightIndex = -1;
                m_DebugSelectedLightShadowIndex = -1;
                m_DebugSelectedLightShadowCount = 0;

                int xrViewCount = hdCamera.viewCount;

                // Step 1: Fill m_BoundedEntityCollection.entitySortKeys and m_DirectionalLightIndices.
                // Step 2: Sort m_BoundedEntityCollection.
                // Step 3: Fill m_BoundedEntityCollection.*Data (in the sorted order!) and m_DirectionalLightData.
                // Step 4: Upload the data to the GPU.
                m_DirectionalLightData.Clear();
                m_DirectionalLightIndices.Clear();
                m_BoundedEntityCollection.Reset();

                // We must clear the shadow requests before checking if they are any visible light because we would have requests from the last frame executed in the case where we don't see any lights
                m_ShadowManager.Clear();

                // Because we don't support baking planar reflection probe, we can clear the atlas.
                // Every visible probe will be blitted again.
                m_TextureCaches.reflectionPlanarProbeCache.ClearAtlasAllocator();

                m_ScreenSpaceShadowIndex = 0;
                m_ScreenSpaceShadowChannelSlot = 0;
                // Set all the light data to invalid
                for (int i = 0; i < m_Asset.currentPlatformRenderPipelineSettings.hdShadowInitParams.maxScreenSpaceShadowSlots; ++i)
                {
                    m_CurrentScreenSpaceShadowData[i].additionalLightData = null;
                    m_CurrentScreenSpaceShadowData[i].lightDataIndex = -1;
                    m_CurrentScreenSpaceShadowData[i].valid = false;
                }

                /* ---------------------------- Step 1 ---------------------------- */
                // Do not pre-process per view...

                // Note: Light with null intensity/Color are culled by the C++, no need to test it here
                if (cullResults.visibleLights.Length != 0)
                {
                    PreprocessVisibleLights(hdCamera, cullResults, debugDisplaySettings, aovRequest);
                }

                if (cullResults.visibleReflectionProbes.Length != 0 || hdProbeCullingResults.visibleProbes.Count != 0)
                {
                    PreprocessVisibleProbes(hdCamera, cullResults, hdProbeCullingResults, aovRequest);
                }

                int decalCount = Math.Min(DecalSystem.m_DecalDatasCount, m_MaxDecalsOnScreen);

                for (int decalIndex = 0; decalIndex < decalCount; decalIndex++)
                {
                    Vector3 centroidVS = DecalSystem.m_Bounds[decalIndex].center; // Computed for the first eye, I guess? Confirm...

                    for (int viewIndex = 0; viewIndex < xrViewCount; viewIndex++)
                    {
                        float w = centroidVS.z;

                        if (viewIndex > 0) // This is quite suboptimal...
                        {
                            Matrix4x4 viewMatrixEye0 = GetWorldToViewMatrix(hdCamera, 0); // Non-RWS
                            Vector3   centroidWS     = viewMatrixEye0.inverse.MultiplyPoint(centroidVS);

                            w = ComputeLinearDepth(centroidWS, hdCamera, viewIndex);
                        }

                        int   d   = ComputeFixedPointLogDepth(w, hdCamera.camera.farClipPlane); // Assume XR uses the same far plane for all views
                        ulong key = GenerateBoundedEntitySortingKey(decalIndex, BoundedEntityCategory.Decal, d);

                        m_BoundedEntityCollection.AddEntitySortKey(viewIndex, BoundedEntityCategory.Decal, key);
                    }
                }

                int densityVolumeCount = (densityVolumes.data != null) ? Math.Min(densityVolumes.data.Count, m_MaxDensityVolumesOnScreen) : 0;

                for (int densityVolumeIndex = 0; densityVolumeIndex < densityVolumeCount; densityVolumeIndex++)
                {
                    for (int viewIndex = 0; viewIndex < xrViewCount; viewIndex++)
                    {
                        // The OBB is RWS.
                        float w   = ComputeLinearDepth(densityVolumes.data[densityVolumeIndex].center, hdCamera, viewIndex, forceRWS: true);
                        int   d   = ComputeFixedPointLogDepth(w, hdCamera.camera.farClipPlane); // Assume XR uses the same far plane for all views
                        ulong key = GenerateBoundedEntitySortingKey(densityVolumeIndex, BoundedEntityCategory.DensityVolume, d);

                        m_BoundedEntityCollection.AddEntitySortKey(viewIndex, BoundedEntityCategory.DensityVolume, key);
                    }
                }

                /* ---------------------------- Step 2 ---------------------------- */
                m_BoundedEntityCollection.Sort();

                /* ---------------------------- Step 3 ---------------------------- */

                // Note: Light with null intensity/Color are culled by the C++, no need to test it here
                if (cullResults.visibleLights.Length != 0)
                {
                    // In case ray tracing supported and a light cluster is built, we need to make sure to reserve all the cookie slots we need
                    if (m_RayTracingSupported)
                        ReserveRayTracingCookieAtlasSlots();

                    PrepareGPULightdata(cmd, hdCamera, cullResults);

                    // Update the compute buffer with the shadow request datas
                    m_ShadowManager.PrepareGPUShadowDatas(cullResults, hdCamera);
                }
                else if (m_RayTracingSupported)
                {
                    // In case there is no rasterization lights, we stil need to do it for ray tracing
                    ReserveRayTracingCookieAtlasSlots();
                    m_TextureCaches.lightCookieManager.LayoutIfNeeded();
                }

                if (cullResults.visibleReflectionProbes.Length != 0 || hdProbeCullingResults.visibleProbes.Count != 0)
                {
                    PrepareGPUProbeData(cmd, hdCamera, cullResults, hdProbeCullingResults);
                }

                // Decals.
                for (int viewIndex = 0; viewIndex < xrViewCount; viewIndex++)
                {
                    int start = m_BoundedEntityCollection.GetEntitySortKeyArrayOffset(BoundedEntityCategory.Decal);
                    int count = m_BoundedEntityCollection.GetEntityCount(BoundedEntityCategory.Decal);

                    for (int sortIndex = start; sortIndex < (start + count); ++sortIndex)
                    {
                        BoundedEntitySortingKeyLayout layout = GeBoundedEntitySortingKeyLayoutLayout();

                        ulong sortKey = m_BoundedEntityCollection.GetEntitySortKey(viewIndex, sortIndex);

                        var category   = (BoundedEntityCategory)((sortKey >> layout.categoryOffset) & ((1ul << layout.categoryBitCount) - 1));
                        var decalIndex = (int)((sortKey >> layout.indexOffset)    & ((1ul << layout.indexBitCount)    - 1));

                        Debug.Assert(category == BoundedEntityCategory.Decal);

                        FiniteLightBound bounds = DecalSystem.m_Bounds[decalIndex];

                        if (viewIndex > 0)
                        {
                            // This is quite suboptimal...
                            Matrix4x4 viewMatrixEye0     = GetWorldToViewMatrix(hdCamera, 0);
                            Matrix4x4 viewMatrixEyeI     = GetWorldToViewMatrix(hdCamera, viewIndex);
                            Matrix4x4 viewTransferMatrix = viewMatrixEyeI * viewMatrixEye0.inverse;

                            bounds.boxAxisX = viewTransferMatrix.MultiplyVector(bounds.boxAxisX);
                            bounds.boxAxisY = viewTransferMatrix.MultiplyVector(bounds.boxAxisY);
                            bounds.boxAxisZ = viewTransferMatrix.MultiplyVector(bounds.boxAxisZ);
                            bounds.center   = viewTransferMatrix.MultiplyPoint(bounds.center);
                        }

                        m_BoundedEntityCollection.AddEntityData(viewIndex, BoundedEntityCategory.Decal, DecalSystem.m_DecalDatas[decalIndex]);
                        m_BoundedEntityCollection.AddEntityBounds(viewIndex, BoundedEntityCategory.Decal, bounds);
                    }
                }

                // Density volumes.
                for (int viewIndex = 0; viewIndex < xrViewCount; viewIndex++)
                {
                    Matrix4x4 worldToViewCR = GetWorldToViewMatrix(hdCamera, viewIndex);

                    if (ShaderConfig.s_CameraRelativeRendering != 0)
                    {
                        // The OBBs are camera-relative, the matrix is not. Fix it.
                        worldToViewCR.SetColumn(3, new Vector4(0, 0, 0, 1));
                    }

                    int start = m_BoundedEntityCollection.GetEntitySortKeyArrayOffset(BoundedEntityCategory.DensityVolume);
                    int count = m_BoundedEntityCollection.GetEntityCount(BoundedEntityCategory.DensityVolume);

                    for (int sortIndex = start; sortIndex < (start + count); ++sortIndex)
                    {
                        BoundedEntitySortingKeyLayout layout = GeBoundedEntitySortingKeyLayoutLayout();

                        ulong sortKey = m_BoundedEntityCollection.GetEntitySortKey(viewIndex, sortIndex);

                        var category           = (BoundedEntityCategory)((sortKey >> layout.categoryOffset) & ((1ul << layout.categoryBitCount) - 1));
                        var densityVolumeIndex = (int)((sortKey >> layout.indexOffset)    & ((1ul << layout.indexBitCount)    - 1));

                        Debug.Assert(category == BoundedEntityCategory.DensityVolume);

                        // Density volumes are not lights and therefore should not affect light classification.
                        LightFeatureFlags featureFlags = 0;

                        OrientedBBox obb = new OrientedBBox();

                        obb.right   = densityVolumes.data[densityVolumeIndex].right;
                        obb.extentX = densityVolumes.data[densityVolumeIndex].extentX;
                        obb.up      = densityVolumes.data[densityVolumeIndex].up;
                        obb.extentY = densityVolumes.data[densityVolumeIndex].extentY;
                        obb.center  = densityVolumes.data[densityVolumeIndex].center;
                        obb.extentZ = densityVolumes.data[densityVolumeIndex].extentZ;

                        FiniteLightBound bounds = GetBoxVolumeDataAndBound(obb, BoundedEntityCategory.DensityVolume, featureFlags, worldToViewCR, viewIndex);

                        m_BoundedEntityCollection.AddEntityData(viewIndex, BoundedEntityCategory.DensityVolume, densityVolumes.data[densityVolumeIndex]);
                        m_BoundedEntityCollection.AddEntityBounds(viewIndex, BoundedEntityCategory.DensityVolume, bounds);
                    }
                }

                /* ---------------------------- Step 4 ---------------------------- */
                PushLightDataGlobalParams(cmd);
                PushShadowGlobalParams(cmd);
            }

            m_EnableBakeShadowMask = m_EnableBakeShadowMask && hdCamera.frameSettings.IsEnabled(FrameSettingsField.Shadowmask);
            return m_EnableBakeShadowMask;
        }

        internal void ReserveCookieAtlasTexture(HDAdditionalLightData hdLightData, Light light, HDLightType lightType)
        {
            // Note: light component can be null if a Light is used for shuriken particle lighting.
            lightType = light == null ? HDLightType.Point : lightType;
            switch (lightType)
            {
                case HDLightType.Directional:
                    m_TextureCaches.lightCookieManager.ReserveSpace(hdLightData.surfaceTexture);
                    m_TextureCaches.lightCookieManager.ReserveSpace(light?.cookie);
                    break;
                case HDLightType.Point:
                    if (light?.cookie != null && hdLightData.IESPoint != null && light.cookie != hdLightData.IESPoint)
                        m_TextureCaches.lightCookieManager.ReserveSpaceCube(light.cookie, hdLightData.IESPoint);
                    else if (light?.cookie != null)
                        m_TextureCaches.lightCookieManager.ReserveSpaceCube(light.cookie);
                    else if (hdLightData.IESPoint != null)
                        m_TextureCaches.lightCookieManager.ReserveSpaceCube(hdLightData.IESPoint);
                    break;
                case HDLightType.Spot:
                    if (light?.cookie != null && hdLightData.IESSpot != null && light.cookie != hdLightData.IESSpot)
                        m_TextureCaches.lightCookieManager.ReserveSpace(light.cookie, hdLightData.IESSpot);
                    else if (light?.cookie != null)
                        m_TextureCaches.lightCookieManager.ReserveSpace(light.cookie);
                    else if (hdLightData.IESSpot != null)
                        m_TextureCaches.lightCookieManager.ReserveSpace(hdLightData.IESSpot);
                    // Projectors lights must always have a cookie texture.
                    else if (hdLightData.spotLightShape != SpotLightShape.Cone)
                        m_TextureCaches.lightCookieManager.ReserveSpace(Texture2D.whiteTexture);
                    break;
                case HDLightType.Area:
                    // Only rectangle can have cookies
                    if (hdLightData.areaLightShape == AreaLightShape.Rectangle)
                    {
                        if (hdLightData.IESSpot != null && hdLightData.areaLightCookie != null && hdLightData.IESSpot != hdLightData.areaLightCookie)
                            m_TextureCaches.lightCookieManager.ReserveSpace(hdLightData.areaLightCookie, hdLightData.IESSpot);
                        else if (hdLightData.IESSpot != null)
                            m_TextureCaches.lightCookieManager.ReserveSpace(hdLightData.IESSpot);
                        else if (hdLightData.areaLightCookie != null)
                            m_TextureCaches.lightCookieManager.ReserveSpace(hdLightData.areaLightCookie);
                    }
                    break;
            }
        }

<<<<<<< HEAD
=======
        internal static void UpdateLightCameraRelativetData(ref LightData lightData, Vector3 camPosWS)
        {
            if (ShaderConfig.s_CameraRelativeRendering != 0)
            {
                lightData.positionRWS -= camPosWS;
            }
        }

        internal static void UpdateEnvLighCameraRelativetData(ref EnvLightData envLightData, Vector3 camPosWS)
        {
            if (ShaderConfig.s_CameraRelativeRendering != 0)
            {
                // Caution: 'EnvLightData.positionRWS' is camera-relative after this point.
                envLightData.capturePositionRWS -= camPosWS;
                envLightData.influencePositionRWS -= camPosWS;
                envLightData.proxyPositionRWS -= camPosWS;
            }
        }

        static float CalculateProbeLogVolume(Bounds bounds)
        {
            //Notes:
            // - 1+ term is to prevent having negative values in the log result
            // - 1000* is too keep 3 digit after the dot while we truncate the result later
            // - 1048575 is 2^20-1 as we pack the result on 20bit later
            float boxVolume = 8f * bounds.extents.x * bounds.extents.y * bounds.extents.z;
            float logVolume = Mathf.Clamp(Mathf.Log(1 + boxVolume, 1.05f) * 1000, 0, 1048575);
            return logVolume;
        }

        static void UnpackProbeSortKey(uint sortKey, out LightVolumeType lightVolumeType, out int probeIndex, out int listType)
        {
            lightVolumeType = (LightVolumeType)((sortKey >> 9) & 0x3);
            probeIndex = (int)(sortKey & 0xFF);
            listType = (int)((sortKey >> 8) & 1);
        }

        static uint PackProbeKey(float logVolume, LightVolumeType lightVolumeType, uint listType, int probeIndex)
        {
            // 20 bit volume, 3 bit LightVolumeType, 1 bit list type, 8 bit index
            return (uint)logVolume << 12 | (uint)lightVolumeType << 9 | listType << 8 | ((uint)probeIndex & 0xFF);
        }

>>>>>>> 30d75d04
        struct BuildGPULightListParameters
        {
            // Common
            public bool hasDirectionalLights;
            public int  boundedEntityCount;
            public int  viewCount;
            public bool runLightList;
            public bool clearLightLists;
            public bool enableFeatureVariants;
            public bool computeMaterialVariants;
            public bool computeLightVariants;
            public bool skyEnabled;
            public bool probeVolumeEnabled;

            // Clear Light lists
            public ComputeShader clearLightListCS;
            public int clearLightListKernel;

            // Binned lighting
            public bool          binEntities;
            public ComputeShader screenSpaceAABBShader;
            public ComputeShader zBinShader;
            public ComputeShader tileShader;
            public Vector2Int    coarseTileBufferDimensions;
            public Vector2Int    fineTileBufferDimensions;

            // Big Tile
            public ComputeShader bigTilePrepassShader;
            public int bigTilePrepassKernel;
            public int numBigTilesX, numBigTilesY;

            // FPTL
            public ComputeShader buildPerTileLightListShader;
            public int buildPerTileLightListKernel;
            public bool runFPTL;
            public int numTilesFPTLX;
            public int numTilesFPTLY;
            public int numTilesFPTL;

            // Cluster
            public ComputeShader buildPerVoxelLightListShader;
            public ComputeShader clearClusterAtomicIndexShader;
            public int buildPerVoxelLightListKernel;
            public int numTilesClusterX;
            public int numTilesClusterY;
            public bool clusterNeedsDepth;

            // Build dispatch indirect
            public ComputeShader classificationShader;
            public ComputeShader clearDispatchIndirectShader;
            public ComputeShader buildDispatchIndirectShader;
            public bool useComputeAsPixel;

            public ShaderVariablesLightList lightListCB;
        }

        struct BuildGPULightListResources
        {
            public RTHandle depthBuffer;
            public RTHandle stencilTexture;
            public RTHandle[] gBuffer;

            // Internal to light list building
            //public ComputeBuffer lightVolumeDataBuffer;
            public ComputeBuffer convexBoundsBuffer;
            public ComputeBuffer xyBoundsBuffer;
            public ComputeBuffer wBoundsBuffer;
            public ComputeBuffer coarseTileBuffer;
            public ComputeBuffer fineTileBuffer;
            public ComputeBuffer zBinBuffer;
            public ComputeBuffer globalLightListAtomic;

            // Output
            public ComputeBuffer tileFeatureFlags; // Deferred
            public ComputeBuffer dispatchIndirectBuffer; // Deferred
            public ComputeBuffer perVoxelOffset; // Cluster
            public ComputeBuffer perTileLogBaseTweak; // Cluster
            public ComputeBuffer tileList; // Deferred
            // used for pre-pass coarse culling on 64x64 tiles
            public ComputeBuffer bigTileLightList; // Volumetrics
            public ComputeBuffer perVoxelLightLists; // Cluster
            public ComputeBuffer lightList; // ContactShadows, Deferred, Forward w/ fptl
        }

        BuildGPULightListResources PrepareBuildGPULightListResources(TileAndClusterData tileAndClusterData, RTHandle depthBuffer, RTHandle stencilTexture, bool isGBufferNeeded)
        {
            var resources = new BuildGPULightListResources();

            resources.depthBuffer = depthBuffer;
            resources.stencilTexture = stencilTexture;
            resources.gBuffer = isGBufferNeeded ? m_GbufferManager.GetBuffers() : null;

            resources.bigTileLightList = tileAndClusterData.bigTileLightList;
            resources.lightList = tileAndClusterData.lightList;
            resources.perVoxelOffset = tileAndClusterData.perVoxelOffset;
            resources.convexBoundsBuffer = tileAndClusterData.convexBoundsBuffer;
            resources.xyBoundsBuffer = tileAndClusterData.xyBoundsBuffer;
            resources.wBoundsBuffer = tileAndClusterData.wBoundsBuffer;
            resources.coarseTileBuffer = tileAndClusterData.coarseTileBuffer;
            resources.fineTileBuffer = tileAndClusterData.fineTileBuffer;
            resources.zBinBuffer = tileAndClusterData.zBinBuffer;
            //resources.lightVolumeDataBuffer = tileAndClusterData.lightVolumeDataBuffer;
            resources.tileFeatureFlags = tileAndClusterData.tileFeatureFlags;
            resources.globalLightListAtomic = tileAndClusterData.globalLightListAtomic;
            resources.perVoxelLightLists = tileAndClusterData.perVoxelLightLists;
            resources.perTileLogBaseTweak = tileAndClusterData.perTileLogBaseTweak;
            resources.dispatchIndirectBuffer = tileAndClusterData.dispatchIndirectBuffer;
            resources.tileList = tileAndClusterData.tileList;

            return resources;
        }

        static void ClearLightList(in BuildGPULightListParameters parameters, CommandBuffer cmd, ComputeBuffer bufferToClear)
        {
            cmd.SetComputeBufferParam(parameters.clearLightListCS, parameters.clearLightListKernel, HDShaderIDs._LightListToClear, bufferToClear);
            Vector2 countAndOffset = new Vector2Int(bufferToClear.count, 0);

            int groupSize = 64;
            int totalNumberOfGroupsNeeded = (bufferToClear.count + groupSize - 1) / groupSize;

            const int maxAllowedGroups = 65535;
            // On higher resolutions we might end up with more than 65535 group which is not allowed, so we need to to have multiple dispatches.
            int i = 0;
            while (totalNumberOfGroupsNeeded > 0)
            {
                countAndOffset.y = maxAllowedGroups * i;
                cmd.SetComputeVectorParam(parameters.clearLightListCS, HDShaderIDs._LightListEntriesAndOffset, countAndOffset);

                int currGroupCount = Math.Min(maxAllowedGroups, totalNumberOfGroupsNeeded);

                cmd.DispatchCompute(parameters.clearLightListCS, parameters.clearLightListKernel, currGroupCount, 1, 1);

                totalNumberOfGroupsNeeded -= currGroupCount;
                i++;
            }
        }

        static void ClearLightLists(in BuildGPULightListParameters parameters,
            in BuildGPULightListResources resources,
            CommandBuffer cmd)
        {
            // We should not have to clear anything. That consumes GPU time and creates GPU bubbles.
            // We should, however, discard the contents of the resource. For more information, see
            // https://microsoft.github.io/DirectX-Specs/d3d/archive/D3D11_3_FunctionalSpec.htm#5.7%20Resource%20Discard

            //if (parameters.clearLightLists)
            //{
            //    // Note we clear the whole content and not just the header since it is fast enough, happens only in one frame and is a bit more robust
            //    // to changes to the inner workings of the lists.
            //    // Also, we clear all the lists and to be resilient to changes in pipeline.
            //    if (parameters.runBigTilePrepass)
            //        ClearLightList(parameters, cmd, resources.bigTileLightList);
            //    if (resources.lightList != null) // This can happen for probe volume light list build where we only generate clusters.
            //        ClearLightList(parameters, cmd, resources.lightList);
            //    ClearLightList(parameters, cmd, resources.perVoxelOffset);
            //}
        }

        static void GenerateLightsScreenSpaceAABBs(in BuildGPULightListParameters parameters, in BuildGPULightListResources resources, CommandBuffer cmd)
        {
            if (parameters.boundedEntityCount > 0) // Do not perform a dispatch with 0 groups; this will leave the output buffer in an uninitialized state
            {
                using (new ProfilingScope(cmd, ProfilingSampler.Get(HDProfileId.GenerateLightAABBs)))
                {
                    var shader = parameters.screenSpaceAABBShader;
                    int kernel = 0;

                    cmd.SetComputeBufferParam(shader, kernel, HDShaderIDs._EntityBoundsBuffer, resources.convexBoundsBuffer);
                    cmd.SetComputeBufferParam(shader, kernel, HDShaderIDs._xyBoundsBuffer,     resources.xyBoundsBuffer);
                    cmd.SetComputeBufferParam(shader, kernel, HDShaderIDs._wBoundsBuffer,      resources.wBoundsBuffer);

                    ConstantBuffer.Push(cmd, parameters.lightListCB, shader, HDShaderIDs._ShaderVariablesLightList);

                    const int entitiesPerGroup = 16; // Shader: ENTITIES_PER_GROUP

                    int groupCount = HDUtils.DivRoundUp(parameters.boundedEntityCount, entitiesPerGroup);

                    cmd.DispatchCompute(shader, kernel, groupCount, 1, parameters.viewCount);
                }
            }
        }

        static void PerformZBinning(in BuildGPULightListParameters parameters, in BuildGPULightListResources resources, CommandBuffer cmd)
        {
            // If (boundedEntityCount == 0), we still perform a dispatch that will initialize bins as empty.
            using (new ProfilingScope(cmd, ProfilingSampler.Get(HDProfileId.PerformZBinning)))
            {
                var shader = parameters.zBinShader;
                int kernel = 0;

                cmd.SetComputeBufferParam(shader, kernel, HDShaderIDs._wBoundsBuffer, resources.wBoundsBuffer);
                cmd.SetComputeBufferParam(shader, kernel, HDShaderIDs._zBinBuffer,    resources.zBinBuffer);

                ConstantBuffer.Push(cmd, parameters.lightListCB, shader, HDShaderIDs._ShaderVariablesLightList);

                const int threadsPerGroup = 64; // Shader: THREADS_PER_GROUP

                int groupCount = HDUtils.DivRoundUp(TiledLightingConstants.s_zBinCount, threadsPerGroup);

                cmd.DispatchCompute(shader, kernel, groupCount, (int)BoundedEntityCategory.Count, parameters.viewCount);
            }
        }

        static void FillScreenTiles(in BuildGPULightListParameters parameters, in BuildGPULightListResources resources, CommandBuffer cmd)
        {
            // If (boundedEntityCount == 0), we still perform a dispatch that will initialize bins as empty.
            using (new ProfilingScope(cmd, ProfilingSampler.Get(HDProfileId.FillScreenTiles)))
            {
                var shader = parameters.tileShader;

                ConstantBuffer.Push(cmd, parameters.lightListCB, shader, HDShaderIDs._ShaderVariablesLightList);

                const int threadsPerGroup = 64; // Shader: THREADS_PER_GROUP
                const int tilesPerGroup   = 16; // Shader: TILES_PER_GROUP

                int coarseBufferSize = parameters.coarseTileBufferDimensions.x * parameters.coarseTileBufferDimensions.y;
                int fineTilesPerCoarseTile = (TiledLightingConstants.s_CoarseTileSize / TiledLightingConstants.s_FineTileSize)
                    * (TiledLightingConstants.s_CoarseTileSize / TiledLightingConstants.s_FineTileSize);

                int kernel, groupCount;

                kernel = 0; // FillCoarseTiles

                cmd.SetComputeBufferParam(shader, kernel, HDShaderIDs._xyBoundsBuffer,   resources.xyBoundsBuffer);
                // This is not an accident. We alias the fine tile buffer memory.
                cmd.SetComputeBufferParam(shader, kernel, HDShaderIDs._CoarseTileBuffer, resources.fineTileBuffer);

                groupCount = HDUtils.DivRoundUp(coarseBufferSize, threadsPerGroup);

<<<<<<< HEAD
                cmd.DispatchCompute(shader, kernel, groupCount, (int)BoundedEntityCategory.Count, parameters.viewCount);
=======
                cmd.DispatchCompute(parameters.buildPerTileLightListShader, parameters.buildPerTileLightListKernel, parameters.numTilesFPTLX, parameters.numTilesFPTLY, parameters.viewCount);
            }
        }

        static void VoxelLightListGeneration(in BuildGPULightListParameters parameters, in BuildGPULightListResources resources, CommandBuffer cmd)
        {
            if (parameters.runLightList)
            {
                // clear atomic offset index
                cmd.SetComputeBufferParam(parameters.clearClusterAtomicIndexShader, s_ClearVoxelAtomicKernel, HDShaderIDs.g_LayeredSingleIdxBuffer, resources.globalLightListAtomic);
                cmd.DispatchCompute(parameters.clearClusterAtomicIndexShader, s_ClearVoxelAtomicKernel, 1, 1, 1);
>>>>>>> 30d75d04

                kernel = 1; // PruneCoarseTiles

                cmd.SetComputeBufferParam(shader, kernel, HDShaderIDs._EntityBoundsBuffer,  resources.convexBoundsBuffer);
                // This is not an accident. We alias the fine tile buffer memory.
                cmd.SetComputeBufferParam(shader, kernel, HDShaderIDs._SrcCoarseTileBuffer, resources.fineTileBuffer);
                cmd.SetComputeBufferParam(shader, kernel, HDShaderIDs._DstCoarseTileBuffer, resources.coarseTileBuffer);

                groupCount = HDUtils.DivRoundUp(coarseBufferSize, tilesPerGroup);

                cmd.DispatchCompute(shader, kernel, groupCount, (int)BoundedEntityCategory.Count, parameters.viewCount);

                kernel = 2; // FillFineTiles

                cmd.SetComputeBufferParam(shader, kernel, HDShaderIDs._EntityBoundsBuffer, resources.convexBoundsBuffer);
                cmd.SetComputeBufferParam(shader, kernel, HDShaderIDs._CoarseTileBuffer,   resources.coarseTileBuffer);
                cmd.SetComputeBufferParam(shader, kernel, HDShaderIDs._FineTileBuffer,     resources.fineTileBuffer);

                groupCount = HDUtils.DivRoundUp(coarseBufferSize * fineTilesPerCoarseTile, tilesPerGroup);

                cmd.DispatchCompute(shader, kernel, groupCount, (int)BoundedEntityCategory.Count, parameters.viewCount);
            }
        }

        static void PerformClassification(in BuildGPULightListParameters parameters, in BuildGPULightListResources resources, CommandBuffer cmd)
        {
            if (!parameters.enableFeatureVariants) return;

            Debug.Assert(parameters.computeLightVariants || parameters.computeMaterialVariants);

            using (new ProfilingScope(cmd, ProfilingSampler.Get(HDProfileId.PerformClassification)))
            {
                uint baseFeatureFlags = 0;

                if (parameters.computeLightVariants)
                {
                    parameters.classificationShader.EnableKeyword("LIGHT_CLASSIFICATION");
                    cmd.SetComputeBufferParam(parameters.classificationShader, 0, HDShaderIDs._FineTileBuffer, resources.fineTileBuffer);
                    cmd.SetComputeBufferParam(parameters.classificationShader, 0, HDShaderIDs._zBinBuffer,     resources.zBinBuffer);
                }

                if (parameters.computeMaterialVariants)
                {
                    parameters.classificationShader.EnableKeyword("MATERIAL_CLASSIFICATION");
                }
                else
                {
                    baseFeatureFlags |= TiledLightingConstants.s_MaterialFeatureMaskFlags;
                }

                if (parameters.hasDirectionalLights)
                {
                    baseFeatureFlags |= (uint)LightFeatureFlags.Directional;
                }
                if (parameters.skyEnabled)
                {
                    baseFeatureFlags |= (uint)LightFeatureFlags.Sky;
                }

                var localLightListCB = parameters.lightListCB;
                localLightListCB.g_BaseFeatureFlags = baseFeatureFlags;

                ConstantBuffer.Push(cmd, localLightListCB, parameters.classificationShader, HDShaderIDs._ShaderVariablesLightList);

                // Note that all material feature flag bellow are in the same GBuffer (inGBuffer2) and thus material classification only sample one Gbuffer
                cmd.SetComputeTextureParam(parameters.classificationShader, 0, HDShaderIDs._GBufferTexture[2], resources.gBuffer[2]);
                cmd.SetComputeBufferParam(parameters.classificationShader, 0, HDShaderIDs.g_TileFeatureFlags, resources.tileFeatureFlags);

                if (resources.stencilTexture.rt == null ||
                    resources.stencilTexture.rt.stencilFormat == GraphicsFormat.None) // We are accessing MSAA resolved version and not the depth stencil buffer directly.
                {
                    cmd.SetComputeTextureParam(parameters.classificationShader, 0, HDShaderIDs._StencilTexture, resources.stencilTexture);
                }
                else
                {
                    cmd.SetComputeTextureParam(parameters.classificationShader, 0, HDShaderIDs._StencilTexture, resources.stencilTexture, 0, RenderTextureSubElement.Stencil);
                }

                // Assume that we use fine (and not coarse) tiles in the shader.
                cmd.DispatchCompute(parameters.classificationShader, 0, parameters.fineTileBufferDimensions.x, parameters.fineTileBufferDimensions.y, parameters.viewCount);
            }
        }

        static void BuildDispatchIndirect(in BuildGPULightListParameters parameters, in BuildGPULightListResources resources, CommandBuffer cmd)
        {
            if (!parameters.enableFeatureVariants) return;

            using (new ProfilingScope(cmd, ProfilingSampler.Get(HDProfileId.BuildDispatchIndirect)))
            {
                // Assume that we use fine (and not coarse) tiles in the shader.
                int numTiles = parameters.fineTileBufferDimensions.x * parameters.fineTileBufferDimensions.y;

                // clear dispatch indirect buffer
                if (parameters.useComputeAsPixel)
                {
                    cmd.SetComputeBufferParam(parameters.clearDispatchIndirectShader, s_ClearDrawProceduralIndirectKernel, HDShaderIDs.g_DispatchIndirectBuffer, resources.dispatchIndirectBuffer);
                    cmd.SetComputeIntParam(parameters.clearDispatchIndirectShader, HDShaderIDs.g_NumTiles,      numTiles);
                    cmd.SetComputeIntParam(parameters.clearDispatchIndirectShader, HDShaderIDs.g_VertexPerTile, k_HasNativeQuadSupport ? 4 : 6);
                    cmd.DispatchCompute(parameters.clearDispatchIndirectShader, s_ClearDrawProceduralIndirectKernel, 1, 1, 1);
                }
                else
                {
                    cmd.SetComputeBufferParam(parameters.clearDispatchIndirectShader, s_ClearDispatchIndirectKernel, HDShaderIDs.g_DispatchIndirectBuffer, resources.dispatchIndirectBuffer);
                    cmd.DispatchCompute(parameters.clearDispatchIndirectShader, s_ClearDispatchIndirectKernel, 1, 1, 1);
                }

                // add tiles to indirect buffer
                cmd.SetComputeBufferParam(parameters.buildDispatchIndirectShader, 0, HDShaderIDs.g_DispatchIndirectBuffer, resources.dispatchIndirectBuffer);
                cmd.SetComputeBufferParam(parameters.buildDispatchIndirectShader, 0, HDShaderIDs.g_TileList, resources.tileList);
                cmd.SetComputeBufferParam(parameters.buildDispatchIndirectShader, 0, HDShaderIDs.g_TileFeatureFlags, resources.tileFeatureFlags);

                int groupCount = HDUtils.DivRoundUp(numTiles, k_ThreadGroupOptimalSize);

                cmd.DispatchCompute(parameters.buildDispatchIndirectShader, 0, groupCount, 1, parameters.viewCount);
            }
        }

        static bool DeferredUseComputeAsPixel(FrameSettings frameSettings)
        {
            return frameSettings.IsEnabled(FrameSettingsField.DeferredTile) && (!frameSettings.IsEnabled(FrameSettingsField.ComputeLightEvaluation) || k_PreferFragment);
        }

        unsafe BuildGPULightListParameters PrepareBuildGPULightListParameters(HDCamera                        hdCamera,
            TileAndClusterData              tileAndClusterData,
<<<<<<< HEAD
            ref ShaderVariablesLightList    constantBuffer)
=======
            ref ShaderVariablesLightList    constantBuffer,
            int                             totalLightCount)
>>>>>>> 30d75d04
        {
            BuildGPULightListParameters parameters = new BuildGPULightListParameters();

            var camera = hdCamera.camera;

            var w = (int)hdCamera.screenSize.x;
            var h = (int)hdCamera.screenSize.y;

            // Fill the shared constant buffer.
            // We don't fill directly the one in the parameter struct because we will need those parameters for volumetric lighting as well.
            ref var cb = ref constantBuffer;
            var temp = new Matrix4x4();
            temp.SetRow(0, new Vector4(0.5f * w, 0.0f, 0.0f, 0.5f * w));
            temp.SetRow(1, new Vector4(0.0f, 0.5f * h, 0.0f, 0.5f * h));
            temp.SetRow(2, new Vector4(0.0f, 0.0f, 0.5f, 0.5f));
            temp.SetRow(3, new Vector4(0.0f, 0.0f, 0.0f, 1.0f));

            // camera to screen matrix (and it's inverse)
            for (int viewIndex = 0; viewIndex < hdCamera.viewCount; ++viewIndex)
            {
                var proj = hdCamera.xr.enabled ? hdCamera.xr.GetProjMatrix(viewIndex) : camera.projectionMatrix;
                m_LightListProjMatrices[viewIndex] = proj * s_FlipMatrixLHSRHS;

                for (int i = 0; i < 16; ++i)
                {
                    var tempMatrix = temp * m_LightListProjMatrices[viewIndex];
                    var invTempMatrix = tempMatrix.inverse;
                    cb.g_mScrProjectionArr[viewIndex * 16 + i] = tempMatrix[i];
                    cb.g_mInvScrProjectionArr[viewIndex * 16 + i] = invTempMatrix[i];
                }
            }

            // camera to screen matrix (and it's inverse)
            for (int viewIndex = 0; viewIndex < hdCamera.viewCount; ++viewIndex)
            {
                temp.SetRow(0, new Vector4(1.0f, 0.0f, 0.0f, 0.0f));
                temp.SetRow(1, new Vector4(0.0f, 1.0f, 0.0f, 0.0f));
                temp.SetRow(2, new Vector4(0.0f, 0.0f, 0.5f, 0.5f));
                temp.SetRow(3, new Vector4(0.0f, 0.0f, 0.0f, 1.0f));

                for (int i = 0; i < 16; ++i)
                {
                    var tempMatrix = temp * m_LightListProjMatrices[viewIndex];
                    var invTempMatrix = tempMatrix.inverse;
                    cb.g_mProjectionArr[viewIndex * 16 + i] = tempMatrix[i];
                    cb.g_mInvProjectionArr[viewIndex * 16 + i] = invTempMatrix[i];
                }
            }

            var decalDatasCount    = Math.Min(DecalSystem.m_DecalDatasCount, m_MaxDecalsOnScreen);
            int boundedEntityCount = m_BoundedEntityCollection.GetTotalEntityCount();

            Vector2Int coarseTileBufferDimensions = GetCoarseTileBufferDimensions(hdCamera);

            cb._BoundedEntityCount = (uint)boundedEntityCount;
            cb.g_screenSize = hdCamera.screenSize; // TODO remove and use global one.
            cb.g_viDimensions = new Vector2Int((int)hdCamera.screenSize.x, (int)hdCamera.screenSize.y);
            cb.g_isOrthographic = camera.orthographic ? 1u : 0u;
            cb.g_BaseFeatureFlags = 0; // Filled for each individual pass.
<<<<<<< HEAD
=======
            cb.g_iNumSamplesMSAA = (int)hdCamera.msaaSamples;
            cb._EnvLightIndexShift = (uint)m_lightList.lights.Count;
            cb._DecalIndexShift = (uint)(m_lightList.lights.Count + m_lightList.envLights.Count);
            cb._DensityVolumeIndexShift = (uint)(m_lightList.lights.Count + m_lightList.envLights.Count + decalDatasCount);

            int probeVolumeIndexShift = (ShaderConfig.s_EnableProbeVolumes == 1)
                ? (m_lightList.lights.Count + m_lightList.envLights.Count + decalDatasCount + m_DensityVolumeCount)
                : 0;
            cb._ProbeVolumeIndexShift = (uint)probeVolumeIndexShift;
>>>>>>> 30d75d04

            // Copy the constant buffer into the parameter struct.
            parameters.lightListCB = cb;

            parameters.hasDirectionalLights = m_DirectionalLightData.Count != 0;
            parameters.boundedEntityCount   = boundedEntityCount;

            parameters.runLightList = boundedEntityCount != 0;
            parameters.clearLightLists = false;

            // TODO RENDERGRAPH: This logic is flawed with Render Graph.
            // In theory buffers memory might be reused from another usage entirely so keeping track of its "cleared" state does not represent the truth of their content.
            // In practice though, when resolution stays the same, buffers will be the same reused from one frame to another
            // because for now buffers are pooled based on their parameters. When we do proper aliasing though, we might end up with any random chunk of memory.

            // Always build the light list in XR mode to avoid issues with multi-pass
            // TODO: ?????????????????
            if (hdCamera.xr.enabled)
            {
                parameters.runLightList = true;
            }
            else if (!parameters.runLightList && !tileAndClusterData.listsAreClear)
            {
                parameters.clearLightLists = true;
                // After that, No need to clear it anymore until we start and stop running light list building.
                tileAndClusterData.listsAreClear = true;
            }
            else if (parameters.runLightList)
            {
                tileAndClusterData.listsAreClear = false;
            }

            parameters.viewCount = hdCamera.viewCount;
            parameters.enableFeatureVariants = GetFeatureVariantsEnabled(hdCamera.frameSettings) && tileAndClusterData.hasTileBuffers;
            parameters.computeMaterialVariants = hdCamera.frameSettings.IsEnabled(FrameSettingsField.ComputeMaterialVariants);
            parameters.computeLightVariants = hdCamera.frameSettings.IsEnabled(FrameSettingsField.ComputeLightVariants);
            parameters.skyEnabled = m_SkyManager.IsLightingSkyValid(hdCamera);
            parameters.useComputeAsPixel = DeferredUseComputeAsPixel(hdCamera.frameSettings);
            parameters.probeVolumeEnabled = false; // TODO: hdCamera.frameSettings.IsEnabled(FrameSettingsField.ProbeVolume) && m_ProbeVolumeCount > 0;

            bool isProjectionOblique = GeometryUtils.IsProjectionMatrixOblique(m_LightListProjMatrices[0]);

            // Clear light lsts
            parameters.clearLightListCS = defaultResources.shaders.clearLightListsCS;
            parameters.clearLightListKernel = parameters.clearLightListCS.FindKernel("ClearList");

            // Binned lighting
            parameters.binEntities                = hdCamera.frameSettings.IsEnabled(FrameSettingsField.BinnedLighting);
            parameters.screenSpaceAABBShader      = buildScreenAABBShader;
            parameters.zBinShader                 = zBinShader;
            parameters.tileShader                 = tileShader;
            parameters.coarseTileBufferDimensions = GetCoarseTileBufferDimensions(hdCamera);
            parameters.fineTileBufferDimensions   = GetFineTileBufferDimensions(hdCamera);

            // Big tile prepass
            parameters.bigTilePrepassShader = buildPerBigTileLightListShader;
            parameters.bigTilePrepassKernel = s_GenListPerBigTileKernel;
            parameters.numBigTilesX = (w + 63) / 64;
            parameters.numBigTilesY = (h + 63) / 64;

            // Fptl
            parameters.runFPTL = hdCamera.frameSettings.fptl && tileAndClusterData.hasTileBuffers;
            parameters.buildPerTileLightListShader = buildPerTileLightListShader;
            parameters.buildPerTileLightListShader.shaderKeywords = null;
            if (hdCamera.frameSettings.IsEnabled(FrameSettingsField.BinnedLighting))
            {
                parameters.buildPerTileLightListShader.EnableKeyword("USE_TWO_PASS_TILED_LIGHTING");
            }
            if (isProjectionOblique)
            {
                parameters.buildPerTileLightListShader.EnableKeyword("USE_OBLIQUE_MODE");
            }
            if (GetFeatureVariantsEnabled(hdCamera.frameSettings))
            {
                parameters.buildPerTileLightListShader.EnableKeyword("USE_FEATURE_FLAGS");
            }
            parameters.buildPerTileLightListKernel = s_GenListPerTileKernel;

            parameters.numTilesFPTLX = GetNumTileFtplX(hdCamera);
            parameters.numTilesFPTLY = GetNumTileFtplY(hdCamera);
            parameters.numTilesFPTL = parameters.numTilesFPTLX * parameters.numTilesFPTLY;

            // Cluster
            bool msaa = hdCamera.frameSettings.IsEnabled(FrameSettingsField.MSAA);
            var clustPrepassSourceIdx = hdCamera.frameSettings.IsEnabled(FrameSettingsField.BinnedLighting) ? ClusterPrepassSource.BigTile : ClusterPrepassSource.None;
            var clustDepthSourceIdx = ClusterDepthSource.NoDepth;
            if (tileAndClusterData.clusterNeedsDepth)
                clustDepthSourceIdx = msaa ? ClusterDepthSource.MSAA_Depth : ClusterDepthSource.Depth;

            parameters.buildPerVoxelLightListShader = buildPerVoxelLightListShader;
            parameters.clearClusterAtomicIndexShader = clearClusterAtomicIndexShader;
            parameters.buildPerVoxelLightListKernel = isProjectionOblique ? s_ClusterObliqueKernels[(int)clustPrepassSourceIdx, (int)clustDepthSourceIdx] : s_ClusterKernels[(int)clustPrepassSourceIdx, (int)clustDepthSourceIdx];
            parameters.numTilesClusterX = GetNumTileClusteredX(hdCamera);
            parameters.numTilesClusterY = GetNumTileClusteredY(hdCamera);
            parameters.clusterNeedsDepth = tileAndClusterData.clusterNeedsDepth;

            // Build dispatch indirect
            parameters.classificationShader = classificationShader;
            parameters.clearDispatchIndirectShader = clearDispatchIndirectShader;
            parameters.buildDispatchIndirectShader = buildDispatchIndirectShader;
            parameters.buildDispatchIndirectShader.shaderKeywords = null;
            if (parameters.useComputeAsPixel)
            {
                parameters.buildDispatchIndirectShader.EnableKeyword("IS_DRAWPROCEDURALINDIRECT");
            }


            return parameters;
        }

        // Note: This is a trivial setter and could be removed if we do not like that style.
        // I exposed it as a function, even though it will only ever be set by HDRenderPipeline just to make it more clear that
        // m_ProbeVolumeList is not set inside of LightLoop.cs
        void SetProbeVolumeList(ProbeVolumeList probeVolumeList)
        {
            m_ProbeVolumeList = probeVolumeList;
        }

        void BuildGPULightListsCommon(HDCamera hdCamera, CommandBuffer cmd)
        {
            using (new ProfilingScope(cmd, ProfilingSampler.Get(HDProfileId.BuildLightList)))
            {
                var parameters = PrepareBuildGPULightListParameters(hdCamera, m_TileAndClusterData, ref m_ShaderVariablesLightListCB);
                var resources = PrepareBuildGPULightListResources(
                    m_TileAndClusterData,
                    m_SharedRTManager.GetDepthStencilBuffer(hdCamera.frameSettings.IsEnabled(FrameSettingsField.MSAA)),
                    m_SharedRTManager.GetStencilBuffer(hdCamera.frameSettings.IsEnabled(FrameSettingsField.MSAA)),
                    isGBufferNeeded: true
                );

                unsafe
                {
                    int row, col;

                    if (parameters.lightListCB.g_isOrthographic != 0)
                    {
                        row = 4; col = 4;
                    }
                    else
                    {
                        row = 4; col = 3;
                    }

                    float flip = parameters.lightListCB.g_mProjectionArr[4 * (col - 1) + (row - 1)]; // Transposed

                    Debug.Assert(flip == 1.0f, "View space with the z-axis pointing backwards is not supported!");
                }

                // The algorithm (below) works even if the bounded entity count is 0.
                // That is fairly efficient, and allows us to avoid weird special cases.
                ClearLightLists(parameters, resources, cmd);
                GenerateLightsScreenSpaceAABBs(parameters, resources, cmd);
                // Both Z-binning and tile filling can be executed concurrently.
                // This should improve GPU utilization.
                PerformZBinning(parameters, resources, cmd);
                FillScreenTiles(parameters, resources, cmd);

                // BigTilePrepass(parameters, resources, cmd);
                // BuildPerTileLightList(parameters, resources, ref tileFlagsWritten, cmd);
                // VoxelLightListGeneration(parameters, resources, cmd);

                PerformClassification(parameters, resources, cmd);
                BuildDispatchIndirect(parameters, resources, cmd);
            }
        }

        void BuildGPULightLists(HDCamera hdCamera, CommandBuffer cmd)
        {
            cmd.SetRenderTarget(BuiltinRenderTextureType.None);

            BuildGPULightListsCommon(hdCamera, cmd);

            var globalParams = PrepareLightLoopGlobalParameters(hdCamera, m_TileAndClusterData);
            PushLightLoopGlobalParams(globalParams, cmd);
        }

        static HDAdditionalLightData GetHDAdditionalLightData(Light light)
        {
            HDAdditionalLightData add = null;

            // Light reference can be null for particle lights.
            if (light != null)
                light.TryGetComponent<HDAdditionalLightData>(out add);

            // Light should always have additional data, however preview light right don't have, so we must handle the case by assigning HDUtils.s_DefaultHDAdditionalLightData
            if (add == null)
                add = HDUtils.s_DefaultHDAdditionalLightData;

            return add;
        }

        struct LightLoopGlobalParameters
        {
            public HDCamera                 hdCamera;
            public TileAndClusterData       tileAndClusterData;
        }

        LightLoopGlobalParameters PrepareLightLoopGlobalParameters(HDCamera hdCamera, TileAndClusterData tileAndClusterData)
        {
            LightLoopGlobalParameters parameters = new LightLoopGlobalParameters();
            parameters.hdCamera = hdCamera;
            parameters.tileAndClusterData = tileAndClusterData;
            return parameters;
        }

        unsafe void UpdateShaderVariablesGlobalLightLoop(ref ShaderVariablesGlobal cb, HDCamera hdCamera)
        {
            // Atlases
            cb._CookieAtlasSize = m_TextureCaches.lightCookieManager.GetCookieAtlasSize();
            cb._CookieAtlasData = m_TextureCaches.lightCookieManager.GetCookieAtlasDatas();
            cb._PlanarAtlasData = m_TextureCaches.reflectionPlanarProbeCache.GetAtlasDatas();
            cb._EnvSliceSize = m_TextureCaches.reflectionProbeCache.GetEnvSliceSize();

            // Planar reflections
            for (int i = 0; i < asset.currentPlatformRenderPipelineSettings.lightLoopSettings.maxPlanarReflectionOnScreen; ++i)
            {
                for (int j = 0; j < 16; ++j)
                    cb._Env2DCaptureVP[i * 16 + j] = m_TextureCaches.env2DCaptureVP[i][j];

                for (int j = 0; j < 4; ++j)
                    cb._Env2DCaptureForward[i * 4 + j] = m_TextureCaches.env2DCaptureForward[i][j];

                for (int j = 0; j < 4; ++j)
                    cb._Env2DAtlasScaleOffset[i * 4 + j] = m_TextureCaches.env2DAtlasScaleOffset[i][j];
            }

            // Entity info
            cb._DirectionalLightCount = (uint)m_DirectionalLightData.Count;
            cb._PunctualLightCount    = (uint)m_BoundedEntityCollection.GetEntityCount(BoundedEntityCategory.PunctualLight);
            cb._AreaLightCount        = (uint)m_BoundedEntityCollection.GetEntityCount(BoundedEntityCategory.AreaLight);
            cb._ReflectionProbeCount  = (uint)m_BoundedEntityCollection.GetEntityCount(BoundedEntityCategory.ReflectionProbe);
            cb._DecalCount            = (uint)m_BoundedEntityCollection.GetEntityCount(BoundedEntityCategory.Decal);
            cb._DensityVolumeCount    = (uint)m_BoundedEntityCollection.GetEntityCount(BoundedEntityCategory.DensityVolume);

            HDAdditionalLightData sunLightData = GetHDAdditionalLightData(m_CurrentSunLight);
            bool sunLightShadow = sunLightData != null && m_CurrentShadowSortedSunLightIndex >= 0;
            cb._DirectionalShadowIndex = sunLightShadow ? m_CurrentShadowSortedSunLightIndex : -1;
            cb._EnableLightLayers = hdCamera.frameSettings.IsEnabled(FrameSettingsField.LightLayers) ? 1u : 0u;
            cb._EnableDecalLayers = hdCamera.frameSettings.IsEnabled(FrameSettingsField.DecalLayers) ? 1u : 0u;
            cb._EnvLightSkyEnabled = m_SkyManager.IsLightingSkyValid(hdCamera) ? 1 : 0;

            const float C = (float)(1 << k_Log2NumClusters);
            var geomSeries = (1.0 - Mathf.Pow(k_ClustLogBase, C)) / (1 - k_ClustLogBase); // geometric series: sum_k=0^{C-1} base^k

            // Tile/Cluster
            for (int i = 0; i < (int)BoundedEntityCategory.Count; i++)
            {
                cb._BoundedEntityCountPerCategory[i] = (uint)m_BoundedEntityCollection.GetEntityCount((BoundedEntityCategory)i);
            }

            cb._BoundedEntityOffsetPerCategory[0] = 0;

            for (int i = 1; i < (int)BoundedEntityCategory.Count; i++)
            {
                cb._BoundedEntityOffsetPerCategory[i] = cb._BoundedEntityOffsetPerCategory[i - 1] + cb._BoundedEntityCountPerCategory[i - 1];
            }

            // Binned lighting
            cb._ZBinBufferEncodingParams   = GetZBinBufferEncodingParams(hdCamera);
            cb._CoarseTileBufferDimensions = GetCoarseTileBufferDimensions(hdCamera);
            cb._FineTileBufferDimensions   = GetFineTileBufferDimensions(hdCamera);

            // Old stuff below...
            cb._NumTileFtplX = (uint)GetNumTileFtplX(hdCamera);
            cb._NumTileFtplY = (uint)GetNumTileFtplY(hdCamera);
            cb.g_fClustScale = (float)(geomSeries / (hdCamera.camera.farClipPlane - hdCamera.camera.nearClipPlane));;
            cb.g_fClustBase = k_ClustLogBase;
            cb.g_fNearPlane = hdCamera.camera.nearClipPlane;
            cb.g_fFarPlane = hdCamera.camera.farClipPlane;
            cb.g_iLog2NumClusters = k_Log2NumClusters;
            cb.g_isLogBaseBufferEnabled = k_UseDepthBuffer ? 1 : 0;
            cb._NumTileClusteredX = (uint)GetNumTileClusteredX(hdCamera);
            cb._NumTileClusteredY = (uint)GetNumTileClusteredY(hdCamera);

            // Misc
            cb._EnableSSRefraction = hdCamera.frameSettings.IsEnabled(FrameSettingsField.Refraction) ? 1u : 0u;
        }

        void PushLightDataGlobalParams(CommandBuffer cmd)
        {
            m_DirectionalLightDataBuffer.SetData(m_DirectionalLightData);
            m_BoundedEntityCollection.CopyEntityDataToComputeBuffers();

            // Hand it over so it can be used to construct light lists. BEC still owns (and manages) the buffer.
            m_TileAndClusterData.convexBoundsBuffer = m_BoundedEntityCollection.GetEntityBoundsBuffer();

            cmd.SetGlobalTexture(HDShaderIDs._CookieAtlas, m_TextureCaches.lightCookieManager.atlasTexture);
            cmd.SetGlobalTexture(HDShaderIDs._EnvCubemapTextures, m_TextureCaches.reflectionProbeCache.GetTexCache());
            cmd.SetGlobalTexture(HDShaderIDs._Env2DTextures, m_TextureCaches.reflectionPlanarProbeCache.GetTexCache());

            // TODO: see if setting these not globally but, rather, per pass, is worth it.
            cmd.SetGlobalBuffer(HDShaderIDs._DirectionalLightData,  m_DirectionalLightDataBuffer);
            cmd.SetGlobalBuffer(HDShaderIDs._PunctualLightData,     m_BoundedEntityCollection.GetEntityDataBuffer(BoundedEntityCategory.PunctualLight));
            cmd.SetGlobalBuffer(HDShaderIDs._AreaLightData,         m_BoundedEntityCollection.GetEntityDataBuffer(BoundedEntityCategory.AreaLight));
            cmd.SetGlobalBuffer(HDShaderIDs._ReflectionProbeData,   m_BoundedEntityCollection.GetEntityDataBuffer(BoundedEntityCategory.ReflectionProbe));
            cmd.SetGlobalBuffer(HDShaderIDs._DecalData,             m_BoundedEntityCollection.GetEntityDataBuffer(BoundedEntityCategory.Decal));
            cmd.SetGlobalBuffer(HDShaderIDs._DensityVolumeData,     m_BoundedEntityCollection.GetEntityDataBuffer(BoundedEntityCategory.DensityVolume));
        }

        void PushShadowGlobalParams(CommandBuffer cmd)
        {
            m_ShadowManager.PushGlobalParameters(cmd);
        }

        static void PushLightLoopGlobalParams(in LightLoopGlobalParameters param, CommandBuffer cmd)
        {
            using (new ProfilingScope(cmd, ProfilingSampler.Get(HDProfileId.PushGlobalParameters)))
            {
                if (param.hdCamera.frameSettings.IsEnabled(FrameSettingsField.BinnedLighting))
                {
                    cmd.SetGlobalBuffer(HDShaderIDs._CoarseTileBuffer, param.tileAndClusterData.coarseTileBuffer);
                    cmd.SetGlobalBuffer(HDShaderIDs._FineTileBuffer,   param.tileAndClusterData.fineTileBuffer);
                    cmd.SetGlobalBuffer(HDShaderIDs._zBinBuffer,       param.tileAndClusterData.zBinBuffer);
                }

                // Cluster
                {
                    cmd.SetGlobalBuffer(HDShaderIDs.g_vLayeredOffsetsBuffer, param.tileAndClusterData.perVoxelOffset);
                    if (k_UseDepthBuffer)
                    {
                        cmd.SetGlobalBuffer(HDShaderIDs.g_logBaseBuffer, param.tileAndClusterData.perTileLogBaseTweak);
                    }

                    // Set up clustered lighting for volumetrics.
                    cmd.SetGlobalBuffer(HDShaderIDs.g_vLightListGlobal, param.tileAndClusterData.perVoxelLightLists);
                }
            }
        }

        void RenderShadowMaps(ScriptableRenderContext renderContext, CommandBuffer cmd, in ShaderVariablesGlobal globalCB, CullingResults cullResults, HDCamera hdCamera)
        {
            // kick off the shadow jobs here
            m_ShadowManager.RenderShadows(renderContext, cmd, globalCB, cullResults, hdCamera);

            // Bind the shadow data
            m_ShadowManager.BindResources(cmd);
        }

        bool WillRenderContactShadow()
        {
            // When contact shadow index is 0, then there is no light casting contact shadow in the view
            return m_EnableContactShadow && m_ContactShadowIndex != 0;
        }

        void SetContactShadowsTexture(HDCamera hdCamera, RTHandle contactShadowsRT, CommandBuffer cmd)
        {
            if (!WillRenderContactShadow())
            {
                cmd.SetGlobalTexture(HDShaderIDs._ContactShadowTexture, TextureXR.GetBlackUIntTexture());
                return;
            }
            cmd.SetGlobalTexture(HDShaderIDs._ContactShadowTexture, contactShadowsRT);
        }

        // The first rendered 24 lights that have contact shadow enabled have a mask used to select the bit that contains
        // the contact shadow shadowed information (occluded or not). Otherwise -1 is written
        void GetContactShadowMask(HDAdditionalLightData hdAdditionalLightData, BoolScalableSetting contactShadowEnabled, HDCamera hdCamera, bool isRasterization, ref int contactShadowMask, ref float rayTracingShadowFlag)
        {
            contactShadowMask = 0;
            rayTracingShadowFlag = 0.0f;
            // If contact shadows are not enabled or we already reached the manimal number of contact shadows
            // or this is not rasterization
            if ((!hdAdditionalLightData.useContactShadow.Value(contactShadowEnabled))
                || m_ContactShadowIndex >= TiledLightingConstants.s_LightListMaxPrunedEntries
                || !isRasterization)
                return;

            // Evaluate the contact shadow index of this light
            contactShadowMask = 1 << m_ContactShadowIndex++;

            // If this light has ray traced contact shadow
            if (hdCamera.frameSettings.IsEnabled(FrameSettingsField.RayTracing) && hdAdditionalLightData.rayTraceContactShadow)
                rayTracingShadowFlag = 1.0f;
        }

        struct ContactShadowsParameters
        {
            public ComputeShader    contactShadowsCS;
            public int              kernel;

            public Vector4          params1;
            public Vector4          params2;
            public Vector4          params3;

            public int              numTilesX;
            public int              numTilesY;
            public int              viewCount;

            public bool             rayTracingEnabled;
            public RayTracingShader contactShadowsRTS;
            public RayTracingAccelerationStructure accelerationStructure;
            public int              actualWidth;
            public int              actualHeight;
            public int              depthTextureParameterName;
        }

        ContactShadowsParameters PrepareContactShadowsParameters(HDCamera hdCamera, float firstMipOffsetY)
        {
            var parameters = new ContactShadowsParameters();

            parameters.contactShadowsCS = contactShadowComputeShader;
            parameters.contactShadowsCS.shaderKeywords = null;
            if (hdCamera.frameSettings.IsEnabled(FrameSettingsField.MSAA))
            {
                parameters.contactShadowsCS.EnableKeyword("ENABLE_MSAA");
            }

            parameters.rayTracingEnabled = RayTracedContactShadowsRequired();
            if (hdCamera.frameSettings.IsEnabled(FrameSettingsField.RayTracing))
            {
                parameters.contactShadowsRTS = m_Asset.renderPipelineRayTracingResources.contactShadowRayTracingRT;
                parameters.accelerationStructure = RequestAccelerationStructure();

                parameters.actualWidth = hdCamera.actualWidth;
                parameters.actualHeight = hdCamera.actualHeight;
            }

            parameters.kernel = s_deferredContactShadowKernel;

            float contactShadowRange = Mathf.Clamp(m_ContactShadows.fadeDistance.value, 0.0f, m_ContactShadows.maxDistance.value);
            float contactShadowFadeEnd = m_ContactShadows.maxDistance.value;
            float contactShadowOneOverFadeRange = 1.0f / Math.Max(1e-6f, contactShadowRange);

            float contactShadowMinDist = Mathf.Min(m_ContactShadows.minDistance.value, contactShadowFadeEnd);
            float contactShadowFadeIn = Mathf.Clamp(m_ContactShadows.fadeInDistance.value, 1e-6f, contactShadowFadeEnd);

            parameters.params1 = new Vector4(m_ContactShadows.length.value, m_ContactShadows.distanceScaleFactor.value, contactShadowFadeEnd, contactShadowOneOverFadeRange);
            parameters.params2 = new Vector4(firstMipOffsetY, contactShadowMinDist, contactShadowFadeIn, m_ContactShadows.rayBias.value * 0.01f);
            parameters.params3 = new Vector4(m_ContactShadows.sampleCount, m_ContactShadows.thicknessScale.value * 10.0f , 0.0f, 0.0f);

            int deferredShadowTileSize = 8; // Must match ContactShadows.compute
            parameters.numTilesX = (hdCamera.actualWidth + (deferredShadowTileSize - 1)) / deferredShadowTileSize;
            parameters.numTilesY = (hdCamera.actualHeight + (deferredShadowTileSize - 1)) / deferredShadowTileSize;
            parameters.viewCount = hdCamera.viewCount;

            // TODO: Remove once we switch fully to render graph (auto binding of textures)
            parameters.depthTextureParameterName = hdCamera.frameSettings.IsEnabled(FrameSettingsField.MSAA) ? HDShaderIDs._CameraDepthValuesTexture : HDShaderIDs._CameraDepthTexture;

            return parameters;
        }

        static void RenderContactShadows(in ContactShadowsParameters parameters,
            RTHandle                    contactShadowRT,
            RTHandle                    depthTexture,
<<<<<<< HEAD
=======
            LightLoopLightData          lightLoopLightData,
>>>>>>> 30d75d04
            ComputeBuffer               lightList,
            CommandBuffer               cmd)
        {
            cmd.SetComputeVectorParam(parameters.contactShadowsCS, HDShaderIDs._ContactShadowParamsParameters, parameters.params1);
            cmd.SetComputeVectorParam(parameters.contactShadowsCS, HDShaderIDs._ContactShadowParamsParameters2, parameters.params2);
            cmd.SetComputeVectorParam(parameters.contactShadowsCS, HDShaderIDs._ContactShadowParamsParameters3, parameters.params3);
            //cmd.SetComputeBufferParam(parameters.contactShadowsCS, parameters.kernel, HDShaderIDs._DirectionalLightDatas, lightLoopLightData.directionalLightData);

            // Send light list to the compute
            //cmd.SetComputeBufferParam(parameters.contactShadowsCS, parameters.kernel, HDShaderIDs._LightDatas, lightLoopLightData.lightData);
            //cmd.SetComputeBufferParam(parameters.contactShadowsCS, parameters.kernel, HDShaderIDs.g_vLightListGlobal, lightList);

            cmd.SetComputeTextureParam(parameters.contactShadowsCS, parameters.kernel, parameters.depthTextureParameterName, depthTexture);
            cmd.SetComputeTextureParam(parameters.contactShadowsCS, parameters.kernel, HDShaderIDs._ContactShadowTextureUAV, contactShadowRT);

            cmd.DispatchCompute(parameters.contactShadowsCS, parameters.kernel, parameters.numTilesX, parameters.numTilesY, parameters.viewCount);

            if (parameters.rayTracingEnabled)
            {
                cmd.SetRayTracingShaderPass(parameters.contactShadowsRTS, "VisibilityDXR");
                cmd.SetRayTracingAccelerationStructure(parameters.contactShadowsRTS, HDShaderIDs._RaytracingAccelerationStructureName, parameters.accelerationStructure);

                cmd.SetRayTracingVectorParam(parameters.contactShadowsRTS, HDShaderIDs._ContactShadowParamsParameters, parameters.params1);
                cmd.SetRayTracingVectorParam(parameters.contactShadowsRTS, HDShaderIDs._ContactShadowParamsParameters2, parameters.params2);
                //cmd.SetRayTracingBufferParam(parameters.contactShadowsRTS, HDShaderIDs._DirectionalLightDatas, lightLoopLightData.directionalLightData);

                // Send light list to the compute
                //cmd.SetRayTracingBufferParam(parameters.contactShadowsRTS, HDShaderIDs._LightDatas, lightLoopLightData.lightData);
                //cmd.SetRayTracingBufferParam(parameters.contactShadowsRTS, HDShaderIDs.g_vLightListGlobal, lightList);

                cmd.SetRayTracingTextureParam(parameters.contactShadowsRTS, HDShaderIDs._DepthTexture, depthTexture);
                cmd.SetRayTracingTextureParam(parameters.contactShadowsRTS, HDShaderIDs._ContactShadowTextureUAV, contactShadowRT);

                cmd.DispatchRays(parameters.contactShadowsRTS, "RayGenContactShadows", (uint)parameters.actualWidth, (uint)parameters.actualHeight, (uint)parameters.viewCount);
            }
        }

        void RenderContactShadows(HDCamera hdCamera, CommandBuffer cmd)
        {
            // if there is no need to compute contact shadows, we just quit
            if (!WillRenderContactShadow())
                return;

            using (new ProfilingScope(cmd, ProfilingSampler.Get(HDProfileId.ContactShadows)))
            {
                m_ShadowManager.BindResources(cmd);

                var depthTexture = hdCamera.frameSettings.IsEnabled(FrameSettingsField.MSAA) ? m_SharedRTManager.GetDepthValuesTexture() : m_SharedRTManager.GetDepthTexture();
                int firstMipOffsetY = m_SharedRTManager.GetDepthBufferMipChainInfo().mipLevelOffsets[1].y;
                var parameters = PrepareContactShadowsParameters(hdCamera, firstMipOffsetY);
                RenderContactShadows(parameters, m_ContactShadowBuffer, depthTexture, m_TileAndClusterData.lightList, cmd);
            }
        }

        struct DeferredLightingParameters
        {
            public int                  numTiles;
            public bool                 enableTile;
            public bool                 outputSplitLighting;
            public bool                 useComputeLightingEvaluation;
            public bool                 enableFeatureVariants;
            public bool                 enableShadowMasks;
            public int                  numVariants;
            public DebugDisplaySettings debugDisplaySettings;

            // Compute Lighting
            public ComputeShader        deferredComputeShader;
            public int                  viewCount;

            // Full Screen Pixel (debug)
            public Material             splitLightingMat;
            public Material             regularLightingMat;
        }

        DeferredLightingParameters PrepareDeferredLightingParameters(HDCamera hdCamera, DebugDisplaySettings debugDisplaySettings)
        {
            var parameters = new DeferredLightingParameters();

            bool debugDisplayOrSceneLightOff = CoreUtils.IsSceneLightingDisabled(hdCamera.camera) || debugDisplaySettings.IsDebugDisplayEnabled();

            // Assume the deferred lighting CS uses fine tiles.
            Vector2Int fineTileBufferDimensions = GetFineTileBufferDimensions(hdCamera);
            parameters.numTiles = fineTileBufferDimensions.x * fineTileBufferDimensions.y;

            parameters.enableTile = hdCamera.frameSettings.IsEnabled(FrameSettingsField.DeferredTile);
            parameters.outputSplitLighting = hdCamera.frameSettings.IsEnabled(FrameSettingsField.SubsurfaceScattering);
            parameters.useComputeLightingEvaluation = hdCamera.frameSettings.IsEnabled(FrameSettingsField.ComputeLightEvaluation);
            parameters.enableFeatureVariants = GetFeatureVariantsEnabled(hdCamera.frameSettings) && !debugDisplayOrSceneLightOff;
            parameters.enableShadowMasks = m_EnableBakeShadowMask;
            parameters.numVariants = TiledLightingConstants.s_NumFeatureVariants;
            parameters.debugDisplaySettings = debugDisplaySettings;

            // Compute Lighting
            parameters.deferredComputeShader = deferredComputeShader;
            parameters.viewCount = hdCamera.viewCount;

            // Full Screen Pixel (debug)
            parameters.splitLightingMat = GetDeferredLightingMaterial(true /*split lighting*/, parameters.enableShadowMasks, debugDisplayOrSceneLightOff);
            parameters.regularLightingMat = GetDeferredLightingMaterial(false /*split lighting*/, parameters.enableShadowMasks, debugDisplayOrSceneLightOff);

            return parameters;
        }

        struct DeferredLightingResources
        {
            public RenderTargetIdentifier[] colorBuffers;

            public RTHandle depthStencilBuffer;
            public RTHandle depthTexture;

            public ComputeBuffer lightListBuffer;
            public ComputeBuffer tileFeatureFlagsBuffer;
            public ComputeBuffer tileListBuffer;
            public ComputeBuffer dispatchIndirectBuffer;
        }

        DeferredLightingResources PrepareDeferredLightingResources()
        {
            var resources = new DeferredLightingResources();

            resources.colorBuffers = m_MRTCache2;
            resources.colorBuffers[0] = m_CameraColorBuffer;
            resources.colorBuffers[1] = m_CameraSssDiffuseLightingBuffer;
            resources.depthStencilBuffer = m_SharedRTManager.GetDepthStencilBuffer();
            resources.depthTexture = m_SharedRTManager.GetDepthTexture();
            resources.lightListBuffer = m_TileAndClusterData.lightList;
            resources.tileFeatureFlagsBuffer = m_TileAndClusterData.tileFeatureFlags;
            resources.tileListBuffer = m_TileAndClusterData.tileList;
            resources.dispatchIndirectBuffer = m_TileAndClusterData.dispatchIndirectBuffer;

            return resources;
        }

        void RenderDeferredLighting(HDCamera hdCamera, CommandBuffer cmd)
        {
            if (hdCamera.frameSettings.litShaderMode != LitShaderMode.Deferred)
                return;

            var parameters = PrepareDeferredLightingParameters(hdCamera, m_CurrentDebugDisplaySettings);
            var resources = PrepareDeferredLightingResources();

            if (parameters.enableTile)
            {
                bool useCompute = parameters.useComputeLightingEvaluation && !k_PreferFragment;
                if (useCompute)
                    RenderComputeDeferredLighting(parameters, resources, cmd);
                else
                    RenderComputeAsPixelDeferredLighting(parameters, resources, cmd);
            }
            else
            {
                RenderPixelDeferredLighting(parameters, resources, cmd);
            }
        }

        static void RenderComputeDeferredLighting(in DeferredLightingParameters parameters, in DeferredLightingResources resources, CommandBuffer cmd)
        {
            using (new ProfilingScope(cmd, ProfilingSampler.Get(HDProfileId.RenderDeferredLightingCompute)))
            {
                cmd.SetGlobalBuffer(HDShaderIDs.g_vLightListGlobal, resources.lightListBuffer);
                parameters.deferredComputeShader.shaderKeywords = null;

                switch (HDRenderPipeline.currentAsset.currentPlatformRenderPipelineSettings.hdShadowInitParams.shadowFilteringQuality)
                {
                    case HDShadowFilteringQuality.Low:
                        parameters.deferredComputeShader.EnableKeyword("SHADOW_LOW");
                        break;
                    case HDShadowFilteringQuality.Medium:
                        parameters.deferredComputeShader.EnableKeyword("SHADOW_MEDIUM");
                        break;
                    case HDShadowFilteringQuality.High:
                        parameters.deferredComputeShader.EnableKeyword("SHADOW_HIGH");
                        break;
                    default:
                        parameters.deferredComputeShader.EnableKeyword("SHADOW_MEDIUM");
                        break;
                }

                if (parameters.enableShadowMasks)
                {
                    parameters.deferredComputeShader.EnableKeyword("SHADOWS_SHADOWMASK");
                }

                for (int variant = 0; variant < parameters.numVariants; variant++)
                {
                    int kernel;

                    if (parameters.enableFeatureVariants)
                    {
                        kernel = s_shadeOpaqueIndirectFptlKernels[variant];
                    }
                    else
                    {
                        kernel = parameters.debugDisplaySettings.IsDebugDisplayEnabled() ? s_shadeOpaqueDirectFptlDebugDisplayKernel : s_shadeOpaqueDirectFptlKernel;
                    }

                    cmd.SetComputeTextureParam(parameters.deferredComputeShader, kernel, HDShaderIDs._CameraDepthTexture, resources.depthTexture);

                    // TODO: Is it possible to setup this outside the loop ? Can figure out how, get this: Property (specularLightingUAV) at kernel index (21) is not set
                    cmd.SetComputeTextureParam(parameters.deferredComputeShader, kernel, HDShaderIDs.specularLightingUAV, resources.colorBuffers[0]);
                    cmd.SetComputeTextureParam(parameters.deferredComputeShader, kernel, HDShaderIDs.diffuseLightingUAV, resources.colorBuffers[1]);

                    cmd.SetComputeTextureParam(parameters.deferredComputeShader, kernel, HDShaderIDs._StencilTexture, resources.depthStencilBuffer, 0, RenderTextureSubElement.Stencil);

                    if (parameters.enableFeatureVariants)
                    {
                        cmd.SetComputeBufferParam(parameters.deferredComputeShader, kernel, HDShaderIDs.g_TileFeatureFlags, resources.tileFeatureFlagsBuffer);
                        cmd.SetComputeIntParam(parameters.deferredComputeShader, HDShaderIDs.g_TileListOffset, variant * parameters.numTiles * parameters.viewCount);
                        cmd.SetComputeBufferParam(parameters.deferredComputeShader, kernel, HDShaderIDs.g_TileList, resources.tileListBuffer);
                        cmd.DispatchCompute(parameters.deferredComputeShader, kernel, resources.dispatchIndirectBuffer, (uint)(variant * 3 * sizeof(uint)));
                    }
                    else
                    {
                        cmd.DispatchCompute(parameters.deferredComputeShader, kernel, parameters.numTiles, 1, parameters.viewCount);
                        break; // There's only one variant. Don't render the same thing 30 times!
                    }
                }
            }
        }

        static void RenderComputeAsPixelDeferredLighting(in DeferredLightingParameters parameters, in DeferredLightingResources resources, Material deferredMat, bool outputSplitLighting, CommandBuffer cmd)
        {
            CoreUtils.SetKeyword(cmd, "OUTPUT_SPLIT_LIGHTING", outputSplitLighting);
            CoreUtils.SetKeyword(cmd, "SHADOWS_SHADOWMASK", parameters.enableShadowMasks);

            if (parameters.enableFeatureVariants)
            {
                if (outputSplitLighting)
                    CoreUtils.SetRenderTarget(cmd, resources.colorBuffers, resources.depthStencilBuffer);
                else
                    CoreUtils.SetRenderTarget(cmd, resources.colorBuffers[0], resources.depthStencilBuffer);

                for (int variant = 0; variant < parameters.numVariants; variant++)
                {
                    cmd.SetGlobalInt(HDShaderIDs.g_TileListOffset, variant * parameters.numTiles * parameters.viewCount);

                    cmd.EnableShaderKeyword(s_variantNames[variant]);

                    MeshTopology topology = k_HasNativeQuadSupport ? MeshTopology.Quads : MeshTopology.Triangles;
                    cmd.DrawProceduralIndirect(Matrix4x4.identity, deferredMat, 0, topology, resources.dispatchIndirectBuffer, variant * 4 * sizeof(uint), null);

                    // Must disable variant keyword because it will not get overridden.
                    cmd.DisableShaderKeyword(s_variantNames[variant]);
                }
            }
            else
            {
                CoreUtils.SetKeyword(cmd, "DEBUG_DISPLAY", parameters.debugDisplaySettings.IsDebugDisplayEnabled());

                if (outputSplitLighting)
                    CoreUtils.DrawFullScreen(cmd, deferredMat, resources.colorBuffers, resources.depthStencilBuffer, null, 1);
                else
                    CoreUtils.DrawFullScreen(cmd, deferredMat, resources.colorBuffers[0], resources.depthStencilBuffer, null, 1);
            }
        }

        static void RenderComputeAsPixelDeferredLighting(in DeferredLightingParameters parameters, in DeferredLightingResources resources, CommandBuffer cmd)
        {
            using (new ProfilingScope(cmd, ProfilingSampler.Get(HDProfileId.RenderDeferredLightingComputeAsPixel)))
            {
                cmd.SetGlobalBuffer(HDShaderIDs.g_vLightListGlobal, resources.lightListBuffer);

                cmd.SetGlobalTexture(HDShaderIDs._CameraDepthTexture, resources.depthTexture);
                cmd.SetGlobalBuffer(HDShaderIDs.g_TileFeatureFlags, resources.tileFeatureFlagsBuffer);
                cmd.SetGlobalBuffer(HDShaderIDs.g_TileList, resources.tileListBuffer);

                // If SSS is disabled, do lighting for both split lighting and no split lighting
                // Must set stencil parameters through Material.
                if (parameters.outputSplitLighting)
                {
                    RenderComputeAsPixelDeferredLighting(parameters, resources, s_DeferredTileSplitLightingMat, true, cmd);
                    RenderComputeAsPixelDeferredLighting(parameters, resources, s_DeferredTileRegularLightingMat, false, cmd);
                }
                else
                {
                    RenderComputeAsPixelDeferredLighting(parameters, resources, s_DeferredTileMat, false, cmd);
                }
            }
        }

        static void RenderPixelDeferredLighting(in DeferredLightingParameters parameters, in DeferredLightingResources resources, CommandBuffer cmd)
        {
            cmd.SetGlobalBuffer(HDShaderIDs.g_vLightListGlobal, resources.lightListBuffer);

            // First, render split lighting.
            if (parameters.outputSplitLighting)
            {
                using (new ProfilingScope(cmd, ProfilingSampler.Get(HDProfileId.RenderDeferredLightingSinglePassMRT)))
                {
                    CoreUtils.DrawFullScreen(cmd, parameters.splitLightingMat, resources.colorBuffers, resources.depthStencilBuffer);
                }
            }

            using (new ProfilingScope(cmd, ProfilingSampler.Get(HDProfileId.RenderDeferredLightingSinglePass)))
            {
                var currentLightingMaterial = parameters.regularLightingMat;
                // If SSS is disable, do lighting for both split lighting and no split lighting
                // This is for debug purpose, so fine to use immediate material mode here to modify render state
                if (!parameters.outputSplitLighting)
                {
                    currentLightingMaterial.SetInt(HDShaderIDs._StencilRef, (int)StencilUsage.Clear);
                    currentLightingMaterial.SetInt(HDShaderIDs._StencilMask, (int)StencilUsage.RequiresDeferredLighting | (int)StencilUsage.SubsurfaceScattering);
                    currentLightingMaterial.SetInt(HDShaderIDs._StencilCmp, (int)CompareFunction.NotEqual);
                }
                else
                {
                    currentLightingMaterial.SetInt(HDShaderIDs._StencilRef, (int)StencilUsage.RequiresDeferredLighting);
                    currentLightingMaterial.SetInt(HDShaderIDs._StencilMask, (int)StencilUsage.RequiresDeferredLighting);
                    currentLightingMaterial.SetInt(HDShaderIDs._StencilCmp, (int)CompareFunction.Equal);
                }

                CoreUtils.DrawFullScreen(cmd, currentLightingMaterial, resources.colorBuffers[0], resources.depthStencilBuffer);
            }
        }

        struct LightLoopDebugOverlayParameters
        {
            public Material                     debugViewTilesMaterial;
            public HDShadowManager              shadowManager;
            public int                          debugSelectedLightShadowIndex;
            public int                          debugSelectedLightShadowCount;
            public Material                     debugShadowMapMaterial;
            public Material                     debugBlitMaterial;
            public LightCookieManager           cookieManager;
            public PlanarReflectionProbeCache   planarProbeCache;
        }

        LightLoopDebugOverlayParameters PrepareLightLoopDebugOverlayParameters()
        {
            var parameters = new LightLoopDebugOverlayParameters();

            parameters.debugViewTilesMaterial = m_DebugViewTilesMaterial;
            parameters.shadowManager = m_ShadowManager;
            parameters.debugSelectedLightShadowIndex = m_DebugSelectedLightShadowIndex;
            parameters.debugSelectedLightShadowCount = m_DebugSelectedLightShadowCount;
            parameters.debugShadowMapMaterial = m_DebugHDShadowMapMaterial;
            parameters.debugBlitMaterial = m_DebugBlitMaterial;
            parameters.cookieManager = m_TextureCaches.lightCookieManager;
            parameters.planarProbeCache = m_TextureCaches.reflectionPlanarProbeCache;

            return parameters;
        }

        static void RenderLightLoopDebugOverlay(in DebugParameters  debugParameters,
            CommandBuffer       cmd,
            ComputeBuffer       tileBuffer,
            ComputeBuffer       lightListBuffer,
            ComputeBuffer       perVoxelLightListBuffer,
            ComputeBuffer       dispatchIndirectBuffer,
            RTHandle            depthTexture)
        {
            var hdCamera = debugParameters.hdCamera;
            var parameters = debugParameters.lightingOverlayParameters;
            LightingDebugSettings lightingDebug = debugParameters.debugDisplaySettings.data.lightingDebugSettings;
            if (lightingDebug.tileClusterDebug != TileClusterDebug.None)
            {
                using (new ProfilingScope(cmd, ProfilingSampler.Get(HDProfileId.TileClusterLightingDebug)))
                {
                    int w = hdCamera.actualWidth;
                    int h = hdCamera.actualHeight;
                    int numTilesX = (w + 15) / 16;
                    int numTilesY = (h + 15) / 16;
                    int numTiles = numTilesX * numTilesY;

                    // Debug tiles
                    if (lightingDebug.tileClusterDebug == TileClusterDebug.MaterialFeatureVariants)
                    {
                        if (GetFeatureVariantsEnabled(hdCamera.frameSettings))
                        {
                            // featureVariants
                            parameters.debugViewTilesMaterial.SetInt(HDShaderIDs._NumTiles, numTiles);
                            parameters.debugViewTilesMaterial.SetInt(HDShaderIDs._ViewTilesFlags, (int)lightingDebug.tileClusterDebugByCategory);
                            parameters.debugViewTilesMaterial.SetVector(HDShaderIDs._MousePixelCoord, HDUtils.GetMouseCoordinates(hdCamera));
                            parameters.debugViewTilesMaterial.SetVector(HDShaderIDs._MouseClickPixelCoord, HDUtils.GetMouseClickCoordinates(hdCamera));
                            parameters.debugViewTilesMaterial.SetBuffer(HDShaderIDs.g_TileList, tileBuffer);
                            parameters.debugViewTilesMaterial.SetBuffer(HDShaderIDs.g_DispatchIndirectBuffer, dispatchIndirectBuffer);
                            parameters.debugViewTilesMaterial.EnableKeyword("USE_FPTL_LIGHTLIST");
                            parameters.debugViewTilesMaterial.DisableKeyword("USE_CLUSTERED_LIGHTLIST");
                            parameters.debugViewTilesMaterial.DisableKeyword("SHOW_LIGHT_CATEGORIES");
                            parameters.debugViewTilesMaterial.EnableKeyword("SHOW_FEATURE_VARIANTS");
                            if (DeferredUseComputeAsPixel(hdCamera.frameSettings))
                                parameters.debugViewTilesMaterial.EnableKeyword("IS_DRAWPROCEDURALINDIRECT");
                            else
                                parameters.debugViewTilesMaterial.DisableKeyword("IS_DRAWPROCEDURALINDIRECT");
                            cmd.DrawProcedural(Matrix4x4.identity, parameters.debugViewTilesMaterial, 0, MeshTopology.Triangles, numTiles * 6);
                        }
                    }
                    else // tile or cluster
                    {
                        bool bUseClustered = lightingDebug.tileClusterDebug == TileClusterDebug.Cluster;

                        // lightCategories
                        parameters.debugViewTilesMaterial.SetInt(HDShaderIDs._ViewTilesFlags, (int)lightingDebug.tileClusterDebugByCategory);
                        parameters.debugViewTilesMaterial.SetInt(HDShaderIDs._ClusterDebugMode, bUseClustered ? (int)lightingDebug.clusterDebugMode : (int)ClusterDebugMode.VisualizeOpaque);
                        parameters.debugViewTilesMaterial.SetFloat(HDShaderIDs._ClusterDebugDistance, lightingDebug.clusterDebugDistance);
                        parameters.debugViewTilesMaterial.SetVector(HDShaderIDs._MousePixelCoord, HDUtils.GetMouseCoordinates(hdCamera));
                        parameters.debugViewTilesMaterial.SetVector(HDShaderIDs._MouseClickPixelCoord, HDUtils.GetMouseClickCoordinates(hdCamera));
                        parameters.debugViewTilesMaterial.SetBuffer(HDShaderIDs.g_vLightListGlobal, bUseClustered ? perVoxelLightListBuffer : lightListBuffer);
                        parameters.debugViewTilesMaterial.SetTexture(HDShaderIDs._CameraDepthTexture, depthTexture);
                        parameters.debugViewTilesMaterial.EnableKeyword(bUseClustered ? "USE_CLUSTERED_LIGHTLIST" : "USE_FPTL_LIGHTLIST");
                        parameters.debugViewTilesMaterial.DisableKeyword(!bUseClustered ? "USE_CLUSTERED_LIGHTLIST" : "USE_FPTL_LIGHTLIST");
                        parameters.debugViewTilesMaterial.EnableKeyword("SHOW_LIGHT_CATEGORIES");
                        parameters.debugViewTilesMaterial.DisableKeyword("SHOW_FEATURE_VARIANTS");
                        if (!bUseClustered && hdCamera.frameSettings.IsEnabled(FrameSettingsField.MSAA))
                            parameters.debugViewTilesMaterial.EnableKeyword("DISABLE_TILE_MODE");
                        else
                            parameters.debugViewTilesMaterial.DisableKeyword("DISABLE_TILE_MODE");

                        CoreUtils.DrawFullScreen(cmd, parameters.debugViewTilesMaterial, 0);
                    }
                }
            }

            if (lightingDebug.displayCookieAtlas)
            {
                using (new ProfilingScope(cmd, ProfilingSampler.Get(HDProfileId.DisplayCookieAtlas)))
                {
                    m_LightLoopDebugMaterialProperties.SetFloat(HDShaderIDs._ApplyExposure, 0.0f);
                    m_LightLoopDebugMaterialProperties.SetFloat(HDShaderIDs._Mipmap, lightingDebug.cookieAtlasMipLevel);
                    m_LightLoopDebugMaterialProperties.SetTexture(HDShaderIDs._InputTexture, parameters.cookieManager.atlasTexture);
                    debugParameters.debugOverlay.SetViewport(cmd);
                    cmd.DrawProcedural(Matrix4x4.identity, parameters.debugBlitMaterial, 0, MeshTopology.Triangles, 3, 1, m_LightLoopDebugMaterialProperties);
                    debugParameters.debugOverlay.Next();
                }
            }

            if (lightingDebug.clearPlanarReflectionProbeAtlas)
            {
                parameters.planarProbeCache.Clear(cmd);
            }

            if (lightingDebug.displayPlanarReflectionProbeAtlas)
            {
                using (new ProfilingScope(cmd, ProfilingSampler.Get(HDProfileId.DisplayPlanarReflectionProbeAtlas)))
                {
                    m_LightLoopDebugMaterialProperties.SetFloat(HDShaderIDs._ApplyExposure, 1.0f);
                    m_LightLoopDebugMaterialProperties.SetFloat(HDShaderIDs._Mipmap, lightingDebug.planarReflectionProbeMipLevel);
                    m_LightLoopDebugMaterialProperties.SetTexture(HDShaderIDs._InputTexture, parameters.planarProbeCache.GetTexCache());
                    debugParameters.debugOverlay.SetViewport(cmd);
                    cmd.DrawProcedural(Matrix4x4.identity, parameters.debugBlitMaterial, 0, MeshTopology.Triangles, 3, 1, m_LightLoopDebugMaterialProperties);
                    debugParameters.debugOverlay.Next();
                }
            }
        }

        static void RenderShadowsDebugOverlay(in DebugParameters debugParameters, in HDShadowManager.ShadowDebugAtlasTextures atlasTextures, CommandBuffer cmd, MaterialPropertyBlock mpb)
        {
            LightingDebugSettings lightingDebug = debugParameters.debugDisplaySettings.data.lightingDebugSettings;
            if (lightingDebug.shadowDebugMode != ShadowMapDebugMode.None)
            {
                using (new ProfilingScope(cmd, ProfilingSampler.Get(HDProfileId.DisplayShadows)))
                {
                    var hdCamera = debugParameters.hdCamera;
                    var parameters = debugParameters.lightingOverlayParameters;

                    switch (lightingDebug.shadowDebugMode)
                    {
                        case ShadowMapDebugMode.VisualizeShadowMap:
                            int startShadowIndex = (int)lightingDebug.shadowMapIndex;
                            int shadowRequestCount = 1;

#if UNITY_EDITOR
                            if (lightingDebug.shadowDebugUseSelection)
                            {
                                if (parameters.debugSelectedLightShadowIndex != -1 && parameters.debugSelectedLightShadowCount != 0)
                                {
                                    startShadowIndex = parameters.debugSelectedLightShadowIndex;
                                    shadowRequestCount = parameters.debugSelectedLightShadowCount;
                                }
                                else
                                {
                                    // We don't display any shadow map if the selected object is not a light
                                    shadowRequestCount = 0;
                                }
                            }
#endif

                            for (int shadowIndex = startShadowIndex; shadowIndex < startShadowIndex + shadowRequestCount; shadowIndex++)
                            {
                                parameters.shadowManager.DisplayShadowMap(atlasTextures, shadowIndex, cmd, parameters.debugShadowMapMaterial, debugParameters.debugOverlay.x, debugParameters.debugOverlay.y, debugParameters.debugOverlay.overlaySize, debugParameters.debugOverlay.overlaySize, lightingDebug.shadowMinValue, lightingDebug.shadowMaxValue, mpb);
                                debugParameters.debugOverlay.Next();
                            }
                            break;
                        case ShadowMapDebugMode.VisualizePunctualLightAtlas:
                            parameters.shadowManager.DisplayShadowAtlas(atlasTextures.punctualShadowAtlas, cmd, parameters.debugShadowMapMaterial, debugParameters.debugOverlay.x, debugParameters.debugOverlay.y, debugParameters.debugOverlay.overlaySize, debugParameters.debugOverlay.overlaySize, lightingDebug.shadowMinValue, lightingDebug.shadowMaxValue, mpb);
                            debugParameters.debugOverlay.Next();
                            break;
                        case ShadowMapDebugMode.VisualizeCachedPunctualLightAtlas:
                            parameters.shadowManager.DisplayCachedPunctualShadowAtlas(atlasTextures.cachedPunctualShadowAtlas, cmd, parameters.debugShadowMapMaterial, debugParameters.debugOverlay.x, debugParameters.debugOverlay.y, debugParameters.debugOverlay.overlaySize, debugParameters.debugOverlay.overlaySize, lightingDebug.shadowMinValue, lightingDebug.shadowMaxValue, mpb);
                            debugParameters.debugOverlay.Next();
                            break;
                        case ShadowMapDebugMode.VisualizeDirectionalLightAtlas:
                            parameters.shadowManager.DisplayShadowCascadeAtlas(atlasTextures.cascadeShadowAtlas, cmd, parameters.debugShadowMapMaterial, debugParameters.debugOverlay.x, debugParameters.debugOverlay.y, debugParameters.debugOverlay.overlaySize, debugParameters.debugOverlay.overlaySize, lightingDebug.shadowMinValue, lightingDebug.shadowMaxValue, mpb);
                            debugParameters.debugOverlay.Next();
                            break;
                        case ShadowMapDebugMode.VisualizeAreaLightAtlas:
                            parameters.shadowManager.DisplayAreaLightShadowAtlas(atlasTextures.areaShadowAtlas, cmd, parameters.debugShadowMapMaterial, debugParameters.debugOverlay.x, debugParameters.debugOverlay.y, debugParameters.debugOverlay.overlaySize, debugParameters.debugOverlay.overlaySize, lightingDebug.shadowMinValue, lightingDebug.shadowMaxValue, mpb);
                            debugParameters.debugOverlay.Next();
                            break;
                        case ShadowMapDebugMode.VisualizeCachedAreaLightAtlas:
                            parameters.shadowManager.DisplayCachedAreaShadowAtlas(atlasTextures.cachedAreaShadowAtlas, cmd, parameters.debugShadowMapMaterial, debugParameters.debugOverlay.x, debugParameters.debugOverlay.y, debugParameters.debugOverlay.overlaySize, debugParameters.debugOverlay.overlaySize, lightingDebug.shadowMinValue, lightingDebug.shadowMaxValue, mpb);
                            debugParameters.debugOverlay.Next();
                            break;
                        default:
                            break;
                    }
                }
            }
        }
    }
}

// Memo used when debugging to remember order of dispatch and value
// GenerateLightsScreenSpaceAABBs
// cmd.DispatchCompute(parameters.screenSpaceAABBShader, parameters.screenSpaceAABBKernel, (parameters.totalLightCount + 7) / 8, parameters.viewCount, 1);
// BigTilePrepass(ScreenX / 64, ScreenY / 64)
// cmd.DispatchCompute(parameters.bigTilePrepassShader, parameters.bigTilePrepassKernel, parameters.numBigTilesX, parameters.numBigTilesY, parameters.viewCount);
// BuildPerTileLightList(ScreenX / 16, ScreenY / 16)
// cmd.DispatchCompute(parameters.buildPerTileLightListShader, parameters.buildPerTileLightListKernel, parameters.numTilesFPTLX, parameters.numTilesFPTLY, parameters.viewCount);
// VoxelLightListGeneration(ScreenX / 32, ScreenY / 32)
// cmd.DispatchCompute(parameters.buildPerVoxelLightListShader, s_ClearVoxelAtomicKernel, 1, 1, 1);
// cmd.DispatchCompute(parameters.buildPerVoxelLightListShader, parameters.buildPerVoxelLightListKernel, parameters.numTilesClusterX, parameters.numTilesClusterY, parameters.viewCount);
// buildMaterialFlags (ScreenX / 16, ScreenY / 16)
// cmd.DispatchCompute(parameters.buildMaterialFlagsShader, buildMaterialFlagsKernel, parameters.numTilesFPTLX, parameters.numTilesFPTLY, parameters.viewCount);
// cmd.DispatchCompute(parameters.clearDispatchIndirectShader, s_ClearDispatchIndirectKernel, 1, 1, 1);
// BuildDispatchIndirectArguments
// cmd.DispatchCompute(parameters.buildDispatchIndirectShader, s_BuildDispatchIndirectKernel, (parameters.numTilesFPTL + k_ThreadGroupOptimalSize - 1) / k_ThreadGroupOptimalSize, 1, parameters.viewCount);
// Then dispatch indirect will trigger the number of tile for a variant x4 as we process by wavefront of 64 (16x16 => 4 x 8x8)<|MERGE_RESOLUTION|>--- conflicted
+++ resolved
@@ -820,11 +820,7 @@
                 listsAreClear = false;
             }
 
-<<<<<<< HEAD
             public void AllocateResolutionDependentBuffers(HDCamera hdCamera, int width, int height, int viewCount, int maxBoundedEntityCount, bool renderGraphEnabled)
-=======
-            public void AllocateResolutionDependentBuffers(HDCamera hdCamera, int width, int height, int viewCount, int maxLightOnScreen, bool renderGraphEnabled)
->>>>>>> 30d75d04
             {
                 // convexBoundsBuffer = new ComputeBuffer(viewCount * maxLightOnScreen, System.Runtime.InteropServices.Marshal.SizeOf(typeof(FiniteLightBound)));
                 // lightVolumeDataBuffer = new ComputeBuffer(viewCount * maxLightOnScreen, System.Runtime.InteropServices.Marshal.SizeOf(typeof(LightVolumeData)));
@@ -909,17 +905,6 @@
         DynamicArray<ProcessedProbeData> m_ProcessedReflectionProbeData = new DynamicArray<ProcessedProbeData>();
         DynamicArray<ProcessedProbeData> m_ProcessedPlanarProbeData = new DynamicArray<ProcessedProbeData>();
 
-<<<<<<< HEAD
-=======
-        void UpdateSortKeysArray(int count)
-        {
-            if (m_SortKeys == null || count > m_SortKeys.Length)
-            {
-                m_SortKeys = new uint[count];
-            }
-        }
-
->>>>>>> 30d75d04
         static readonly Matrix4x4 s_FlipMatrixLHSRHS = Matrix4x4.Scale(new Vector3(1, 1, -1));
 
         static Matrix4x4 GetWorldToViewMatrix(HDCamera hdCamera, int viewIndex)
@@ -2581,16 +2566,7 @@
             const float FLT_EPS = 5.960464478e-8f;
             const float k       = 32; // Empirical constant
 
-<<<<<<< HEAD
             float sqMag = Vector3.SqrMagnitude(vec);
-=======
-            // Evaluate the types that define the current light
-            processedData.lightCategory = LightCategory.Count;
-            processedData.gpuLightType = GPULightType.Point;
-            processedData.lightVolumeType = LightVolumeType.Count;
-            HDRenderPipeline.EvaluateGPULightType(processedData.lightType, processedData.additionalLightData.spotLightShape, processedData.additionalLightData.areaLightShape,
-                ref processedData.lightCategory, ref processedData.gpuLightType, ref processedData.lightVolumeType);
->>>>>>> 30d75d04
 
             Debug.Assert(Mathf.Abs(1 - sqMag) < k * FLT_EPS);
         }
@@ -3476,52 +3452,6 @@
             }
         }
 
-<<<<<<< HEAD
-=======
-        internal static void UpdateLightCameraRelativetData(ref LightData lightData, Vector3 camPosWS)
-        {
-            if (ShaderConfig.s_CameraRelativeRendering != 0)
-            {
-                lightData.positionRWS -= camPosWS;
-            }
-        }
-
-        internal static void UpdateEnvLighCameraRelativetData(ref EnvLightData envLightData, Vector3 camPosWS)
-        {
-            if (ShaderConfig.s_CameraRelativeRendering != 0)
-            {
-                // Caution: 'EnvLightData.positionRWS' is camera-relative after this point.
-                envLightData.capturePositionRWS -= camPosWS;
-                envLightData.influencePositionRWS -= camPosWS;
-                envLightData.proxyPositionRWS -= camPosWS;
-            }
-        }
-
-        static float CalculateProbeLogVolume(Bounds bounds)
-        {
-            //Notes:
-            // - 1+ term is to prevent having negative values in the log result
-            // - 1000* is too keep 3 digit after the dot while we truncate the result later
-            // - 1048575 is 2^20-1 as we pack the result on 20bit later
-            float boxVolume = 8f * bounds.extents.x * bounds.extents.y * bounds.extents.z;
-            float logVolume = Mathf.Clamp(Mathf.Log(1 + boxVolume, 1.05f) * 1000, 0, 1048575);
-            return logVolume;
-        }
-
-        static void UnpackProbeSortKey(uint sortKey, out LightVolumeType lightVolumeType, out int probeIndex, out int listType)
-        {
-            lightVolumeType = (LightVolumeType)((sortKey >> 9) & 0x3);
-            probeIndex = (int)(sortKey & 0xFF);
-            listType = (int)((sortKey >> 8) & 1);
-        }
-
-        static uint PackProbeKey(float logVolume, LightVolumeType lightVolumeType, uint listType, int probeIndex)
-        {
-            // 20 bit volume, 3 bit LightVolumeType, 1 bit list type, 8 bit index
-            return (uint)logVolume << 12 | (uint)lightVolumeType << 9 | listType << 8 | ((uint)probeIndex & 0xFF);
-        }
-
->>>>>>> 30d75d04
         struct BuildGPULightListParameters
         {
             // Common
@@ -3751,21 +3681,7 @@
 
                 groupCount = HDUtils.DivRoundUp(coarseBufferSize, threadsPerGroup);
 
-<<<<<<< HEAD
                 cmd.DispatchCompute(shader, kernel, groupCount, (int)BoundedEntityCategory.Count, parameters.viewCount);
-=======
-                cmd.DispatchCompute(parameters.buildPerTileLightListShader, parameters.buildPerTileLightListKernel, parameters.numTilesFPTLX, parameters.numTilesFPTLY, parameters.viewCount);
-            }
-        }
-
-        static void VoxelLightListGeneration(in BuildGPULightListParameters parameters, in BuildGPULightListResources resources, CommandBuffer cmd)
-        {
-            if (parameters.runLightList)
-            {
-                // clear atomic offset index
-                cmd.SetComputeBufferParam(parameters.clearClusterAtomicIndexShader, s_ClearVoxelAtomicKernel, HDShaderIDs.g_LayeredSingleIdxBuffer, resources.globalLightListAtomic);
-                cmd.DispatchCompute(parameters.clearClusterAtomicIndexShader, s_ClearVoxelAtomicKernel, 1, 1, 1);
->>>>>>> 30d75d04
 
                 kernel = 1; // PruneCoarseTiles
 
@@ -3890,12 +3806,7 @@
 
         unsafe BuildGPULightListParameters PrepareBuildGPULightListParameters(HDCamera                        hdCamera,
             TileAndClusterData              tileAndClusterData,
-<<<<<<< HEAD
             ref ShaderVariablesLightList    constantBuffer)
-=======
-            ref ShaderVariablesLightList    constantBuffer,
-            int                             totalLightCount)
->>>>>>> 30d75d04
         {
             BuildGPULightListParameters parameters = new BuildGPULightListParameters();
 
@@ -3955,18 +3866,6 @@
             cb.g_viDimensions = new Vector2Int((int)hdCamera.screenSize.x, (int)hdCamera.screenSize.y);
             cb.g_isOrthographic = camera.orthographic ? 1u : 0u;
             cb.g_BaseFeatureFlags = 0; // Filled for each individual pass.
-<<<<<<< HEAD
-=======
-            cb.g_iNumSamplesMSAA = (int)hdCamera.msaaSamples;
-            cb._EnvLightIndexShift = (uint)m_lightList.lights.Count;
-            cb._DecalIndexShift = (uint)(m_lightList.lights.Count + m_lightList.envLights.Count);
-            cb._DensityVolumeIndexShift = (uint)(m_lightList.lights.Count + m_lightList.envLights.Count + decalDatasCount);
-
-            int probeVolumeIndexShift = (ShaderConfig.s_EnableProbeVolumes == 1)
-                ? (m_lightList.lights.Count + m_lightList.envLights.Count + decalDatasCount + m_DensityVolumeCount)
-                : 0;
-            cb._ProbeVolumeIndexShift = (uint)probeVolumeIndexShift;
->>>>>>> 30d75d04
 
             // Copy the constant buffer into the parameter struct.
             parameters.lightListCB = cb;
@@ -4411,10 +4310,7 @@
         static void RenderContactShadows(in ContactShadowsParameters parameters,
             RTHandle                    contactShadowRT,
             RTHandle                    depthTexture,
-<<<<<<< HEAD
-=======
             LightLoopLightData          lightLoopLightData,
->>>>>>> 30d75d04
             ComputeBuffer               lightList,
             CommandBuffer               cmd)
         {
