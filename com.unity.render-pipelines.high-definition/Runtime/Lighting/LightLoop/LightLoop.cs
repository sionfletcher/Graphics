--- conflicted
+++ resolved
@@ -697,7 +697,6 @@
         // With render graph it's only useful for 3 buffers and a boolean value.
         class TileAndClusterData
         {
-<<<<<<< HEAD
             // Buffers filled with the CPU outside of render graph.
             public ComputeBuffer convexBoundsBuffer     { get; /*private*/ set; }
 
@@ -713,29 +712,7 @@
             public ComputeBuffer tileListBuffer         { get; private set; } // Deferred
             public ComputeBuffer dispatchIndirectBuffer { get; private set; } // Deferred
 
-            /* Old junk below. */
-
-            // public ComputeBuffer lightVolumeDataBuffer { get; private set; }
-            //public ComputeBuffer globalLightListAtomic { get; private set; }
-
-            // Tile Output
-            public ComputeBuffer lightList { get; private set; } // ContactShadows, Deferred, Forward w/ fptl
-
-            // Cluster Output
-            public ComputeBuffer perVoxelOffset { get; private set; } // Cluster
-            public ComputeBuffer perTileLogBaseTweak { get; private set; } // Cluster
-            // used for pre-pass coarse culling on 64x64 tiles
-            public ComputeBuffer bigTileLightList { get; private set; } // Volumetric
-            public ComputeBuffer perVoxelLightLists { get; private set; } // Cluster
-
-
-=======
-            // Internal to light list building
-            public ComputeBuffer lightVolumeDataBuffer { get; private set; }
-            public ComputeBuffer convexBoundsBuffer { get; private set; }
-            public ComputeBuffer globalLightListAtomic { get; private set; }
-
->>>>>>> cfaf6a23
+
             public bool listsAreClear = false;
 
             public bool clusterNeedsDepth { get; private set; }
@@ -752,43 +729,8 @@
                 //globalLightListAtomic = new ComputeBuffer(1, sizeof(uint));
             }
 
-<<<<<<< HEAD
-            public void AllocateNonRenderGraphResolutionDependentBuffers(HDCamera hdCamera, int width, int height, int viewCount, int maxBoundedEntityCount)
-            {
-                if (hasTileBuffers)
-                {
-                    var nrTilesX = (width + TiledLightingConstants.s_TileSizeFptl - 1) / TiledLightingConstants.s_TileSizeFptl;
-                    var nrTilesY = (height + TiledLightingConstants.s_TileSizeFptl - 1) / TiledLightingConstants.s_TileSizeFptl;
-                    var nrTiles = nrTilesX * nrTilesY * viewCount;
-                    const int capacityUShortsPerTile = 32;
-                    const int dwordsPerTile = (capacityUShortsPerTile + 1) >> 1;        // room for 31 lights and a nrLights value.
-
-                    // note that nrTiles include the viewCount in allocation below
-                    lightList = new ComputeBuffer((int)BoundedEntityCategory.Count * dwordsPerTile * nrTiles, sizeof(uint));       // enough list memory for a 4k x 4k display // WTF ???
-                    //tileList = new ComputeBuffer((int)TiledLightingConstants.s_NumFeatureVariants * nrTiles, sizeof(uint));
-                    //tileFeatureFlags = new ComputeBuffer(nrTiles, sizeof(uint));
-
-                    //// DispatchIndirect: Buffer with arguments has to have three integer numbers at given argsOffset offset: number of work groups in X dimension, number of work groups in Y dimension, number of work groups in Z dimension.
-                    //// DrawProceduralIndirect: Buffer with arguments has to have four integer numbers at given argsOffset offset: vertex count per instance, instance count, start vertex location, and start instance location
-                    //// Use use max size of 4 unit for allocation
-                    //dispatchIndirectBuffer = new ComputeBuffer(viewCount * TiledLightingConstants.s_NumFeatureVariants * 4, sizeof(uint), ComputeBufferType.IndirectArguments);
-                }
-
-                // Cluster
-                {
-                    var nrClustersX = (width + TiledLightingConstants.s_TileSizeClustered - 1) / TiledLightingConstants.s_TileSizeClustered;
-                    var nrClustersY = (height + TiledLightingConstants.s_TileSizeClustered - 1) / TiledLightingConstants.s_TileSizeClustered;
-                    var nrClusterTiles = nrClustersX * nrClustersY * viewCount;
-
-                    perVoxelOffset = new ComputeBuffer((int)BoundedEntityCategory.Count * (1 << k_Log2NumClusters) * nrClusterTiles, sizeof(uint));
-                    perVoxelLightLists = new ComputeBuffer(NumLightIndicesPerClusteredTile() * nrClusterTiles, sizeof(uint));
-
-                    if (clusterNeedsDepth)
-                    {
-                        perTileLogBaseTweak = new ComputeBuffer(nrClusterTiles, sizeof(float));
-                    }
-                }
-
+            public void AllocateResolutionDependentBuffers(HDCamera hdCamera, int width, int height, int viewCount, int maxBoundedEntityCount)
+            {
                 if (hdCamera.frameSettings.IsEnabled(FrameSettingsField.BinnedLighting))
                 {
                     /* These are not resolution-dependent at all, but the old code allocated them here... */
@@ -837,45 +779,10 @@
                 listsAreClear = false;
             }
 
-            public void AllocateResolutionDependentBuffers(HDCamera hdCamera, int width, int height, int viewCount, int maxBoundedEntityCount, bool renderGraphEnabled)
-=======
-            public void AllocateResolutionDependentBuffers(HDCamera hdCamera, int width, int height, int viewCount, int maxLightOnScreen)
->>>>>>> cfaf6a23
-            {
-                // convexBoundsBuffer = new ComputeBuffer(viewCount * maxLightOnScreen, System.Runtime.InteropServices.Marshal.SizeOf(typeof(FiniteLightBound)));
-                // lightVolumeDataBuffer = new ComputeBuffer(viewCount * maxLightOnScreen, System.Runtime.InteropServices.Marshal.SizeOf(typeof(LightVolumeData)));
-
-<<<<<<< HEAD
-                if (!renderGraphEnabled)
-                    AllocateNonRenderGraphResolutionDependentBuffers(hdCamera, width, height, viewCount, maxBoundedEntityCount);
-
-=======
->>>>>>> cfaf6a23
-                // Make sure to invalidate the content of the buffers
-                listsAreClear = false;
-            }
-
-<<<<<<< HEAD
-            public void ReleaseNonRenderGraphResolutionDependentBuffers()
-            {
-                CoreUtils.SafeRelease(lightList);
-                CoreUtils.SafeRelease(tileListBuffer);
-                CoreUtils.SafeRelease(tileFeatureFlagsBuffer);
-                lightList = null;
-                tileListBuffer = null;
-                tileFeatureFlagsBuffer = null;
-
-                // enableClustered
-                CoreUtils.SafeRelease(perVoxelLightLists);
-                CoreUtils.SafeRelease(perVoxelOffset);
-                CoreUtils.SafeRelease(perTileLogBaseTweak);
-                perVoxelLightLists = null;
-                perVoxelOffset = null;
-                perTileLogBaseTweak = null;
-
-                // enableBigTilePrepass
-                CoreUtils.SafeRelease(bigTileLightList);
-                bigTileLightList = null;
+            public void ReleaseResolutionDependentBuffers()
+            {
+                CoreUtils.SafeRelease(convexBoundsBuffer);
+                convexBoundsBuffer = null;
 
                 // Binned lighting
                 CoreUtils.SafeRelease(xyBoundsBuffer);
@@ -892,24 +799,6 @@
                 dispatchIndirectBuffer = null;
             }
 
-            public void ReleaseResolutionDependentBuffers()
-            {
-                // CoreUtils.SafeRelease(convexBoundsBuffer);
-                // CoreUtils.SafeRelease(lightVolumeDataBuffer);
-                // convexBoundsBuffer = null;
-                // lightVolumeDataBuffer = null;
-
-                ReleaseNonRenderGraphResolutionDependentBuffers();
-=======
-            public void ReleaseResolutionDependentBuffers()
-            {
-                CoreUtils.SafeRelease(convexBoundsBuffer);
-                CoreUtils.SafeRelease(lightVolumeDataBuffer);
-                convexBoundsBuffer = null;
-                lightVolumeDataBuffer = null;
->>>>>>> cfaf6a23
-            }
-
             public void Cleanup()
             {
                 //CoreUtils.SafeRelease(globalLightListAtomic);
@@ -1435,11 +1324,7 @@
 
         void LightLoopAllocResolutionDependentBuffers(HDCamera hdCamera, int width, int height)
         {
-<<<<<<< HEAD
-            m_TileAndClusterData.AllocateResolutionDependentBuffers(hdCamera, width, height, m_MaxViewCount, m_BoundedEntityCollection.GetMaxEntityCount(), m_EnableRenderGraph);
-=======
-            m_TileAndClusterData.AllocateResolutionDependentBuffers(hdCamera, width, height, m_MaxViewCount, m_MaxLightsOnScreen);
->>>>>>> cfaf6a23
+            m_TileAndClusterData.AllocateResolutionDependentBuffers(hdCamera, width, height, m_MaxViewCount, m_BoundedEntityCollection.GetMaxEntityCount());
         }
 
         void LightLoopReleaseResolutionDependentBuffers()
@@ -3577,37 +3462,6 @@
             public ComputeBuffer lightList; // ContactShadows, Deferred, Forward w/ fptl
         }
 
-<<<<<<< HEAD
-        BuildGPULightListResources PrepareBuildGPULightListResources(TileAndClusterData tileAndClusterData, RTHandle depthBuffer, RTHandle stencilTexture, bool isGBufferNeeded)
-        {
-            var resources = new BuildGPULightListResources();
-
-            resources.depthBuffer = depthBuffer;
-            resources.stencilTexture = stencilTexture;
-            resources.gBuffer = isGBufferNeeded ? m_GbufferManager.GetBuffers() : null;
-
-            resources.bigTileLightList = tileAndClusterData.bigTileLightList;
-            resources.lightList = tileAndClusterData.lightList;
-            resources.perVoxelOffset = tileAndClusterData.perVoxelOffset;
-            resources.convexBoundsBuffer = tileAndClusterData.convexBoundsBuffer;
-            resources.xyBoundsBuffer = tileAndClusterData.xyBoundsBuffer;
-            resources.wBoundsBuffer = tileAndClusterData.wBoundsBuffer;
-            resources.coarseTileBuffer = tileAndClusterData.coarseTileBuffer;
-            resources.fineTileBuffer = tileAndClusterData.fineTileBuffer;
-            resources.zBinBuffer = tileAndClusterData.zBinBuffer;
-            //resources.lightVolumeDataBuffer = tileAndClusterData.lightVolumeDataBuffer;
-            resources.tileFeatureFlagsBuffer = tileAndClusterData.tileFeatureFlagsBuffer;
-            //resources.globalLightListAtomic = tileAndClusterData.globalLightListAtomic;
-            resources.perVoxelLightLists = tileAndClusterData.perVoxelLightLists;
-            resources.perTileLogBaseTweak = tileAndClusterData.perTileLogBaseTweak;
-            resources.dispatchIndirectBuffer = tileAndClusterData.dispatchIndirectBuffer;
-            resources.tileListBuffer = tileAndClusterData.tileListBuffer;
-
-            return resources;
-        }
-
-=======
->>>>>>> cfaf6a23
         static void ClearLightList(in BuildGPULightListParameters parameters, CommandBuffer cmd, ComputeBuffer bufferToClear)
         {
             cmd.SetComputeBufferParam(parameters.clearLightListCS, parameters.clearLightListKernel, HDShaderIDs._LightListToClear, bufferToClear);
@@ -3792,7 +3646,7 @@
 
                 // Note that all material feature flag bellow are in the same GBuffer (inGBuffer2) and thus material classification only sample one Gbuffer
                 cmd.SetComputeTextureParam(parameters.classificationShader, 0, HDShaderIDs._GBufferTexture[2], resources.gBuffer[2]);
-                cmd.SetComputeBufferParam( parameters.classificationShader, 0, HDShaderIDs.g_TileFeatureFlags, resources.tileFeatureFlagsBuffer);
+                cmd.SetComputeBufferParam(parameters.classificationShader, 0, HDShaderIDs.g_TileFeatureFlags, resources.tileFeatureFlagsBuffer);
 
                 if (resources.stencilTexture.rt == null ||
                     resources.stencilTexture.rt.stencilFormat == GraphicsFormat.None) // We are accessing MSAA resolved version and not the depth stencil buffer directly.
@@ -4020,77 +3874,7 @@
             return parameters;
         }
 
-<<<<<<< HEAD
-        // Note: This is a trivial setter and could be removed if we do not like that style.
-        // I exposed it as a function, even though it will only ever be set by HDRenderPipeline just to make it more clear that
-        // m_ProbeVolumeList is not set inside of LightLoop.cs
-        void SetProbeVolumeList(ProbeVolumeList probeVolumeList)
-        {
-            m_ProbeVolumeList = probeVolumeList;
-        }
-
-        void BuildGPULightListsCommon(HDCamera hdCamera, CommandBuffer cmd)
-        {
-            var parameters = PrepareBuildGPULightListParameters(hdCamera, m_TileAndClusterData, ref m_ShaderVariablesLightListCB);
-            var resources = PrepareBuildGPULightListResources(
-                m_TileAndClusterData,
-                m_SharedRTManager.GetDepthStencilBuffer(hdCamera.frameSettings.IsEnabled(FrameSettingsField.MSAA)),
-                m_SharedRTManager.GetStencilBuffer(hdCamera.frameSettings.IsEnabled(FrameSettingsField.MSAA)),
-                isGBufferNeeded: true
-            );
-
-            unsafe
-            {
-                int row, col;
-
-                if (parameters.lightListCB.g_isOrthographic != 0)
-                {
-                    row = 4; col = 4;
-                }
-                else
-                {
-                    row = 4; col = 3;
-                }
-
-                float flip = parameters.lightListCB.g_mProjectionArr[4 * (col - 1) + (row - 1)]; // Transposed
-
-                Debug.Assert(flip == 1.0f, "View space with the z-axis pointing backwards is not supported!");
-            }
-
-            using (new ProfilingScope(cmd, ProfilingSampler.Get(HDProfileId.BuildLightList)))
-            {
-                // The algorithm (below) works even if the bounded entity count is 0.
-                // That is fairly efficient, and allows us to avoid weird special cases.
-                ClearLightLists(parameters, resources, cmd);
-                GenerateLightsScreenSpaceAABBs(parameters, resources, cmd);
-
-                // Both Z-binning and tile filling can be executed concurrently.
-                // This should improve GPU utilization.
-                PerformZBinning(parameters, resources, cmd);
-                FillScreenTiles(parameters, resources, cmd);
-            }
-
-            // This is not a part of light list generation
-            // and should therefore be outside the 'BuildLightList' profiling scope.
-            // We should add it to the 'RenderDeferredLighting' profiling scope.
-            PerformClassification(parameters, resources, cmd);
-            BuildDispatchIndirect(parameters, resources, cmd);
-        }
-
-        void BuildGPULightLists(HDCamera hdCamera, CommandBuffer cmd)
-        {
-            cmd.SetRenderTarget(BuiltinRenderTextureType.None);
-
-            BuildGPULightListsCommon(hdCamera, cmd);
-
-            var globalParams = PrepareLightLoopGlobalParameters(hdCamera, m_TileAndClusterData);
-            PushLightLoopGlobalParams(globalParams, cmd);
-        }
-
         static HDAdditionalLightData GetHDAdditionalLightData(Light light)
-=======
-        HDAdditionalLightData GetHDAdditionalLightData(Light light)
->>>>>>> cfaf6a23
         {
             HDAdditionalLightData add = null;
 
@@ -4210,43 +3994,6 @@
             m_ShadowManager.PushGlobalParameters(cmd);
         }
 
-<<<<<<< HEAD
-        static void PushLightLoopGlobalParams(in LightLoopGlobalParameters param, CommandBuffer cmd)
-        {
-            using (new ProfilingScope(cmd, ProfilingSampler.Get(HDProfileId.PushGlobalParameters)))
-            {
-                if (param.hdCamera.frameSettings.IsEnabled(FrameSettingsField.BinnedLighting))
-                {
-                    cmd.SetGlobalBuffer(HDShaderIDs._CoarseTileBuffer, param.tileAndClusterData.coarseTileBuffer);
-                    cmd.SetGlobalBuffer(HDShaderIDs._FineTileBuffer,   param.tileAndClusterData.fineTileBuffer);
-                    cmd.SetGlobalBuffer(HDShaderIDs._zBinBuffer,       param.tileAndClusterData.zBinBuffer);
-                }
-
-                // Cluster
-                {
-                    cmd.SetGlobalBuffer(HDShaderIDs.g_vLayeredOffsetsBuffer, param.tileAndClusterData.perVoxelOffset);
-                    if (k_UseDepthBuffer)
-                    {
-                        cmd.SetGlobalBuffer(HDShaderIDs.g_logBaseBuffer, param.tileAndClusterData.perTileLogBaseTweak);
-                    }
-
-                    // Set up clustered lighting for volumetrics.
-                    cmd.SetGlobalBuffer(HDShaderIDs.g_vLightListGlobal, param.tileAndClusterData.perVoxelLightLists);
-                }
-            }
-        }
-
-        void RenderShadowMaps(ScriptableRenderContext renderContext, CommandBuffer cmd, in ShaderVariablesGlobal globalCB, CullingResults cullResults, HDCamera hdCamera)
-        {
-            // kick off the shadow jobs here
-            m_ShadowManager.RenderShadows(renderContext, cmd, globalCB, cullResults, hdCamera);
-
-            // Bind the shadow data
-            m_ShadowManager.BindResources(cmd);
-        }
-
-=======
->>>>>>> cfaf6a23
         bool WillRenderContactShadow()
         {
             // When contact shadow index is 0, then there is no light casting contact shadow in the view
@@ -4380,26 +4127,6 @@
             }
         }
 
-<<<<<<< HEAD
-        void RenderContactShadows(HDCamera hdCamera, CommandBuffer cmd)
-        {
-            // if there is no need to compute contact shadows, we just quit
-            if (!WillRenderContactShadow())
-                return;
-
-            using (new ProfilingScope(cmd, ProfilingSampler.Get(HDProfileId.ContactShadows)))
-            {
-                m_ShadowManager.BindResources(cmd);
-
-                var depthTexture = hdCamera.frameSettings.IsEnabled(FrameSettingsField.MSAA) ? m_SharedRTManager.GetDepthValuesTexture() : m_SharedRTManager.GetDepthTexture();
-                int firstMipOffsetY = m_SharedRTManager.GetDepthBufferMipChainInfo().mipLevelOffsets[1].y;
-                var parameters = PrepareContactShadowsParameters(hdCamera, firstMipOffsetY);
-                RenderContactShadows(parameters, m_ContactShadowBuffer, depthTexture, cmd);
-            }
-        }
-
-=======
->>>>>>> cfaf6a23
         struct DeferredLightingParameters
         {
             public int                  numTiles;
@@ -4463,49 +4190,6 @@
             public ComputeBuffer dispatchIndirectBuffer;
         }
 
-<<<<<<< HEAD
-        DeferredLightingResources PrepareDeferredLightingResources()
-        {
-            var resources = new DeferredLightingResources();
-
-            resources.colorBuffers = m_MRTCache2;
-            resources.colorBuffers[0] = m_CameraColorBuffer;
-            resources.colorBuffers[1] = m_CameraSssDiffuseLightingBuffer;
-            resources.depthStencilBuffer = m_SharedRTManager.GetDepthStencilBuffer();
-            resources.depthTexture = m_SharedRTManager.GetDepthTexture();
-            resources.fineTileBuffer = m_TileAndClusterData.fineTileBuffer;
-            resources.zBinBuffer = m_TileAndClusterData.zBinBuffer;
-            resources.tileFeatureFlagsBuffer = m_TileAndClusterData.tileFeatureFlagsBuffer;
-            resources.tileListBuffer = m_TileAndClusterData.tileListBuffer;
-            resources.dispatchIndirectBuffer = m_TileAndClusterData.dispatchIndirectBuffer;
-
-            return resources;
-        }
-
-        void RenderDeferredLighting(HDCamera hdCamera, CommandBuffer cmd)
-        {
-            if (hdCamera.frameSettings.litShaderMode != LitShaderMode.Deferred)
-                return;
-
-            var parameters = PrepareDeferredLightingParameters(hdCamera, m_CurrentDebugDisplaySettings);
-            var resources = PrepareDeferredLightingResources();
-
-            if (parameters.enableTile)
-            {
-                bool useCompute = parameters.useComputeLightingEvaluation && !k_PreferFragment;
-                if (useCompute)
-                    RenderComputeDeferredLighting(parameters, resources, cmd);
-                else
-                    RenderComputeAsPixelDeferredLighting(parameters, resources, cmd);
-            }
-            else
-            {
-                RenderPixelDeferredLighting(parameters, resources, cmd);
-            }
-        }
-
-=======
->>>>>>> cfaf6a23
         static void RenderComputeDeferredLighting(in DeferredLightingParameters parameters, in DeferredLightingResources resources, CommandBuffer cmd)
         {
             using (new ProfilingScope(cmd, ProfilingSampler.Get(HDProfileId.RenderDeferredLightingCompute)))
