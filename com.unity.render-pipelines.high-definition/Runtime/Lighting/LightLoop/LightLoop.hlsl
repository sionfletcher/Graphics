#include "Packages/com.unity.render-pipelines.core/ShaderLibrary/Macros.hlsl"

#if SHADEROPTIONS_ENABLE_PROBE_VOLUMES == 1
#include "Packages/com.unity.render-pipelines.high-definition/Runtime/Material/BuiltinUtilities.hlsl"
#else
// Required to have access to the indirectDiffuseMode enum in forward pass where we don't include BuiltinUtilities
#include "Packages/com.unity.render-pipelines.high-definition/Runtime/Lighting/ScreenSpaceLighting/ScreenSpaceGlobalIllumination.cs.hlsl"
#endif

#ifndef SCALARIZE_LIGHT_LOOP
// We perform scalarization only for forward rendering as for deferred loads will already be scalar since tiles will match waves and therefore all threads will read from the same tile.
// More info on scalarization: https://flashypixels.wordpress.com/2018/11/10/intro-to-gpu-scalarization-part-2-scalarize-all-the-lights/
#define SCALARIZE_LIGHT_LOOP (defined(PLATFORM_SUPPORTS_WAVE_INTRINSICS) && !defined(LIGHTLOOP_DISABLE_TILE_AND_CLUSTER) && SHADERPASS == SHADERPASS_FORWARD)
#endif


//-----------------------------------------------------------------------------
// LightLoop
// ----------------------------------------------------------------------------

void ApplyDebugToLighting(LightLoopContext context, inout BuiltinData builtinData, inout AggregateLighting aggregateLighting)
{
#ifdef DEBUG_DISPLAY
    if (_DebugLightingMode >= DEBUGLIGHTINGMODE_DIFFUSE_LIGHTING && _DebugLightingMode <= DEBUGLIGHTINGMODE_EMISSIVE_LIGHTING)
    {
        if (_DebugLightingMode == DEBUGLIGHTINGMODE_SPECULAR_LIGHTING ||
            _DebugLightingMode == DEBUGLIGHTINGMODE_DIRECT_SPECULAR_LIGHTING ||
            _DebugLightingMode == DEBUGLIGHTINGMODE_INDIRECT_DIFFUSE_LIGHTING ||
            _DebugLightingMode == DEBUGLIGHTINGMODE_REFLECTION_LIGHTING ||
            _DebugLightingMode == DEBUGLIGHTINGMODE_REFRACTION_LIGHTING ||
            _DebugLightingMode == DEBUGLIGHTINGMODE_EMISSIVE_LIGHTING)
        {
            aggregateLighting.direct.diffuse = real3(0.0, 0.0, 0.0);
        }

        if (_DebugLightingMode == DEBUGLIGHTINGMODE_DIFFUSE_LIGHTING ||
            _DebugLightingMode == DEBUGLIGHTINGMODE_DIRECT_DIFFUSE_LIGHTING ||
            _DebugLightingMode == DEBUGLIGHTINGMODE_INDIRECT_DIFFUSE_LIGHTING ||
            _DebugLightingMode == DEBUGLIGHTINGMODE_REFLECTION_LIGHTING ||
            _DebugLightingMode == DEBUGLIGHTINGMODE_REFRACTION_LIGHTING ||
            _DebugLightingMode == DEBUGLIGHTINGMODE_EMISSIVE_LIGHTING)
        {
            aggregateLighting.direct.specular = real3(0.0, 0.0, 0.0);
        }

        if (_DebugLightingMode == DEBUGLIGHTINGMODE_DIFFUSE_LIGHTING ||
            _DebugLightingMode == DEBUGLIGHTINGMODE_DIRECT_DIFFUSE_LIGHTING ||
            _DebugLightingMode == DEBUGLIGHTINGMODE_DIRECT_SPECULAR_LIGHTING ||
            _DebugLightingMode == DEBUGLIGHTINGMODE_INDIRECT_DIFFUSE_LIGHTING ||
            _DebugLightingMode == DEBUGLIGHTINGMODE_REFRACTION_LIGHTING ||
            _DebugLightingMode == DEBUGLIGHTINGMODE_EMISSIVE_LIGHTING)
        {
            aggregateLighting.indirect.specularReflected = real3(0.0, 0.0, 0.0);
        }

        // Note: specular transmission is the refraction and as it reflect lighting behind the object it
        // must be displayed for both diffuse and specular mode, except if we ask for direct lighting only
        if (_DebugLightingMode != DEBUGLIGHTINGMODE_REFRACTION_LIGHTING)
        {
            aggregateLighting.indirect.specularTransmitted = real3(0.0, 0.0, 0.0);
        }

        if (_DebugLightingMode == DEBUGLIGHTINGMODE_SPECULAR_LIGHTING ||
            _DebugLightingMode == DEBUGLIGHTINGMODE_DIRECT_DIFFUSE_LIGHTING ||
            _DebugLightingMode == DEBUGLIGHTINGMODE_DIRECT_SPECULAR_LIGHTING ||
            _DebugLightingMode == DEBUGLIGHTINGMODE_REFLECTION_LIGHTING ||
            _DebugLightingMode == DEBUGLIGHTINGMODE_REFRACTION_LIGHTING
#if (SHADERPASS != SHADERPASS_DEFERRED_LIGHTING)
            || _DebugLightingMode == DEBUGLIGHTINGMODE_EMISSIVE_LIGHTING // With deferred, Emissive is store in builtinData.bakeDiffuseLighting
#endif
            )
        {
            builtinData.bakeDiffuseLighting = real3(0.0, 0.0, 0.0);
        }

        if (_DebugLightingMode != DEBUGLIGHTINGMODE_EMISSIVE_LIGHTING)
        {
            builtinData.emissiveColor = real3(0.0, 0.0, 0.0);
        }
    }
#endif
}

void ApplyDebug(LightLoopContext context, PositionInputs posInput, BSDFData bsdfData, inout LightLoopOutput lightLoopOutput)
{
#ifdef DEBUG_DISPLAY
    if (_DebugLightingMode == DEBUGLIGHTINGMODE_PROBE_VOLUME)
    {
        // Debug info is written to diffuseColor inside of light loop.
        lightLoopOutput.specularLighting = float3(0.0, 0.0, 0.0);
    }
    else if (_DebugLightingMode == DEBUGLIGHTINGMODE_LUX_METER)
    {
        lightLoopOutput.specularLighting = float3(0.0, 0.0, 0.0); // Disable specular lighting
        // Take the luminance
        lightLoopOutput.diffuseLighting = Luminance(lightLoopOutput.diffuseLighting).xxx;
    }
    else if (_DebugLightingMode == DEBUGLIGHTINGMODE_VISUALIZE_CASCADE)
    {
        lightLoopOutput.specularLighting = float3(0.0, 0.0, 0.0);

        const float3 s_CascadeColors[] = {
            float3(0.5, 0.5, 0.7),
            float3(0.5, 0.7, 0.5),
            float3(0.7, 0.7, 0.5),
            float3(0.7, 0.5, 0.5),
            float3(1.0, 1.0, 1.0)
        };

        lightLoopOutput.diffuseLighting = Luminance(lightLoopOutput.diffuseLighting);
        if (_DirectionalShadowIndex >= 0)
        {
            real alpha;
            int cascadeCount;

            int shadowSplitIndex = EvalShadow_GetSplitIndex(context.shadowContext, _DirectionalShadowIndex, posInput.positionWS, alpha, cascadeCount);
            if (shadowSplitIndex >= 0)
            {
                SHADOW_TYPE shadow = 1.0;
                if (_DirectionalShadowIndex >= 0)
                {
                    DirectionalLightData light = _DirectionalLightData[_DirectionalShadowIndex];

#if defined(SCREEN_SPACE_SHADOWS_ON) && !defined(_SURFACE_TYPE_TRANSPARENT)
                    if ((light.screenSpaceShadowIndex & SCREEN_SPACE_SHADOW_INDEX_MASK) != INVALID_SCREEN_SPACE_SHADOW)
                    {
                        shadow = GetScreenSpaceColorShadow(posInput, light.screenSpaceShadowIndex).SHADOW_TYPE_SWIZZLE;
                    }
                    else
#endif
                    {
                        float3 L = -light.forward;
                        shadow = GetDirectionalShadowAttenuation(context.shadowContext,
                                                             posInput.positionSS, posInput.positionWS, GetNormalForShadowBias(bsdfData),
                                                             light.shadowIndex, L);
                    }
                }

                float3 cascadeShadowColor = lerp(s_CascadeColors[shadowSplitIndex], s_CascadeColors[shadowSplitIndex + 1], alpha);
                // We can't mix with the lighting as it can be HDR and it is hard to find a good lerp operation for this case that is still compliant with
                // exposure. So disable exposure instead and replace color.
                lightLoopOutput.diffuseLighting = cascadeShadowColor * Luminance(lightLoopOutput.diffuseLighting) * shadow;
            }

        }
    }
    else if (_DebugLightingMode == DEBUGLIGHTINGMODE_MATCAP_VIEW)
    {
        lightLoopOutput.specularLighting = float3(0.0, 0.0, 0.0);
        float3 normalVS = mul((float3x3)UNITY_MATRIX_V, bsdfData.normalWS).xyz;

        float3 V = GetWorldSpaceNormalizeViewDir(posInput.positionWS);
        float3 R = reflect(V, bsdfData.normalWS);

        float2 UV = saturate(normalVS.xy * 0.5f + 0.5f);

        float4 defaultColor = GetDiffuseOrDefaultColor(bsdfData, 1.0);

        if (defaultColor.a == 1.0)
        {
            UV = saturate(R.xy * 0.5f + 0.5f);
        }

        lightLoopOutput.diffuseLighting = SAMPLE_TEXTURE2D_LOD(_DebugMatCapTexture, s_linear_repeat_sampler, UV, 0).rgb * (_MatcapMixAlbedo > 0  ? defaultColor.rgb * _MatcapViewScale : 1.0f);

    #ifdef OUTPUT_SPLIT_LIGHTING // Work as matcap view is only call in forward, OUTPUT_SPLIT_LIGHTING isn't define in deferred.compute
        if (_EnableSubsurfaceScattering != 0 && ShouldOutputSplitLighting(bsdfData))
        {
            lightLoopOutput.specularLighting = lightLoopOutput.diffuseLighting;
        }
    #endif

    }
#endif
}

void LightLoop( float3 V, PositionInputs posInput, uint tile, uint zBin, PreLightData preLightData, BSDFData bsdfData, BuiltinData builtinData, uint featureFlags,
                out LightLoopOutput lightLoopOutput)
{
    // Init LightLoop output structure
    ZERO_INITIALIZE(LightLoopOutput, lightLoopOutput);

    LightLoopContext context;

    context.shadowContext    = InitShadowContext();
    context.shadowValue      = 1;
    context.sampleReflection = 0;

    // With XR single-pass and camera-relative: offset position to do lighting computations from the combined center view (original camera matrix).
    // This is required because there is only one list of lights generated on the CPU. Shadows are also generated once and shared between the instanced views.
    ApplyCameraRelativeXR(posInput.positionWS);

    // Initialize the contactShadow and contactShadowFade fields
    InitContactShadow(posInput, context);

    // First of all we compute the shadow value of the directional light to reduce the VGPR pressure
    if (featureFlags & LIGHTFEATUREFLAGS_DIRECTIONAL)
    {
        // Evaluate sun shadows.
        if (_DirectionalShadowIndex >= 0)
        {
            DirectionalLightData light = _DirectionalLightData[_DirectionalShadowIndex];

#if defined(SCREEN_SPACE_SHADOWS_ON) && !defined(_SURFACE_TYPE_TRANSPARENT)
            if ((light.screenSpaceShadowIndex & SCREEN_SPACE_SHADOW_INDEX_MASK) != INVALID_SCREEN_SPACE_SHADOW)
            {
                context.shadowValue = GetScreenSpaceColorShadow(posInput, light.screenSpaceShadowIndex).SHADOW_TYPE_SWIZZLE;
            }
            else
#endif
            {
                // TODO: this will cause us to load from the normal buffer first. Does this cause a performance problem?
                float3 L = -light.forward;

                // Is it worth sampling the shadow map?
                if ((light.lightDimmer > 0) && (light.shadowDimmer > 0) && // Note: Volumetric can have different dimmer, thus why we test it here
                    IsNonZeroBSDF(V, L, preLightData, bsdfData) &&
                    !ShouldEvaluateThickObjectTransmission(V, L, preLightData, bsdfData, light.shadowIndex))
                {
                    context.shadowValue = GetDirectionalShadowAttenuation(context.shadowContext,
                                                                          posInput.positionSS, posInput.positionWS, GetNormalForShadowBias(bsdfData),
                                                                          light.shadowIndex, L);
                }
            }
        }
    }

    uint i; // Declare once to avoid the D3D11 compiler warning.

    // This struct is define in the material. the Lightloop must not access it
    // PostEvaluateBSDF call at the end will convert Lighting to diffuse and specular lighting
    AggregateLighting aggregateLighting;
    ZERO_INITIALIZE(AggregateLighting, aggregateLighting); // LightLoop is in charge of initializing the struct

    if (featureFlags & LIGHTFEATUREFLAGS_PUNCTUAL)
    {
        i = 0;

        LightData lightData;
        while (TryLoadPunctualLightData(i, tile, zBin, lightData))
        {
            if (IsMatchingLightLayer(lightData.lightLayers, builtinData.renderingLayers))
            {
                DirectLighting lighting = EvaluateBSDF_Punctual(context, V, posInput, preLightData, lightData, bsdfData, builtinData);
                AccumulateDirectLighting(lighting, aggregateLighting);
            }

            i++;
        }
    }

    // Define macro for a better understanding of the loop
    // TODO: this code is now much harder to understand...
#define EVALUATE_BSDF_ENV_SKY(envLightData, TYPE, type) \
        IndirectLighting lighting = EvaluateBSDF_Env(context, V, posInput, preLightData, envLightData, bsdfData, envLightData.influenceShapeType, MERGE_NAME(GPUIMAGEBASEDLIGHTINGTYPE_, TYPE), MERGE_NAME(type, HierarchyWeight)); \
        AccumulateIndirectLighting(lighting, aggregateLighting);

// Environment cubemap test lightlayers, sky don't test it
#define EVALUATE_BSDF_ENV(envLightData, TYPE, type) if (IsMatchingLightLayer(envLightData.lightLayers, builtinData.renderingLayers)) { EVALUATE_BSDF_ENV_SKY(envLightData, TYPE, type) }

    // First loop iteration
    if (featureFlags & (LIGHTFEATUREFLAGS_ENV | LIGHTFEATUREFLAGS_SKY | LIGHTFEATUREFLAGS_SSREFRACTION | LIGHTFEATUREFLAGS_SSREFLECTION))
    {
        float reflectionHierarchyWeight = 0.0; // Max: 1.0
        float refractionHierarchyWeight = _EnableSSRefraction ? 0.0 : 1.0; // Max: 1.0

        // Reflection / Refraction hierarchy is
        //  1. Screen Space Refraction / Reflection
        //  2. Environment Reflection / Refraction
        //  3. Sky Reflection / Refraction

        // Apply SSR.
    #if (defined(_SURFACE_TYPE_TRANSPARENT) && !defined(_DISABLE_SSR_TRANSPARENT)) || (!defined(_SURFACE_TYPE_TRANSPARENT) && !defined(_DISABLE_SSR))
        {
            IndirectLighting indirect = EvaluateBSDF_ScreenSpaceReflection(posInput, preLightData, bsdfData,
                                                                           reflectionHierarchyWeight);
            AccumulateIndirectLighting(indirect, aggregateLighting);
        }
    #endif

        // Weight in the upper 20 bits, index in the lower 12 bits.
        uint envLightWeightsAndIndices[MAX_REFLECTION_PROBES_PER_PIXEL];
        ZERO_INITIALIZE_ARRAY(uint, envLightWeightsAndIndices, MAX_REFLECTION_PROBES_PER_PIXEL);

        i = 0;

        EnvLightData envLightData;
        uint         envLightIndex;
        while (TryLoadReflectionProbeData(i, tile, zBin, envLightData, envLightIndex))
        {
            uint weight         = 1048575 - envLightData.logVolume; // Small volume -> high weight
            uint indexAndWeight = (weight << 12) | envLightIndex;

            // Insertion sort. We retain at most MAX_REFLECTION_PROBES_PER_PIXEL probes (based on their weight).
            for (uint j = 0; j < MAX_REFLECTION_PROBES_PER_PIXEL; j++)
            {
                uint arrayElementWeight = envLightWeightsAndIndices[j] >> 12;

                if (arrayElementWeight < weight)
                {
                    // Rotate the sub-array [j, last] to the right.
                    for (uint k = MAX_REFLECTION_PROBES_PER_PIXEL - 1; k > j; k--)
                    {
                        envLightWeightsAndIndices[k] = envLightWeightsAndIndices[k - 1];
                    }

                    // Perform the insertion.
                    envLightWeightsAndIndices[j] = indexAndWeight;
                    break;
                }
            }

            i++;
        }

        // Do not index out of bounds.
        const uint envLightCount = min(i, MAX_REFLECTION_PROBES_PER_PIXEL);

        if (envLightCount > 0)
        {
            uint firstIndex = envLightWeightsAndIndices[0] & ((1 << 12) - 1);

            envLightData = LoadReflectionProbeDataUnsafe(firstIndex);
        }
        else
        {
            envLightData = InitSkyEnvLightData(0);
        }

        if ((featureFlags & LIGHTFEATUREFLAGS_SSREFRACTION) && (_EnableSSRefraction > 0))
        {
            IndirectLighting lighting = EvaluateBSDF_ScreenspaceRefraction(context, V, posInput, preLightData, bsdfData, envLightData, refractionHierarchyWeight);
            AccumulateIndirectLighting(lighting, aggregateLighting);
        }

        // Reflection probes are sorted by volume (in the increasing order).
        if (featureFlags & LIGHTFEATUREFLAGS_ENV)
        {
            context.sampleReflection = SINGLE_PASS_CONTEXT_SAMPLE_REFLECTION_PROBES;

            for (i = 0; i < envLightCount; i++)
            {
<<<<<<< HEAD
                uint envLightIndex = envLightWeightsAndIndices[i] & ((1 << 12) - 1);
=======
                v_envLightIdx = FetchIndex(envLightStart, v_envLightListOffset);
#if SCALARIZE_LIGHT_LOOP
                uint s_envLightIdx = ScalarizeElementIndex(v_envLightIdx, fastPath);
#else
                uint s_envLightIdx = v_envLightIdx;
#endif
                if (s_envLightIdx == -1)
                    break;
>>>>>>> b649f8f4

                envLightData = LoadReflectionProbeDataUnsafe(envLightIndex);

                if (reflectionHierarchyWeight < 1.0)
                {
                    EVALUATE_BSDF_ENV(envLightData, REFLECTION, reflection);
                }
                // Refraction probe and reflection probe will process exactly the same weight. It will be good for performance to be able to share this computation
                // However it is hard to deal with the fact that reflectionHierarchyWeight and refractionHierarchyWeight have not the same values, they are independent
                // The refraction probe is rarely used and happen only with sphere shape and high IOR. So we accept the slow path that use more simple code and
                // doesn't affect the performance of the reflection which is more important.
                // We reuse LIGHTFEATUREFLAGS_SSREFRACTION flag as refraction is mainly base on the screen. Would be a waste to not use screen and only cubemap.
                if ((featureFlags & LIGHTFEATUREFLAGS_SSREFRACTION) && (refractionHierarchyWeight < 1.0))
                {
                    EVALUATE_BSDF_ENV(envLightData, REFRACTION, refraction);
                }
            }
        }

        // Only apply the sky IBL if the sky texture is available
        if ((featureFlags & LIGHTFEATUREFLAGS_SKY) && _EnvLightSkyEnabled)
        {
            // The sky is a single cubemap texture separate from the reflection probe texture array (different resolution and compression)
            context.sampleReflection = SINGLE_PASS_CONTEXT_SAMPLE_SKY;

            // The sky data are generated on the fly so the compiler can optimize the code
            EnvLightData envLightSky = InitSkyEnvLightData(0);

            // Only apply the sky if we haven't yet accumulated enough IBL lighting.
            if (reflectionHierarchyWeight < 1.0)
            {
                EVALUATE_BSDF_ENV_SKY(envLightSky, REFLECTION, reflection);
            }

            if ((featureFlags & LIGHTFEATUREFLAGS_SSREFRACTION) && (refractionHierarchyWeight < 1.0))
            {
                EVALUATE_BSDF_ENV_SKY(envLightSky, REFRACTION, refraction);
            }
        }
    }
#undef EVALUATE_BSDF_ENV
#undef EVALUATE_BSDF_ENV_SKY

    if (featureFlags & LIGHTFEATUREFLAGS_DIRECTIONAL)
    {
        for (i = 0; i < _DirectionalLightCount; ++i)
        {
            if (IsMatchingLightLayer(_DirectionalLightData[i].lightLayers, builtinData.renderingLayers))
            {
                DirectLighting lighting = EvaluateBSDF_Directional(context, V, posInput, preLightData, _DirectionalLightData[i], bsdfData, builtinData);
                AccumulateDirectLighting(lighting, aggregateLighting);
            }
        }
    }

#if SHADEROPTIONS_AREA_LIGHTS
    if (featureFlags & LIGHTFEATUREFLAGS_AREA)
    {
        i = 0;

        LightData lightData;
        while (TryLoadAreaLightData(i, tile, zBin, lightData))
        {
            if (IsMatchingLightLayer(lightData.lightLayers, builtinData.renderingLayers))
            {
                DirectLighting lighting = EvaluateBSDF_Area(context, V, posInput, preLightData, lightData, bsdfData, builtinData);
                AccumulateDirectLighting(lighting, aggregateLighting);
            }

            i++;
        }
    }
#endif

<<<<<<< HEAD
// #if SHADEROPTIONS_PROBE_VOLUMES_EVALUATION_MODE == PROBEVOLUMESEVALUATIONMODES_LIGHT_LOOP
//     bool uninitialized = IsUninitializedGI(builtinData.bakeDiffuseLighting);
//     builtinData.bakeDiffuseLighting = uninitialized ? float3(0.0, 0.0, 0.0) : builtinData.bakeDiffuseLighting;

//     // If probe volume feature is enabled, this bit is enabled for all tiles to handle ambient probe fallback.
//     // No need to branch internally on _EnableProbeVolumes uniform.
//     if (featureFlags & LIGHTFEATUREFLAGS_PROBE_VOLUME)
//     {
// #if !SHADEROPTIONS_PROBE_VOLUMES_ADDITIVE_BLENDING
//         if (uninitialized)
// #endif
//         {
//             // Need to make sure not to apply ModifyBakedDiffuseLighting() twice to our bakeDiffuseLighting data, which could happen if we are dealing with initialized data (light maps).
//             // Create a local BuiltinData variable here, and then add results to builtinData.bakeDiffuseLighting at the end.
//             BuiltinData builtinDataProbeVolumes;
//             ZERO_INITIALIZE(BuiltinData, builtinDataProbeVolumes);

//             float probeVolumeHierarchyWeight = uninitialized ? 0.0f : 1.0f;

//             // Note: we aren't suppose to access normalWS in lightloop, but bsdfData.normalWS is always define for any material. So this is safe.
//             ProbeVolumeEvaluateSphericalHarmonics(
//                 posInput,
//                 bsdfData.normalWS,
//                 -bsdfData.normalWS,
//                 builtinData.renderingLayers,
//                 probeVolumeHierarchyWeight,
//                 builtinDataProbeVolumes.bakeDiffuseLighting,
//                 builtinDataProbeVolumes.backBakeDiffuseLighting
//             );

//             // Apply control from the indirect lighting volume settings (Remember there is no emissive here at this step)
//             float indirectDiffuseMultiplier = GetIndirectDiffuseMultiplier(builtinData.renderingLayers);
//             builtinDataProbeVolumes.bakeDiffuseLighting *= indirectDiffuseMultiplier;
//             builtinDataProbeVolumes.backBakeDiffuseLighting *= indirectDiffuseMultiplier;

// #ifdef MODIFY_BAKED_DIFFUSE_LIGHTING
// #ifdef DEBUG_DISPLAY
//             // When the lux meter is enabled, we don't want the albedo of the material to modify the diffuse baked lighting
//             if (_DebugLightingMode != DEBUGLIGHTINGMODE_LUX_METER)
// #endif
//                 ModifyBakedDiffuseLighting(V, posInput, preLightData, bsdfData, builtinDataProbeVolumes);

// #endif

// #if (SHADERPASS == SHADERPASS_DEFERRED_LIGHTING)
//             // If we are deferred we should apply baked AO here as it was already apply for lightmap.
//             // But in deferred ambientOcclusion is white so we should use specularOcclusion instead. It is the
//             // same case than for Microshadow so we can reuse this function. It should not be apply in forward
//             // as in this case the baked AO is correctly apply in PostBSDF()
//             // This is apply only on bakeDiffuseLighting as ModifyBakedDiffuseLighting combine both bakeDiffuseLighting and backBakeDiffuseLighting
//             builtinDataProbeVolumes.bakeDiffuseLighting *= GetAmbientOcclusionForMicroShadowing(bsdfData);
// #endif

//             ApplyDebugToBuiltinData(builtinDataProbeVolumes);

//             // Note: builtinDataProbeVolumes.bakeDiffuseLighting and builtinDataProbeVolumes.backBakeDiffuseLighting were combine inside of ModifyBakedDiffuseLighting().
//             builtinData.bakeDiffuseLighting += builtinDataProbeVolumes.bakeDiffuseLighting;
//         }
//     }
// #endif
=======
#if SHADEROPTIONS_ENABLE_PROBE_VOLUMES == 1
    bool uninitialized = IsUninitializedGI(builtinData.bakeDiffuseLighting);
    builtinData.bakeDiffuseLighting = uninitialized ? float3(0.0, 0.0, 0.0) : builtinData.bakeDiffuseLighting;

    // If probe volume feature is enabled, this bit is enabled for all tiles to handle ambient probe fallback.
    // No need to branch internally on _EnableProbeVolumes uniform.
    if (featureFlags & LIGHTFEATUREFLAGS_PROBE_VOLUME)
    {
#if !SHADEROPTIONS_PROBE_VOLUMES_ADDITIVE_BLENDING
        if (uninitialized)
#endif
        {
            // Need to make sure not to apply ModifyBakedDiffuseLighting() twice to our bakeDiffuseLighting data, which could happen if we are dealing with initialized data (light maps).
            // Create a local BuiltinData variable here, and then add results to builtinData.bakeDiffuseLighting at the end.
            BuiltinData builtinDataProbeVolumes;
            ZERO_INITIALIZE(BuiltinData, builtinDataProbeVolumes);

            float probeVolumeHierarchyWeight = uninitialized ? 0.0f : 1.0f;

            // Note: we aren't suppose to access normalWS in lightloop, but bsdfData.normalWS is always define for any material. So this is safe.
            ProbeVolumeEvaluateSphericalHarmonics(
                posInput,
                bsdfData.normalWS,
                -bsdfData.normalWS,
                builtinData.renderingLayers,
                probeVolumeHierarchyWeight,
                builtinDataProbeVolumes.bakeDiffuseLighting,
                builtinDataProbeVolumes.backBakeDiffuseLighting
            );

            // Apply control from the indirect lighting volume settings (Remember there is no emissive here at this step)
            float indirectDiffuseMultiplier = GetIndirectDiffuseMultiplier(builtinData.renderingLayers);
            builtinDataProbeVolumes.bakeDiffuseLighting *= indirectDiffuseMultiplier;
            builtinDataProbeVolumes.backBakeDiffuseLighting *= indirectDiffuseMultiplier;

#ifdef MODIFY_BAKED_DIFFUSE_LIGHTING
#ifdef DEBUG_DISPLAY
            // When the lux meter is enabled, we don't want the albedo of the material to modify the diffuse baked lighting
            if (_DebugLightingMode != DEBUGLIGHTINGMODE_LUX_METER)
#endif
                ModifyBakedDiffuseLighting(V, posInput, preLightData, bsdfData, builtinDataProbeVolumes);

#endif

#if (SHADERPASS == SHADERPASS_DEFERRED_LIGHTING)
            // If we are deferred we should apply baked AO here as it was already apply for lightmap.
            // But in deferred ambientOcclusion is white so we should use specularOcclusion instead. It is the
            // same case than for Microshadow so we can reuse this function. It should not be apply in forward
            // as in this case the baked AO is correctly apply in PostBSDF()
            // This is apply only on bakeDiffuseLighting as ModifyBakedDiffuseLighting combine both bakeDiffuseLighting and backBakeDiffuseLighting
            builtinDataProbeVolumes.bakeDiffuseLighting *= GetAmbientOcclusionForMicroShadowing(bsdfData);
#endif

            ApplyDebugToBuiltinData(builtinDataProbeVolumes);

            // Note: builtinDataProbeVolumes.bakeDiffuseLighting and builtinDataProbeVolumes.backBakeDiffuseLighting were combine inside of ModifyBakedDiffuseLighting().
            builtinData.bakeDiffuseLighting += builtinDataProbeVolumes.bakeDiffuseLighting;
        }
    }
#endif
>>>>>>> b649f8f4

#if !defined(_SURFACE_TYPE_TRANSPARENT)
    // If we use the texture ssgi for ssgi or rtgi, we want to combine it with the value in the bake diffuse lighting value
    if (_IndirectDiffuseMode != INDIRECTDIFFUSEMODE_OFF)
    {
        BuiltinData builtinDataSSGI;
        ZERO_INITIALIZE(BuiltinData, builtinDataSSGI);
        builtinDataSSGI.bakeDiffuseLighting = LOAD_TEXTURE2D_X(_IndirectDiffuseTexture, posInput.positionSS).xyz * GetInverseCurrentExposureMultiplier();
        builtinDataSSGI.bakeDiffuseLighting *= GetIndirectDiffuseMultiplier(builtinData.renderingLayers);

        // TODO: try to see if we can share code with probe volume
#ifdef MODIFY_BAKED_DIFFUSE_LIGHTING
#ifdef DEBUG_DISPLAY
        // When the lux meter is enabled, we don't want the albedo of the material to modify the diffuse baked lighting
        if (_DebugLightingMode != DEBUGLIGHTINGMODE_LUX_METER)
#endif
            ModifyBakedDiffuseLighting(V, posInput, preLightData, bsdfData, builtinDataSSGI);

#endif
        // In the alpha channel, we have the interpolation value that we use to blend the result of SSGI/RTGI with the other GI thechnique
        builtinData.bakeDiffuseLighting = lerp(builtinData.bakeDiffuseLighting,
                                            builtinDataSSGI.bakeDiffuseLighting,
                                            LOAD_TEXTURE2D_X(_IndirectDiffuseTexture, posInput.positionSS).w);
    }
#endif

    ApplyDebugToLighting(context, builtinData, aggregateLighting);

    // Note: We can't apply the IndirectDiffuseMultiplier here as with GBuffer, Emissive is part of the bakeDiffuseLighting.
    // so IndirectDiffuseMultiplier is apply in PostInitBuiltinData or related location (like for probe volume)
    aggregateLighting.indirect.specularReflected *= GetIndirectSpecularMultiplier(builtinData.renderingLayers);

    // Also Apply indiret diffuse (GI)
    // PostEvaluateBSDF will perform any operation wanted by the material and sum everything into diffuseLighting and specularLighting
    PostEvaluateBSDF(   context, V, posInput, preLightData, bsdfData, builtinData, aggregateLighting, lightLoopOutput);

    ApplyDebug(context, posInput, bsdfData, lightLoopOutput);
}<|MERGE_RESOLUTION|>--- conflicted
+++ resolved
@@ -340,18 +340,7 @@
 
             for (i = 0; i < envLightCount; i++)
             {
-<<<<<<< HEAD
                 uint envLightIndex = envLightWeightsAndIndices[i] & ((1 << 12) - 1);
-=======
-                v_envLightIdx = FetchIndex(envLightStart, v_envLightListOffset);
-#if SCALARIZE_LIGHT_LOOP
-                uint s_envLightIdx = ScalarizeElementIndex(v_envLightIdx, fastPath);
-#else
-                uint s_envLightIdx = v_envLightIdx;
-#endif
-                if (s_envLightIdx == -1)
-                    break;
->>>>>>> b649f8f4
 
                 envLightData = LoadReflectionProbeDataUnsafe(envLightIndex);
 
@@ -426,68 +415,6 @@
     }
 #endif
 
-<<<<<<< HEAD
-// #if SHADEROPTIONS_PROBE_VOLUMES_EVALUATION_MODE == PROBEVOLUMESEVALUATIONMODES_LIGHT_LOOP
-//     bool uninitialized = IsUninitializedGI(builtinData.bakeDiffuseLighting);
-//     builtinData.bakeDiffuseLighting = uninitialized ? float3(0.0, 0.0, 0.0) : builtinData.bakeDiffuseLighting;
-
-//     // If probe volume feature is enabled, this bit is enabled for all tiles to handle ambient probe fallback.
-//     // No need to branch internally on _EnableProbeVolumes uniform.
-//     if (featureFlags & LIGHTFEATUREFLAGS_PROBE_VOLUME)
-//     {
-// #if !SHADEROPTIONS_PROBE_VOLUMES_ADDITIVE_BLENDING
-//         if (uninitialized)
-// #endif
-//         {
-//             // Need to make sure not to apply ModifyBakedDiffuseLighting() twice to our bakeDiffuseLighting data, which could happen if we are dealing with initialized data (light maps).
-//             // Create a local BuiltinData variable here, and then add results to builtinData.bakeDiffuseLighting at the end.
-//             BuiltinData builtinDataProbeVolumes;
-//             ZERO_INITIALIZE(BuiltinData, builtinDataProbeVolumes);
-
-//             float probeVolumeHierarchyWeight = uninitialized ? 0.0f : 1.0f;
-
-//             // Note: we aren't suppose to access normalWS in lightloop, but bsdfData.normalWS is always define for any material. So this is safe.
-//             ProbeVolumeEvaluateSphericalHarmonics(
-//                 posInput,
-//                 bsdfData.normalWS,
-//                 -bsdfData.normalWS,
-//                 builtinData.renderingLayers,
-//                 probeVolumeHierarchyWeight,
-//                 builtinDataProbeVolumes.bakeDiffuseLighting,
-//                 builtinDataProbeVolumes.backBakeDiffuseLighting
-//             );
-
-//             // Apply control from the indirect lighting volume settings (Remember there is no emissive here at this step)
-//             float indirectDiffuseMultiplier = GetIndirectDiffuseMultiplier(builtinData.renderingLayers);
-//             builtinDataProbeVolumes.bakeDiffuseLighting *= indirectDiffuseMultiplier;
-//             builtinDataProbeVolumes.backBakeDiffuseLighting *= indirectDiffuseMultiplier;
-
-// #ifdef MODIFY_BAKED_DIFFUSE_LIGHTING
-// #ifdef DEBUG_DISPLAY
-//             // When the lux meter is enabled, we don't want the albedo of the material to modify the diffuse baked lighting
-//             if (_DebugLightingMode != DEBUGLIGHTINGMODE_LUX_METER)
-// #endif
-//                 ModifyBakedDiffuseLighting(V, posInput, preLightData, bsdfData, builtinDataProbeVolumes);
-
-// #endif
-
-// #if (SHADERPASS == SHADERPASS_DEFERRED_LIGHTING)
-//             // If we are deferred we should apply baked AO here as it was already apply for lightmap.
-//             // But in deferred ambientOcclusion is white so we should use specularOcclusion instead. It is the
-//             // same case than for Microshadow so we can reuse this function. It should not be apply in forward
-//             // as in this case the baked AO is correctly apply in PostBSDF()
-//             // This is apply only on bakeDiffuseLighting as ModifyBakedDiffuseLighting combine both bakeDiffuseLighting and backBakeDiffuseLighting
-//             builtinDataProbeVolumes.bakeDiffuseLighting *= GetAmbientOcclusionForMicroShadowing(bsdfData);
-// #endif
-
-//             ApplyDebugToBuiltinData(builtinDataProbeVolumes);
-
-//             // Note: builtinDataProbeVolumes.bakeDiffuseLighting and builtinDataProbeVolumes.backBakeDiffuseLighting were combine inside of ModifyBakedDiffuseLighting().
-//             builtinData.bakeDiffuseLighting += builtinDataProbeVolumes.bakeDiffuseLighting;
-//         }
-//     }
-// #endif
-=======
 #if SHADEROPTIONS_ENABLE_PROBE_VOLUMES == 1
     bool uninitialized = IsUninitializedGI(builtinData.bakeDiffuseLighting);
     builtinData.bakeDiffuseLighting = uninitialized ? float3(0.0, 0.0, 0.0) : builtinData.bakeDiffuseLighting;
@@ -548,7 +475,6 @@
         }
     }
 #endif
->>>>>>> b649f8f4
 
 #if !defined(_SURFACE_TYPE_TRANSPARENT)
     // If we use the texture ssgi for ssgi or rtgi, we want to combine it with the value in the bake diffuse lighting value
