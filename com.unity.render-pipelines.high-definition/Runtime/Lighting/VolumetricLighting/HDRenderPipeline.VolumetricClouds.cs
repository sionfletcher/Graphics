--- conflicted
+++ resolved
@@ -390,11 +390,7 @@
 
                 if (!shadowPass)
                 {
-<<<<<<< HEAD
-                    cb._SunLightColor = m_lightList.directionalLights[0].color * settings.sunLightDimmer.value;
-=======
                     cb._SunLightColor = m_GpuLightsBuilder.directionalLights[0].color * settings.sunLightDimmer.value;
->>>>>>> 1ee5912c
                 }
             }
             else
