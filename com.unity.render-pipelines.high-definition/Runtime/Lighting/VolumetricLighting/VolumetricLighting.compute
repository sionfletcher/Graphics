//--------------------------------------------------------------------------------------------------
// Definitions
//--------------------------------------------------------------------------------------------------

// #pragma enable_d3d11_debug_symbols
#pragma only_renderers d3d11 playstation xboxone vulkan metal switch

#pragma kernel VolumetricLighting

#pragma multi_compile _ COARSE_BINNING
#pragma multi_compile _ ENABLE_REPROJECTION
#pragma multi_compile _ ENABLE_ANISOTROPY
#pragma multi_compile _ VL_PRESET_OPTIMAL
<<<<<<< HEAD
=======
#pragma multi_compile _ SUPPORT_LOCAL_LIGHTS
>>>>>>> b649f8f4

// Don't want contact shadows
#define LIGHT_EVALUATION_NO_CONTACT_SHADOWS // To define before LightEvaluation.hlsl
// #define LIGHT_EVALUATION_NO_HEIGHT_FOG

#ifdef VL_PRESET_OPTIMAL
    // E.g. for 1080p: (1920/8)x(1080/8)x(64) = 2,073,600 voxels
    #define VBUFFER_VOXEL_SIZE 8
#endif

#define PREFER_HALF             0
#define GROUP_SIZE_1D           8
#define SHADOW_USE_DEPTH_BIAS   0 // Too expensive, not particularly effective
#define SHADOW_ULTRA_LOW          // Different options are too expensive.
#define SHADOW_AUTO_FLIP_NORMAL 0 // No normal information, so no need to flip
#define SHADOW_VIEW_BIAS        1 // Prevents light leaking through thin geometry. Not as good as normal bias at grazing angles, but cheaper and independent from the geometry.
#define USE_DEPTH_BUFFER        1 // Accounts for opaque geometry along the camera ray

// Filter out lights that are not meant to be affecting volumetric once per thread rather than per voxel. This has the downside that it limits the max processable lights to MAX_SUPPORTED_LIGHTS
// which might be lower than the max number of lights that might be in the big tile. 
#define PRE_FILTER_LIGHT_LIST   1 && defined(USE_BIG_TILE_LIGHTLIST)

//--------------------------------------------------------------------------------------------------
// Included headers
//--------------------------------------------------------------------------------------------------

#include "Packages/com.unity.render-pipelines.core/ShaderLibrary/Common.hlsl"
#include "Packages/com.unity.render-pipelines.core/ShaderLibrary/GeometricTools.hlsl"
#include "Packages/com.unity.render-pipelines.core/ShaderLibrary/Color.hlsl"
#include "Packages/com.unity.render-pipelines.core/ShaderLibrary/Filtering.hlsl"
#include "Packages/com.unity.render-pipelines.core/ShaderLibrary/VolumeRendering.hlsl"
#include "Packages/com.unity.render-pipelines.core/ShaderLibrary/EntityLighting.hlsl"

// We need to include this "for reasons"...
#include "Packages/com.unity.render-pipelines.high-definition/Runtime/Material/Builtin/BuiltinData.hlsl"

#include "Packages/com.unity.render-pipelines.high-definition/Runtime/ShaderLibrary/ShaderVariables.hlsl"
#include "Packages/com.unity.render-pipelines.high-definition/Runtime/RenderPipeline/ShaderPass/ShaderPass.cs.hlsl"
#define SHADERPASS SHADERPASS_VOLUMETRIC_LIGHTING

#include "Packages/com.unity.render-pipelines.high-definition/Runtime/Lighting/VolumetricLighting/VolumetricLighting.cs.hlsl"
#include "Packages/com.unity.render-pipelines.high-definition/Runtime/Lighting/VolumetricLighting/VBuffer.hlsl"

#include "Packages/com.unity.render-pipelines.high-definition/Runtime/Sky/PhysicallyBasedSky/PhysicallyBasedSkyCommon.hlsl"

#include "Packages/com.unity.render-pipelines.high-definition/Runtime/Lighting/Lighting.hlsl"
#include "Packages/com.unity.render-pipelines.high-definition/Runtime/Lighting/LightLoop/LightLoopDef.hlsl"
#include "Packages/com.unity.render-pipelines.high-definition/Runtime/Lighting/LightEvaluation.hlsl"

//--------------------------------------------------------------------------------------------------
// Inputs & outputs
//--------------------------------------------------------------------------------------------------

RW_TEXTURE3D(float4, _VBufferLighting);
RW_TEXTURE3D(float4, _VBufferFeedback);
TEXTURE3D(_VBufferHistory);
TEXTURE3D(_VBufferDensity);                     // RGB = scattering, A = extinction
TEXTURE2D_X(_MaxZMaskTexture);

//--------------------------------------------------------------------------------------------------
// Implementation
//--------------------------------------------------------------------------------------------------

#if PRE_FILTER_LIGHT_LIST

#define MAX_SUPPORTED_LIGHTS min(48, MAX_NR_BIG_TILE_LIGHTS_PLUS_ONE) 
groupshared int gs_localLightList[GROUP_SIZE_1D*GROUP_SIZE_1D][MAX_SUPPORTED_LIGHTS];

#endif

// Jittered ray with screen-space derivatives.
struct JitteredRay
{
    float3 originWS;
    float3 centerDirWS;
    float3 jitterDirWS;
    float3 xDirDerivWS;
    float3 yDirDerivWS;
    float  geomDist;

    float maxDist;
};

struct VoxelLighting
{
    float3 radianceComplete;
    float3 radianceNoPhase;
};

bool IsInRange(float x, float2 range)
{
    return clamp(x, range.x, range.y) == x;
}

float ComputeHistoryWeight()
{
    // Compute the exponential moving average over 'n' frames:
    // X = (1 - a) * ValueAtFrame[n] + a * AverageOverPreviousFrames.
    // We want each sample to be uniformly weighted by (1 / n):
    // X = (1 / n) * Sum{i from 1 to n}{ValueAtFrame[i]}.
    // Therefore, we get:
    // (1 - a) = (1 / n) => a = (1 - 1 / n) = (n - 1) / n,
    // X = (1 / n) * ValueAtFrame[n] + (1 - 1 / n) * AverageOverPreviousFrames.
    // Why does it work? We need to make the following assumption:
    // AverageOverPreviousFrames ≈ AverageOverFrames[n - 1].
    // AverageOverFrames[n - 1] = (1 / (n - 1)) * Sum{i from 1 to n - 1}{ValueAtFrame[i]}.
    // This implies that the reprojected (accumulated) value has mostly converged.
    // X = (1 / n) * ValueAtFrame[n] + ((n - 1) / n) * (1 / (n - 1)) * Sum{i from 1 to n - 1}{ValueAtFrame[i]}.
    // X = (1 / n) * ValueAtFrame[n] + (1 / n) * Sum{i from 1 to n - 1}{ValueAtFrame[i]}.
    // X = Sum{i from 1 to n}{ValueAtFrame[i] / n}.
    float numFrames     = 7;
    float frameWeight   = 1 / numFrames;
    float historyWeight = 1 - frameWeight;

    return historyWeight;
}

// Computes the light integral (in-scattered radiance) within the voxel.
// Multiplication by the scattering coefficient and the phase function is performed outside.
VoxelLighting EvaluateVoxelLightingDirectional(LightLoopContext context, uint featureFlags, PositionInputs posInput, float3 centerWS,
                                               JitteredRay ray, float t0, float t1, float dt, float rndVal, float extinction, float anisotropy)
{
    VoxelLighting lighting;
    ZERO_INITIALIZE(VoxelLighting, lighting);

    BuiltinData unused; // Unused for now, so define once
    ZERO_INITIALIZE(BuiltinData, unused);

    const float NdotL = 1;

    float tOffset, weight;
    ImportanceSampleHomogeneousMedium(rndVal, extinction, dt, tOffset, weight);

    float t = t0 + tOffset;
    posInput.positionWS = ray.originWS + t * ray.jitterDirWS;

    context.shadowValue = 1.0;

    // Evaluate sun shadows.
    if (_DirectionalShadowIndex >= 0)
    {
        DirectionalLightData light = _DirectionalLightData[_DirectionalShadowIndex];

        // Prep the light so that it works with non-volumetrics-aware code.
        light.contactShadowMask  = 0;
        light.shadowDimmer       = light.volumetricShadowDimmer;

        float3 L = -light.forward;

        // Is it worth sampling the shadow map?
        if ((light.volumetricLightDimmer > 0) && (light.volumetricShadowDimmer > 0))
        {
            #if SHADOW_VIEW_BIAS
                // Our shadows only support normal bias. Volumetrics has no access to the surface normal.
                // We fake view bias by invoking the normal bias code with the view direction.
                float3 shadowN = -ray.jitterDirWS;
            #else
                float3 shadowN = 0; // No bias
            #endif // SHADOW_VIEW_BIAS

            context.shadowValue = GetDirectionalShadowAttenuation(context.shadowContext,
                                                                  posInput.positionSS, posInput.positionWS, shadowN,
                                                                  light.shadowIndex, L);
        }
    }
    else
    {
        context.shadowValue = 1;
    }

    for (uint i = 0; i < _DirectionalLightCount; ++i)
    {
        DirectionalLightData light = _DirectionalLightData[i];

        // Prep the light so that it works with non-volumetrics-aware code.
        light.contactShadowMask  = 0;
        light.shadowDimmer       = light.volumetricShadowDimmer;

        float3 L = -light.forward;

        // Is it worth evaluating the light?
        float3 color; float attenuation;
        if (light.volumetricLightDimmer > 0)
        {
            float4 lightColor = EvaluateLight_Directional(context, posInput, light);
            // The volumetric light dimmer, unlike the regular light dimmer, is not pre-multiplied.
            lightColor.a *= light.volumetricLightDimmer;
            lightColor.rgb *= lightColor.a; // Composite

            #if SHADOW_VIEW_BIAS
                // Our shadows only support normal bias. Volumetrics has no access to the surface normal.
                // We fake view bias by invoking the normal bias code with the view direction.
                float3 shadowN = -ray.jitterDirWS;
            #else
                float3 shadowN = 0; // No bias
            #endif // SHADOW_VIEW_BIAS

            // This code works for both surface reflection and thin object transmission.
            SHADOW_TYPE shadow = EvaluateShadow_Directional(context, posInput, light, unused, shadowN);
            lightColor.rgb *= ComputeShadowColor(shadow, light.shadowTint, light.penumbraTint);

            // Important:
            // Ideally, all scattering calculations should use the jittered versions
            // of the sample position and the ray direction. However, correct reprojection
            // of asymmetrically scattered lighting (affected by an anisotropic phase
            // function) is not possible. We work around this issue by reprojecting
            // lighting not affected by the phase function. This basically removes
            // the phase function from the temporal integration process. It is a hack.
            // The downside is that anisotropy no longer benefits from temporal averaging,
            // and any temporal instability of anisotropy causes causes visible jitter.
            // In order to stabilize the image, we use the voxel center for all
            // anisotropy-related calculations.
            float cosTheta = dot(L, ray.centerDirWS);
            float phase    = CornetteShanksPhasePartVarying(anisotropy, cosTheta);

            // Compute the amount of in-scattered radiance.
            // Note: the 'weight' accounts for transmittance from 't0' to 't'.
            lighting.radianceNoPhase += (weight * lightColor.rgb);
            lighting.radianceComplete += (weight * lightColor.rgb) * phase;
        }
    }

    return lighting;
}

// Computes the light integral (in-scattered radiance) within the voxel.
// Multiplication by the scattering coefficient and the phase function is performed outside.
<<<<<<< HEAD
VoxelLighting EvaluateVoxelLightingLocal(LightLoopContext context, uint featureFlags, PositionInputs posInput,
                                         uint tile, uint2 zBinRange, float3 centerWS,
=======
VoxelLighting EvaluateVoxelLightingLocal(LightLoopContext context, uint groupIdx, uint featureFlags, PositionInputs posInput,
                                         uint lightCount, uint lightStart, float3 centerWS,
>>>>>>> b649f8f4
                                         JitteredRay ray, float t0, float t1, float dt, float rndVal, float extinction, float anisotropy)
{
    VoxelLighting lighting;
    ZERO_INITIALIZE(VoxelLighting, lighting);

    BuiltinData unused; // Unused for now, so define once
    ZERO_INITIALIZE(BuiltinData, unused);

    const float NdotL = 1;

    if (featureFlags & LIGHTFEATUREFLAGS_PUNCTUAL)
    {
    	uint i = 0;

        LightData light;
        while (TryLoadPunctualLightData(i, tile, zBinRange, light))
        {
<<<<<<< HEAD
=======
#if PRE_FILTER_LIGHT_LIST
            uint lightIndex = gs_localLightList[groupIdx][lightOffset];
#else
            uint lightIndex = FetchIndex(lightStart, lightOffset);
#endif
            LightData light = _LightDatas[lightIndex];
                

            if (light.lightType >= GPULIGHTTYPE_PROJECTOR_BOX) { break; }

>>>>>>> b649f8f4
            // Prep the light so that it works with non-volumetrics-aware code.
            light.contactShadowMask  = 0;
            light.shadowDimmer       = light.volumetricShadowDimmer;

        	float weight = 0; // Monte Carlo weight

            if (light.lightType == GPULIGHTTYPE_PROJECTOR_BOX)
            {
            	bool sampleLight = (light.volumetricLightDimmer > 0);

	            // Convert the box light from OBB to AABB.
	            // 'light.right' and 'light.up' vectors are pre-scaled on the CPU by (2/w) and (2/h).
	            float3x3 rotMat = float3x3(light.right, light.up, light.forward);

	            float3 o = mul(rotMat, ray.originWS - light.positionRWS);
	            float3 d = mul(rotMat, ray.jitterDirWS);

	            float3 boxPt0 = float3(-1, -1, 0);
	            float3 boxPt1 = float3( 1,  1, light.range);

	            float tEntr, tExit;
	            sampleLight = sampleLight && IntersectRayAABB(o, d, boxPt0, boxPt1, t0, t1, tEntr, tExit);

	            // Is it worth evaluating the light?
	            if (sampleLight)
	            {
	                float tOffset;
	                ImportanceSampleHomogeneousMedium(rndVal, extinction, tExit - tEntr, tOffset, weight);

	                // Compute transmittance from 't0' to 'tEntr'.
	                weight *= TransmittanceHomogeneousMedium(extinction, tEntr - t0);

	                float t = tEntr + tOffset;
	                posInput.positionWS = ray.originWS + t * ray.jitterDirWS;
            	}
            }
<<<<<<< HEAD
            else // (light.lightType != GPULIGHTTYPE_PROJECTOR_BOX)
=======
        }

        // This loop only processes box lights.
        for (; lightOffset < lightCount; lightOffset++)
        {
#if PRE_FILTER_LIGHT_LIST
            uint lightIndex = gs_localLightList[groupIdx][lightOffset];
#else
            uint lightIndex = FetchIndex(lightStart, lightOffset);
#endif
            LightData light = _LightDatas[lightIndex];

            if (light.lightType != GPULIGHTTYPE_PROJECTOR_BOX) { break; }

            // Prep the light so that it works with non-volumetrics-aware code.
            light.contactShadowMask  = 0;
            light.shadowDimmer       = light.volumetricShadowDimmer;

            bool sampleLight = (light.volumetricLightDimmer > 0);

            // Convert the box light from OBB to AABB.
            // 'light.right' and 'light.up' vectors are pre-scaled on the CPU by (2/w) and (2/h).
            float3x3 rotMat = float3x3(light.right, light.up, light.forward);

            float3 o = mul(rotMat, ray.originWS - light.positionRWS);
            float3 d = mul(rotMat, ray.jitterDirWS);

            float3 boxPt0 = float3(-1, -1, 0);
            float3 boxPt1 = float3( 1,  1, light.range);

            float tEntr, tExit;
            sampleLight = sampleLight && IntersectRayAABB(o, d, boxPt0, boxPt1, t0, t1, tEntr, tExit);

            // Is it worth evaluating the light?
            if (sampleLight)
>>>>>>> b649f8f4
            {
            	bool sampleLight = (light.volumetricLightDimmer > 0);

	            float tEntr = t0;
	            float tExit = t1;

	            // Perform ray-cone intersection for pyramid and spot lights.
	            if (light.lightType != GPULIGHTTYPE_POINT)
	            {
	                float lenMul = 1;

	                if (light.lightType == GPULIGHTTYPE_PROJECTOR_PYRAMID)
	                {
	                    // 'light.right' and 'light.up' vectors are pre-scaled on the CPU
	                    // s.t. if you were to place them at the distance of 1 directly in front
	                    // of the light, they would give you the "footprint" of the light.
	                    // For spot lights, the cone fit is exact.
	                    // For pyramid lights, however, this is the "inscribed" cone
	                    // (contained within the pyramid), and we want to intersect
	                    // the "escribed" cone (which contains the pyramid).
	                    // Therefore, we have to scale the radii by the sqrt(2).
	                    lenMul = rsqrt(2);
	                }

	                float3 coneAxisX = lenMul * light.right;
	                float3 coneAxisY = lenMul * light.up;

	                sampleLight = sampleLight && IntersectRayCone(ray.originWS, ray.jitterDirWS,
	                                                              light.positionRWS, light.forward,
	                                                              coneAxisX, coneAxisY,
	                                                              t0, t1, tEntr, tExit);
	            }

	            // Is it worth evaluating the light?
	            if (sampleLight)
	            {
	                float lightSqRadius = light.size.x;

	                float t, distSq, rcpPdf;
	                ImportanceSamplePunctualLight(rndVal, light.positionRWS, lightSqRadius,
	                                              ray.originWS, ray.jitterDirWS,
	                                              tEntr, tExit,
	                                              t, distSq, rcpPdf);

	                // Compute transmittance from 't0' to 't'.
	                weight = TransmittanceHomogeneousMedium(extinction, t - t0) * rcpPdf;

	                posInput.positionWS = ray.originWS + t * ray.jitterDirWS;
	            }
            }

            if (weight > 0)
            {
            	float3 L;
                float4 distances; // {d, d^2, 1/d, d_proj}
                GetPunctualLightVectors(posInput.positionWS, light, L, distances);

                float4 lightColor = EvaluateLight_Punctual(context, posInput, light, L, distances);
                // The volumetric light dimmer, unlike the regular light dimmer, is not pre-multiplied.
                lightColor.a *= light.volumetricLightDimmer;
                lightColor.rgb *= lightColor.a; // Composite

            #if SHADOW_VIEW_BIAS
                // Our shadows only support normal bias. Volumetrics has no access to the surface normal.
                // We fake view bias by invoking the normal bias code with the view direction.
                float3 shadowN = -ray.jitterDirWS;
            #else
                float3 shadowN = 0; // No bias
            #endif // SHADOW_VIEW_BIAS

                SHADOW_TYPE shadow = EvaluateShadow_Punctual(context, posInput, light, unused, shadowN, L, distances);
                lightColor.rgb *= ComputeShadowColor(shadow, light.shadowTint, light.penumbraTint);

                // Important:
                // Ideally, all scattering calculations should use the jittered versions
                // of the sample position and the ray direction. However, correct reprojection
                // of asymmetrically scattered lighting (affected by an anisotropic phase
                // function) is not possible. We work around this issue by reprojecting
                // lighting not affected by the phase function. This basically removes
                // the phase function from the temporal integration process. It is a hack.
                // The downside is that anisotropy no longer benefits from temporal averaging,
                // and any temporal instability of anisotropy causes causes visible jitter.
                // In order to stabilize the image, we use the voxel center for all
                // anisotropy-related calculations.
                float3 centerL  = light.positionRWS - centerWS;
                float  cosTheta = dot(centerL, ray.centerDirWS) * rsqrt(dot(centerL, centerL));
                float  phase    = CornetteShanksPhasePartVarying(anisotropy, cosTheta);

                // Compute the amount of in-scattered radiance.
                // Note: the 'weight' accounts for transmittance from 't0' to 't'.
                lighting.radianceNoPhase += (weight * lightColor.rgb);
                lighting.radianceComplete += (weight * lightColor.rgb) * phase;
            }

	        i++;
        }
    }

    return lighting;
}

// Computes the in-scattered radiance along the ray.
void FillVolumetricLightingBuffer(LightLoopContext context, uint featureFlags,
<<<<<<< HEAD
                                  PositionInputs posInput, uint tile, JitteredRay ray, float cosRay)
{
=======
                                  PositionInputs posInput, uint tileIndex, int groupIdx, JitteredRay ray)
{
    uint lightCount, lightStart;

#ifdef USE_BIG_TILE_LIGHTLIST
    // Offset for stereo rendering
    tileIndex += unity_StereoEyeIndex * _NumTileBigTileX * _NumTileBigTileY;

    // The "big tile" list contains the number of objects contained within the tile followed by the
    // list of object indices. Note that while objects are already sorted by type, we don't know the
    // number of each type of objects (e.g. lights), so we should remember to break out of the loop.
    lightCount = g_vBigTileLightList[MAX_NR_BIG_TILE_LIGHTS_PLUS_ONE * tileIndex];
    lightStart = MAX_NR_BIG_TILE_LIGHTS_PLUS_ONE * tileIndex + 1;

    // For now, iterate through all the objects to determine the correct range.
    // TODO: precompute this, of course.
    {
        uint offset = 0;

        int validLightCount = 0;

        for (; offset < lightCount; offset++)
        {
            uint objectIndex = FetchIndex(lightStart, offset);
#if PRE_FILTER_LIGHT_LIST
            LightData light = _LightDatas[objectIndex];
            if (light.volumetricLightDimmer > 0 && validLightCount < MAX_SUPPORTED_LIGHTS && objectIndex < _EnvLightIndexShift)
            {
                gs_localLightList[groupIdx][validLightCount++] = objectIndex;
            }
#else
            validLightCount++;
#endif
            if (objectIndex >= _EnvLightIndexShift)
            {
                // We have found the last local analytical light.
                break;
            }
        }

        lightCount = validLightCount;
    }

#else  // USE_BIG_TILE_LIGHTLIST

    lightCount = _PunctualLightCount;
    lightStart = 0;

#endif // USE_BIG_TILE_LIGHTLIST

>>>>>>> b649f8f4
    float t0 = DecodeLogarithmicDepthGeneralized(0, _VBufferDistanceDecodingParams);
    float de = _VBufferRcpSliceCount; // Log-encoded distance between slices

    float z0 	= t0 * cosRay; // Distance to linear depth
    uint  zBin0 = ComputeZBinIndex(z0);

    // The contribution of the ambient probe does not depend on the position,
    // only on the direction and the length of the interval.
    // SampleSH9() evaluates the 3-band SH in a given direction.
    // The probe is already pre-convolved with the phase function.
    // Note: anisotropic, no jittering.
    float3 probeInScatteredRadiance = SampleSH9(_AmbientProbeCoeffs, ray.centerDirWS);

    float3 totalRadiance = 0;
    float  opticalDepth  = 0;
    uint slice = 0;
    for (; slice < _VBufferSliceCount; slice++)
    {
        uint3 voxelCoord = uint3(posInput.positionSS, slice + _VBufferSliceCount * unity_StereoEyeIndex);

        float e1 = slice * de + de; // (slice + 1) / sliceCount
        float t1 = DecodeLogarithmicDepthGeneralized(e1, _VBufferDistanceDecodingParams);
        float tNext = t1;

    #if USE_DEPTH_BUFFER
        bool containsOpaqueGeometry = IsInRange(ray.geomDist, float2(t0, t1));

        if (containsOpaqueGeometry)
        {
            // Only integrate up to the opaque surface (make the voxel shorter, but not completely flat).
            // Note that we can NOT completely stop integrating when the ray reaches geometry, since
            // otherwise we get flickering at geometric discontinuities if reprojection is enabled.
            // In this case, a temporally stable light leak is better than flickering.
            t1 = max(t0 * 1.0001, ray.geomDist);
        }
    #endif

        float z1 	= t1 * cosRay; // Distance to linear depth
	    uint  zBin1 = ComputeZBinIndex(z1);

        float dt = t1 - t0; // Is geometry-aware

        // Accurately compute the center of the voxel in the log space. It's important to perform
        // the inversion exactly, since the accumulated value of the integral is stored at the center.
        // We will use it for participating media sampling, asymmetric scattering and reprojection.
        float  t = DecodeLogarithmicDepthGeneralized(e1 - 0.5 * de, _VBufferDistanceDecodingParams);
        float3 centerWS = ray.originWS + t * ray.centerDirWS;

        // Sample the participating medium at the center of the voxel.
        // We consider it to be constant along the interval [t0, t1] (within the voxel).
        float4 density = LOAD_TEXTURE3D(_VBufferDensity, voxelCoord);

        float3 scattering = density.rgb;
        float  extinction = density.a;
        float  anisotropy = _GlobalFogAnisotropy;

        // Perform per-pixel randomization by adding an offset and then sampling uniformly
        // (in the log space) in a vein similar to Stochastic Universal Sampling:
        // https://en.wikipedia.org/wiki/Stochastic_universal_sampling
        float perPixelRandomOffset = GenerateHashedRandomFloat(posInput.positionSS);

    #ifdef ENABLE_REPROJECTION
        // This is a time-based sequence of 7 equidistant numbers from 1/14 to 13/14.
        // Each of them is the centroid of the interval of length 2/14.
        float rndVal = frac(perPixelRandomOffset + _VBufferSampleOffset.z);
    #else
        float rndVal = frac(perPixelRandomOffset + 0.5);
    #endif

        VoxelLighting aggregateLighting;
        ZERO_INITIALIZE(VoxelLighting, aggregateLighting);

        // Prevent division by 0.
        extinction = max(extinction, FLT_MIN);

        if (featureFlags & LIGHTFEATUREFLAGS_DIRECTIONAL)
        {
            VoxelLighting lighting = EvaluateVoxelLightingDirectional(context, featureFlags, posInput,
                                                                      centerWS, ray, t0, t1, dt, rndVal,
                                                                      extinction, anisotropy);

            aggregateLighting.radianceNoPhase  += lighting.radianceNoPhase;
            aggregateLighting.radianceComplete += lighting.radianceComplete;
        }

        #ifdef SUPPORT_LOCAL_LIGHTS
        {
<<<<<<< HEAD
            VoxelLighting lighting = EvaluateVoxelLightingLocal(context, featureFlags, posInput,
                                                                tile, uint2(zBin0, zBin1),
=======
            VoxelLighting lighting = EvaluateVoxelLightingLocal(context, groupIdx, featureFlags, posInput,
                                                                lightCount, lightStart,
>>>>>>> b649f8f4
                                                                centerWS, ray, t0, t1, dt, rndVal,
                                                                extinction, anisotropy);

            aggregateLighting.radianceNoPhase  += lighting.radianceNoPhase;
            aggregateLighting.radianceComplete += lighting.radianceComplete;
        }
        #endif

    #ifdef ENABLE_REPROJECTION
        // Clamp here to prevent generation of NaNs.
        float4 voxelValue           = float4(aggregateLighting.radianceNoPhase, extinction * dt);
        float4 linearizedVoxelValue = LinearizeRGBD(voxelValue);
        float4 normalizedVoxelValue = linearizedVoxelValue * rcp(dt);
        float4 normalizedBlendValue = normalizedVoxelValue;

    #if (SHADEROPTIONS_CAMERA_RELATIVE_RENDERING != 0) && defined(USING_STEREO_MATRICES)
        // With XR single-pass, remove the camera-relative offset for the reprojected sample
        centerWS -= _WorldSpaceCameraPosViewOffset;
    #endif

        // Reproject the history at 'centerWS'.
        float4 reprojValue = SampleVBuffer(TEXTURE3D_ARGS(_VBufferHistory, s_linear_clamp_sampler),
                                           centerWS,
                                           _PrevCamPosRWS.xyz,
                                           UNITY_MATRIX_PREV_VP,
                                           _VBufferPrevViewportSize,
                                           _VBufferHistoryViewportScale.xyz,
                                           _VBufferHistoryViewportLimit.xyz,
                                           _VBufferPrevDistanceEncodingParams,
                                           _VBufferPrevDistanceDecodingParams,
                                           false, false, true) * float4(GetInversePreviousExposureMultiplier().xxx, 1);

        bool reprojSuccess = (_VBufferHistoryIsValid != 0) && (reprojValue.a != 0);

        if (reprojSuccess)
        {
            // Perform temporal blending in the log space ("Pixar blend").
            normalizedBlendValue = lerp(normalizedVoxelValue, reprojValue, ComputeHistoryWeight());
        }

        // Store the feedback for the voxel.
        // TODO: dynamic lights (which update their position, rotation, cookie or shadow at runtime)
        // do not support reprojection and should neither read nor write to the history buffer.
        // This will cause them to alias, but it is the only way to prevent ghosting.
        _VBufferFeedback[voxelCoord] = normalizedBlendValue * float4(GetCurrentExposureMultiplier().xxx, 1);

        float4 linearizedBlendValue = normalizedBlendValue * dt;
        float4 blendValue = DelinearizeRGBD(linearizedBlendValue);

    #ifdef ENABLE_ANISOTROPY
        // Estimate the influence of the phase function on the results of the current frame.
        float3 phaseCurrFrame;

        phaseCurrFrame.r = SafeDiv(aggregateLighting.radianceComplete.r, aggregateLighting.radianceNoPhase.r);
        phaseCurrFrame.g = SafeDiv(aggregateLighting.radianceComplete.g, aggregateLighting.radianceNoPhase.g);
        phaseCurrFrame.b = SafeDiv(aggregateLighting.radianceComplete.b, aggregateLighting.radianceNoPhase.b);

        // Warning: in general, this does not work!
        // For a voxel with a single light, 'phaseCurrFrame' is monochromatic, and since
        // we don't jitter anisotropy, its value does not change from frame to frame
        // for a static camera/scene. This is fine.
        // If you have two lights per voxel, we compute:
        // phaseCurrFrame = (phaseA * lightingA + phaseB * lightingB) / (lightingA + lightingB).
        // 'phaseA' and 'phaseB' are still (different) constants for a static camera/scene.
        // 'lightingA' and 'lightingB' are jittered, so they change from frame to frame.
        // Therefore, 'phaseCurrFrame' becomes temporarily unstable and can cause flickering in practice. :-(
        blendValue.rgb *= phaseCurrFrame;
    #endif // ENABLE_ANISOTROPY

    #else // NO REPROJECTION

    #ifdef ENABLE_ANISOTROPY
        float4 blendValue = float4(aggregateLighting.radianceComplete, extinction * dt);
    #else
        float4 blendValue = float4(aggregateLighting.radianceNoPhase,  extinction * dt);
    #endif // ENABLE_ANISOTROPY

    #endif // ENABLE_REPROJECTION

        // Compute the transmittance from the camera to 't0'.
        float transmittance = TransmittanceFromOpticalDepth(opticalDepth);

    #ifdef ENABLE_ANISOTROPY
        float phase = _CornetteShanksConstant;
    #else
        float phase = IsotropicPhaseFunction();
    #endif // ENABLE_ANISOTROPY

        // Integrate the contribution of the probe over the interval.
        // Integral{a, b}{Transmittance(0, t) * L_s(t) dt} = Transmittance(0, a) * Integral{a, b}{Transmittance(0, t - a) * L_s(t) dt}.
        float3 probeRadiance = probeInScatteredRadiance * TransmittanceIntegralHomogeneousMedium(extinction, dt);

        // Accumulate radiance along the ray.
        totalRadiance += transmittance * scattering * (phase * blendValue.rgb + probeRadiance);

        // Compute the optical depth up to the center of the interval.
        opticalDepth += 0.5 * blendValue.a;

        // Store the voxel data.
        // Note: for correct filtering, the data has to be stored in the perceptual space.
        // This means storing the tone mapped radiance and transmittance instead of optical depth.
        // See "A Fresh Look at Generalized Sampling", p. 51.
        // TODO: re-enable tone mapping after implementing pre-exposure.
        _VBufferLighting[voxelCoord] = LinearizeRGBD(float4(/*FastTonemap*/(totalRadiance), opticalDepth)) * float4(GetCurrentExposureMultiplier().xxx, 1);

        // Compute the optical depth up to the end of the interval.
        opticalDepth += 0.5 * blendValue.a;

<<<<<<< HEAD
        t0 	  = tNext;
        zBin0 = zBin1; // TODO: maybe not a good idea with the "stop ray at geometry" feature active
=======
        if (t0 * 0.99 > ray.maxDist)
        {
            break;
        }

        t0 = tNext;
>>>>>>> b649f8f4
    }

    for (; slice < _VBufferSliceCount; slice++)
    {
        uint3 voxelCoord = uint3(posInput.positionSS, slice + _VBufferSliceCount * unity_StereoEyeIndex);
        _VBufferLighting[voxelCoord] = 0;
#ifdef ENABLE_REPROJECTION
        _VBufferFeedback[voxelCoord] = 0;
#endif

    }
}

[numthreads(GROUP_SIZE_1D, GROUP_SIZE_1D, 1)]
void VolumetricLighting(uint3 dispatchThreadId : SV_DispatchThreadID,
                        uint2 groupId          : SV_GroupID,
                        uint2 groupThreadId    : SV_GroupThreadID,
                        int   groupIndex       : SV_GroupIndex)
{
    UNITY_XR_ASSIGN_VIEW_INDEX(dispatchThreadId.z);

    uint2 groupOffset = groupId * GROUP_SIZE_1D;
    uint2 voxelCoord  = groupOffset + groupThreadId;

    // Reminder: our voxels are sphere-capped right frustums (truncated right pyramids).
    // The curvature of the front and back faces is quite gentle, so we can use
    // the right frustum approximation (thus the front and the back faces are squares).
    // Note, that since we still rely on the perspective camera model, pixels at the center
    // of the screen correspond to larger solid angles than those at the edges.
    // Basically, sizes of front and back faces depend on the XY coordinate.
    // https://www.desmos.com/calculator/i3rkesvidk

    float3 F = GetViewForwardDir();
    float3 U = GetViewUpDir();
    float3 R = cross(F, U);

    float2 centerCoord = voxelCoord + float2(0.5, 0.5);

    // Compute a ray direction s.t. ViewSpace(rayDirWS).z = 1.
    float3 rayDirWS       = mul(-float4(centerCoord, 1, 1), _VBufferCoordToViewDirWS[unity_StereoEyeIndex]).xyz;
    float3 rightDirWS     = cross(rayDirWS, U);
    float  rcpLenRayDir   = rsqrt(dot(rayDirWS, rayDirWS));
    float  rcpLenRightDir = rsqrt(dot(rightDirWS, rightDirWS));

    JitteredRay ray;
    ray.originWS    = GetCurrentViewPosition();
    ray.centerDirWS = rayDirWS * rcpLenRayDir; // Normalize

    float FdotD = dot(F, ray.centerDirWS);
    float unitDistFaceSize = _VBufferUnitDepthTexelSpacing * FdotD * rcpLenRayDir;

    ray.xDirDerivWS = rightDirWS * (rcpLenRightDir * unitDistFaceSize); // Normalize & rescale
    ray.yDirDerivWS = cross(ray.xDirDerivWS, ray.centerDirWS); // Will have the length of 'unitDistFaceSize' by construction

#ifdef ENABLE_REPROJECTION
    float2 sampleOffset = _VBufferSampleOffset.xy;
#else
    float2 sampleOffset = 0;
#endif

    ray.jitterDirWS = normalize(ray.centerDirWS + sampleOffset.x * ray.xDirDerivWS
                                                + sampleOffset.y * ray.yDirDerivWS);

    // We will use the value of the cosine to convert distances from the camera to linear depth values.
    float cosRay = dot(F, ray.jitterDirWS);

    // We would like to determine the screen pixel (at the full resolution) which
    // the jittered ray corresponds to. The exact solution can be obtained by intersecting
    // the ray with the screen plane, e.i. (ViewSpace(jitterDirWS).z = 1). That's a little expensive.
    // So, as an approximation, we ignore the curvature of the frustum.
    uint2 pixelCoord = (uint2)((voxelCoord + 0.5 + sampleOffset) * _VBufferVoxelSize);

#ifdef VL_PRESET_OPTIMAL
    // The entire thread group is within the same light tile.
    uint2 tileCoord = groupOffset * VBUFFER_VOXEL_SIZE / TILE_SIZE;
    uint  tile 		= IndexFromCoordinate(tileCoord, TILE_BUFFER_DIMS.x);
#else
    // No compile-time optimizations, no scalarization.
    uint  tile 		= ComputeTileIndex(pixelCoord);
#endif
<<<<<<< HEAD
=======
    uint  tileIndex = tileCoord.x + _NumTileBigTileX * tileCoord.y;
	// This clamp is important as _VBufferVoxelSize can have float value which can cause en overflow (Crash on Vulkan and Metal)
    tileIndex = min(tileIndex, _NumTileBigTileX * _NumTileBigTileY);
>>>>>>> b649f8f4

    // Do not jitter 'voxelCoord' else. It's expected to correspond to the center of the voxel.
    PositionInputs posInput = GetPositionInput(voxelCoord, _VBufferViewportSize.zw);

    ray.geomDist = FLT_INF;
    ray.maxDist = FLT_INF;
#if USE_DEPTH_BUFFER
    float deviceDepth = LoadCameraDepth(pixelCoord);

    if (deviceDepth > 0) // Skip the skybox
    {
        // Convert it to distance along the ray. Doesn't work with tilt shift, etc.
        float linearDepth = LinearEyeDepth(deviceDepth, _ZBufferParams);
        ray.geomDist = linearDepth * rcp(dot(ray.jitterDirWS, F));

        float2 UV = posInput.positionNDC * _RTHandleScale.xy;

        // This should really be using a max sampler here. This is a bit overdilating given that it is already dilated.
        // Better to be safer though.
        float4 d = GATHER_RED_TEXTURE2D_X(_MaxZMaskTexture, s_point_clamp_sampler, UV) * rcp(dot(ray.jitterDirWS, F));
        ray.maxDist = max(Max3(d.x, d.y, d.z), d.w);
    }
#endif

    // TODO
    LightLoopContext context;
    context.shadowContext = InitShadowContext();
    uint featureFlags     = 0xFFFFFFFF;

    ApplyCameraRelativeXR(ray.originWS);

<<<<<<< HEAD
    FillVolumetricLightingBuffer(context, featureFlags, posInput, tile, ray, cosRay);
=======
    FillVolumetricLightingBuffer(context, featureFlags, posInput, tileIndex, groupIndex, ray);
>>>>>>> b649f8f4
}<|MERGE_RESOLUTION|>--- conflicted
+++ resolved
@@ -11,10 +11,7 @@
 #pragma multi_compile _ ENABLE_REPROJECTION
 #pragma multi_compile _ ENABLE_ANISOTROPY
 #pragma multi_compile _ VL_PRESET_OPTIMAL
-<<<<<<< HEAD
-=======
 #pragma multi_compile _ SUPPORT_LOCAL_LIGHTS
->>>>>>> b649f8f4
 
 // Don't want contact shadows
 #define LIGHT_EVALUATION_NO_CONTACT_SHADOWS // To define before LightEvaluation.hlsl
@@ -242,13 +239,8 @@
 
 // Computes the light integral (in-scattered radiance) within the voxel.
 // Multiplication by the scattering coefficient and the phase function is performed outside.
-<<<<<<< HEAD
 VoxelLighting EvaluateVoxelLightingLocal(LightLoopContext context, uint featureFlags, PositionInputs posInput,
                                          uint tile, uint2 zBinRange, float3 centerWS,
-=======
-VoxelLighting EvaluateVoxelLightingLocal(LightLoopContext context, uint groupIdx, uint featureFlags, PositionInputs posInput,
-                                         uint lightCount, uint lightStart, float3 centerWS,
->>>>>>> b649f8f4
                                          JitteredRay ray, float t0, float t1, float dt, float rndVal, float extinction, float anisotropy)
 {
     VoxelLighting lighting;
@@ -266,19 +258,6 @@
         LightData light;
         while (TryLoadPunctualLightData(i, tile, zBinRange, light))
         {
-<<<<<<< HEAD
-=======
-#if PRE_FILTER_LIGHT_LIST
-            uint lightIndex = gs_localLightList[groupIdx][lightOffset];
-#else
-            uint lightIndex = FetchIndex(lightStart, lightOffset);
-#endif
-            LightData light = _LightDatas[lightIndex];
-                
-
-            if (light.lightType >= GPULIGHTTYPE_PROJECTOR_BOX) { break; }
-
->>>>>>> b649f8f4
             // Prep the light so that it works with non-volumetrics-aware code.
             light.contactShadowMask  = 0;
             light.shadowDimmer       = light.volumetricShadowDimmer;
@@ -315,45 +294,7 @@
 	                posInput.positionWS = ray.originWS + t * ray.jitterDirWS;
             	}
             }
-<<<<<<< HEAD
             else // (light.lightType != GPULIGHTTYPE_PROJECTOR_BOX)
-=======
-        }
-
-        // This loop only processes box lights.
-        for (; lightOffset < lightCount; lightOffset++)
-        {
-#if PRE_FILTER_LIGHT_LIST
-            uint lightIndex = gs_localLightList[groupIdx][lightOffset];
-#else
-            uint lightIndex = FetchIndex(lightStart, lightOffset);
-#endif
-            LightData light = _LightDatas[lightIndex];
-
-            if (light.lightType != GPULIGHTTYPE_PROJECTOR_BOX) { break; }
-
-            // Prep the light so that it works with non-volumetrics-aware code.
-            light.contactShadowMask  = 0;
-            light.shadowDimmer       = light.volumetricShadowDimmer;
-
-            bool sampleLight = (light.volumetricLightDimmer > 0);
-
-            // Convert the box light from OBB to AABB.
-            // 'light.right' and 'light.up' vectors are pre-scaled on the CPU by (2/w) and (2/h).
-            float3x3 rotMat = float3x3(light.right, light.up, light.forward);
-
-            float3 o = mul(rotMat, ray.originWS - light.positionRWS);
-            float3 d = mul(rotMat, ray.jitterDirWS);
-
-            float3 boxPt0 = float3(-1, -1, 0);
-            float3 boxPt1 = float3( 1,  1, light.range);
-
-            float tEntr, tExit;
-            sampleLight = sampleLight && IntersectRayAABB(o, d, boxPt0, boxPt1, t0, t1, tEntr, tExit);
-
-            // Is it worth evaluating the light?
-            if (sampleLight)
->>>>>>> b649f8f4
             {
             	bool sampleLight = (light.volumetricLightDimmer > 0);
 
@@ -457,61 +398,8 @@
 
 // Computes the in-scattered radiance along the ray.
 void FillVolumetricLightingBuffer(LightLoopContext context, uint featureFlags,
-<<<<<<< HEAD
                                   PositionInputs posInput, uint tile, JitteredRay ray, float cosRay)
 {
-=======
-                                  PositionInputs posInput, uint tileIndex, int groupIdx, JitteredRay ray)
-{
-    uint lightCount, lightStart;
-
-#ifdef USE_BIG_TILE_LIGHTLIST
-    // Offset for stereo rendering
-    tileIndex += unity_StereoEyeIndex * _NumTileBigTileX * _NumTileBigTileY;
-
-    // The "big tile" list contains the number of objects contained within the tile followed by the
-    // list of object indices. Note that while objects are already sorted by type, we don't know the
-    // number of each type of objects (e.g. lights), so we should remember to break out of the loop.
-    lightCount = g_vBigTileLightList[MAX_NR_BIG_TILE_LIGHTS_PLUS_ONE * tileIndex];
-    lightStart = MAX_NR_BIG_TILE_LIGHTS_PLUS_ONE * tileIndex + 1;
-
-    // For now, iterate through all the objects to determine the correct range.
-    // TODO: precompute this, of course.
-    {
-        uint offset = 0;
-
-        int validLightCount = 0;
-
-        for (; offset < lightCount; offset++)
-        {
-            uint objectIndex = FetchIndex(lightStart, offset);
-#if PRE_FILTER_LIGHT_LIST
-            LightData light = _LightDatas[objectIndex];
-            if (light.volumetricLightDimmer > 0 && validLightCount < MAX_SUPPORTED_LIGHTS && objectIndex < _EnvLightIndexShift)
-            {
-                gs_localLightList[groupIdx][validLightCount++] = objectIndex;
-            }
-#else
-            validLightCount++;
-#endif
-            if (objectIndex >= _EnvLightIndexShift)
-            {
-                // We have found the last local analytical light.
-                break;
-            }
-        }
-
-        lightCount = validLightCount;
-    }
-
-#else  // USE_BIG_TILE_LIGHTLIST
-
-    lightCount = _PunctualLightCount;
-    lightStart = 0;
-
-#endif // USE_BIG_TILE_LIGHTLIST
-
->>>>>>> b649f8f4
     float t0 = DecodeLogarithmicDepthGeneralized(0, _VBufferDistanceDecodingParams);
     float de = _VBufferRcpSliceCount; // Log-encoded distance between slices
 
@@ -599,13 +487,8 @@
 
         #ifdef SUPPORT_LOCAL_LIGHTS
         {
-<<<<<<< HEAD
             VoxelLighting lighting = EvaluateVoxelLightingLocal(context, featureFlags, posInput,
                                                                 tile, uint2(zBin0, zBin1),
-=======
-            VoxelLighting lighting = EvaluateVoxelLightingLocal(context, groupIdx, featureFlags, posInput,
-                                                                lightCount, lightStart,
->>>>>>> b649f8f4
                                                                 centerWS, ray, t0, t1, dt, rndVal,
                                                                 extinction, anisotropy);
 
@@ -714,17 +597,13 @@
         // Compute the optical depth up to the end of the interval.
         opticalDepth += 0.5 * blendValue.a;
 
-<<<<<<< HEAD
         t0 	  = tNext;
         zBin0 = zBin1; // TODO: maybe not a good idea with the "stop ray at geometry" feature active
-=======
+
         if (t0 * 0.99 > ray.maxDist)
         {
             break;
         }
-
-        t0 = tNext;
->>>>>>> b649f8f4
     }
 
     for (; slice < _VBufferSliceCount; slice++)
@@ -805,12 +684,6 @@
     // No compile-time optimizations, no scalarization.
     uint  tile 		= ComputeTileIndex(pixelCoord);
 #endif
-<<<<<<< HEAD
-=======
-    uint  tileIndex = tileCoord.x + _NumTileBigTileX * tileCoord.y;
-	// This clamp is important as _VBufferVoxelSize can have float value which can cause en overflow (Crash on Vulkan and Metal)
-    tileIndex = min(tileIndex, _NumTileBigTileX * _NumTileBigTileY);
->>>>>>> b649f8f4
 
     // Do not jitter 'voxelCoord' else. It's expected to correspond to the center of the voxel.
     PositionInputs posInput = GetPositionInput(voxelCoord, _VBufferViewportSize.zw);
@@ -842,9 +715,5 @@
 
     ApplyCameraRelativeXR(ray.originWS);
 
-<<<<<<< HEAD
     FillVolumetricLightingBuffer(context, featureFlags, posInput, tile, ray, cosRay);
-=======
-    FillVolumetricLightingBuffer(context, featureFlags, posInput, tileIndex, groupIndex, ray);
->>>>>>> b649f8f4
 }