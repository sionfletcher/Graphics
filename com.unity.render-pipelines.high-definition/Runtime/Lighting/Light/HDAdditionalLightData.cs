--- conflicted
+++ resolved
@@ -2285,13 +2285,9 @@
                     UpdateShadowRequestData(hdCamera, manager, shadowSettings, visibleLight, cullResults, lightIndex, lightingDebugSettings, filteringQuality, viewportSize, lightType, index, ref shadowRequest);
                 }
 
-<<<<<<< HEAD
                 shadowRequest.dynamicAtlasViewport = resolutionRequest.dynamicAtlasViewport;
                 shadowRequest.cachedAtlasViewport = resolutionRequest.cachedAtlasViewport;
                 manager.UpdateShadowRequest(shadowRequestIndex, shadowRequest, updateType);
-=======
-                manager.UpdateShadowRequest(shadowRequestIndex, shadowRequest, shadowIsInCachedSystem);
->>>>>>> cacf3bc9
 
                 if(shadowIsInCachedSystem && shadowNeedsRendering)
                 {
