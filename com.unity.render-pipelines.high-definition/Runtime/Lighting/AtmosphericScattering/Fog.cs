using System;
using System.Diagnostics;

namespace UnityEngine.Rendering.HighDefinition
{
    [Serializable, VolumeComponentMenu("Fog/Fog")]
    public class Fog : VolumeComponent
    {
        // Fog Color
        static readonly int m_ColorModeParam = Shader.PropertyToID("_FogColorMode");
        static readonly int m_FogColorParam = Shader.PropertyToID("_FogColor");
        static readonly int m_MipFogParam = Shader.PropertyToID("_MipFogParameters");

        [Tooltip("Enables the fog.")]
        public BoolParameter         enabled = new BoolParameter(false);

        // Fog Color
        public FogColorParameter     colorMode = new FogColorParameter(FogColorMode.SkyColor);
        [Tooltip("Specifies the constant color of the fog.")]
        public ColorParameter        color = new ColorParameter(Color.grey, hdr: true, showAlpha: false, showEyeDropper: true);
        [Tooltip("Sets the maximum fog distance HDRP uses when it shades the skybox or the Far Clipping Plane of the Camera.")]
        public MinFloatParameter     maxFogDistance = new MinFloatParameter(5000.0f, 0.0f);
        [Tooltip("Controls the maximum mip map HDRP uses for mip fog (0 is the lowest mip and 1 is the highest mip).")]
        public ClampedFloatParameter mipFogMaxMip = new ClampedFloatParameter(0.5f, 0.0f, 1.0f);
        [Tooltip("Sets the distance at which HDRP uses the minimum mip image of the blurred sky texture as the fog color.")]
        public MinFloatParameter     mipFogNear = new MinFloatParameter(0.0f, 0.0f);
        [Tooltip("Sets the distance at which HDRP uses the maximum mip image of the blurred sky texture as the fog color.")]
        public MinFloatParameter     mipFogFar = new MinFloatParameter(1000.0f, 0.0f);

        // Height Fog
        public FloatParameter baseHeight = new FloatParameter(0.0f);
        public FloatParameter maximumHeight = new FloatParameter(50.0f);

        // Common Fog Parameters (Exponential/Volumetric)
        public ColorParameter albedo = new ColorParameter(Color.white);
        public MinFloatParameter meanFreePath = new MinFloatParameter(400.0f, 1.0f);

        // Optional Volumetric Fog
        public BoolParameter enableVolumetricFog = new BoolParameter(false);
        public ClampedFloatParameter anisotropy = new ClampedFloatParameter(0.0f, -1.0f, 1.0f);
        public ClampedFloatParameter globalLightProbeDimmer = new ClampedFloatParameter(1.0f, 0.0f, 1.0f);

        [Tooltip("Sets the distance (in meters) from the Camera's Near Clipping Plane to the back of the Camera's volumetric lighting buffer.")]
        public MinFloatParameter depthExtent = new MinFloatParameter(64.0f, 0.1f);
        [Tooltip("Controls the distribution of slices along the Camera's focal axis. 0 is exponential distribution and 1 is linear distribution.")]
        public ClampedFloatParameter sliceDistributionUniformity = new ClampedFloatParameter(0.75f, 0, 1);

        [Tooltip("Applies a blur to smoothen the volumetric lighting output.")]
        public BoolParameter filter = new BoolParameter(false);

        public static bool IsFogEnabled(HDCameraInfo hdCamera)
        {
            return hdCamera.frameSettings.IsEnabled(FrameSettingsField.AtmosphericScattering) && hdCamera.volumeStack.GetComponent<Fog>().enabled.value;
        }

<<<<<<< HEAD
        public static bool IsVolumetricFogEnabled(HDCameraInfo hdCamera, bool ignoreVolumeStack = false)
=======
        public static bool IsVolumetricFogEnabled(HDCamera hdCamera)
>>>>>>> fcc84f92
        {
            var fog = hdCamera.volumeStack.GetComponent<Fog>();

            bool a = fog.enableVolumetricFog.value;
            bool b = hdCamera.frameSettings.IsEnabled(FrameSettingsField.Volumetrics);
            bool c = CoreUtils.IsSceneViewFogEnabled(hdCamera.camera);

            return a && b && c;
        }

        public static bool IsPBRFogEnabled(HDCameraInfo hdCamera)
        {
            var visualEnv = hdCamera.volumeStack.GetComponent<VisualEnvironment>();
            // For now PBR fog (coming from the PBR sky) is disabled until we improve it
            return false;
            //return (visualEnv.skyType.value == (int)SkyType.PhysicallyBased) && hdCamera.frameSettings.IsEnabled(FrameSettingsField.AtmosphericScattering);
        }


        static float ScaleHeightFromLayerDepth(float d)
        {
            // Exp[-d / H] = 0.001
            // -d / H = Log[0.001]
            // H = d / -Log[0.001]
            return d * 0.144765f;
        }

        public static void PushNeutralShaderParameters(CommandBuffer cmd)
        {
            cmd.SetGlobalInt(HDShaderIDs._FogEnabled, 0);
            cmd.SetGlobalInt(HDShaderIDs._EnableVolumetricFog, 0);
            cmd.SetGlobalVector(HDShaderIDs._HeightFogBaseScattering, Vector3.zero);
            cmd.SetGlobalFloat(HDShaderIDs._HeightFogBaseExtinction, 0.0f);
            cmd.SetGlobalVector(HDShaderIDs._HeightFogExponents, Vector2.one);
            cmd.SetGlobalFloat(HDShaderIDs._HeightFogBaseHeight, 0.0f);
            cmd.SetGlobalFloat(HDShaderIDs._GlobalFogAnisotropy, 0.0f);
        }

        public static void PushFogShaderParameters(HDCameraInfo hdCamera, CommandBuffer cmd)
        {
            // TODO Handle user override
            var fogSettings = hdCamera.volumeStack.GetComponent<Fog>();

            if (!hdCamera.frameSettings.IsEnabled(FrameSettingsField.AtmosphericScattering) || !fogSettings.enabled.value)
            {
                PushNeutralShaderParameters(cmd);
                return;
            }

            fogSettings.PushShaderParameters(hdCamera, cmd);

            cmd.SetGlobalInt(HDShaderIDs._PBRFogEnabled, IsPBRFogEnabled(hdCamera) ? 1 : 0);
        }

        //internal abstract void PushShaderParameters(HDCamera hdCamera, CommandBuffer cmd);
        public virtual void PushShaderParameters(HDCameraInfo hdCamera, CommandBuffer cmd)
        {
            cmd.SetGlobalInt(HDShaderIDs._FogEnabled, 1);
            cmd.SetGlobalFloat(HDShaderIDs._MaxFogDistance, maxFogDistance.value);

            // Fog Color
            cmd.SetGlobalFloat(m_ColorModeParam, (float)colorMode.value);
            cmd.SetGlobalColor(m_FogColorParam, new Color(color.value.r, color.value.g, color.value.b, 0.0f));
            cmd.SetGlobalVector(m_MipFogParam, new Vector4(mipFogNear.value, mipFogFar.value, mipFogMaxMip.value, 0.0f));

            DensityVolumeArtistParameters param = new DensityVolumeArtistParameters(albedo.value, meanFreePath.value, anisotropy.value);
            DensityVolumeEngineData data = param.ConvertToEngineData();

            cmd.SetGlobalVector(HDShaderIDs._HeightFogBaseScattering, data.scattering);
            cmd.SetGlobalFloat(HDShaderIDs._HeightFogBaseExtinction, data.extinction);

            float crBaseHeight = baseHeight.value;

            if (ShaderConfig.s_CameraRelativeRendering != 0)
            {
                crBaseHeight -= hdCamera.camera.transform.position.y;
            }

            float layerDepth = Mathf.Max(0.01f, maximumHeight.value - baseHeight.value);
            float H = ScaleHeightFromLayerDepth(layerDepth);
            cmd.SetGlobalVector(HDShaderIDs._HeightFogExponents, new Vector2(1.0f / H, H));
            cmd.SetGlobalFloat(HDShaderIDs._HeightFogBaseHeight, crBaseHeight);

            bool enableVolumetrics = enableVolumetricFog.value && hdCamera.frameSettings.IsEnabled(FrameSettingsField.Volumetrics);
            cmd.SetGlobalFloat(HDShaderIDs._GlobalFogAnisotropy, anisotropy.value);
            cmd.SetGlobalInt(HDShaderIDs._EnableVolumetricFog, enableVolumetrics ? 1 : 0);
        }
    }

    [GenerateHLSL]
    public enum FogColorMode
    {
        ConstantColor,
        SkyColor,
    }

    [Serializable, DebuggerDisplay(k_DebuggerDisplay)]
    public sealed class FogTypeParameter : VolumeParameter<FogType>
    {
        public FogTypeParameter(FogType value, bool overrideState = false)
            : base(value, overrideState) { }
    }

    [Serializable, DebuggerDisplay(k_DebuggerDisplay)]
    public sealed class FogColorParameter : VolumeParameter<FogColorMode>
    {
        public FogColorParameter(FogColorMode value, bool overrideState = false)
            : base(value, overrideState) { }
    }
}<|MERGE_RESOLUTION|>--- conflicted
+++ resolved
@@ -53,11 +53,8 @@
             return hdCamera.frameSettings.IsEnabled(FrameSettingsField.AtmosphericScattering) && hdCamera.volumeStack.GetComponent<Fog>().enabled.value;
         }
 
-<<<<<<< HEAD
-        public static bool IsVolumetricFogEnabled(HDCameraInfo hdCamera, bool ignoreVolumeStack = false)
-=======
-        public static bool IsVolumetricFogEnabled(HDCamera hdCamera)
->>>>>>> fcc84f92
+        public static bool IsVolumetricFogEnabled(HDCameraInfo hdCamera)
+
         {
             var fog = hdCamera.volumeStack.GetComponent<Fog>();
 
