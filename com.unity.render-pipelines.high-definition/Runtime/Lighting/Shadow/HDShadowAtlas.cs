--- conflicted
+++ resolved
@@ -304,35 +304,30 @@
 
                     cmd.SetGlobalFloat(HDShaderIDs._ZClip, shadowRequest.zClip ? 1.0f : 0.0f);
 
-                    if (!mixedInDynamicAtlas)
-                        CoreUtils.DrawFullScreen(cmd, parameters.clearMaterial, null, 0);
-
-<<<<<<< HEAD
+                	bool cmdNeedsExecutionWithNoCasters = false;
+                	if (!mixedInDynamicAtlas)
+                	{
+                    	cmdNeedsExecutionWithNoCasters = true;
+                    	CoreUtils.DrawFullScreen(cmd, parameters.clearMaterial, null, 0);
+                	}
+
+                	if (!cullingResults.GetShadowCasterBounds(shadowRequest.lightIndex, out Bounds boundsUnused))
+                	{
+                    	// https://docs.unity3d.com/2020.3/Documentation/ScriptReference/Rendering.CullingResults.GetShadowCasterBounds.html
+                    	// returns true if the light affects at least one shadow casting object in the Scene.
+                    	//
+                    	// If we do not handle this early out here, unity will error with:
+                    	// No valid shadow casters, use CullResults.GetShadowCasterBounds to determine if there are visible shadow caster for the light
+                    	if (cmdNeedsExecutionWithNoCasters)
+                    	{
+                       		renderContext.ExecuteCommandBuffer(cmd);
+                    	}
+                    	cmd.Clear();
+                    	continue;
+                	}
+
                     shadowDrawSettings.lightIndex = shadowRequest.lightIndex;
                     shadowDrawSettings.splitData = shadowRequest.splitData;
-=======
-                bool cmdNeedsExecutionWithNoCasters = false;
-                if (!mixedInDynamicAtlas)
-                {
-                    cmdNeedsExecutionWithNoCasters = true;
-                    CoreUtils.DrawFullScreen(cmd, parameters.clearMaterial, null, 0);
-                }
-
-                if (!cullingResults.GetShadowCasterBounds(shadowRequest.lightIndex, out Bounds boundsUnused))
-                {
-                    // https://docs.unity3d.com/2020.3/Documentation/ScriptReference/Rendering.CullingResults.GetShadowCasterBounds.html
-                    // returns true if the light affects at least one shadow casting object in the Scene.
-                    //
-                    // If we do not handle this early out here, unity will error with:
-                    // No valid shadow casters, use CullResults.GetShadowCasterBounds to determine if there are visible shadow caster for the light
-                    if (cmdNeedsExecutionWithNoCasters)
-                    {
-                        renderContext.ExecuteCommandBuffer(cmd);
-                    }
-                    cmd.Clear();
-                    continue;
-                }
->>>>>>> 6c5dcde4
 
                     var globalCB = parameters.globalCB;
                     // Setup matrices for shadow rendering:
