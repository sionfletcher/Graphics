using System;

namespace UnityEngine.Rendering.HighDefinition
{
<<<<<<< HEAD
    [Serializable, VolumeComponentMenu("Material/Diffusion Profile Override"), SupportedOn(typeof(HDRenderPipeline))]
=======
    /// <summary>
    /// A volume component that holds Diffusion Profile Overrides.
    /// </summary>
    [Serializable, VolumeComponentMenuForRenderPipeline("Material/Diffusion Profile Override", typeof(HDRenderPipeline))]
>>>>>>> fdf3d177
    [HDRPHelpURLAttribute("Override-Diffusion-Profile")]
    public sealed class DiffusionProfileOverride : VolumeComponent
    {
        /// <summary>
        /// List of diffusion profiles used inside the volume.
        /// </summary>
        [Tooltip("List of diffusion profiles used inside the volume.")]
        [SerializeField]
        public DiffusionProfileSettingsParameter diffusionProfiles = new DiffusionProfileSettingsParameter(default(DiffusionProfileSettings[]));
    }

    /// <summary>
    /// A <see cref="VolumeParameter"/> that holds a <see cref="DiffusionProfileSettings"/> value.
    /// </summary>
    [Serializable]
    public sealed class DiffusionProfileSettingsParameter : VolumeParameter<DiffusionProfileSettings[]>
    {
        /// <summary>
        /// Creates a new <see cref="DiffusionProfileSettingsParameter"/> instance.
        /// </summary>
        /// <param name="value">The initial value to store in the parameter.</param>
        /// <param name="overrideState">The initial override state for the parameter.</param>
        public DiffusionProfileSettingsParameter(DiffusionProfileSettings[] value, bool overrideState = true)
            : base(value, overrideState) { }
    }
}<|MERGE_RESOLUTION|>--- conflicted
+++ resolved
@@ -2,14 +2,10 @@
 
 namespace UnityEngine.Rendering.HighDefinition
 {
-<<<<<<< HEAD
-    [Serializable, VolumeComponentMenu("Material/Diffusion Profile Override"), SupportedOn(typeof(HDRenderPipeline))]
-=======
     /// <summary>
     /// A volume component that holds Diffusion Profile Overrides.
     /// </summary>
-    [Serializable, VolumeComponentMenuForRenderPipeline("Material/Diffusion Profile Override", typeof(HDRenderPipeline))]
->>>>>>> fdf3d177
+    [Serializable, VolumeComponentMenu("Material/Diffusion Profile Override"), SupportedOn(typeof(HDRenderPipeline))]
     [HDRPHelpURLAttribute("Override-Diffusion-Profile")]
     public sealed class DiffusionProfileOverride : VolumeComponent
     {
