using System;
using System.Collections.Generic;
using UnityEngine.Experimental.Rendering.HDPipeline.Internal;
using UnityEngine.Rendering;
using UnityEngine.Rendering.PostProcessing;

namespace UnityEngine.Experimental.Rendering.HDPipeline
{

    class ShadowSetup : IDisposable
    {
        // shadow related stuff
        const int k_MaxShadowDataSlots              = 64;
        const int k_MaxPayloadSlotsPerShadowData    =  4;
        ShadowmapBase[]         m_Shadowmaps;
        ShadowManager           m_ShadowMgr;
        static ComputeBuffer    s_ShadowDataBuffer;
        static ComputeBuffer    s_ShadowPayloadBuffer;

        public static GPUShadowType HDShadowLightType(Light l)
        {
            // We only process light with additional data
            var ald = l.GetComponent<HDAdditionalLightData>();

            if (ald == null)
            {
                return ShadowRegistry.ShadowLightType(l);
            }

            GPUShadowType shadowType = GPUShadowType.Unknown;

            switch (ald.lightTypeExtent)
            {
                case LightTypeExtent.Punctual:
                    shadowType = ShadowRegistry.ShadowLightType(l);
                    break;

                    // Area and projector not supported yet
            }

            return shadowType;
        }

        public ShadowSetup(RenderPipelineResources resources, ShadowInitParameters shadowInit, ShadowSettings shadowSettings, out IShadowManager shadowManager)
        {
            s_ShadowDataBuffer      = new ComputeBuffer(k_MaxShadowDataSlots, System.Runtime.InteropServices.Marshal.SizeOf(typeof(ShadowData)));
            s_ShadowPayloadBuffer   = new ComputeBuffer(k_MaxShadowDataSlots * k_MaxPayloadSlotsPerShadowData, System.Runtime.InteropServices.Marshal.SizeOf(typeof(ShadowPayload)));
            ShadowAtlas.AtlasInit atlasInit;
            atlasInit.baseInit.width           = (uint)shadowInit.shadowAtlasWidth;
            atlasInit.baseInit.height          = (uint)shadowInit.shadowAtlasHeight;
            atlasInit.baseInit.slices          = 1;
            atlasInit.baseInit.shadowmapBits   = 32;
            atlasInit.baseInit.shadowmapFormat = RenderTextureFormat.Shadowmap;
            atlasInit.baseInit.samplerState    = SamplerState.Default();
            atlasInit.baseInit.comparisonSamplerState = ComparisonSamplerState.Default();
            atlasInit.baseInit.clearColor      = new Vector4(0.0f, 0.0f, 0.0f, 0.0f);
            atlasInit.baseInit.maxPayloadCount = 0;
            atlasInit.baseInit.shadowSupport   = ShadowmapBase.ShadowSupport.Directional | ShadowmapBase.ShadowSupport.Point | ShadowmapBase.ShadowSupport.Spot;
            atlasInit.shaderKeyword            = null;
            atlasInit.shadowClearShader         = resources.shadowClearShader;
            atlasInit.shadowBlurMoments         = resources.shadowBlurMoments;

            /*
            // Code kept here for reference if we want to add VSM/MSM later on
            var varianceInit = atlasInit;
            varianceInit.baseInit.shadowmapFormat = ShadowVariance.GetFormat(false, false, true);
            var varianceInit2 = varianceInit;
            varianceInit2.baseInit.shadowmapFormat = ShadowVariance.GetFormat(true, true, false);
            var varianceInit3 = varianceInit;
            varianceInit3.baseInit.shadowmapFormat = ShadowVariance.GetFormat(true, false, true);
            m_Shadowmaps = new ShadowmapBase[] { new ShadowAtlas(ref atlasInit), new ShadowVariance(ref varianceInit), new ShadowVariance(ref varianceInit2), new ShadowVariance(ref varianceInit3) };
            */

            m_Shadowmaps = new ShadowmapBase[] { new ShadowAtlas(ref atlasInit) };

            ShadowContext.SyncDel syncer = (ShadowContext sc) =>
                {
                    // update buffers
                    uint offset, count;
                    ShadowData[] sds;
                    sc.GetShadowDatas(out sds, out offset, out count);
                    Debug.Assert(offset == 0);
                    s_ShadowDataBuffer.SetData(sds);   // unfortunately we can't pass an offset or count to this function
                    ShadowPayload[] payloads;
                    sc.GetPayloads(out payloads, out offset, out count);
                    Debug.Assert(offset == 0);
                    s_ShadowPayloadBuffer.SetData(payloads);
                };

            // binding code. This needs to be in sync with ShadowContext.hlsl
            ShadowContext.BindDel binder = (ShadowContext sc, CommandBuffer cb, ComputeShader computeShader, int computeKernel) =>
                {
                    uint offset, count;
                    RenderTargetIdentifier[] tex;
                    sc.GetTex2DArrays(out tex, out offset, out count);

                    // bind buffers
                    cb.SetGlobalBuffer(HDShaderIDs._ShadowDatasExp, s_ShadowDataBuffer);
                    cb.SetGlobalBuffer(HDShaderIDs._ShadowPayloads, s_ShadowPayloadBuffer);
                    // bind textures
                    cb.SetGlobalTexture(HDShaderIDs._ShadowmapExp_PCF, tex[0]);
                    // Code kept here for reference if we want to add VSM/MSM later on
                    //cb.SetGlobalTexture(HDShaderIDs._ShadowmapExp_VSM_0, tex[1]);
                    //cb.SetGlobalTexture(HDShaderIDs._ShadowmapExp_VSM_1, tex[2]);
                    //cb.SetGlobalTexture(HDShaderIDs._ShadowmapExp_VSM_2, tex[3])

                    // TODO: Currently samplers are hard coded in ShadowContext.hlsl, so we can't really set them here
                };

            ShadowContext.CtxtInit scInit;
            scInit.storage.maxShadowDataSlots        = k_MaxShadowDataSlots;
            scInit.storage.maxPayloadSlots           = k_MaxShadowDataSlots * k_MaxPayloadSlotsPerShadowData;
            scInit.storage.maxTex2DArraySlots        = 4;
            scInit.storage.maxTexCubeArraySlots      = 0;
            scInit.storage.maxComparisonSamplerSlots = 1;
            scInit.storage.maxSamplerSlots           = 4;
            scInit.dataSyncer                        = syncer;
            scInit.resourceBinder                    = binder;

            ShadowManager.ShadowBudgets budgets;
            budgets.maxPointLights       = shadowInit.maxPointLightShadows;
            budgets.maxSpotLights        = shadowInit.maxSpotLightShadows;
            budgets.maxDirectionalLights = shadowInit.maxDirectionalLightShadows;

            m_ShadowMgr = new ShadowManager(shadowSettings, ref scInit, ref budgets, m_Shadowmaps);
            // set global overrides - these need to match the override specified in LightLoop/Shadow.hlsl
            bool useGlobalOverrides = true;
            m_ShadowMgr.SetGlobalShadowOverride(GPUShadowType.Point        , ShadowAlgorithm.PCF, ShadowVariant.V2, ShadowPrecision.High, useGlobalOverrides);
            m_ShadowMgr.SetGlobalShadowOverride(GPUShadowType.Spot         , ShadowAlgorithm.PCF, ShadowVariant.V2, ShadowPrecision.High, useGlobalOverrides);
            m_ShadowMgr.SetGlobalShadowOverride(GPUShadowType.Directional  , ShadowAlgorithm.PCF, ShadowVariant.V3, ShadowPrecision.High, useGlobalOverrides);

            m_ShadowMgr.SetShadowLightTypeDelegate(HDShadowLightType);

            shadowManager = m_ShadowMgr;
        }

        public void Dispose()
        {
            if (m_Shadowmaps != null)
            {
                foreach (var shadowMap in m_Shadowmaps)
                {
                    (shadowMap as ShadowAtlas).Dispose();
                }
                m_Shadowmaps = null;
            }
            m_ShadowMgr = null;

            if (s_ShadowDataBuffer != null)
                s_ShadowDataBuffer.Release();
            if (s_ShadowPayloadBuffer != null)
                s_ShadowPayloadBuffer.Release();
        }
    }

    //-----------------------------------------------------------------------------
    // structure definition
    //-----------------------------------------------------------------------------

    [GenerateHLSL]
    public enum LightVolumeType
    {
        Cone,
        Sphere,
        Box,
        Count
    }

    [GenerateHLSL]
    public enum LightCategory
    {
        Punctual,
        Area,
        Env,
        Decal,
        DensityVolume,
        Count
    }

    [GenerateHLSL]
    public enum LightFeatureFlags
    {
        // Light bit mask must match LightDefinitions.s_LightFeatureMaskFlags value
        Punctual    = 1 << 12,
        Area        = 1 << 13,
        Directional = 1 << 14,
        Env         = 1 << 15,
        Sky         = 1 << 16,
        SSRefraction = 1 << 17,
        SSReflection = 1 << 18
            // If adding more light be sure to not overflow LightDefinitions.s_LightFeatureMaskFlags
    }

    [GenerateHLSL]
    public class LightDefinitions
    {
        public static int s_MaxNrBigTileLightsPlusOne = 512;      // may be overkill but the footprint is 2 bits per pixel using uint16.
        public static float s_ViewportScaleZ = 1.0f;
        public static int s_UseLeftHandCameraSpace = 1;

        public static int s_TileSizeFptl = 16;
        public static int s_TileSizeClustered = 32;

        // feature variants
        public static int s_NumFeatureVariants = 27;

        // Following define the maximum number of bits use in each feature category.
        public static uint s_LightFeatureMaskFlags = 0xFFF000;
        public static uint s_LightFeatureMaskFlagsOpaque = 0xFFF000 & ~((uint)LightFeatureFlags.SSRefraction); // Opaque don't support screen space refraction
        public static uint s_LightFeatureMaskFlagsTransparent = 0xFFF000 & ~((uint)LightFeatureFlags.SSReflection); // Transparent don't support screen space reflection
        public static uint s_MaterialFeatureMaskFlags = 0x000FFF;   // don't use all bits just to be safe from signed and/or float conversions :/
    }

    [GenerateHLSL]
    public struct SFiniteLightBound
    {
        public Vector3 boxAxisX;
        public Vector3 boxAxisY;
        public Vector3 boxAxisZ;
        public Vector3 center;        // a center in camera space inside the bounding volume of the light source.
        public Vector2 scaleXY;
        public float radius;
    };

    [GenerateHLSL]
    public struct LightVolumeData
    {
        public Vector3 lightPos;
        public uint lightVolume;

        public Vector3 lightAxisX;
        public uint lightCategory;

        public Vector3 lightAxisY;
        public float radiusSq;

        public Vector3 lightAxisZ;      // spot +Z axis
        public float cotan;

        public Vector3 boxInnerDist;
        public uint featureFlags;

        public Vector3 boxInvRange;
        public float unused2;
    };

    public class LightLoop
    {
        public enum TileClusterDebug : int
        {
            None,
            Tile,
            Cluster,
            MaterialFeatureVariants
        };

        public enum TileClusterCategoryDebug : int
        {
            Punctual = 1,
            Area = 2,
            AreaAndPunctual = 3,
            Environment = 4,
            EnvironmentAndPunctual = 5,
            EnvironmentAndArea = 6,
            EnvironmentAndAreaAndPunctual = 7,
            Decal = 8,
            DensityVolumes = 16
        };

        public const int k_MaxDirectionalLightsOnScreen = 4;
        public const int k_MaxPunctualLightsOnScreen    = 512;
        public const int k_MaxAreaLightsOnScreen        = 64;
        public const int k_MaxDecalsOnScreen = 512;
        public const int k_MaxLightsOnScreen = k_MaxDirectionalLightsOnScreen + k_MaxPunctualLightsOnScreen + k_MaxAreaLightsOnScreen + k_MaxDecalsOnScreen;
        public const int k_MaxEnvLightsOnScreen = 64;
        public const int k_MaxShadowOnScreen = 16;
        public const int k_MaxCascadeCount = 4; //Should be not less than m_Settings.directionalLightCascadeCount;
        public const int k_MaxStereoEyes = 2;
        public static readonly Vector3 k_BoxCullingExtentThreshold = Vector3.one * 0.01f;

        // Static keyword is required here else we get a "DestroyBuffer can only be called from the main thread"
        ComputeBuffer m_DirectionalLightDatas = null;
        ComputeBuffer m_LightDatas = null;
        ComputeBuffer m_EnvLightDatas = null;
        ComputeBuffer m_shadowDatas = null;
        ComputeBuffer m_DecalDatas = null;

        Texture2DArray  m_DefaultTexture2DArray;
        Cubemap         m_DefaultTextureCube;

        PlanarReflectionProbeCache m_ReflectionPlanarProbeCache;
        ReflectionProbeCache m_ReflectionProbeCache;
        TextureCache2D m_CookieTexArray;
        TextureCacheCubemap m_CubeCookieTexArray;
        List<Matrix4x4> m_Env2DCaptureVP = new List<Matrix4x4>();

        // For now we don't use shadow cascade borders.
        static public readonly bool s_UseCascadeBorders = false;

        public class LightList
        {
            public List<DirectionalLightData> directionalLights;
            public List<LightData> lights;
            public List<EnvLightData> envLights;
            public List<ShadowData> shadows;

            public List<SFiniteLightBound> bounds;
            public List<LightVolumeData> lightVolumes;
            public List<SFiniteLightBound> rightEyeBounds;
            public List<LightVolumeData> rightEyeLightVolumes;

            public void Clear()
            {
                directionalLights.Clear();
                lights.Clear();
                envLights.Clear();
                shadows.Clear();

                bounds.Clear();
                lightVolumes.Clear();
                rightEyeBounds.Clear();
                rightEyeLightVolumes.Clear();
            }

            public void Allocate()
            {
                directionalLights = new List<DirectionalLightData>();
                lights = new List<LightData>();
                envLights = new List<EnvLightData>();
                shadows = new List<ShadowData>();

                bounds = new List<SFiniteLightBound>();
                lightVolumes = new List<LightVolumeData>();

                rightEyeBounds = new List<SFiniteLightBound>();
                rightEyeLightVolumes = new List<LightVolumeData>();
            }
        }

        LightList m_lightList;
        int m_punctualLightCount = 0;
        int m_areaLightCount = 0;
        int m_lightCount = 0;
        int m_densityVolumeCount = 0;
        bool m_enableBakeShadowMask = false; // Track if any light require shadow mask. In this case we will need to enable the keyword shadow mask

        private ComputeShader buildScreenAABBShader { get { return m_Resources.buildScreenAABBShader; } }
        private ComputeShader buildPerTileLightListShader { get { return m_Resources.buildPerTileLightListShader; } }
        private ComputeShader buildPerBigTileLightListShader { get { return m_Resources.buildPerBigTileLightListShader; } }
        private ComputeShader buildPerVoxelLightListShader { get { return m_Resources.buildPerVoxelLightListShader; } }

        private ComputeShader buildMaterialFlagsShader { get { return m_Resources.buildMaterialFlagsShader; } }
        private ComputeShader buildDispatchIndirectShader { get { return m_Resources.buildDispatchIndirectShader; } }
        private ComputeShader clearDispatchIndirectShader { get { return m_Resources.clearDispatchIndirectShader; } }
        private ComputeShader deferredComputeShader { get { return m_Resources.deferredComputeShader; } }
        private ComputeShader screenSpaceShadowComputeShader { get { return m_Resources.screenSpaceShadowComputeShader; } }


        static int s_GenAABBKernel;
        static int s_GenListPerTileKernel;
        static int s_GenListPerVoxelKernel;
        static int s_ClearVoxelAtomicKernel;
        static int s_ClearDispatchIndirectKernel;
        static int s_BuildDispatchIndirectKernel;
        static int s_BuildMaterialFlagsWriteKernel;
        static int s_BuildMaterialFlagsOrKernel;

        static int s_shadeOpaqueDirectFptlKernel;
        static int s_shadeOpaqueDirectFptlDebugDisplayKernel;
        static int s_shadeOpaqueDirectShadowMaskFptlKernel;
        static int s_shadeOpaqueDirectShadowMaskFptlDebugDisplayKernel;

        static int[] s_shadeOpaqueIndirectFptlKernels = new int[LightDefinitions.s_NumFeatureVariants];
        static int[] s_shadeOpaqueIndirectShadowMaskFptlKernels = new int[LightDefinitions.s_NumFeatureVariants];

        static int s_deferredDirectionalShadowKernel;
        static int s_deferredDirectionalShadow_Contact_Kernel;
        static int s_deferredContactShadowKernel;

        static ComputeBuffer s_LightVolumeDataBuffer = null;
        static ComputeBuffer s_ConvexBoundsBuffer = null;
        static ComputeBuffer s_AABBBoundsBuffer = null;
        static ComputeBuffer s_LightList = null;
        static ComputeBuffer s_TileList = null;
        static ComputeBuffer s_TileFeatureFlags = null;
        static ComputeBuffer s_DispatchIndirectBuffer = null;

        static ComputeBuffer s_BigTileLightList = null;        // used for pre-pass coarse culling on 64x64 tiles
        static int s_GenListPerBigTileKernel;

        const bool k_UseDepthBuffer = true;      // only has an impact when EnableClustered is true (requires a depth-prepass)

        const int k_Log2NumClusters = 6;     // accepted range is from 0 to 6. NumClusters is 1<<g_iLog2NumClusters
        const float k_ClustLogBase = 1.02f;     // each slice 2% bigger than the previous
        float m_ClustScale;
        static ComputeBuffer s_PerVoxelLightLists = null;
        static ComputeBuffer s_PerVoxelOffset = null;
        static ComputeBuffer s_PerTileLogBaseTweak = null;
        static ComputeBuffer s_GlobalLightListAtomic = null;

        public enum ClusterPrepassSource : int
        {
            None = 0,
            BigTile = 1,
            Count = 2,
        }

        public enum ClusterDepthSource : int
        {
            NoDepth = 0,
            Depth = 1,
            MSAA_Depth = 2,
            Count = 3,
        }

        static string[,] s_ClusterKernelNames = new string[(int)ClusterPrepassSource.Count, (int)ClusterDepthSource.Count]
        {
            { "TileLightListGen_NoDepthRT", "TileLightListGen_DepthRT", "TileLightListGen_DepthRT_MSAA" },
            { "TileLightListGen_NoDepthRT_SrcBigTile", "TileLightListGen_DepthRT_SrcBigTile", "TileLightListGen_DepthRT_MSAA_SrcBigTile" }
        };
        // clustered light list specific buffers and data end

        static int[] s_TempScreenDimArray = new int[2]; // Used to avoid GC stress when calling SetComputeIntParams

        FrameSettings m_FrameSettings = null;
        RenderPipelineResources m_Resources = null;

        ContactShadows m_ContactShadows = null;
        bool m_EnableContactShadow = false;

        // Following is an array of material of size eight for all combination of keyword: OUTPUT_SPLIT_LIGHTING - LIGHTLOOP_TILE_PASS - SHADOWS_SHADOWMASK - USE_FPTL_LIGHTLIST/USE_CLUSTERED_LIGHTLIST - DEBUG_DISPLAY
        Material[] m_deferredLightingMaterial;
        Material m_DebugViewTilesMaterial;
        Material m_DebugShadowMapMaterial;
        Material m_CubeToPanoMaterial;

        Light m_CurrentSunLight;
        int m_CurrentSunLightShadowIndex = -1;

        // Used to get the current dominant casting shadow light on screen (the one which takes the biggest part of the screen)
        int m_DominantLightIndex = -1;
        float m_DominantLightValue;
        // Store the dominant light to give to ScreenSpaceShadow.compute (null is the dominant light is directional)
        LightData m_DominantLightData;

        public Light GetCurrentSunLight() { return m_CurrentSunLight; }

        // shadow related stuff
        FrameId                 m_FrameId = new FrameId();
        ShadowSetup             m_ShadowSetup; // doesn't actually have to reside here, it would be enough to pass the IShadowManager in from the outside
        IShadowManager          m_ShadowMgr;
        List<int>               m_ShadowRequests = new List<int>();
        Dictionary<int, int>    m_ShadowIndices = new Dictionary<int, int>();

        void InitShadowSystem(HDRenderPipelineAsset hdAsset, ShadowSettings shadowSettings)
        {
            m_ShadowSetup = new ShadowSetup(hdAsset.renderPipelineResources, hdAsset.GetRenderPipelineSettings().shadowInitParams, shadowSettings, out m_ShadowMgr);
        }

        void DeinitShadowSystem()
        {
            if (m_ShadowSetup != null)
            {
                m_ShadowSetup.Dispose();
                m_ShadowSetup = null;
                m_ShadowMgr = null;
            }
        }

        int GetNumTileFtplX(HDCamera hdCamera)
        {
            return ((int)hdCamera.screenSize.x + (LightDefinitions.s_TileSizeFptl - 1)) / LightDefinitions.s_TileSizeFptl;
        }

        int GetNumTileFtplY(HDCamera hdCamera)
        {
            return ((int)hdCamera.screenSize.y + (LightDefinitions.s_TileSizeFptl - 1)) / LightDefinitions.s_TileSizeFptl;
        }

        int GetNumTileClusteredX(HDCamera hdCamera)
        {
            return ((int)hdCamera.screenSize.x + (LightDefinitions.s_TileSizeClustered - 1)) / LightDefinitions.s_TileSizeClustered;
        }

        int GetNumTileClusteredY(HDCamera hdCamera)
        {
            return ((int)hdCamera.screenSize.y + (LightDefinitions.s_TileSizeClustered - 1)) / LightDefinitions.s_TileSizeClustered;
        }

        public bool GetFeatureVariantsEnabled()
        {
            return !m_FrameSettings.enableForwardRenderingOnly && m_FrameSettings.lightLoopSettings.isFptlEnabled && m_FrameSettings.lightLoopSettings.enableComputeLightEvaluation &&
                (m_FrameSettings.lightLoopSettings.enableComputeLightVariants || m_FrameSettings.lightLoopSettings.enableComputeMaterialVariants);
        }

        public LightLoop()
        {}

        int GetDeferredLightingMaterialIndex(int outputSplitLighting, int lightLoopTilePass, int shadowMask, int debugDisplay)
        {
            return (outputSplitLighting) | (lightLoopTilePass << 1) | (shadowMask << 2) | (debugDisplay << 3);
        }

        public void Build(HDRenderPipelineAsset hdAsset, ShadowSettings shadowSettings, IBLFilterGGX iblFilterGGX)
        {
            m_Resources = hdAsset.renderPipelineResources;

            m_DebugViewTilesMaterial = CoreUtils.CreateEngineMaterial(m_Resources.debugViewTilesShader);
            m_DebugShadowMapMaterial = CoreUtils.CreateEngineMaterial(m_Resources.debugShadowMapShader);
            m_CubeToPanoMaterial = CoreUtils.CreateEngineMaterial(m_Resources.cubeToPanoShader);

            m_lightList = new LightList();
            m_lightList.Allocate();
            m_Env2DCaptureVP.Clear();
            for (int i = 0, c = Mathf.Max(1, hdAsset.renderPipelineSettings.lightLoopSettings.planarReflectionProbeCacheSize); i < c; ++i)
                m_Env2DCaptureVP.Add(Matrix4x4.identity);

            m_DirectionalLightDatas = new ComputeBuffer(k_MaxDirectionalLightsOnScreen, System.Runtime.InteropServices.Marshal.SizeOf(typeof(DirectionalLightData)));
            m_LightDatas = new ComputeBuffer(k_MaxPunctualLightsOnScreen + k_MaxAreaLightsOnScreen, System.Runtime.InteropServices.Marshal.SizeOf(typeof(LightData)));
            m_EnvLightDatas = new ComputeBuffer(k_MaxEnvLightsOnScreen, System.Runtime.InteropServices.Marshal.SizeOf(typeof(EnvLightData)));
            m_shadowDatas = new ComputeBuffer(k_MaxCascadeCount + k_MaxShadowOnScreen, System.Runtime.InteropServices.Marshal.SizeOf(typeof(ShadowData)));
            m_DecalDatas = new ComputeBuffer(k_MaxDecalsOnScreen, System.Runtime.InteropServices.Marshal.SizeOf(typeof(DecalData)));

            GlobalLightLoopSettings gLightLoopSettings = hdAsset.GetRenderPipelineSettings().lightLoopSettings;
            m_CookieTexArray = new TextureCache2D("Cookie");
            m_CookieTexArray.AllocTextureArray(gLightLoopSettings.cookieTexArraySize, (int)gLightLoopSettings.cookieSize, (int)gLightLoopSettings.cookieSize, TextureFormat.RGBA32, true);
            m_CubeCookieTexArray = new TextureCacheCubemap("Cookie");
            m_CubeCookieTexArray.AllocTextureArray(gLightLoopSettings.cubeCookieTexArraySize, (int)gLightLoopSettings.pointCookieSize, TextureFormat.RGBA32, true, m_CubeToPanoMaterial);

            TextureFormat probeCacheFormat = gLightLoopSettings.reflectionCacheCompressed ? TextureFormat.BC6H : TextureFormat.RGBAHalf;
            m_ReflectionProbeCache = new ReflectionProbeCache(hdAsset, iblFilterGGX, gLightLoopSettings.reflectionProbeCacheSize, (int)gLightLoopSettings.reflectionCubemapSize, probeCacheFormat, true);

            TextureFormat planarProbeCacheFormat = gLightLoopSettings.planarReflectionCacheCompressed ? TextureFormat.BC6H : TextureFormat.RGBAHalf;
            m_ReflectionPlanarProbeCache = new PlanarReflectionProbeCache(hdAsset, iblFilterGGX, gLightLoopSettings.planarReflectionProbeCacheSize, (int)gLightLoopSettings.planarReflectionTextureSize, planarProbeCacheFormat, true);

            s_GenAABBKernel = buildScreenAABBShader.FindKernel("ScreenBoundsAABB");

            // The bounds and light volumes are view-dependent, and AABB is additionally projection dependent.
            // The view and proj matrices are per eye in stereo. This means we have to double the size of these buffers.
            // TODO: Maybe in stereo, we will only support half as many lights total, in order to minimize buffer size waste.
            // Alternatively, we could re-size these buffers if any stereo camera is active, instead of unilaterally increasing buffer size.
            // TODO: I don't think k_MaxLightsOnScreen corresponds to the actual correct light count for cullable light types (punctual, area, env, decal)
            s_AABBBoundsBuffer = new ComputeBuffer(k_MaxStereoEyes * 2 * k_MaxLightsOnScreen, 3 * sizeof(float));
            s_ConvexBoundsBuffer = new ComputeBuffer(k_MaxStereoEyes * k_MaxLightsOnScreen, System.Runtime.InteropServices.Marshal.SizeOf(typeof(SFiniteLightBound)));
            s_LightVolumeDataBuffer = new ComputeBuffer(k_MaxStereoEyes * k_MaxLightsOnScreen, System.Runtime.InteropServices.Marshal.SizeOf(typeof(LightVolumeData)));
            s_DispatchIndirectBuffer = new ComputeBuffer(LightDefinitions.s_NumFeatureVariants * 3, sizeof(uint), ComputeBufferType.IndirectArguments);

            // Cluster
            {
                s_ClearVoxelAtomicKernel = buildPerVoxelLightListShader.FindKernel("ClearAtomic");
                s_GlobalLightListAtomic = new ComputeBuffer(1, sizeof(uint));
            }

            s_GenListPerBigTileKernel = buildPerBigTileLightListShader.FindKernel("BigTileLightListGen");

            s_BuildDispatchIndirectKernel = buildDispatchIndirectShader.FindKernel("BuildDispatchIndirect");
            s_ClearDispatchIndirectKernel = clearDispatchIndirectShader.FindKernel("ClearDispatchIndirect");

            s_BuildMaterialFlagsOrKernel = buildMaterialFlagsShader.FindKernel("MaterialFlagsGen_Or");
            s_BuildMaterialFlagsWriteKernel = buildMaterialFlagsShader.FindKernel("MaterialFlagsGen_Write");

            s_shadeOpaqueDirectFptlKernel = deferredComputeShader.FindKernel("Deferred_Direct_Fptl");
            s_shadeOpaqueDirectFptlDebugDisplayKernel = deferredComputeShader.FindKernel("Deferred_Direct_Fptl_DebugDisplay");

            s_shadeOpaqueDirectShadowMaskFptlKernel = deferredComputeShader.FindKernel("Deferred_Direct_ShadowMask_Fptl");
            s_shadeOpaqueDirectShadowMaskFptlDebugDisplayKernel = deferredComputeShader.FindKernel("Deferred_Direct_ShadowMask_Fptl_DebugDisplay");

            s_deferredDirectionalShadowKernel = screenSpaceShadowComputeShader.FindKernel("DeferredDirectionalShadow");
            s_deferredDirectionalShadow_Contact_Kernel = screenSpaceShadowComputeShader.FindKernel("DeferredDirectionalShadow_Contact");
            s_deferredContactShadowKernel = screenSpaceShadowComputeShader.FindKernel("DeferredContactShadow");

            for (int variant = 0; variant < LightDefinitions.s_NumFeatureVariants; variant++)
            {
                s_shadeOpaqueIndirectFptlKernels[variant] = deferredComputeShader.FindKernel("Deferred_Indirect_Fptl_Variant" + variant);
                s_shadeOpaqueIndirectShadowMaskFptlKernels[variant] = deferredComputeShader.FindKernel("Deferred_Indirect_ShadowMask_Fptl_Variant" + variant);
            }

            s_LightList = null;
            s_TileList = null;
            s_TileFeatureFlags = null;

            // OUTPUT_SPLIT_LIGHTING - LIGHTLOOP_TILE_PASS - SHADOWS_SHADOWMASK - DEBUG_DISPLAY
            m_deferredLightingMaterial = new Material[16];

            for (int outputSplitLighting = 0; outputSplitLighting < 2; ++outputSplitLighting)
            {
                for (int lightLoopTilePass = 0; lightLoopTilePass < 2; ++lightLoopTilePass)
                {
                    for (int shadowMask = 0; shadowMask < 2; ++shadowMask)
                    {
                        for (int debugDisplay = 0; debugDisplay < 2; ++debugDisplay)
                        {
                            int index = GetDeferredLightingMaterialIndex(outputSplitLighting, lightLoopTilePass, shadowMask, debugDisplay);

                            m_deferredLightingMaterial[index] = CoreUtils.CreateEngineMaterial(m_Resources.deferredShader);
                            m_deferredLightingMaterial[index].name = string.Format("{0}_{1}", m_Resources.deferredShader.name, index);
                            CoreUtils.SetKeyword(m_deferredLightingMaterial[index], "OUTPUT_SPLIT_LIGHTING", outputSplitLighting == 1);
                            CoreUtils.SelectKeyword(m_deferredLightingMaterial[index], "LIGHTLOOP_TILE_PASS", "LIGHTLOOP_SINGLE_PASS", lightLoopTilePass == 1);
                            CoreUtils.SetKeyword(m_deferredLightingMaterial[index], "SHADOWS_SHADOWMASK", shadowMask == 1);
                            CoreUtils.SetKeyword(m_deferredLightingMaterial[index], "DEBUG_DISPLAY", debugDisplay == 1);

                            m_deferredLightingMaterial[index].SetInt(HDShaderIDs._StencilMask, (int)HDRenderPipeline.StencilBitMask.LightingMask);
                            m_deferredLightingMaterial[index].SetInt(HDShaderIDs._StencilRef, outputSplitLighting == 1 ? (int)StencilLightingUsage.SplitLighting : (int)StencilLightingUsage.RegularLighting);
                            m_deferredLightingMaterial[index].SetInt(HDShaderIDs._StencilCmp, (int)CompareFunction.Equal);
                            m_deferredLightingMaterial[index].SetInt(HDShaderIDs._SrcBlend, (int)BlendMode.One);
                            m_deferredLightingMaterial[index].SetInt(HDShaderIDs._DstBlend, (int)BlendMode.Zero);
                        }
                    }
                }
            }

            m_DefaultTexture2DArray = new Texture2DArray(1, 1, 1, TextureFormat.ARGB32, false);
            m_DefaultTexture2DArray.hideFlags = HideFlags.HideAndDontSave;
            m_DefaultTexture2DArray.name = CoreUtils.GetTextureAutoName(1, 1, TextureFormat.ARGB32, depth: 1, dim: TextureDimension.Tex2DArray, name: "LightLoopDefault");
            m_DefaultTexture2DArray.SetPixels32(new Color32[1] { new Color32(128, 128, 128, 128) }, 0);
            m_DefaultTexture2DArray.Apply();

            m_DefaultTextureCube = new Cubemap(16, TextureFormat.ARGB32, false);
            m_DefaultTextureCube.Apply();

            InitShadowSystem(hdAsset, shadowSettings);
        }

        public void Cleanup()
        {
            DeinitShadowSystem();

            CoreUtils.Destroy(m_DefaultTexture2DArray);
            CoreUtils.Destroy(m_DefaultTextureCube);

            CoreUtils.SafeRelease(m_DirectionalLightDatas);
            CoreUtils.SafeRelease(m_LightDatas);
            CoreUtils.SafeRelease(m_EnvLightDatas);
            CoreUtils.SafeRelease(m_shadowDatas);
            CoreUtils.SafeRelease(m_DecalDatas);

            if (m_ReflectionProbeCache != null)
            {
                m_ReflectionProbeCache.Release();
                m_ReflectionProbeCache = null;
            }
            if (m_ReflectionPlanarProbeCache != null)
            {
                m_ReflectionPlanarProbeCache.Release();
                m_ReflectionPlanarProbeCache = null;
            }
            if (m_CookieTexArray != null)
            {
                m_CookieTexArray.Release();
                m_CookieTexArray = null;
            }
            if (m_CubeCookieTexArray != null)
            {
                m_CubeCookieTexArray.Release();
                m_CubeCookieTexArray = null;
            }

            ReleaseResolutionDependentBuffers();

            CoreUtils.SafeRelease(s_AABBBoundsBuffer);
            CoreUtils.SafeRelease(s_ConvexBoundsBuffer);
            CoreUtils.SafeRelease(s_LightVolumeDataBuffer);
            CoreUtils.SafeRelease(s_DispatchIndirectBuffer);

            // enableClustered
            CoreUtils.SafeRelease(s_GlobalLightListAtomic);

            for (int outputSplitLighting = 0; outputSplitLighting < 2; ++outputSplitLighting)
            {
                for (int lightLoopTilePass = 0; lightLoopTilePass < 2; ++lightLoopTilePass)
                {
                    for (int shadowMask = 0; shadowMask < 2; ++shadowMask)
                    {
                        for (int debugDisplay = 0; debugDisplay < 2; ++debugDisplay)
                        {
                            int index = GetDeferredLightingMaterialIndex(outputSplitLighting, lightLoopTilePass, shadowMask, debugDisplay);
                            CoreUtils.Destroy(m_deferredLightingMaterial[index]);
                        }
                    }
                }
            }

            CoreUtils.Destroy(m_DebugViewTilesMaterial);
            CoreUtils.Destroy(m_DebugShadowMapMaterial);
            CoreUtils.Destroy(m_CubeToPanoMaterial);
        }

        public void NewFrame(FrameSettings frameSettings)
        {
            m_FrameSettings = frameSettings;

            m_ContactShadows = VolumeManager.instance.stack.GetComponent<ContactShadows>();
            m_EnableContactShadow = m_FrameSettings.enableContactShadows && m_ContactShadows.enable && m_ContactShadows.length > 0;

            // Cluster
            {
                var clustPrepassSourceIdx = m_FrameSettings.lightLoopSettings.enableBigTilePrepass ? ClusterPrepassSource.BigTile : ClusterPrepassSource.None;
                var clustDepthSourceIdx = ClusterDepthSource.NoDepth;
                if (k_UseDepthBuffer)
                {
                    if (m_FrameSettings.enableMSAA)
                        clustDepthSourceIdx = ClusterDepthSource.MSAA_Depth;
                    else
                        clustDepthSourceIdx = ClusterDepthSource.Depth;
                }
                var kernelName = s_ClusterKernelNames[(int)clustPrepassSourceIdx, (int)clustDepthSourceIdx];

                s_GenListPerVoxelKernel = buildPerVoxelLightListShader.FindKernel(kernelName);
            }

            if (GetFeatureVariantsEnabled())
            {
                s_GenListPerTileKernel = buildPerTileLightListShader.FindKernel(m_FrameSettings.lightLoopSettings.enableBigTilePrepass ? "TileLightListGen_SrcBigTile_FeatureFlags" : "TileLightListGen_FeatureFlags");
            }
            else
            {
                s_GenListPerTileKernel = buildPerTileLightListShader.FindKernel(m_FrameSettings.lightLoopSettings.enableBigTilePrepass ? "TileLightListGen_SrcBigTile" : "TileLightListGen");
            }

            m_CookieTexArray.NewFrame();
            m_CubeCookieTexArray.NewFrame();
            m_ReflectionProbeCache.NewFrame();
            m_ReflectionPlanarProbeCache.NewFrame();
        }

        public bool NeedResize()
        {
            return s_LightList == null || s_TileList == null || s_TileFeatureFlags == null ||
                (s_BigTileLightList == null && m_FrameSettings.lightLoopSettings.enableBigTilePrepass) ||
                (s_PerVoxelLightLists == null);
        }

        public void ReleaseResolutionDependentBuffers()
        {
            CoreUtils.SafeRelease(s_LightList);
            CoreUtils.SafeRelease(s_TileList);
            CoreUtils.SafeRelease(s_TileFeatureFlags);

            // enableClustered
            CoreUtils.SafeRelease(s_PerVoxelLightLists);
            CoreUtils.SafeRelease(s_PerVoxelOffset);
            CoreUtils.SafeRelease(s_PerTileLogBaseTweak);

            // enableBigTilePrepass
            CoreUtils.SafeRelease(s_BigTileLightList);
        }

        int NumLightIndicesPerClusteredTile()
        {
            return 32 * (1 << k_Log2NumClusters);       // total footprint for all layers of the tile (measured in light index entries)
        }

        public void AllocResolutionDependentBuffers(int width, int height, bool stereoEnabled)
        {
            var nrStereoLayers = stereoEnabled ? 2 : 1;

            var nrTilesX = (width + LightDefinitions.s_TileSizeFptl - 1) / LightDefinitions.s_TileSizeFptl;
            var nrTilesY = (height + LightDefinitions.s_TileSizeFptl - 1) / LightDefinitions.s_TileSizeFptl;
            var nrTiles = nrTilesX * nrTilesY * nrStereoLayers;
            const int capacityUShortsPerTile = 32;
            const int dwordsPerTile = (capacityUShortsPerTile + 1) >> 1;        // room for 31 lights and a nrLights value.

            s_LightList = new ComputeBuffer((int)LightCategory.Count * dwordsPerTile * nrTiles, sizeof(uint));       // enough list memory for a 4k x 4k display
            s_TileList = new ComputeBuffer((int)LightDefinitions.s_NumFeatureVariants * nrTiles, sizeof(uint));
            s_TileFeatureFlags = new ComputeBuffer(nrTiles, sizeof(uint));

            // Cluster
            {
                var nrClustersX = (width + LightDefinitions.s_TileSizeClustered - 1) / LightDefinitions.s_TileSizeClustered;
                var nrClustersY = (height + LightDefinitions.s_TileSizeClustered - 1) / LightDefinitions.s_TileSizeClustered;
                var nrClusterTiles = nrClustersX * nrClustersY * nrStereoLayers;

                s_PerVoxelOffset = new ComputeBuffer((int)LightCategory.Count * (1 << k_Log2NumClusters) * nrClusterTiles, sizeof(uint));
                s_PerVoxelLightLists = new ComputeBuffer(NumLightIndicesPerClusteredTile() * nrClusterTiles, sizeof(uint));

                if (k_UseDepthBuffer)
                {
                    s_PerTileLogBaseTweak = new ComputeBuffer(nrClusterTiles, sizeof(float));
                }
            }

            if (m_FrameSettings.lightLoopSettings.enableBigTilePrepass)
            {
                var nrBigTilesX = (width + 63) / 64;
                var nrBigTilesY = (height + 63) / 64;
                var nrBigTiles = nrBigTilesX * nrBigTilesY * nrStereoLayers;
                s_BigTileLightList = new ComputeBuffer(LightDefinitions.s_MaxNrBigTileLightsPlusOne * nrBigTiles, sizeof(uint));
            }
        }

        public static Matrix4x4 WorldToCamera(Camera camera)
        {
            // camera.worldToCameraMatrix is RHS and Unity's transforms are LHS
            // We need to flip it to work with transforms
            return Matrix4x4.Scale(new Vector3(1, 1, -1)) * camera.worldToCameraMatrix;
        }

        static Matrix4x4 WorldToViewStereo(Camera camera, Camera.StereoscopicEye eyeIndex)
        {
            return Matrix4x4.Scale(new Vector3(1, 1, -1)) * camera.GetStereoViewMatrix(eyeIndex);
        }

        // For light culling system, we need non oblique projection matrices
        static Matrix4x4 CameraProjectionNonObliqueLHS(HDCamera camera)
        {
            // camera.projectionMatrix expect RHS data and Unity's transforms are LHS
            // We need to flip it to work with transforms
            return camera.nonObliqueProjMatrix * Matrix4x4.Scale(new Vector3(1, 1, -1));
        }

        static Matrix4x4 CameraProjectionStereoLHS(Camera camera, Camera.StereoscopicEye eyeIndex)
        {
            return camera.GetStereoProjectionMatrix(eyeIndex) * Matrix4x4.Scale(new Vector3(1, 1, -1));
        }

        public Vector3 GetLightColor(VisibleLight light)
        {
            return new Vector3(light.finalColor.r, light.finalColor.g, light.finalColor.b);
        }

        bool GetDominantLightWithShadows(AdditionalShadowData additionalShadowData, VisibleLight light, int lightIndex = -1)
        {
            // Ratio of the size of the light on screen and its intensity, gives a value used to compare light importance
            float lightDominanceValue = light.screenRect.size.magnitude * light.light.intensity;

            if (additionalShadowData == null || !additionalShadowData.contactShadows || light.light.shadows == LightShadows.None)
                return false;
            if (lightDominanceValue <= m_DominantLightValue || m_DominantLightValue == Single.PositiveInfinity)
                return false;

            if (light.lightType == LightType.Directional)
                m_DominantLightValue = Single.PositiveInfinity;
            else
            {
                m_DominantLightData = m_lightList.lights[lightIndex];
                m_DominantLightIndex = lightIndex;
                m_DominantLightValue = lightDominanceValue;
            }
            return true;
        }

        public bool GetDirectionalLightData(CommandBuffer cmd, ShadowSettings shadowSettings, GPULightType gpuLightType, VisibleLight light, HDAdditionalLightData additionalData, AdditionalShadowData additionalShadowData, int lightIndex, DebugDisplaySettings debugDisplaySettings)
        {
            var directionalLightData = new DirectionalLightData();

            float diffuseDimmer = m_FrameSettings.diffuseGlobalDimmer * additionalData.lightDimmer;
            float specularDimmer = m_FrameSettings.specularGlobalDimmer * additionalData.lightDimmer;
            if (diffuseDimmer  <= 0.0f && specularDimmer <= 0.0f)
                return false;
            
            // Discard light if disabled in debug display settings
            if (!debugDisplaySettings.lightingDebugSettings.showDirectionalLight)
                return false;

            directionalLightData.lightLayers = additionalData.GetLightLayers();

            // Light direction for directional is opposite to the forward direction
            directionalLightData.forward = light.light.transform.forward;
            // Rescale for cookies and windowing.
            directionalLightData.right      = light.light.transform.right * 2 / Mathf.Max(additionalData.shapeWidth, 0.001f);
            directionalLightData.up         = light.light.transform.up    * 2 / Mathf.Max(additionalData.shapeHeight, 0.001f);
            directionalLightData.positionRWS = light.light.transform.position;
            directionalLightData.color = GetLightColor(light);

            // Caution: This is bad but if additionalData == HDUtils.s_DefaultHDAdditionalLightData it mean we are trying to promote legacy lights, which is the case for the preview for example, so we need to multiply by PI as legacy Unity do implicit divide by PI for direct intensity.
            // So we expect that all light with additionalData == HDUtils.s_DefaultHDAdditionalLightData are currently the one from the preview, light in scene MUST have additionalData
            directionalLightData.color *= (HDUtils.s_DefaultHDAdditionalLightData == additionalData) ? Mathf.PI : 1.0f;

            directionalLightData.diffuseScale = additionalData.affectDiffuse ? diffuseDimmer : 0.0f;
            directionalLightData.specularScale = additionalData.affectSpecular ? specularDimmer : 0.0f;
            directionalLightData.volumetricDimmer = additionalData.volumetricDimmer;
            directionalLightData.shadowIndex = directionalLightData.cookieIndex = -1;

            if (light.light.cookie != null)
            {
                directionalLightData.tileCookie = light.light.cookie.wrapMode == TextureWrapMode.Repeat ? 1 : 0;
                directionalLightData.cookieIndex = m_CookieTexArray.FetchSlice(cmd, light.light.cookie);
            }
            // fix up shadow information
            int shadowIdx;
            if (m_ShadowIndices.TryGetValue(lightIndex, out shadowIdx))
            {
                directionalLightData.shadowIndex = shadowIdx;
                m_CurrentSunLight = light.light;
                m_CurrentSunLightShadowIndex = shadowIdx;
            }

            directionalLightData.shadowMaskSelector = Vector4.zero;

            if (IsBakedShadowMaskLight(light.light))
            {
                directionalLightData.shadowMaskSelector[light.light.bakingOutput.occlusionMaskChannel] = 1.0f;
                directionalLightData.nonLightmappedOnly = light.light.lightShadowCasterMode == LightShadowCasterMode.NonLightmappedOnly ? 1 : 0;
            }
            else
            {
                // use -1 to say that we don't use shadow mask
                directionalLightData.shadowMaskSelector.x = -1.0f;
                directionalLightData.nonLightmappedOnly = 0;
            }

            // Fallback to the first non shadow casting directional light.
            m_CurrentSunLight = m_CurrentSunLight == null ? light.light : m_CurrentSunLight;

            directionalLightData.contactShadowIndex = -1;

            // The first shadow casting directional light with contact shadow enabled is always taken as dominant light
            if (GetDominantLightWithShadows(additionalShadowData, light))
                directionalLightData.contactShadowIndex = 0;

            m_lightList.directionalLights.Add(directionalLightData);

            return true;
        }

        void GetScaleAndBiasForLinearDistanceFade(float fadeDistance, out float scale, out float bias)
        {
            // Fade with distance calculation is just a linear fade from 90% of fade distance to fade distance. 90% arbitrarily chosen but should work well enough.
            float distanceFadeNear = 0.9f * fadeDistance;
            scale = 1.0f / (fadeDistance - distanceFadeNear);
            bias = -distanceFadeNear / (fadeDistance - distanceFadeNear);
        }

        float ComputeLinearDistanceFade(float distanceToCamera, float fadeDistance)
        {
            float scale;
            float bias;
            GetScaleAndBiasForLinearDistanceFade(fadeDistance, out scale, out bias);

            return 1.0f - Mathf.Clamp01(distanceToCamera * scale + bias);
        }

        public bool GetLightData(CommandBuffer cmd, ShadowSettings shadowSettings, Camera camera, GPULightType gpuLightType,
            VisibleLight light, HDAdditionalLightData additionalLightData, AdditionalShadowData additionalshadowData,
            int lightIndex, ref Vector3 lightDimensions, DebugDisplaySettings debugDisplaySettings)
        {
            var lightData = new LightData();

            lightData.lightLayers = additionalLightData.GetLightLayers();

            lightData.lightType = gpuLightType;

            lightData.positionRWS = light.light.transform.position;

            bool applyRangeAttenuation = additionalLightData.applyRangeAttenuation && (gpuLightType != GPULightType.ProjectorBox);

            // Discard light if disabled in debug display settings
            if (lightData.lightType.IsAreaLight())
            {
                if (!debugDisplaySettings.lightingDebugSettings.showAreaLight)
                    return false;
            }
            else
            {
                if (!debugDisplaySettings.lightingDebugSettings.showPunctualLight)
                    return false;
            }

            // In the shader we do range remapping: (x - start) / (end - start) = (dist^2 * rangeAttenuationScale + rangeAttenuationBias)
            if (applyRangeAttenuation)
            {
                // start = 0.0f, end = range^2
                lightData.rangeAttenuationScale = 1.0f / (light.range * light.range);
                lightData.rangeAttenuationBias = 0.0f;
            }
            else // Don't apply any attenuation but do a 'step' at range
            {
                // start = range^2 - epsilon, end = range^2
                lightData.rangeAttenuationScale = 1.0f / 0.01f;
                lightData.rangeAttenuationBias = - (light.range * light.range - 0.01f) / 0.01f;
            }

            lightData.color = GetLightColor(light);

            lightData.forward = light.light.transform.forward;
            lightData.up = light.light.transform.up;
            lightData.right = light.light.transform.right;

            lightDimensions.x = additionalLightData.shapeWidth;
            lightDimensions.y = additionalLightData.shapeHeight;
            lightDimensions.z = light.range;

            if (lightData.lightType == GPULightType.ProjectorBox)
            {
                lightData.size.x = light.range;

                // Rescale for cookies and windowing.
                lightData.right *= 2.0f / Mathf.Max(additionalLightData.shapeWidth, 0.001f);
                lightData.up    *= 2.0f / Mathf.Max(additionalLightData.shapeHeight, 0.001f);
            }
            else if (lightData.lightType == GPULightType.ProjectorPyramid)
            {
                // Get width and height for the current frustum
                var spotAngle = light.spotAngle;

                float frustumWidth, frustumHeight;

                if (additionalLightData.aspectRatio >= 1.0f)
                {
                    frustumHeight = 2.0f * Mathf.Tan(spotAngle * 0.5f * Mathf.Deg2Rad);
                    frustumWidth = frustumHeight * additionalLightData.aspectRatio;
                }
                else
                {
                    frustumWidth = 2.0f * Mathf.Tan(spotAngle * 0.5f * Mathf.Deg2Rad);
                    frustumHeight = frustumWidth / additionalLightData.aspectRatio;
                }

                // Adjust based on the new parametrization.
                lightDimensions.x = frustumWidth;
                lightDimensions.y = frustumHeight;

                // Rescale for cookies and windowing.
                lightData.right *= 2.0f / frustumWidth;
                lightData.up *= 2.0f / frustumHeight;
            }

            if (lightData.lightType == GPULightType.Spot)
            {
                var spotAngle = light.spotAngle;

                var innerConePercent = additionalLightData.GetInnerSpotPercent01();
                var cosSpotOuterHalfAngle = Mathf.Clamp(Mathf.Cos(spotAngle * 0.5f * Mathf.Deg2Rad), 0.0f, 1.0f);
                var sinSpotOuterHalfAngle = Mathf.Sqrt(1.0f - cosSpotOuterHalfAngle * cosSpotOuterHalfAngle);
                var cosSpotInnerHalfAngle = Mathf.Clamp(Mathf.Cos(spotAngle * 0.5f * innerConePercent * Mathf.Deg2Rad), 0.0f, 1.0f); // inner cone

                var val = Mathf.Max(0.0001f, (cosSpotInnerHalfAngle - cosSpotOuterHalfAngle));
                lightData.angleScale = 1.0f / val;
                lightData.angleOffset = -cosSpotOuterHalfAngle * lightData.angleScale;

                // Rescale for cookies and windowing.
                float cotOuterHalfAngle = cosSpotOuterHalfAngle / sinSpotOuterHalfAngle;
                lightData.up    *= cotOuterHalfAngle;
                lightData.right *= cotOuterHalfAngle;
            }
            else
            {
                // These are the neutral values allowing GetAngleAnttenuation in shader code to return 1.0
                lightData.angleScale = 0.0f;
                lightData.angleOffset = 1.0f;
            }

            if (lightData.lightType == GPULightType.Rectangle || lightData.lightType == GPULightType.Line)
            {
                lightData.size = new Vector2(additionalLightData.shapeWidth, additionalLightData.shapeHeight);
            }

            float distanceToCamera = (lightData.positionRWS - camera.transform.position).magnitude;
            float distanceFade = ComputeLinearDistanceFade(distanceToCamera, additionalLightData.fadeDistance);
            float lightScale = additionalLightData.lightDimmer * distanceFade;

            lightData.diffuseScale = additionalLightData.affectDiffuse ? lightScale * m_FrameSettings.diffuseGlobalDimmer : 0.0f;
            lightData.specularScale = additionalLightData.affectSpecular ? lightScale * m_FrameSettings.specularGlobalDimmer : 0.0f;

            lightData.volumetricDimmer = additionalLightData.volumetricDimmer;

            if (lightData.diffuseScale <= 0.0f && lightData.specularScale <= 0.0f)
                return false;

            lightData.cookieIndex = -1;
            lightData.shadowIndex = -1;

            if (light.light.cookie != null)
            {
                // TODO: add texture atlas support for cookie textures.
                switch (light.lightType)
                {
                    case LightType.Spot:
                        lightData.cookieIndex = m_CookieTexArray.FetchSlice(cmd, light.light.cookie);
                        break;
                    case LightType.Point:
                        lightData.cookieIndex = m_CubeCookieTexArray.FetchSlice(cmd, light.light.cookie);
                        break;
                }
            }
            else if (light.lightType == LightType.Spot && additionalLightData.spotLightShape != SpotLightShape.Cone)
            {
                // Projectors lights must always have a cookie texture.
                // As long as the cache is a texture array and not an atlas, the 4x4 white texture will be rescaled to 128
                lightData.cookieIndex = m_CookieTexArray.FetchSlice(cmd, Texture2D.whiteTexture);
            }

            if (additionalshadowData)
            {
                float shadowDistanceFade = ComputeLinearDistanceFade(distanceToCamera, Mathf.Min(shadowSettings.maxShadowDistance, additionalshadowData.shadowFadeDistance));
                lightData.shadowDimmer = additionalshadowData.shadowDimmer * shadowDistanceFade;
            }
            else
            {
                lightData.shadowDimmer = 1.0f;
            }

            // fix up shadow information
            int shadowIdx;
            if (m_ShadowIndices.TryGetValue(lightIndex, out shadowIdx))
            {
                lightData.shadowIndex = shadowIdx;
            }

            // Value of max smoothness is from artists point of view, need to convert from perceptual smoothness to roughness
            lightData.minRoughness = (1.0f - additionalLightData.maxSmoothness) * (1.0f - additionalLightData.maxSmoothness);

            lightData.shadowMaskSelector = Vector4.zero;

            if (IsBakedShadowMaskLight(light.light))
            {
                lightData.shadowMaskSelector[light.light.bakingOutput.occlusionMaskChannel] = 1.0f;
                // TODO: make this option per light, not global
                lightData.nonLightmappedOnly = light.light.lightShadowCasterMode == LightShadowCasterMode.NonLightmappedOnly ? 1 : 0;
            }
            else
            {
                // use -1 to say that we don't use shadow mask
                lightData.shadowMaskSelector.x = -1.0f;
                lightData.nonLightmappedOnly = 0;
            }

            lightData.contactShadowIndex = -1;

            m_lightList.lights.Add(lightData);

            // Check if the current light is dominant and store it's index to change it's property later,
            // as we can't know which one will be dominant before checking all the lights
            GetDominantLightWithShadows(additionalshadowData, light, m_lightList.lights.Count -1);

            return true;
        }

        // TODO: we should be able to do this calculation only with LightData without VisibleLight light, but for now pass both
        public void GetLightVolumeDataAndBound(LightCategory lightCategory, GPULightType gpuLightType, LightVolumeType lightVolumeType,
            VisibleLight light, LightData lightData, Vector3 lightDimensions, Matrix4x4 worldToView,
            Camera.StereoscopicEye eyeIndex = Camera.StereoscopicEye.Left)
        {
            // Then Culling side
            var range = lightDimensions.z;
            var lightToWorld = light.localToWorld;
            Vector3 positionWS = lightData.positionRWS;
            Vector3 positionVS = worldToView.MultiplyPoint(positionWS);

            Matrix4x4 lightToView = worldToView * lightToWorld;
            Vector3   xAxisVS     = lightToView.GetColumn(0);
            Vector3   yAxisVS     = lightToView.GetColumn(1);
            Vector3   zAxisVS     = lightToView.GetColumn(2);

            // Fill bounds
            var bound = new SFiniteLightBound();
            var lightVolumeData = new LightVolumeData();

            lightVolumeData.lightCategory = (uint)lightCategory;
            lightVolumeData.lightVolume = (uint)lightVolumeType;

            if (gpuLightType == GPULightType.Spot || gpuLightType == GPULightType.ProjectorPyramid)
            {
                Vector3 lightDir = lightToWorld.GetColumn(2);

                // represents a left hand coordinate system in world space since det(worldToView)<0
                Vector3 vx = xAxisVS;
                Vector3 vy = yAxisVS;
                Vector3 vz = zAxisVS;

                const float pi = 3.1415926535897932384626433832795f;
                const float degToRad = (float)(pi / 180.0);

                var sa = light.light.spotAngle;
                var cs = Mathf.Cos(0.5f * sa * degToRad);
                var si = Mathf.Sin(0.5f * sa * degToRad);

                if (gpuLightType == GPULightType.ProjectorPyramid)
                {
                    Vector3 lightPosToProjWindowCorner = (0.5f * lightDimensions.x) * vx + (0.5f * lightDimensions.y) * vy + 1.0f * vz;
                    cs = Vector3.Dot(vz, Vector3.Normalize(lightPosToProjWindowCorner));
                    si = Mathf.Sqrt(1.0f - cs * cs);
                }

                const float FltMax = 3.402823466e+38F;
                var ta = cs > 0.0f ? (si / cs) : FltMax;
                var cota = si > 0.0f ? (cs / si) : FltMax;

                //const float cotasa = l.GetCotanHalfSpotAngle();

                // apply nonuniform scale to OBB of spot light
                var squeeze = true;//sa < 0.7f * 90.0f;      // arb heuristic
                var fS = squeeze ? ta : si;
                bound.center = worldToView.MultiplyPoint(positionWS + ((0.5f * range) * lightDir));    // use mid point of the spot as the center of the bounding volume for building screen-space AABB for tiled lighting.

                // scale axis to match box or base of pyramid
                bound.boxAxisX = (fS * range) * vx;
                bound.boxAxisY = (fS * range) * vy;
                bound.boxAxisZ = (0.5f * range) * vz;

                // generate bounding sphere radius
                var fAltDx = si;
                var fAltDy = cs;
                fAltDy = fAltDy - 0.5f;
                //if(fAltDy<0) fAltDy=-fAltDy;

                fAltDx *= range; fAltDy *= range;

                // Handle case of pyramid with this select (currently unused)
                var altDist = Mathf.Sqrt(fAltDy * fAltDy + (true ? 1.0f : 2.0f) * fAltDx * fAltDx);
                bound.radius = altDist > (0.5f * range) ? altDist : (0.5f * range);       // will always pick fAltDist
                bound.scaleXY = squeeze ? new Vector2(0.01f, 0.01f) : new Vector2(1.0f, 1.0f);

                lightVolumeData.lightAxisX = vx;
                lightVolumeData.lightAxisY = vy;
                lightVolumeData.lightAxisZ = vz;
                lightVolumeData.lightPos = positionVS;
                lightVolumeData.radiusSq = range * range;
                lightVolumeData.cotan = cota;
                lightVolumeData.featureFlags = (uint)LightFeatureFlags.Punctual;
            }
            else if (gpuLightType == GPULightType.Point)
            {
                Vector3 vx = xAxisVS;
                Vector3 vy = yAxisVS;
                Vector3 vz = zAxisVS;

                bound.center   = positionVS;
                bound.boxAxisX = vx * range;
                bound.boxAxisY = vy * range;
                bound.boxAxisZ = vz * range;
                bound.scaleXY.Set(1.0f, 1.0f);
                bound.radius = range;

                // fill up ldata
                lightVolumeData.lightAxisX = vx;
                lightVolumeData.lightAxisY = vy;
                lightVolumeData.lightAxisZ = vz;
                lightVolumeData.lightPos = bound.center;
                lightVolumeData.radiusSq = range * range;
                lightVolumeData.featureFlags = (uint)LightFeatureFlags.Punctual;
            }
            else if (gpuLightType == GPULightType.Line)
            {
                Vector3 dimensions = new Vector3(lightDimensions.x + 2 * range, 2 * range, 2 * range); // Omni-directional
                Vector3 extents = 0.5f * dimensions;

                bound.center = positionVS;
                bound.boxAxisX = extents.x * xAxisVS;
                bound.boxAxisY = extents.y * yAxisVS;
                bound.boxAxisZ = extents.z * zAxisVS;
                bound.scaleXY.Set(1.0f, 1.0f);
                bound.radius = extents.magnitude;

                lightVolumeData.lightPos = positionVS;
                lightVolumeData.lightAxisX = xAxisVS;
                lightVolumeData.lightAxisY = yAxisVS;
                lightVolumeData.lightAxisZ = zAxisVS;
                lightVolumeData.boxInnerDist = new Vector3(lightDimensions.x, 0, 0);
                lightVolumeData.boxInvRange.Set(1.0f / range, 1.0f / range, 1.0f / range);
                lightVolumeData.featureFlags = (uint)LightFeatureFlags.Area;
            }
            else if (gpuLightType == GPULightType.Rectangle)
            {
                Vector3 dimensions = new Vector3(lightDimensions.x + 2 * range, lightDimensions.y + 2 * range, range); // One-sided
                Vector3 extents = 0.5f * dimensions;
                Vector3 centerVS = positionVS + extents.z * zAxisVS;

                bound.center = centerVS;
                bound.boxAxisX = extents.x * xAxisVS;
                bound.boxAxisY = extents.y * yAxisVS;
                bound.boxAxisZ = extents.z * zAxisVS;
                bound.scaleXY.Set(1.0f, 1.0f);
                bound.radius = extents.magnitude;

                lightVolumeData.lightPos     = centerVS;
                lightVolumeData.lightAxisX   = xAxisVS;
                lightVolumeData.lightAxisY   = yAxisVS;
                lightVolumeData.lightAxisZ   = zAxisVS;
                lightVolumeData.boxInnerDist = extents;
                lightVolumeData.boxInvRange.Set(Mathf.Infinity, Mathf.Infinity, Mathf.Infinity);
                lightVolumeData.featureFlags = (uint)LightFeatureFlags.Area;
            }
            else if (gpuLightType == GPULightType.ProjectorBox)
            {
                Vector3 dimensions  = new Vector3(lightDimensions.x, lightDimensions.y, range);  // One-sided
                Vector3 extents = 0.5f * dimensions;
                Vector3 centerVS = positionVS + extents.z * zAxisVS;

                bound.center   = centerVS;
                bound.boxAxisX = extents.x * xAxisVS;
                bound.boxAxisY = extents.y * yAxisVS;
                bound.boxAxisZ = extents.z * zAxisVS;
                bound.radius   = extents.magnitude;
                bound.scaleXY.Set(1.0f, 1.0f);

                lightVolumeData.lightPos     = centerVS;
                lightVolumeData.lightAxisX   = xAxisVS;
                lightVolumeData.lightAxisY   = yAxisVS;
                lightVolumeData.lightAxisZ   = zAxisVS;
                lightVolumeData.boxInnerDist = extents;
                lightVolumeData.boxInvRange.Set(Mathf.Infinity, Mathf.Infinity, Mathf.Infinity);
                lightVolumeData.featureFlags = (uint)LightFeatureFlags.Punctual;
            }
            else
            {
                Debug.Assert(false, "TODO: encountered an unknown GPULightType.");
            }

            if (eyeIndex == Camera.StereoscopicEye.Left)
            {
                m_lightList.bounds.Add(bound);
                m_lightList.lightVolumes.Add(lightVolumeData);
            }
            else
            {
                m_lightList.rightEyeBounds.Add(bound);
                m_lightList.rightEyeLightVolumes.Add(lightVolumeData);
            }
        }

        public bool GetEnvLightData(CommandBuffer cmd, Camera camera, ProbeWrapper probe, DebugDisplaySettings debugDisplaySettings)
        {
            // For now we won't display real time probe when rendering one.
            // TODO: We may want to display last frame result but in this case we need to be careful not to update the atlas before all realtime probes are rendered (for frame coherency).
            // Unfortunately we don't have this information at the moment.
            if (probe.mode == ReflectionProbeMode.Realtime && camera.cameraType == CameraType.Reflection)
                return false;
            
            // Discard probe if disabled in debug menu
            if (!debugDisplaySettings.lightingDebugSettings.showReflectionProbe)
                return false;

            var capturePosition = Vector3.zero;
            var influenceToWorld = probe.influenceToWorld;

            // 31 bits index, 1 bit cache type
            var envIndex = -1;
            if (probe.planarReflectionProbe != null)
            {
                var fetchIndex = m_ReflectionPlanarProbeCache.FetchSlice(cmd, probe.texture);
                envIndex = (fetchIndex << 1) | (int)EnvCacheType.Texture2D;

                float nearClipPlane, farClipPlane, aspect, fov;
                Color backgroundColor;
                CameraClearFlags clearFlags;
                Quaternion captureRotation;
                Matrix4x4 worldToCamera, projection;

                ReflectionSystem.CalculateCaptureCameraProperties(
                    probe.planarReflectionProbe,
                    out nearClipPlane, out farClipPlane,
                    out aspect, out fov, out clearFlags, out backgroundColor,
                    out worldToCamera, out projection, out capturePosition, out captureRotation,
                    camera);

                var gpuProj = GL.GetGPUProjectionMatrix(projection, true); // Had to change this from 'false'
                var gpuView = worldToCamera;

                // We transform it to object space by translating the capturePosition
                var vp = gpuProj * gpuView * Matrix4x4.Translate(capturePosition);
                m_Env2DCaptureVP[fetchIndex] = vp;
            }
            else if (probe.reflectionProbe != null)
            {
                envIndex = m_ReflectionProbeCache.FetchSlice(cmd, probe.texture);
                envIndex = envIndex << 1 | (int)EnvCacheType.Cubemap;
                capturePosition = (Vector3)influenceToWorld.GetColumn(3) - probe.reflectionProbe.center;
            }
            // -1 means that the texture is not ready yet (ie not convolved/compressed yet)
            if (envIndex == -1)
                return false;

            // Build light data
            var envLightData = new EnvLightData();


            envLightData.influenceShapeType = probe.influenceShapeType;
            envLightData.weight = probe.weight;
            envLightData.multiplier = probe.multiplier;
            envLightData.influenceExtents = probe.influenceExtents;
            envLightData.blendNormalDistancePositive = probe.blendNormalDistancePositive;
            envLightData.blendNormalDistanceNegative = probe.blendNormalDistanceNegative;
            envLightData.blendDistancePositive = probe.blendDistancePositive;
            envLightData.blendDistanceNegative = probe.blendDistanceNegative;
            envLightData.boxSideFadePositive = probe.boxSideFadePositive;
            envLightData.boxSideFadeNegative = probe.boxSideFadeNegative;

            envLightData.influenceRight = influenceToWorld.GetColumn(0).normalized;
            envLightData.influenceUp = influenceToWorld.GetColumn(1).normalized;
            envLightData.influenceForward = influenceToWorld.GetColumn(2).normalized;
            envLightData.capturePositionRWS = capturePosition;
            envLightData.influencePositionRWS = influenceToWorld.GetColumn(3);

            envLightData.envIndex = envIndex;

            // Proxy data
            var proxyToWorld = probe.proxyToWorld;
            envLightData.proxyExtents = probe.proxyExtents;
            envLightData.minProjectionDistance = probe.infiniteProjection ? 65504f : 0;
            envLightData.proxyRight = proxyToWorld.GetColumn(0).normalized;
            envLightData.proxyUp = proxyToWorld.GetColumn(1).normalized;
            envLightData.proxyForward = proxyToWorld.GetColumn(2).normalized;
            envLightData.proxyPositionRWS = proxyToWorld.GetColumn(3);

            m_lightList.envLights.Add(envLightData);
            return true;
        }

        public void GetEnvLightVolumeDataAndBound(ProbeWrapper probe, LightVolumeType lightVolumeType, Matrix4x4 worldToView, Camera.StereoscopicEye eyeIndex = Camera.StereoscopicEye.Left)
        {
            var bound = new SFiniteLightBound();
            var lightVolumeData = new LightVolumeData();

            // C is reflection volume center in world space (NOT same as cube map capture point)
            var influenceExtents = probe.influenceExtents;       // 0.5f * Vector3.Max(-boxSizes[p], boxSizes[p]);

            var influenceToWorld = probe.influenceToWorld;

            // transform to camera space (becomes a left hand coordinate frame in Unity since Determinant(worldToView)<0)
            var influenceRightVS = worldToView.MultiplyVector(influenceToWorld.GetColumn(0).normalized);
            var influenceUpVS = worldToView.MultiplyVector(influenceToWorld.GetColumn(1).normalized);
            var influenceForwardVS = worldToView.MultiplyVector(influenceToWorld.GetColumn(2).normalized);
            var influencePositionVS = worldToView.MultiplyPoint(influenceToWorld.GetColumn(3));

            lightVolumeData.lightCategory = (uint)LightCategory.Env;
            lightVolumeData.lightVolume = (uint)lightVolumeType;
            lightVolumeData.featureFlags = (uint)LightFeatureFlags.Env;

            switch (lightVolumeType)
            {
                case LightVolumeType.Sphere:
                {
                    lightVolumeData.lightPos = influencePositionVS;
                    lightVolumeData.radiusSq = influenceExtents.x * influenceExtents.x;
                    lightVolumeData.lightAxisX = influenceRightVS;
                    lightVolumeData.lightAxisY = influenceUpVS;
                    lightVolumeData.lightAxisZ = influenceForwardVS;

                    bound.center = influencePositionVS;
                    bound.boxAxisX = influenceRightVS * influenceExtents.x;
                    bound.boxAxisY = influenceUpVS * influenceExtents.x;
                    bound.boxAxisZ = influenceForwardVS * influenceExtents.x;
                    bound.scaleXY.Set(1.0f, 1.0f);
                    bound.radius = influenceExtents.x;
                    break;
                }
                case LightVolumeType.Box:
                {
                    bound.center = influencePositionVS;
                    bound.boxAxisX = influenceExtents.x * influenceRightVS;
                    bound.boxAxisY = influenceExtents.y * influenceUpVS;
                    bound.boxAxisZ = influenceExtents.z * influenceForwardVS;
                    bound.scaleXY.Set(1.0f, 1.0f);
                    bound.radius = influenceExtents.magnitude;

                    // The culling system culls pixels that are further
                    //   than a threshold to the box influence extents.
                    // So we use an arbitrary threshold here (k_BoxCullingExtentOffset)
                    lightVolumeData.lightPos = influencePositionVS;
                    lightVolumeData.lightAxisX = influenceRightVS;
                    lightVolumeData.lightAxisY = influenceUpVS;
                    lightVolumeData.lightAxisZ = influenceForwardVS;
                    lightVolumeData.boxInnerDist = influenceExtents - k_BoxCullingExtentThreshold;
                    lightVolumeData.boxInvRange.Set(1.0f / k_BoxCullingExtentThreshold.x, 1.0f / k_BoxCullingExtentThreshold.y, 1.0f / k_BoxCullingExtentThreshold.z);
                    break;
                }
            }

            if (eyeIndex == Camera.StereoscopicEye.Left)
            {
                m_lightList.bounds.Add(bound);
                m_lightList.lightVolumes.Add(lightVolumeData);
            }
            else
            {
                m_lightList.rightEyeBounds.Add(bound);
                m_lightList.rightEyeLightVolumes.Add(lightVolumeData);
            }
        }

        public void AddBoxVolumeDataAndBound(OrientedBBox obb, LightCategory category, LightFeatureFlags featureFlags, Matrix4x4 worldToView)
        {
            var bound      = new SFiniteLightBound();
            var volumeData = new LightVolumeData();

            // transform to camera space (becomes a left hand coordinate frame in Unity since Determinant(worldToView)<0)
            var positionVS = worldToView.MultiplyPoint(obb.center);
            var rightVS    = worldToView.MultiplyVector(obb.right);
            var upVS       = worldToView.MultiplyVector(obb.up);
            var forwardVS  = Vector3.Cross(upVS, rightVS);
            var extents    = new Vector3(obb.extentX, obb.extentY, obb.extentZ);

            volumeData.lightVolume   = (uint)LightVolumeType.Box;
            volumeData.lightCategory = (uint)category;
            volumeData.featureFlags  = (uint)featureFlags;

            bound.center   = positionVS;
            bound.boxAxisX = obb.extentX * rightVS;
            bound.boxAxisY = obb.extentY * upVS;
            bound.boxAxisZ = obb.extentZ * forwardVS;
            bound.radius   = extents.magnitude;
            bound.scaleXY.Set(1.0f, 1.0f);

            // The culling system culls pixels that are further
            //   than a threshold to the box influence extents.
            // So we use an arbitrary threshold here (k_BoxCullingExtentOffset)
            volumeData.lightPos     = positionVS;
            volumeData.lightAxisX   = rightVS;
            volumeData.lightAxisY   = upVS;
            volumeData.lightAxisZ   = forwardVS;
            volumeData.boxInnerDist = extents - k_BoxCullingExtentThreshold; // We have no blend range, but the culling code needs a small EPS value for some reason???
            volumeData.boxInvRange.Set(1.0f / k_BoxCullingExtentThreshold.x, 1.0f / k_BoxCullingExtentThreshold.y, 1.0f / k_BoxCullingExtentThreshold.z);

            m_lightList.bounds.Add(bound);
            m_lightList.lightVolumes.Add(volumeData);
        }

        public int GetCurrentShadowCount()
        {
            return m_ShadowRequests.Count;
        }

        public int GetShadowAtlasCount()
        {
            return (m_ShadowMgr == null) ? 0 : (int)m_ShadowMgr.GetShadowMapCount();
        }

        public int GetShadowSliceCount(uint atlasIndex)
        {
            return (m_ShadowMgr == null) ? 0 : (int)m_ShadowMgr.GetShadowMapSliceCount(atlasIndex);
        }

        public void UpdateCullingParameters(ref ScriptableCullingParameters cullingParams)
        {
            m_ShadowMgr.UpdateCullingParameters(ref cullingParams);
            // In HDRP we don't need per object light/probe info so we disable the native code that handles it.
            cullingParams.cullingFlags |= CullFlag.DisablePerObjectCulling;
        }

        public bool IsBakedShadowMaskLight(Light light)
        {
            return light.bakingOutput.lightmapBakeType == LightmapBakeType.Mixed &&
                light.bakingOutput.mixedLightingMode == MixedLightingMode.Shadowmask &&
                light.bakingOutput.occlusionMaskChannel != -1;     // We need to have an occlusion mask channel assign, else we have no shadow mask
        }

        // Return true if BakedShadowMask are enabled
        public bool PrepareLightsForGPU(CommandBuffer cmd, HDCamera hdCamera, ShadowSettings shadowSettings, CullResults cullResults,
            ReflectionProbeCullResults reflectionProbeCullResults, DensityVolumeList densityVolumes, DebugDisplaySettings debugDisplaySettings)
        {
            using (new ProfilingSample(cmd, "Prepare Lights For GPU"))
            {
                Camera camera = hdCamera.camera;

                // If any light require it, we need to enabled bake shadow mask feature
                m_enableBakeShadowMask = false;

                m_lightList.Clear();

                // We need to properly reset this here otherwise if we go from 1 light to no visible light we would keep the old reference active.
                m_CurrentSunLight = null;
                m_CurrentSunLightShadowIndex = -1;
                m_DominantLightIndex = -1;
                m_DominantLightValue = 0;

                var stereoEnabled = m_FrameSettings.enableStereo;

                Vector3 camPosWS = camera.transform.position;

                var worldToView = WorldToCamera(camera);
                var rightEyeWorldToView = Matrix4x4.identity;
                if (stereoEnabled)
                {
                    worldToView = WorldToViewStereo(camera, Camera.StereoscopicEye.Left);
                    rightEyeWorldToView = WorldToViewStereo(camera, Camera.StereoscopicEye.Right);
                }

                // Note: Light with null intensity/Color are culled by the C++, no need to test it here
                if (cullResults.visibleLights.Count != 0 || cullResults.visibleReflectionProbes.Count != 0)
                {
                    // 0. deal with shadows
                    {
                        m_FrameId.frameCount++;
                        // get the indices for all lights that want to have shadows
                        m_ShadowRequests.Clear();
                        m_ShadowRequests.Capacity = cullResults.visibleLights.Count;
                        int lcnt = cullResults.visibleLights.Count;
                        for (int i = 0; i < lcnt; ++i)
                        {
                            VisibleLight vl = cullResults.visibleLights[i];
                            if (vl.light.shadows == LightShadows.None)
                                continue;

                            AdditionalShadowData asd = vl.light.GetComponent<AdditionalShadowData>();
                            if (asd != null && asd.shadowDimmer > 0.0f)
                            {
                                m_ShadowRequests.Add(i);

                                // Discover sun light and update cascade info from Volumes
                                // TODO: This should be moved to GetDirectionalLightData when we merge the two loops here.
                                // Careful it must still be done BEFORE the call to ProcessShadowRequests
                                if (vl.lightType == LightType.Directional && m_CurrentSunLight == null)
                                {
                                    var hdShadowSettings = VolumeManager.instance.stack.GetComponent<HDShadowSettings>();
                                    asd.SetShadowCascades(hdShadowSettings.cascadeShadowSplitCount, hdShadowSettings.cascadeShadowSplits, hdShadowSettings.cascadeShadowBorders);
                                }
                            }
                        }
                        // pass this list to a routine that assigns shadows based on some heuristic
                        uint shadowRequestCount = (uint)m_ShadowRequests.Count;
                        //TODO: Do not call ToArray here to avoid GC, refactor API
                        int[]   shadowRequests = m_ShadowRequests.ToArray();
                        int[]   shadowDataIndices;

                        m_ShadowMgr.ProcessShadowRequests(m_FrameId, cullResults, camera, ShaderConfig.s_CameraRelativeRendering != 0, cullResults.visibleLights,
                            ref shadowRequestCount, shadowRequests, out shadowDataIndices);

                        // update the visibleLights with the shadow information
                        m_ShadowIndices.Clear();
                        for (uint i = 0; i < shadowRequestCount; i++)
                        {
                            m_ShadowIndices.Add(shadowRequests[i], shadowDataIndices[i]);
                        }
                    }

                    // 1. Count the number of lights and sort all lights by category, type and volume - This is required for the fptl/cluster shader code
                    // If we reach maximum of lights available on screen, then we discard the light.
                    // Lights are processed in order, so we don't discards light based on their importance but based on their ordering in visible lights list.
                    int directionalLightcount = 0;
                    int punctualLightcount = 0;
                    int areaLightCount = 0;

                    int lightCount = Math.Min(cullResults.visibleLights.Count, k_MaxLightsOnScreen);
                    var sortKeys = new uint[lightCount];
                    int sortCount = 0;
                    for (int lightIndex = 0, numLights = cullResults.visibleLights.Count; (lightIndex < numLights) && (sortCount < lightCount); ++lightIndex)
                    {
                        var light = cullResults.visibleLights[lightIndex];

                        // Light should always have additional data, however preview light right don't have, so we must handle the case by assigning HDUtils.s_DefaultHDAdditionalLightData
                        var additionalData = GetHDAdditionalLightData(light);

                        LightCategory lightCategory = LightCategory.Count;
                        GPULightType gpuLightType = GPULightType.Point;
                        LightVolumeType lightVolumeType = LightVolumeType.Count;

                        if (additionalData.lightTypeExtent == LightTypeExtent.Punctual)
                        {
                            lightCategory = LightCategory.Punctual;

                            switch (light.lightType)
                            {
                                case LightType.Spot:
                                    if (punctualLightcount >= k_MaxPunctualLightsOnScreen)
                                        continue;
                                    switch (additionalData.spotLightShape)
                                    {
                                        case SpotLightShape.Cone:
                                            gpuLightType = GPULightType.Spot;
                                            lightVolumeType = LightVolumeType.Cone;
                                            break;
                                        case SpotLightShape.Pyramid:
                                            gpuLightType = GPULightType.ProjectorPyramid;
                                            lightVolumeType = LightVolumeType.Cone;
                                            break;
                                        case SpotLightShape.Box:
                                            gpuLightType = GPULightType.ProjectorBox;
                                            lightVolumeType = LightVolumeType.Box;
                                            break;
                                        default:
                                            Debug.Assert(false, "Encountered an unknown SpotLightShape.");
                                            break;
                                    }
                                    break;

                                case LightType.Directional:
                                    if (directionalLightcount >= k_MaxDirectionalLightsOnScreen)
                                        continue;
                                    gpuLightType = GPULightType.Directional;
                                    // No need to add volume, always visible
                                    lightVolumeType = LightVolumeType.Count; // Count is none
                                    break;

                                case LightType.Point:
                                    if (punctualLightcount >= k_MaxPunctualLightsOnScreen)
                                        continue;
                                    gpuLightType = GPULightType.Point;
                                    lightVolumeType = LightVolumeType.Sphere;
                                    break;

                                default:
                                    Debug.Assert(false, "Encountered an unknown LightType.");
                                    break;
                            }
                        }
                        else
                        {
                            lightCategory = LightCategory.Area;

                            switch (additionalData.lightTypeExtent)
                            {
                                case LightTypeExtent.Rectangle:
                                    if (areaLightCount >= k_MaxAreaLightsOnScreen)
                                        continue;
                                    gpuLightType = GPULightType.Rectangle;
                                    lightVolumeType = LightVolumeType.Box;
                                    break;

                                case LightTypeExtent.Line:
                                    if (areaLightCount >= k_MaxAreaLightsOnScreen)
                                        continue;
                                    gpuLightType = GPULightType.Line;
                                    lightVolumeType = LightVolumeType.Box;
                                    break;

                                default:
                                    Debug.Assert(false, "Encountered an unknown LightType.");
                                    break;
                            }
                        }

                        uint shadow = m_ShadowIndices.ContainsKey(lightIndex) ? 1u : 0;
                        // 5 bit (0x1F) light category, 5 bit (0x1F) GPULightType, 5 bit (0x1F) lightVolume, 1 bit for shadow casting, 16 bit index
                        sortKeys[sortCount++] = (uint)lightCategory << 27 | (uint)gpuLightType << 22 | (uint)lightVolumeType << 17 | shadow << 16 | (uint)lightIndex;
                    }

                    CoreUtils.QuickSort(sortKeys, 0, sortCount - 1); // Call our own quicksort instead of Array.Sort(sortKeys, 0, sortCount) so we don't allocate memory (note the SortCount-1 that is different from original call).

                    // TODO: Refactor shadow management
                    // The good way of managing shadow:
                    // Here we sort everyone and we decide which light is important or not (this is the responsibility of the lightloop)
                    // we allocate shadow slot based on maximum shadow allowed on screen and attribute slot by bigger solid angle
                    // THEN we ask to the ShadowRender to render the shadow, not the reverse as it is today (i.e render shadow than expect they
                    // will be use...)
                    // The lightLoop is in charge, not the shadow pass.
                    // For now we will still apply the maximum of shadow here but we don't apply the sorting by priority + slot allocation yet

                    // 2. Go through all lights, convert them to GPU format.
                    // Simultaneously create data for culling (LightVolumeData and SFiniteLightBound)

                    for (int sortIndex = 0; sortIndex < sortCount; ++sortIndex)
                    {
                        // In 1. we have already classify and sorted the light, we need to use this sorted order here
                        uint sortKey = sortKeys[sortIndex];
                        LightCategory lightCategory = (LightCategory)((sortKey >> 27) & 0x1F);
                        GPULightType gpuLightType = (GPULightType)((sortKey >> 22) & 0x1F);
                        LightVolumeType lightVolumeType = (LightVolumeType)((sortKey >> 17) & 0x1F);
                        int lightIndex = (int)(sortKey & 0xFFFF);

                        var light = cullResults.visibleLights[lightIndex];

                        m_enableBakeShadowMask = m_enableBakeShadowMask || IsBakedShadowMaskLight(light.light);

                        // Light should always have additional data, however preview light right don't have, so we must handle the case by assigning HDUtils.s_DefaultHDAdditionalLightData
                        var additionalLightData = GetHDAdditionalLightData(light);
                        var additionalShadowData = light.light.GetComponent<AdditionalShadowData>(); // Can be null

                        // Directional rendering side, it is separated as it is always visible so no volume to handle here
                        if (gpuLightType == GPULightType.Directional)
                        {
                            if (GetDirectionalLightData(cmd, shadowSettings, gpuLightType, light, additionalLightData, additionalShadowData, lightIndex, debugDisplaySettings))
                            {
                                directionalLightcount++;

                                // We make the light position camera-relative as late as possible in order
                                // to allow the preceding code to work with the absolute world space coordinates.
                                if (ShaderConfig.s_CameraRelativeRendering != 0)
                                {
                                    // Caution: 'DirectionalLightData.positionWS' is camera-relative after this point.
                                    int last = m_lightList.directionalLights.Count - 1;
                                    DirectionalLightData lightData = m_lightList.directionalLights[last];
                                    lightData.positionRWS -= camPosWS;
                                    m_lightList.directionalLights[last] = lightData;
                                }
                            }
                            continue;
                        }

                        Vector3 lightDimensions = new Vector3(); // X = length or width, Y = height, Z = range (depth)

                        // Punctual, area, projector lights - the rendering side.
                        if (GetLightData(cmd, shadowSettings, camera, gpuLightType, light, additionalLightData, additionalShadowData, lightIndex, ref lightDimensions, debugDisplaySettings))
                        {
                            switch (lightCategory)
                            {
                                case LightCategory.Punctual:
                                    punctualLightcount++;
                                    break;
                                case LightCategory.Area:
                                    areaLightCount++;
                                    break;
                                default:
                                    Debug.Assert(false, "TODO: encountered an unknown LightCategory.");
                                    break;
                            }

                            // Then culling side. Must be call in this order as we pass the created Light data to the function
                            GetLightVolumeDataAndBound(lightCategory, gpuLightType, lightVolumeType, light, m_lightList.lights[m_lightList.lights.Count - 1], lightDimensions, worldToView);
                            if (stereoEnabled)
                                GetLightVolumeDataAndBound(lightCategory, gpuLightType, lightVolumeType, light, m_lightList.lights[m_lightList.lights.Count - 1], lightDimensions, rightEyeWorldToView, Camera.StereoscopicEye.Right);

                            // We make the light position camera-relative as late as possible in order
                            // to allow the preceding code to work with the absolute world space coordinates.
                            if (ShaderConfig.s_CameraRelativeRendering != 0)
                            {
                                // Caution: 'LightData.positionWS' is camera-relative after this point.
                                int last = m_lightList.lights.Count - 1;
                                LightData lightData = m_lightList.lights[last];
                                lightData.positionRWS -= camPosWS;
                                m_lightList.lights[last] = lightData;
                            }
                        }
                    }

                    //Activate contact shadows on dominant light
                    if (m_DominantLightIndex != -1)
                    {
                        m_DominantLightData =  m_lightList.lights[m_DominantLightIndex];
                        m_DominantLightData.contactShadowIndex = 0;
                        m_lightList.lights[m_DominantLightIndex] = m_DominantLightData;
                    }

                    // Sanity check
                    Debug.Assert(m_lightList.directionalLights.Count == directionalLightcount);
                    Debug.Assert(m_lightList.lights.Count == areaLightCount + punctualLightcount);

                    m_punctualLightCount = punctualLightcount;
                    m_areaLightCount = areaLightCount;

                    // Redo everything but this time with envLights
                    int envLightCount = 0;

                    var totalProbes = cullResults.visibleReflectionProbes.Count + reflectionProbeCullResults.visiblePlanarReflectionProbeCount;
                    int probeCount = Math.Min(totalProbes, k_MaxEnvLightsOnScreen);
                    sortKeys = new uint[probeCount];
                    sortCount = 0;

                    for (int probeIndex = 0, numProbes = totalProbes; (probeIndex < numProbes) && (sortCount < probeCount); probeIndex++)
                    {
                        if (probeIndex < cullResults.visibleReflectionProbes.Count)
                        {
                            VisibleReflectionProbe probe = cullResults.visibleReflectionProbes[probeIndex];
                            HDAdditionalReflectionData additional = probe.probe.GetComponent<HDAdditionalReflectionData>();

                            // probe.texture can be null when we are adding a reflection probe in the editor
                            if (probe.texture == null || envLightCount >= k_MaxEnvLightsOnScreen)
                                continue;

                            // Work around the culling issues. TODO: fix culling in C++.
                            if (probe.probe == null || !probe.probe.isActiveAndEnabled)
                                continue;

                            // Work around the data issues.
                            if (probe.localToWorld.determinant == 0)
                            {
                                Debug.LogError("Reflection probe " + probe.probe.name + " has an invalid local frame and needs to be fixed.");
                                continue;
                            }

                            LightVolumeType lightVolumeType = LightVolumeType.Box;
                            if (additional != null && additional.influenceVolume.shape == InfluenceShape.Sphere)
                                lightVolumeType = LightVolumeType.Sphere;
                            ++envLightCount;

                            var logVolume = CalculateProbeLogVolume(probe.bounds);

                            sortKeys[sortCount++] = PackProbeKey(logVolume, lightVolumeType, 0u, probeIndex); // Sort by volume
                        }
                        else
                        {
                            var planarProbeIndex = probeIndex - cullResults.visibleReflectionProbes.Count;
                            var probe = reflectionProbeCullResults.visiblePlanarReflectionProbes[planarProbeIndex];

                            // probe.texture can be null when we are adding a reflection probe in the editor
                            if (probe.texture == null || envLightCount >= k_MaxEnvLightsOnScreen)
                                continue;

                            var lightVolumeType = LightVolumeType.Box;
                            if (probe.influenceVolume.shape == InfluenceShape.Sphere)
                                lightVolumeType = LightVolumeType.Sphere;
                            ++envLightCount;

                            var logVolume = CalculateProbeLogVolume(probe.bounds);

                            sortKeys[sortCount++] = PackProbeKey(logVolume, lightVolumeType, 1u, planarProbeIndex); // Sort by volume
                        }
                    }

                    // Not necessary yet but call it for future modification with sphere influence volume
                    CoreUtils.QuickSort(sortKeys, 0, sortCount - 1); // Call our own quicksort instead of Array.Sort(sortKeys, 0, sortCount) so we don't allocate memory (note the SortCount-1 that is different from original call).

                    for (int sortIndex = 0; sortIndex < sortCount; ++sortIndex)
                    {
                        // In 1. we have already classify and sorted the light, we need to use this sorted order here
                        uint sortKey = sortKeys[sortIndex];
                        LightVolumeType lightVolumeType;
                        int probeIndex;
                        int listType;
                        UnpackProbeSortKey(sortKey, out lightVolumeType, out probeIndex, out listType);

                        PlanarReflectionProbe planarProbe = null;
                        VisibleReflectionProbe probe = default(VisibleReflectionProbe);
                        if (listType == 0)
                            probe = cullResults.visibleReflectionProbes[probeIndex];
                        else
                            planarProbe = reflectionProbeCullResults.visiblePlanarReflectionProbes[probeIndex];

                        var probeWrapper = ProbeWrapper.Wrap(probe, planarProbe);

                        if (GetEnvLightData(cmd, camera, probeWrapper, debugDisplaySettings))
                        {
                            GetEnvLightVolumeDataAndBound(probeWrapper, lightVolumeType, worldToView);
                            if (stereoEnabled)
                                GetEnvLightVolumeDataAndBound(probeWrapper, lightVolumeType, rightEyeWorldToView, Camera.StereoscopicEye.Right);

                            // We make the light position camera-relative as late as possible in order
                            // to allow the preceding code to work with the absolute world space coordinates.
                            if (ShaderConfig.s_CameraRelativeRendering != 0)
                            {
                                // Caution: 'EnvLightData.positionRWS' is camera-relative after this point.
                                int last = m_lightList.envLights.Count - 1;
                                EnvLightData envLightData = m_lightList.envLights[last];
                                envLightData.capturePositionRWS -= camPosWS;
                                envLightData.influencePositionRWS -= camPosWS;
                                envLightData.proxyPositionRWS -= camPosWS;
                                m_lightList.envLights[last] = envLightData;
                            }
                        }
                    }
                }

                int decalDatasCount = Math.Min(DecalSystem.m_DecalDatasCount, k_MaxDecalsOnScreen);
                if (decalDatasCount > 0)
                {
                    for (int i = 0; i < decalDatasCount; i++)
                    {
                        m_lightList.bounds.Add(DecalSystem.m_Bounds[i]);
                        m_lightList.lightVolumes.Add(DecalSystem.m_LightVolumes[i]);
                    }
                    m_lightCount += decalDatasCount;
                }

                // Inject density volumes into the clustered data structure for efficient look up.
                m_densityVolumeCount = densityVolumes.bounds != null ? densityVolumes.bounds.Count : 0;

                Matrix4x4 worldToViewCR = worldToView;

                if (ShaderConfig.s_CameraRelativeRendering != 0)
                {
                    // The OBBs are camera-relative, the matrix is not. Fix it.
                    worldToViewCR.SetColumn(3, new Vector4(0, 0, 0, 1));
                }

                for (int i = 0, n = m_densityVolumeCount; i < n; i++)
                {
                    // Density volumes are not lights and therefore should not affect light classification.
                    LightFeatureFlags featureFlags = 0;
                    AddBoxVolumeDataAndBound(densityVolumes.bounds[i], LightCategory.DensityVolume, featureFlags, worldToViewCR);
                }

                m_lightCount = m_lightList.lights.Count + m_lightList.envLights.Count + m_densityVolumeCount + decalDatasCount;
                Debug.Assert(m_lightCount == m_lightList.bounds.Count);
                Debug.Assert(m_lightCount == m_lightList.lightVolumes.Count);

                if (stereoEnabled)
                {
                    // TODO: Proper decal + stereo cull management

                    Debug.Assert(m_lightList.rightEyeBounds.Count == m_lightCount);
                    Debug.Assert(m_lightList.rightEyeLightVolumes.Count == m_lightCount);

                    // TODO: GC considerations?
                    m_lightList.bounds.AddRange(m_lightList.rightEyeBounds);
                    m_lightList.lightVolumes.AddRange(m_lightList.rightEyeLightVolumes);
                }

                UpdateDataBuffers();
            }

            m_enableBakeShadowMask = m_enableBakeShadowMask && hdCamera.frameSettings.enableShadowMask;

            return m_enableBakeShadowMask;
        }

        static float CalculateProbeLogVolume(Bounds bounds)
        {
            float boxVolume = 8 * bounds.extents.x * bounds.extents.y * bounds.extents.z;
            float logVolume = Mathf.Clamp(256 + Mathf.Log(boxVolume, 1.05f), 0, 4095); // Allow for negative exponents
            return logVolume;
        }

        static void UnpackProbeSortKey(uint sortKey, out LightVolumeType lightVolumeType, out int probeIndex, out int listType)
        {
            lightVolumeType = (LightVolumeType)((sortKey >> 17) & 0x3);
            probeIndex = (int)(sortKey & 0xFFFF);
            listType = (int)((sortKey >> 16) & 1);
        }

        static uint PackProbeKey(float logVolume, LightVolumeType lightVolumeType, uint listType, int probeIndex)
        {
            // 12 bit volume, 3 bit LightVolumeType, 1 bit list type, 16 bit index
            return (uint)logVolume << 20 | (uint)lightVolumeType << 17 | listType << 16 | ((uint)probeIndex & 0xFFFF);
        }

        void VoxelLightListGeneration(CommandBuffer cmd, HDCamera hdCamera, Matrix4x4[] projscrArr, Matrix4x4[] invProjscrArr, RenderTargetIdentifier cameraDepthBufferRT)
        {
            Camera camera = hdCamera.camera;
            // clear atomic offset index
            cmd.SetComputeBufferParam(buildPerVoxelLightListShader, s_ClearVoxelAtomicKernel, HDShaderIDs.g_LayeredSingleIdxBuffer, s_GlobalLightListAtomic);
            cmd.DispatchCompute(buildPerVoxelLightListShader, s_ClearVoxelAtomicKernel, 1, 1, 1);

            int decalDatasCount = Math.Min(DecalSystem.m_DecalDatasCount, k_MaxDecalsOnScreen);

            bool isOrthographic = camera.orthographic;
            cmd.SetComputeIntParam(buildPerVoxelLightListShader, HDShaderIDs.g_isOrthographic, isOrthographic ? 1 : 0);
            cmd.SetComputeIntParam(buildPerVoxelLightListShader, HDShaderIDs._EnvLightIndexShift, m_lightList.lights.Count);
            cmd.SetComputeIntParam(buildPerVoxelLightListShader, HDShaderIDs._DecalIndexShift, m_lightList.lights.Count + m_lightList.envLights.Count);
            cmd.SetComputeIntParam(buildPerVoxelLightListShader, HDShaderIDs._DensityVolumeIndexShift, m_lightList.lights.Count + m_lightList.envLights.Count + decalDatasCount);
            cmd.SetComputeIntParam(buildPerVoxelLightListShader, HDShaderIDs.g_iNrVisibLights, m_lightCount);
            cmd.SetComputeMatrixArrayParam(buildPerVoxelLightListShader, HDShaderIDs.g_mScrProjectionArr, projscrArr);
            cmd.SetComputeMatrixArrayParam(buildPerVoxelLightListShader, HDShaderIDs.g_mInvScrProjectionArr, invProjscrArr);

            cmd.SetComputeIntParam(buildPerVoxelLightListShader, HDShaderIDs.g_iLog2NumClusters, k_Log2NumClusters);

            cmd.SetComputeVectorParam(buildPerVoxelLightListShader, HDShaderIDs.g_screenSize, hdCamera.screenSize);
            cmd.SetComputeIntParam(buildPerVoxelLightListShader, HDShaderIDs.g_iNumSamplesMSAA, (int)hdCamera.msaaSamples);

            //Vector4 v2_near = invProjscr * new Vector4(0.0f, 0.0f, 0.0f, 1.0f);
            //Vector4 v2_far = invProjscr * new Vector4(0.0f, 0.0f, 1.0f, 1.0f);
            //float nearPlane2 = -(v2_near.z/v2_near.w);
            //float farPlane2 = -(v2_far.z/v2_far.w);
            var nearPlane = camera.nearClipPlane;
            var farPlane = camera.farClipPlane;
            cmd.SetComputeFloatParam(buildPerVoxelLightListShader, HDShaderIDs.g_fNearPlane, nearPlane);
            cmd.SetComputeFloatParam(buildPerVoxelLightListShader, HDShaderIDs.g_fFarPlane, farPlane);

            const float C = (float)(1 << k_Log2NumClusters);
            var geomSeries = (1.0 - Mathf.Pow(k_ClustLogBase, C)) / (1 - k_ClustLogBase);        // geometric series: sum_k=0^{C-1} base^k
            m_ClustScale = (float)(geomSeries / (farPlane - nearPlane));

            cmd.SetComputeFloatParam(buildPerVoxelLightListShader, HDShaderIDs.g_fClustScale, m_ClustScale);
            cmd.SetComputeFloatParam(buildPerVoxelLightListShader, HDShaderIDs.g_fClustBase, k_ClustLogBase);

            cmd.SetComputeTextureParam(buildPerVoxelLightListShader, s_GenListPerVoxelKernel, HDShaderIDs.g_depth_tex, cameraDepthBufferRT);
            cmd.SetComputeBufferParam(buildPerVoxelLightListShader, s_GenListPerVoxelKernel, HDShaderIDs.g_vLayeredLightList, s_PerVoxelLightLists);
            cmd.SetComputeBufferParam(buildPerVoxelLightListShader, s_GenListPerVoxelKernel, HDShaderIDs.g_LayeredOffset, s_PerVoxelOffset);
            cmd.SetComputeBufferParam(buildPerVoxelLightListShader, s_GenListPerVoxelKernel, HDShaderIDs.g_LayeredSingleIdxBuffer, s_GlobalLightListAtomic);
            if (m_FrameSettings.lightLoopSettings.enableBigTilePrepass)
                cmd.SetComputeBufferParam(buildPerVoxelLightListShader, s_GenListPerVoxelKernel, HDShaderIDs.g_vBigTileLightList, s_BigTileLightList);

            if (k_UseDepthBuffer)
            {
                cmd.SetComputeBufferParam(buildPerVoxelLightListShader, s_GenListPerVoxelKernel, HDShaderIDs.g_logBaseBuffer, s_PerTileLogBaseTweak);
            }

            cmd.SetComputeBufferParam(buildPerVoxelLightListShader, s_GenListPerVoxelKernel, HDShaderIDs.g_vBoundsBuffer, s_AABBBoundsBuffer);
            cmd.SetComputeBufferParam(buildPerVoxelLightListShader, s_GenListPerVoxelKernel, HDShaderIDs._LightVolumeData, s_LightVolumeDataBuffer);
            cmd.SetComputeBufferParam(buildPerVoxelLightListShader, s_GenListPerVoxelKernel, HDShaderIDs.g_data, s_ConvexBoundsBuffer);

            var numTilesX = GetNumTileClusteredX(hdCamera);
            var numTilesY = GetNumTileClusteredY(hdCamera);
            int numEyes = m_FrameSettings.enableStereo ? 2 : 1;
            //cmd.DispatchCompute(buildPerVoxelLightListShader, s_GenListPerVoxelKernel, numTilesX, numTilesY, 1);
            cmd.DispatchCompute(buildPerVoxelLightListShader, s_GenListPerVoxelKernel, numTilesX, numTilesY, numEyes);
        }

        public void BuildGPULightListsCommon(HDCamera hdCamera, CommandBuffer cmd, RenderTargetIdentifier cameraDepthBufferRT, RenderTargetIdentifier stencilTextureRT, bool skyEnabled)
        {
            var camera = hdCamera.camera;
            cmd.BeginSample("Build Light List");

            var w = (int)hdCamera.screenSize.x;
            var h = (int)hdCamera.screenSize.y;
            s_TempScreenDimArray[0] = w;
            s_TempScreenDimArray[1] = h;
            var numBigTilesX = (w + 63) / 64;
            var numBigTilesY = (h + 63) / 64;

            var temp = new Matrix4x4();
            temp.SetRow(0, new Vector4(0.5f * w, 0.0f, 0.0f, 0.5f * w));
            temp.SetRow(1, new Vector4(0.0f, 0.5f * h, 0.0f, 0.5f * h));
            temp.SetRow(2, new Vector4(0.0f, 0.0f, 0.5f, 0.5f));
            temp.SetRow(3, new Vector4(0.0f, 0.0f, 0.0f, 1.0f));
            bool isOrthographic = camera.orthographic;

            // camera to screen matrix (and it's inverse)
            var projArr = new Matrix4x4[2];
            var projscrArr = new Matrix4x4[2];
            var invProjscrArr = new Matrix4x4[2];
            if (m_FrameSettings.enableStereo)
            {
                // XRTODO: If possible, we could generate a non-oblique stereo projection
                // matrix.  It's ok if it's not the exact same matrix, as long as it encompasses
                // the same FOV as the original projection matrix (which would mean padding each half
                // of the frustum with the max half-angle). We don't need the light information in
                // real projection space.  We just use screen space to figure out what is proximal
                // to a cluster or tile.
                // Once we generate this non-oblique projection matrix, it can be shared across both eyes (un-array)
                for (int eyeIndex = 0; eyeIndex < 2; eyeIndex++)
                {
                    projArr[eyeIndex] = CameraProjectionStereoLHS(hdCamera.camera, (Camera.StereoscopicEye)eyeIndex);
                    projscrArr[eyeIndex] = temp * projArr[eyeIndex];
                    invProjscrArr[eyeIndex] = projscrArr[eyeIndex].inverse;
                }
            }
            else
            {
                projArr[0] = CameraProjectionNonObliqueLHS(hdCamera);
                projscrArr[0] = temp * projArr[0];
                invProjscrArr[0] = projscrArr[0].inverse;
            }


            // generate screen-space AABBs (used for both fptl and clustered).
            if (m_lightCount != 0)
            {
                temp.SetRow(0, new Vector4(1.0f, 0.0f, 0.0f, 0.0f));
                temp.SetRow(1, new Vector4(0.0f, 1.0f, 0.0f, 0.0f));
                temp.SetRow(2, new Vector4(0.0f, 0.0f, 0.5f, 0.5f));
                temp.SetRow(3, new Vector4(0.0f, 0.0f, 0.0f, 1.0f));

                var projhArr = new Matrix4x4[2];
                var invProjhArr = new Matrix4x4[2];
                if (m_FrameSettings.enableStereo)
                {
                    for (int eyeIndex = 0; eyeIndex < 2; eyeIndex++)
                    {
                        projhArr[eyeIndex] = temp * projArr[eyeIndex];
                        invProjhArr[eyeIndex] = projhArr[eyeIndex].inverse;
                    }
                }
                else
                {
                    projhArr[0] = temp * projArr[0];
                    invProjhArr[0] = projhArr[0].inverse;
                }

                cmd.SetComputeIntParam(buildScreenAABBShader, HDShaderIDs.g_isOrthographic, isOrthographic ? 1 : 0);

                // In the stereo case, we have two sets of light bounds to iterate over (bounds are in per-eye view space)
                cmd.SetComputeIntParam(buildScreenAABBShader, HDShaderIDs.g_iNrVisibLights, m_lightCount);
                cmd.SetComputeBufferParam(buildScreenAABBShader, s_GenAABBKernel, HDShaderIDs.g_data, s_ConvexBoundsBuffer);

                cmd.SetComputeMatrixArrayParam(buildScreenAABBShader, HDShaderIDs.g_mProjectionArr, projhArr);
                cmd.SetComputeMatrixArrayParam(buildScreenAABBShader, HDShaderIDs.g_mInvProjectionArr, invProjhArr);

                // In stereo, we output two sets of AABB bounds
                cmd.SetComputeBufferParam(buildScreenAABBShader, s_GenAABBKernel, HDShaderIDs.g_vBoundsBuffer, s_AABBBoundsBuffer);

                int tgY = m_FrameSettings.enableStereo ? 2 : 1;
                cmd.DispatchCompute(buildScreenAABBShader, s_GenAABBKernel, (m_lightCount + 7) / 8, tgY, 1);
            }

            // enable coarse 2D pass on 64x64 tiles (used for both fptl and clustered).
            if (m_FrameSettings.lightLoopSettings.enableBigTilePrepass)
            {
                cmd.SetComputeIntParam(buildPerBigTileLightListShader, HDShaderIDs.g_iNrVisibLights, m_lightCount);
                cmd.SetComputeIntParam(buildPerBigTileLightListShader, HDShaderIDs.g_isOrthographic, isOrthographic ? 1 : 0);
                cmd.SetComputeIntParams(buildPerBigTileLightListShader, HDShaderIDs.g_viDimensions, s_TempScreenDimArray);

                // TODO: These two aren't actually used...
                cmd.SetComputeIntParam(buildPerBigTileLightListShader, HDShaderIDs._EnvLightIndexShift, m_lightList.lights.Count);
                cmd.SetComputeIntParam(buildPerBigTileLightListShader, HDShaderIDs._DecalIndexShift, m_lightList.lights.Count + m_lightList.envLights.Count);

                cmd.SetComputeMatrixArrayParam(buildPerBigTileLightListShader, HDShaderIDs.g_mScrProjectionArr, projscrArr);
                cmd.SetComputeMatrixArrayParam(buildPerBigTileLightListShader, HDShaderIDs.g_mInvScrProjectionArr, invProjscrArr);

                cmd.SetComputeFloatParam(buildPerBigTileLightListShader, HDShaderIDs.g_fNearPlane, camera.nearClipPlane);
                cmd.SetComputeFloatParam(buildPerBigTileLightListShader, HDShaderIDs.g_fFarPlane, camera.farClipPlane);
                cmd.SetComputeBufferParam(buildPerBigTileLightListShader, s_GenListPerBigTileKernel, HDShaderIDs.g_vLightList, s_BigTileLightList);
                cmd.SetComputeBufferParam(buildPerBigTileLightListShader, s_GenListPerBigTileKernel, HDShaderIDs.g_vBoundsBuffer, s_AABBBoundsBuffer);
                cmd.SetComputeBufferParam(buildPerBigTileLightListShader, s_GenListPerBigTileKernel, HDShaderIDs._LightVolumeData, s_LightVolumeDataBuffer);
                cmd.SetComputeBufferParam(buildPerBigTileLightListShader, s_GenListPerBigTileKernel, HDShaderIDs.g_data, s_ConvexBoundsBuffer);

                int tgZ = m_FrameSettings.enableStereo ? 2 : 1;
                cmd.DispatchCompute(buildPerBigTileLightListShader, s_GenListPerBigTileKernel, numBigTilesX, numBigTilesY, tgZ);
            }

            var numTilesX = GetNumTileFtplX(hdCamera);
            var numTilesY = GetNumTileFtplY(hdCamera);
            var numTiles = numTilesX * numTilesY;
            bool enableFeatureVariants = GetFeatureVariantsEnabled();

            // optimized for opaques only
            if (m_FrameSettings.lightLoopSettings.isFptlEnabled)
            {
                cmd.SetComputeIntParam(buildPerTileLightListShader, HDShaderIDs.g_isOrthographic, isOrthographic ? 1 : 0);
                cmd.SetComputeIntParams(buildPerTileLightListShader, HDShaderIDs.g_viDimensions, s_TempScreenDimArray);
                cmd.SetComputeIntParam(buildPerTileLightListShader, HDShaderIDs._EnvLightIndexShift, m_lightList.lights.Count);
                cmd.SetComputeIntParam(buildPerTileLightListShader, HDShaderIDs._DecalIndexShift, m_lightList.lights.Count + m_lightList.envLights.Count);
                cmd.SetComputeIntParam(buildPerTileLightListShader, HDShaderIDs.g_iNrVisibLights, m_lightCount);

                cmd.SetComputeBufferParam(buildPerTileLightListShader, s_GenListPerTileKernel, HDShaderIDs.g_vBoundsBuffer, s_AABBBoundsBuffer);
                cmd.SetComputeBufferParam(buildPerTileLightListShader, s_GenListPerTileKernel, HDShaderIDs._LightVolumeData, s_LightVolumeDataBuffer);
                cmd.SetComputeBufferParam(buildPerTileLightListShader, s_GenListPerTileKernel, HDShaderIDs.g_data, s_ConvexBoundsBuffer);

                cmd.SetComputeMatrixParam(buildPerTileLightListShader, HDShaderIDs.g_mScrProjection, projscrArr[0]);
                cmd.SetComputeMatrixParam(buildPerTileLightListShader, HDShaderIDs.g_mInvScrProjection, invProjscrArr[0]);

                cmd.SetComputeTextureParam(buildPerTileLightListShader, s_GenListPerTileKernel, HDShaderIDs.g_depth_tex, cameraDepthBufferRT);
                cmd.SetComputeBufferParam(buildPerTileLightListShader, s_GenListPerTileKernel, HDShaderIDs.g_vLightList, s_LightList);
                if (m_FrameSettings.lightLoopSettings.enableBigTilePrepass)
                    cmd.SetComputeBufferParam(buildPerTileLightListShader, s_GenListPerTileKernel, HDShaderIDs.g_vBigTileLightList, s_BigTileLightList);

                if (enableFeatureVariants)
                {
                    uint baseFeatureFlags = 0;
                    if (m_lightList.directionalLights.Count > 0)
                    {
                        baseFeatureFlags |= (uint)LightFeatureFlags.Directional;
                    }
                    if (skyEnabled)
                    {
                        baseFeatureFlags |= (uint)LightFeatureFlags.Sky;
                    }
                    if (!m_FrameSettings.lightLoopSettings.enableComputeMaterialVariants)
                    {
                        baseFeatureFlags |= LightDefinitions.s_MaterialFeatureMaskFlags;
                    }
                    cmd.SetComputeIntParam(buildPerTileLightListShader, HDShaderIDs.g_BaseFeatureFlags, (int)baseFeatureFlags);
                    cmd.SetComputeBufferParam(buildPerTileLightListShader, s_GenListPerTileKernel, HDShaderIDs.g_TileFeatureFlags, s_TileFeatureFlags);
                }

                cmd.DispatchCompute(buildPerTileLightListShader, s_GenListPerTileKernel, numTilesX, numTilesY, 1);
            }

            // Cluster
            VoxelLightListGeneration(cmd, hdCamera, projscrArr, invProjscrArr, cameraDepthBufferRT);

            if (enableFeatureVariants)
            {
                // material classification
                if (m_FrameSettings.lightLoopSettings.enableComputeMaterialVariants)
                {
                    int buildMaterialFlagsKernel = s_BuildMaterialFlagsOrKernel;

                    uint baseFeatureFlags = 0;
                    if (!m_FrameSettings.lightLoopSettings.enableComputeLightVariants)
                    {
                        buildMaterialFlagsKernel = s_BuildMaterialFlagsWriteKernel;
                        baseFeatureFlags |= LightDefinitions.s_LightFeatureMaskFlags;
                    }

                    cmd.SetComputeIntParam(buildMaterialFlagsShader, HDShaderIDs.g_BaseFeatureFlags, (int)baseFeatureFlags);
                    cmd.SetComputeIntParams(buildMaterialFlagsShader, HDShaderIDs.g_viDimensions, s_TempScreenDimArray);
                    cmd.SetComputeBufferParam(buildMaterialFlagsShader, buildMaterialFlagsKernel, HDShaderIDs.g_TileFeatureFlags, s_TileFeatureFlags);

                    cmd.SetComputeTextureParam(buildMaterialFlagsShader, buildMaterialFlagsKernel, HDShaderIDs._StencilTexture, stencilTextureRT);

                    cmd.DispatchCompute(buildMaterialFlagsShader, buildMaterialFlagsKernel, numTilesX, numTilesY, 1);
                }

                // clear dispatch indirect buffer
                cmd.SetComputeBufferParam(clearDispatchIndirectShader, s_ClearDispatchIndirectKernel, HDShaderIDs.g_DispatchIndirectBuffer, s_DispatchIndirectBuffer);
                cmd.DispatchCompute(clearDispatchIndirectShader, s_ClearDispatchIndirectKernel, 1, 1, 1);

                // add tiles to indirect buffer
                cmd.SetComputeBufferParam(buildDispatchIndirectShader, s_BuildDispatchIndirectKernel, HDShaderIDs.g_DispatchIndirectBuffer, s_DispatchIndirectBuffer);
                cmd.SetComputeBufferParam(buildDispatchIndirectShader, s_BuildDispatchIndirectKernel, HDShaderIDs.g_TileList, s_TileList);
                cmd.SetComputeBufferParam(buildDispatchIndirectShader, s_BuildDispatchIndirectKernel, HDShaderIDs.g_TileFeatureFlags, s_TileFeatureFlags);
                cmd.SetComputeIntParam(buildDispatchIndirectShader, HDShaderIDs.g_NumTiles, numTiles);
                cmd.SetComputeIntParam(buildDispatchIndirectShader, HDShaderIDs.g_NumTilesX, numTilesX);
                cmd.DispatchCompute(buildDispatchIndirectShader, s_BuildDispatchIndirectKernel, (numTiles + 63) / 64, 1, 1);
            }

            cmd.EndSample("Build Light List");
        }

        public void BuildGPULightLists(HDCamera hdCamera, CommandBuffer cmd, RenderTargetIdentifier cameraDepthBufferRT, RenderTargetIdentifier stencilTextureRT, bool skyEnabled)
        {
            cmd.SetRenderTarget(BuiltinRenderTextureType.None);

            BuildGPULightListsCommon(hdCamera, cmd, cameraDepthBufferRT, stencilTextureRT, skyEnabled);
            PushGlobalParams(hdCamera, cmd);
        }

        public GPUFence BuildGPULightListsAsyncBegin(HDCamera hdCamera, ScriptableRenderContext renderContext, RenderTargetIdentifier cameraDepthBufferRT, RenderTargetIdentifier stencilTextureRT, GPUFence startFence, bool skyEnabled)
        {
            var cmd = CommandBufferPool.Get("Build light list");
            cmd.WaitOnGPUFence(startFence);

            BuildGPULightListsCommon(hdCamera, cmd, cameraDepthBufferRT, stencilTextureRT, skyEnabled);
            GPUFence completeFence = cmd.CreateGPUFence();
            renderContext.ExecuteCommandBufferAsync(cmd, ComputeQueueType.Background);
            CommandBufferPool.Release(cmd);

            return completeFence;
        }

        public void BuildGPULightListAsyncEnd(HDCamera hdCamera, CommandBuffer cmd, GPUFence doneFence)
        {
            cmd.WaitOnGPUFence(doneFence);
            PushGlobalParams(hdCamera, cmd);
        }

        void UpdateDataBuffers()
        {
            m_DirectionalLightDatas.SetData(m_lightList.directionalLights);
            m_LightDatas.SetData(m_lightList.lights);
            m_EnvLightDatas.SetData(m_lightList.envLights);
            m_shadowDatas.SetData(m_lightList.shadows);
            m_DecalDatas.SetData(DecalSystem.m_DecalDatas, 0, 0, Math.Min(DecalSystem.m_DecalDatasCount, k_MaxDecalsOnScreen)); // don't add more than the size of the buffer

            // These two buffers have been set in Rebuild()
            s_ConvexBoundsBuffer.SetData(m_lightList.bounds);
            s_LightVolumeDataBuffer.SetData(m_lightList.lightVolumes);
        }

<<<<<<< HEAD
        HDAdditionalReflectionData GetHDAdditionalReflectionData(VisibleReflectionProbe probe)
        {
            var add = probe.probe.GetComponent<HDAdditionalReflectionData>();
            if (add == null)
            {
                add = HDUtils.s_DefaultHDAdditionalReflectionData;
                Vector3 distance = Vector3.one * probe.blendDistance;
                add.influenceVolume.boxBlendDistancePositive = distance;
                add.influenceVolume.boxBlendDistanceNegative = distance;
                add.influenceVolume.shape = InfluenceShape.Box;
            }
            return add;
        }

=======
>>>>>>> 808148e8
        HDAdditionalLightData GetHDAdditionalLightData(VisibleLight light)
        {
            var add = light.light.GetComponent<HDAdditionalLightData>();
            if (add == null)
            {
                add = HDUtils.s_DefaultHDAdditionalLightData;
            }
            return add;
        }

        void PushGlobalParams(HDCamera hdCamera, CommandBuffer cmd)
        {
            using (new ProfilingSample(cmd, "Push Global Parameters", CustomSamplerId.TPPushGlobalParameters.GetSampler()))
            {
                Camera camera = hdCamera.camera;
                // Shadows
                m_ShadowMgr.SyncData();
                m_ShadowMgr.BindResources(cmd, null, 0);

                cmd.SetGlobalTexture(HDShaderIDs._CookieTextures, m_CookieTexArray.GetTexCache());
                cmd.SetGlobalTexture(HDShaderIDs._CookieCubeTextures, m_CubeCookieTexArray.GetTexCache());
                cmd.SetGlobalTexture(HDShaderIDs._EnvCubemapTextures, m_ReflectionProbeCache.GetTexCache());
                cmd.SetGlobalTexture(HDShaderIDs._Env2DTextures, m_ReflectionPlanarProbeCache.GetTexCache());
                cmd.SetGlobalMatrixArray(HDShaderIDs._Env2DCaptureVP, m_Env2DCaptureVP);

                cmd.SetGlobalBuffer(HDShaderIDs._DirectionalLightDatas, m_DirectionalLightDatas);
                cmd.SetGlobalInt(HDShaderIDs._DirectionalLightCount, m_lightList.directionalLights.Count);
                cmd.SetGlobalBuffer(HDShaderIDs._LightDatas, m_LightDatas);
                cmd.SetGlobalInt(HDShaderIDs._PunctualLightCount, m_punctualLightCount);
                cmd.SetGlobalInt(HDShaderIDs._AreaLightCount, m_areaLightCount);
                cmd.SetGlobalBuffer(HDShaderIDs._EnvLightDatas, m_EnvLightDatas);
                cmd.SetGlobalInt(HDShaderIDs._EnvLightCount, m_lightList.envLights.Count);
                cmd.SetGlobalBuffer(HDShaderIDs._DecalDatas, m_DecalDatas);
                cmd.SetGlobalInt(HDShaderIDs._DecalCount, DecalSystem.m_DecalDatasCount);
                cmd.SetGlobalBuffer(HDShaderIDs._ShadowDatas, m_shadowDatas);

                cmd.SetGlobalInt(HDShaderIDs._NumTileFtplX, GetNumTileFtplX(hdCamera));
                cmd.SetGlobalInt(HDShaderIDs._NumTileFtplY, GetNumTileFtplY(hdCamera));

                cmd.SetGlobalInt(HDShaderIDs._NumTileClusteredX, GetNumTileClusteredX(hdCamera));
                cmd.SetGlobalInt(HDShaderIDs._NumTileClusteredY, GetNumTileClusteredY(hdCamera));

                if (m_FrameSettings.lightLoopSettings.enableBigTilePrepass)
                    cmd.SetGlobalBuffer(HDShaderIDs.g_vBigTileLightList, s_BigTileLightList);

                // Cluster
                {
                    cmd.SetGlobalFloat(HDShaderIDs.g_fClustScale, m_ClustScale);
                    cmd.SetGlobalFloat(HDShaderIDs.g_fClustBase, k_ClustLogBase);
                    cmd.SetGlobalFloat(HDShaderIDs.g_fNearPlane, camera.nearClipPlane);
                    cmd.SetGlobalFloat(HDShaderIDs.g_fFarPlane, camera.farClipPlane);
                    cmd.SetGlobalInt(HDShaderIDs.g_iLog2NumClusters, k_Log2NumClusters);

                    cmd.SetGlobalInt(HDShaderIDs.g_isLogBaseBufferEnabled, k_UseDepthBuffer ? 1 : 0);

                    cmd.SetGlobalBuffer(HDShaderIDs.g_vLayeredOffsetsBuffer, s_PerVoxelOffset);
                    if (k_UseDepthBuffer)
                    {
                        cmd.SetGlobalBuffer(HDShaderIDs.g_logBaseBuffer, s_PerTileLogBaseTweak);
                    }

                    // Set up clustered lighting for volumetrics.
                    cmd.SetGlobalBuffer(HDShaderIDs.g_vLightListGlobal, s_PerVoxelLightLists);
                }
            }
        }

        public void RenderShadows(ScriptableRenderContext renderContext, CommandBuffer cmd, CullResults cullResults)
        {
            // kick off the shadow jobs here
            m_ShadowMgr.RenderShadows(m_FrameId, renderContext, cmd, cullResults, cullResults.visibleLights);
        }

        public struct LightingPassOptions
        {
            public bool outputSplitLighting;
        }

        public void RenderDeferredDirectionalShadow(HDCamera hdCamera, RTHandleSystem.RTHandle deferredShadowRT, RenderTargetIdentifier depthTexture, CommandBuffer cmd)
        {
            bool sunLightShadow = m_CurrentSunLight != null && m_CurrentSunLight.GetComponent<AdditionalShadowData>() != null && m_CurrentSunLightShadowIndex >= 0;

            // if there is no directional light shadows or no need to compute contact shadows, we just quit
            if (!sunLightShadow && m_DominantLightIndex == -1)
            {
                cmd.SetGlobalTexture(HDShaderIDs._DeferredShadowTexture, RuntimeUtilities.whiteTexture);
                return;
            }

            using (new ProfilingSample(cmd, "Deferred Directional Shadow", CustomSamplerId.TPDeferredDirectionalShadow.GetSampler()))
            {
                Vector4         lightDirection = Vector4.zero;
                Vector4         lightPosition = Vector4.zero;
                int             kernel;

                // Here we have three cases:
                //  - if there is a sun light casting shadow, we need to use comput directional light shadows
                //    and contact shadows of the dominant light (or the directional if contact shadows are enabled on it)
                //  - if there is no sun or it's not casting shadows, we don't need to compute it's costy directional
                //    shadows so we only compute contact shadows for the dominant light
                //  - if there is no contact shadows then we only compute the directional light shadows
                if (m_EnableContactShadow)
                {
                    if (sunLightShadow)
                        kernel = s_deferredDirectionalShadow_Contact_Kernel;
                    else
                        kernel = s_deferredContactShadowKernel;
                }
                else
                    kernel = s_deferredDirectionalShadowKernel;

                // We use the .w component of the direction/position vectors to choose in the shader the
                // light direction of the contact shadows (direction light direction or (pixel position - light position))
                if (m_CurrentSunLight != null)
                {
                    lightDirection = -m_CurrentSunLight.transform.forward;
                    lightDirection.w = 1;
                }
                if (m_DominantLightIndex != -1)
                {
                    lightPosition = m_DominantLightData.positionRWS;
                    lightPosition.w = 1;
                    lightDirection.w = 0;
                }

                m_ShadowMgr.BindResources(cmd, screenSpaceShadowComputeShader, kernel);

                if (m_ContactShadows)
                {
                    float contactShadowRange = Mathf.Clamp(m_ContactShadows.fadeDistance, 0.0f, m_ContactShadows.maxDistance);
                    float contactShadowFadeEnd = m_ContactShadows.maxDistance;
                    float contactShadowOneOverFadeRange = 1.0f / (contactShadowRange);
                    Vector4 contactShadowParams = new Vector4(m_ContactShadows.length, m_ContactShadows.distanceScaleFactor, contactShadowFadeEnd, contactShadowOneOverFadeRange);
                    Vector4 contactShadowParams2 = new Vector4(m_ContactShadows.opacity, 0.0f, 0.0f, 0.0f);
                    cmd.SetComputeVectorParam(screenSpaceShadowComputeShader, HDShaderIDs._ContactShadowParamsParameters, contactShadowParams);
                    cmd.SetComputeVectorParam(screenSpaceShadowComputeShader, HDShaderIDs._ContactShadowParamsParameters2, contactShadowParams2);
                    cmd.SetComputeIntParam(screenSpaceShadowComputeShader, HDShaderIDs._DirectionalContactShadowSampleCount, m_ContactShadows.sampleCount);
                }

                cmd.SetComputeIntParam(screenSpaceShadowComputeShader, HDShaderIDs._DirectionalShadowIndex, m_CurrentSunLightShadowIndex);
                cmd.SetComputeVectorParam(screenSpaceShadowComputeShader, HDShaderIDs._DirectionalLightDirection, lightDirection);
                cmd.SetComputeVectorParam(screenSpaceShadowComputeShader, HDShaderIDs._PunctualLightPosition, lightPosition);
                cmd.SetComputeTextureParam(screenSpaceShadowComputeShader, kernel, HDShaderIDs._DeferredShadowTextureUAV, deferredShadowRT);
                cmd.SetComputeTextureParam(screenSpaceShadowComputeShader, kernel, HDShaderIDs._CameraDepthTexture, depthTexture);

                int deferredShadowTileSize = 16; // Must match DeferreDirectionalShadow.compute
                int numTilesX = (hdCamera.actualWidth + (deferredShadowTileSize - 1)) / deferredShadowTileSize;
                int numTilesY = (hdCamera.actualHeight + (deferredShadowTileSize - 1)) / deferredShadowTileSize;

                // TODO: Update for stereo
                cmd.DispatchCompute(screenSpaceShadowComputeShader, kernel, numTilesX, numTilesY, 1);

                cmd.SetGlobalTexture(HDShaderIDs._DeferredShadowTexture, deferredShadowRT);
            }
        }

        public void RenderDeferredLighting(HDCamera hdCamera, CommandBuffer cmd, DebugDisplaySettings debugDisplaySettings,
            RenderTargetIdentifier[] colorBuffers, RenderTargetIdentifier depthStencilBuffer, RenderTargetIdentifier depthTexture,
            LightingPassOptions options, ComputeBuffer debugSSTBuffer)
        {
            cmd.SetGlobalBuffer(HDShaderIDs.g_vLightListGlobal, s_LightList);

            if (m_FrameSettings.lightLoopSettings.enableTileAndCluster && m_FrameSettings.lightLoopSettings.enableComputeLightEvaluation && options.outputSplitLighting)
            {
                // The CS is always in the MRT mode. Do not execute the same shader twice.
                return;
            }


            // Predeclared to reduce GC pressure
            string tilePassName = "TilePass - Deferred Lighting Pass";
            string tilePassMRTName = "TilePass - Deferred Lighting Pass MRT";
            string singlePassName = "SinglePass - Deferred Lighting Pass";
            string SinglePassMRTName = "SinglePass - Deferred Lighting Pass MRT";

            string sLabel = m_FrameSettings.lightLoopSettings.enableTileAndCluster ?
                (options.outputSplitLighting ? tilePassMRTName : tilePassName) :
                (options.outputSplitLighting ? SinglePassMRTName : singlePassName);

            using (new ProfilingSample(cmd, sLabel, CustomSamplerId.TPRenderDeferredLighting.GetSampler()))
            {
                var camera = hdCamera.camera;

                // Compute path
                if (m_FrameSettings.lightLoopSettings.enableTileAndCluster && m_FrameSettings.lightLoopSettings.enableComputeLightEvaluation)
                {
                    int w = camera.pixelWidth;
                    int h = camera.pixelHeight;
                    int numTilesX = (w + 15) / 16;
                    int numTilesY = (h + 15) / 16;
                    int numTiles = numTilesX * numTilesY;

                    bool enableFeatureVariants = GetFeatureVariantsEnabled() && !debugDisplaySettings.IsDebugDisplayEnabled();

                    int numVariants = 1;
                    if (enableFeatureVariants)
                        numVariants = LightDefinitions.s_NumFeatureVariants;

                    for (int variant = 0; variant < numVariants; variant++)
                    {
                        int kernel;

                        if (enableFeatureVariants)
                        {
                            if (m_enableBakeShadowMask)
                                kernel = s_shadeOpaqueIndirectShadowMaskFptlKernels[variant];
                            else
                                kernel = s_shadeOpaqueIndirectFptlKernels[variant];
                        }
                        else
                        {
                            if (m_enableBakeShadowMask)
                            {
                                kernel = debugDisplaySettings.IsDebugDisplayEnabled() ? s_shadeOpaqueDirectShadowMaskFptlDebugDisplayKernel : s_shadeOpaqueDirectShadowMaskFptlKernel;
                            }
                            else
                            {
                                kernel = debugDisplaySettings.IsDebugDisplayEnabled() ? s_shadeOpaqueDirectFptlDebugDisplayKernel : s_shadeOpaqueDirectFptlKernel;
                            }
                        }

                        cmd.SetComputeTextureParam(deferredComputeShader, kernel, HDShaderIDs._CameraDepthTexture, depthTexture);

                        // TODO: Is it possible to setup this outside the loop ? Can figure out how, get this: Property (specularLightingUAV) at kernel index (21) is not set
                        cmd.SetComputeTextureParam(deferredComputeShader, kernel, HDShaderIDs.specularLightingUAV, colorBuffers[0]);
                        cmd.SetComputeTextureParam(deferredComputeShader, kernel, HDShaderIDs.diffuseLightingUAV,  colorBuffers[1]);

                        if (debugDisplaySettings.lightingDebugSettings.debugLightingMode == DebugLightingMode.ScreenSpaceTracingReflection)
                            cmd.SetComputeBufferParam(deferredComputeShader, kernel, HDShaderIDs._DebugScreenSpaceTracingData, debugSSTBuffer);

                        // always do deferred lighting in blocks of 16x16 (not same as tiled light size)

                        if (enableFeatureVariants)
                        {
                            cmd.SetComputeBufferParam(deferredComputeShader, kernel, HDShaderIDs.g_TileFeatureFlags, s_TileFeatureFlags);
                            cmd.SetComputeIntParam(deferredComputeShader, HDShaderIDs.g_TileListOffset, variant * numTiles);
                            cmd.SetComputeBufferParam(deferredComputeShader, kernel, HDShaderIDs.g_TileList, s_TileList);
                            cmd.DispatchCompute(deferredComputeShader, kernel, s_DispatchIndirectBuffer, (uint)variant * 3 * sizeof(uint));
                        }
                        else
                        {
                            cmd.DispatchCompute(deferredComputeShader, kernel, numTilesX, numTilesY, 1);
                        }
                    }
                }
                else // Pixel shader evaluation
                {
                    int index = GetDeferredLightingMaterialIndex(options.outputSplitLighting ? 1 : 0,
                            m_FrameSettings.lightLoopSettings.enableTileAndCluster ? 1 : 0,
                            m_enableBakeShadowMask ? 1 : 0,
                            debugDisplaySettings.IsDebugDisplayEnabled() ? 1 : 0);

                    Material currentLightingMaterial = m_deferredLightingMaterial[index];

                    if (options.outputSplitLighting)
                    {
                        CoreUtils.DrawFullScreen(cmd, currentLightingMaterial, colorBuffers, depthStencilBuffer);
                    }
                    else
                    {
                        // If SSS is disable, do lighting for both split lighting and no split lighting
                        // This is for debug purpose, so fine to use immediate material mode here to modify render state
                        if (!m_FrameSettings.enableSubsurfaceScattering)
                        {
                            currentLightingMaterial.SetInt(HDShaderIDs._StencilRef, (int)StencilLightingUsage.NoLighting);
                            currentLightingMaterial.SetInt(HDShaderIDs._StencilCmp, (int)CompareFunction.NotEqual);
                        }
                        else
                        {
                            currentLightingMaterial.SetInt(HDShaderIDs._StencilRef, (int)StencilLightingUsage.RegularLighting);
                            currentLightingMaterial.SetInt(HDShaderIDs._StencilCmp, (int)CompareFunction.Equal);
                        }

                        var debugSSTThisFrame = debugDisplaySettings.lightingDebugSettings.debugLightingMode == DebugLightingMode.ScreenSpaceTracingReflection;
                        if (debugSSTThisFrame)
                            cmd.SetRandomWriteTarget(7, debugSSTBuffer);
                        CoreUtils.DrawFullScreen(cmd, currentLightingMaterial, colorBuffers[0], depthStencilBuffer);
                        if (debugSSTThisFrame)
                            cmd.ClearRandomWriteTargets();
                    }
                }
            } // End profiling
        }

        public void RenderForward(Camera camera, CommandBuffer cmd, bool renderOpaque)
        {
            // Note: SHADOWS_SHADOWMASK keyword is enabled in HDRenderPipeline.cs ConfigureForShadowMask

            // Note: if we use render opaque with deferred tiling we need to render a opaque depth pass for these opaque objects
            if (!m_FrameSettings.lightLoopSettings.enableTileAndCluster)
            {
                using (new ProfilingSample(cmd, "Forward pass", CustomSamplerId.TPForwardPass.GetSampler()))
                {
                    cmd.EnableShaderKeyword("LIGHTLOOP_SINGLE_PASS");
                    cmd.DisableShaderKeyword("LIGHTLOOP_TILE_PASS");
                }
            }
            else
            {
                // Only opaques can use FPTL, transparent must use clustered!
                bool useFptl = renderOpaque && m_FrameSettings.lightLoopSettings.enableFptlForForwardOpaque;

                using (new ProfilingSample(cmd, useFptl ? "Forward Tiled pass" : "Forward Clustered pass", CustomSamplerId.TPForwardTiledClusterpass.GetSampler()))
                {
                    // say that we want to use tile of single loop
                    cmd.EnableShaderKeyword("LIGHTLOOP_TILE_PASS");
                    cmd.DisableShaderKeyword("LIGHTLOOP_SINGLE_PASS");
                    CoreUtils.SetKeyword(cmd, "USE_FPTL_LIGHTLIST", useFptl);
                    CoreUtils.SetKeyword(cmd, "USE_CLUSTERED_LIGHTLIST", !useFptl);
                    cmd.SetGlobalBuffer(HDShaderIDs.g_vLightListGlobal, useFptl ? s_LightList : s_PerVoxelLightLists);
                }
            }
        }

        public void RenderDebugOverlay(HDCamera hdCamera, CommandBuffer cmd, DebugDisplaySettings debugDisplaySettings, ref float x, ref float y, float overlaySize, float width)
        {
            LightingDebugSettings lightingDebug = debugDisplaySettings.lightingDebugSettings;

            using (new ProfilingSample(cmd, "Tiled/cluster Lighting Debug", CustomSamplerId.TPTiledLightingDebug.GetSampler()))
            {
                if (lightingDebug.tileClusterDebug != LightLoop.TileClusterDebug.None)
                {
                    int w = hdCamera.actualWidth;
                    int h = hdCamera.actualHeight;
                    int numTilesX = (w + 15) / 16;
                    int numTilesY = (h + 15) / 16;
                    int numTiles = numTilesX * numTilesY;

                    // Debug tiles
                    if (lightingDebug.tileClusterDebug == LightLoop.TileClusterDebug.MaterialFeatureVariants)
                    {
                        if (GetFeatureVariantsEnabled())
                        {
                            // featureVariants
                            m_DebugViewTilesMaterial.SetInt(HDShaderIDs._NumTiles, numTiles);
                            m_DebugViewTilesMaterial.SetInt(HDShaderIDs._ViewTilesFlags, (int)lightingDebug.tileClusterDebugByCategory);
                            m_DebugViewTilesMaterial.SetVector(HDShaderIDs._MousePixelCoord, HDUtils.GetMouseCoordinates(hdCamera));
                            m_DebugViewTilesMaterial.SetVector(HDShaderIDs._MouseClickPixelCoord, HDUtils.GetMouseClickCoordinates(hdCamera));
                            m_DebugViewTilesMaterial.SetBuffer(HDShaderIDs.g_TileList, s_TileList);
                            m_DebugViewTilesMaterial.SetBuffer(HDShaderIDs.g_DispatchIndirectBuffer, s_DispatchIndirectBuffer);
                            m_DebugViewTilesMaterial.EnableKeyword("USE_FPTL_LIGHTLIST");
                            m_DebugViewTilesMaterial.DisableKeyword("USE_CLUSTERED_LIGHTLIST");
                            m_DebugViewTilesMaterial.DisableKeyword("SHOW_LIGHT_CATEGORIES");
                            m_DebugViewTilesMaterial.EnableKeyword("SHOW_FEATURE_VARIANTS");
                            cmd.DrawProcedural(Matrix4x4.identity, m_DebugViewTilesMaterial, 0, MeshTopology.Triangles, numTiles * 6);
                        }
                    }
                    else // tile or cluster
                    {
                        bool bUseClustered = lightingDebug.tileClusterDebug == LightLoop.TileClusterDebug.Cluster;

                        // lightCategories
                        m_DebugViewTilesMaterial.SetInt(HDShaderIDs._ViewTilesFlags, (int)lightingDebug.tileClusterDebugByCategory);
                        m_DebugViewTilesMaterial.SetVector(HDShaderIDs._MousePixelCoord, HDUtils.GetMouseCoordinates(hdCamera));
                        m_DebugViewTilesMaterial.SetVector(HDShaderIDs._MouseClickPixelCoord, HDUtils.GetMouseClickCoordinates(hdCamera));
                        m_DebugViewTilesMaterial.SetBuffer(HDShaderIDs.g_vLightListGlobal, bUseClustered ? s_PerVoxelLightLists : s_LightList);
                        m_DebugViewTilesMaterial.EnableKeyword(bUseClustered ? "USE_CLUSTERED_LIGHTLIST" : "USE_FPTL_LIGHTLIST");
                        m_DebugViewTilesMaterial.DisableKeyword(!bUseClustered ? "USE_CLUSTERED_LIGHTLIST" : "USE_FPTL_LIGHTLIST");
                        m_DebugViewTilesMaterial.EnableKeyword("SHOW_LIGHT_CATEGORIES");
                        m_DebugViewTilesMaterial.DisableKeyword("SHOW_FEATURE_VARIANTS");

                        CoreUtils.DrawFullScreen(cmd, m_DebugViewTilesMaterial, 0);
                    }
                }
            }

            using (new ProfilingSample(cmd, "Display Shadows", CustomSamplerId.TPDisplayShadows.GetSampler()))
            {
                if (lightingDebug.shadowDebugMode == ShadowMapDebugMode.VisualizeShadowMap)
                {
                    int index = (int)lightingDebug.shadowMapIndex;

#if UNITY_EDITOR
                    if (lightingDebug.shadowDebugUseSelection)
                    {
                        index = -1;
                        if (UnityEditor.Selection.activeObject is GameObject)
                        {
                            GameObject go = UnityEditor.Selection.activeObject as GameObject;
                            Light light = go.GetComponent<Light>();
                            if (light != null)
                            {
                                index = m_ShadowMgr.GetShadowRequestIndex(light);
                            }
                        }
                    }
#endif

                    if (index != -1)
                    {
                        uint faceCount = m_ShadowMgr.GetShadowRequestFaceCount((uint)index);
                        for (uint i = 0; i < faceCount; ++i)
                        {
                            m_ShadowMgr.DisplayShadow(cmd, m_DebugShadowMapMaterial, index, i, x, y, overlaySize, overlaySize, lightingDebug.shadowMinValue, lightingDebug.shadowMaxValue, hdCamera.camera.cameraType != CameraType.SceneView);
                            HDUtils.NextOverlayCoord(ref x, ref y, overlaySize, overlaySize, hdCamera.actualWidth);
                        }
                    }
                }
                else if (lightingDebug.shadowDebugMode == ShadowMapDebugMode.VisualizeAtlas)
                {
                    m_ShadowMgr.DisplayShadowMap(cmd, m_DebugShadowMapMaterial, lightingDebug.shadowAtlasIndex, lightingDebug.shadowSliceIndex, x, y, overlaySize, overlaySize, lightingDebug.shadowMinValue, lightingDebug.shadowMaxValue, hdCamera.camera.cameraType != CameraType.SceneView);
                    HDUtils.NextOverlayCoord(ref x, ref y, overlaySize, overlaySize, hdCamera.actualWidth);
                }
            }
        }
    }
}<|MERGE_RESOLUTION|>--- conflicted
+++ resolved
@@ -2297,23 +2297,6 @@
             s_LightVolumeDataBuffer.SetData(m_lightList.lightVolumes);
         }
 
-<<<<<<< HEAD
-        HDAdditionalReflectionData GetHDAdditionalReflectionData(VisibleReflectionProbe probe)
-        {
-            var add = probe.probe.GetComponent<HDAdditionalReflectionData>();
-            if (add == null)
-            {
-                add = HDUtils.s_DefaultHDAdditionalReflectionData;
-                Vector3 distance = Vector3.one * probe.blendDistance;
-                add.influenceVolume.boxBlendDistancePositive = distance;
-                add.influenceVolume.boxBlendDistanceNegative = distance;
-                add.influenceVolume.shape = InfluenceShape.Box;
-            }
-            return add;
-        }
-
-=======
->>>>>>> 808148e8
         HDAdditionalLightData GetHDAdditionalLightData(VisibleLight light)
         {
             var add = light.light.GetComponent<HDAdditionalLightData>();
