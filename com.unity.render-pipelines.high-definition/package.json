--- conflicted
+++ resolved
@@ -6,17 +6,10 @@
 	"unityRelease": "0b5",
     "displayName": "High Definition RP",
     "dependencies": {
-<<<<<<< HEAD
-        "com.unity.render-pipelines.core": "6.8.0",
-        "com.unity.shadergraph": "6.8.0",
-	"com.unity.visualeffectgraph": "6.8.0",
-	"com.unity.ugui" : "1.0.0"
-=======
         "com.unity.render-pipelines.core": "6.9.0",
         "com.unity.shadergraph": "6.9.0",
         "com.unity.visualeffectgraph": "6.9.0-preview",
         "com.unity.ugui" : "1.0.0"
->>>>>>> 35a3a8a4
     },
 	"keywords":[
         "graphics",
