--- conflicted
+++ resolved
@@ -1,26 +1,15 @@
 {
   "name": "com.unity.render-pipelines.high-definition",
   "description": "The High Definition Render Pipeline (HDRP) is a high-fidelity Scriptable Render Pipeline built by Unity to target modern (Compute Shader compatible) platforms. HDRP utilizes Physically-Based Lighting techniques, linear lighting, HDR lighting, and a configurable hybrid Tile/Cluster deferred/Forward lighting architecture and gives you the tools you need to create games, technical demos, animations, and more to a high graphical standard.",
-<<<<<<< HEAD
-  "version": "10.0.0-preview.25",
-=======
   "version": "10.1.0-preview.0",
->>>>>>> a82a5e97
   "unity": "2020.2",
   "unityRelease": "0a20",
   "displayName": "High Definition RP",
   "dependencies": {
-<<<<<<< HEAD
-    "com.unity.render-pipelines.core": "10.0.0-preview.28",
-    "com.unity.shadergraph": "10.0.0-preview.25",
-    "com.unity.visualeffectgraph": "10.0.0-preview.25",
-    "com.unity.render-pipelines.high-definition-config": "10.0.0-preview.25"
-=======
     "com.unity.render-pipelines.core": "10.1.0-preview.0",
     "com.unity.shadergraph": "10.1.0-preview.0",
     "com.unity.visualeffectgraph": "10.1.0-preview.0",
     "com.unity.render-pipelines.high-definition-config": "10.1.0-preview.0"
->>>>>>> a82a5e97
   },
   "keywords": [
     "graphics",
