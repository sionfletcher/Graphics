# Changelog
All notable changes to this package will be documented in this file.

The format is based on [Keep a Changelog](http://keepachangelog.com/en/1.0.0/)
and this project adheres to [Semantic Versioning](http://semver.org/spec/v2.0.0.html).

## [5.3.0-preview] - 2018-11-xx

### Added
- Added new API to perform a camera rendering
- Add suport for hair master node (Double kajiya kay - Lambert)
- Added Reset behaviour in DebugMenu (ingame mapping is right joystick + B)
- Added default HD scene at new scene creation while in HDRP.
- Added Wizard helping to configure HDRP project.
- Added new UI for decal material to allow remapping and scaling of some properties
- Added cascade shadow visualisation toggle in HD shadow settings
- Added icons for assets.
- Added replace blending mode for distortion
- Added basic distance fade for density volumes
<<<<<<< HEAD
- Added new Rendering Queue in materials.
- Added post-processing features (work in progress)
- Post-processing now uses the generic volume framework
- New depth-of-field, bloom, panini projection effects (motion blur is currently missing)
- Exposure is now done as a pre-exposition pass, the whole system has been revamped
- Added physical camera support where applicable
- Added more color grading tools
- Added changelog level for Shader Variant stripping
=======
- Added decal master node for shader graph
>>>>>>> 1542abcf

### Fixed
- Fixed logic to disable FPTL with stereo rendering
- Fixed stacklit transmission and sun highlight
- Fixed decals with stereo rendering
- Fixed sky with stereo rendering
- Fixed flip logic for postprocessing + VR
- Fixed copyStencilBuffer pass for Switch
- Fixed point light shadow map culling that wasn't taking into account far plane
- Fixed usage of SSR with transparent on all master node
- Fixed SSR and microshadowing on fabric material
- Fixed blit pass for stereo rendering
- Fixed lightlist bounds for stereo rendering
- Fixed windows and in-game DebugMenu sync.
- Fixed FrameSettings' LitShaderMode sync when opening DebugMenu.
- Fixed Metal specific issues with decals, hitting a sampler limit and compiling AxF shader
- Fixed an issue with flipped depth buffer during postprocessing
- Fixed normal map use for shadow bias with forward lit - now use geometric normal
- Fixed transparent depth prepass and postpass access so they can be use without alpha clipping for lit shader
- Fixed support of alpha clip shadow for lit master node
- Fixed unlit master node not compiling
- Fixed issue with debug display of reflection probe
- Fixed issue with phong tessellations not working with lit shader
- Fixed issue with vertex displacement being affected by heightmap setting even if not heightmap where assign
- Fixed issue with density mode on Lit terrain producing NaN
- Fixed issue when going back and forth from Lit to LitTesselation for displacement mode
- Fixed issue with ambient occlusion incorrectly applied to emissiveColor with light layers in deferred
- Fixed issue with fabric convolution not using the correct convolved texture when fabric convolution is enabled
- Fixed issue with Thick mode for Transmission that was disabling transmission with directional light
- Fixed shutdown edge cases with HDRP tests
- Fixed slowdow when enabling Fabric convolution in HDRP asset
- Fixed specularAA not compiling in StackLit Master node
- Fixed material debug view with stereo rendering
- Fixed material's RenderQueue edition in default view.
- Fixed banding issues within volumetric density buffer
- Fixed max number of keyword reach [256] issue. Several shader feature are now local

### Changed
- Refactored render loop to render realtime probes visible per camera
- ColorPyramid compute shader passes is swapped to pixel shader passes on platforms where the later is faster (Nintendo Switch).
- Removing the simple lightloop used by the simple lit shader
- Whole refactor of reflection system: Workflow and performance improvement.
- Separated Passthrough from other RenderingPath
- Update several properties naming and caption based on feedback from documentation team
- Remove tile shader variant for transparent backface pass of lit shader
- Rename all HDRenderPipeline to HDRP folder for shaders
- Rename decal property label (based on doc team feedback)
- Add command buffer parameter to all Bind() method of material
- Lit shader mode now default to Deferred to reduce build time
- Update UI of Emission parameters in shaders
- Enable SRP batcher by default

## [5.2.0-preview] - 2018-11-27

### Added
- Added option to run Contact Shadows and Volumetrics Voxelization stage in Async Compute
- Added camera freeze debug mode - Allow to visually see culling result for a camera
- Added support of Gizmo rendering before and after postprocess in Editor
- Added support of LuxAtDistance for punctual lights

### Fixed
- Fixed Debug.DrawLine and Debug.Ray call to work in game view
- Fixed DebugMenu's enum resetted on change
- Fixed divide by 0 in refraction causing NaN
- Fixed disable rough refraction support
- Fixed refraction, SSS and atmospheric scattering for VR
- Fixed forward clustered lighting for VR (double-wide).
- Fixed Light's UX to not allow negative intensity
- Fixed HDRenderPipelineAsset inspector broken when displaying its FrameSettings from project windows.
- Fixed forward clustered lighting for VR (double-wide).
- Fixed HDRenderPipelineAsset inspector broken when displaying its FrameSettings from project windows.
- Fixed Decals and SSR diable flags for all shader graph master node (Lit, Fabric, StackLit, PBR)
- Fixed Distortion blend mode for shader graph master node (Lit, StackLit)
- Fixed bent Normal for Fabric master node in shader graph
- Fixed PBR master node lightlayers
- Fixed shader stripping for built-in lit shaders.

### Changed
- Rename "Regular" in Diffusion profile UI "Thick Object"
- Changed VBuffer depth parametrization for volumetric from distanceRange to depthExtent - Require update of volumetric settings - Fog start at near plan
- SpotLight with box shape use Lux unit only

## [5.1.0-preview] - 2018-11-19

### Added

- Added a separate Editor resources file for resources Unity does not take when it builds a Player.
- You can now disable SSR on Materials in Shader Graph.
- Added support for MSAA when the Supported Lit Shader Mode is set to Both. Previously HDRP only supported MSAA for Forward mode.
- You can now override the emissive color of a Material when in debug mode.
- Exposed max light for Light Loop Settings in HDRP asset UI.
- HDRP no longer performs a NormalDBuffer pass update if there are no decals in the Scene.
- Added distant (fall-back) volumetric fog and improved the fog evaluation precision.
- Added an option to reflect sky in SSR.
- Added a y-axis offset for the PlanarReflectionProbe and offset tool.
- Exposed the option to run SSR and SSAO on async compute.
- Added support for the _GlossMapScale parameter in the Legacy to HDRP Material converter.
- Added wave intrinsic instructions for use in Shaders (for AMD GCN).


### Fixed
- Fixed sphere shaped influence handles clamping in Reflection Probes.
- Fixed Reflection Probe data migration for projects created before using HDRP.
- Fixed UI of Layered Material where Unity previously rendered the scrollbar above the Copy button.
- Fixed Material tessellations parameters Start fade distance and End fade distance. Originally, Unity clamped these values when you modified them.
- Fixed various distortion and refraction issues - handle a better fall-back.
- Fixed SSR for multiple views.
- Fixed SSR issues related to self-intersections.
- Fixed shape density volume handle speed.
- Fixed density volume shape handle moving too fast.
- Fixed the Camera velocity pass that we removed by mistake.
- Fixed some null pointer exceptions when disabling motion vectors support.
- Fixed viewports for both the Subsurface Scattering combine pass and the transparent depth prepass.
- Fixed the blend mode pop-up in the UI. It previously did not appear when you enabled pre-refraction.
- Fixed some null pointer exceptions that previously occurred when you disabled motion vectors support.
- Fixed Layered Lit UI issue with scrollbar.
- Fixed cubemap assignation on custom ReflectionProbe.
- Fixed Reflection Probes’ capture settings' shadow distance.
- Fixed an issue with the SRP batcher and Shader variables declaration.
- Fixed thickness and subsurface slots for fabric Shader master node that wasn't appearing with the right combination of flags.
- Fixed d3d debug layer warning.
- Fixed PCSS sampling quality.
- Fixed the Subsurface and transmission Material feature enabling for fabric Shader.
- Fixed the Shader Graph UV node’s dimensions when using it in a vertex Shader.
- Fixed the planar reflection mirror gizmo's rotation.
- Fixed HDRenderPipelineAsset's FrameSettings not showing the selected enum in the Inspector drop-down.
- Fixed an error with async compute.
- MSAA now supports transparency.
- The HDRP Material upgrader tool now converts metallic values correctly.
- Volumetrics now render in Reflection Probes.
- Fixed a crash that occurred whenever you set a viewport size to 0.
- Fixed the Camera physic parameter that the UI previously did not display.
- Fixed issue in pyramid shaped spotlight handles manipulation

### Changed

- Renamed Line shaped Lights to Tube Lights.
- HDRP now uses mean height fog parametrization.
- Shadow quality settings are set to All when you use HDRP (This setting is not visible in the UI when using SRP). This avoids Legacy Graphics Quality Settings disabling the shadows and give SRP full control over the Shadows instead.
- HDRP now internally uses premultiplied alpha for all fog.
- Updated default FrameSettings used for realtime Reflection Probes when you create a new HDRenderPipelineAsset.
- Remove multi-camera support. LWRP and HDRP will not support multi-camera layered rendering.
- Updated Shader Graph subshaders to use the new instancing define.
- Changed fog distance calculation from distance to plane to distance to sphere.
- Optimized forward rendering using AMD GCN by scalarizing the light loop.
- Changed the UI of the Light Editor.
- Change ordering of includes in HDRP Materials in order to reduce iteration time for faster compilation.
- Added a StackLit master node replacing the InspectorUI version. IMPORTANT: All previously authored StackLit Materials will be lost. You need to recreate them with the master node.

## [5.0.0-preview] - 2018-09-28

### Added
- Added occlusion mesh to depth prepass for VR (VR still disabled for now)
- Added a debug mode to display only one shadow at once
- Added controls for the highlight created by directional lights
- Added a light radius setting to punctual lights to soften light attenuation and simulate fill lighting
- Added a 'minRoughness' parameter to all non-area lights (was previously only available for certain light types)
- Added separate volumetric light/shadow dimmers
- Added per-pixel jitter to volumetrics to reduce aliasing artifacts
- Added a SurfaceShading.hlsl file, which implements material-agnostic shading functionality in an efficient manner
- Added support for shadow bias for thin object transmission
- Added FrameSettings to control realtime planar reflection
- Added control for SRPBatcher on HDRP Asset
- Added an option to clear the shadow atlases in the debug menu
- Added a color visualization of the shadow atlas rescale in debug mode
- Added support for disabling SSR on materials
- Added intrinsic for XBone
- Added new light volume debugging tool
- Added a new SSR debug view mode
- Added translaction's scale invariance on DensityVolume
- Added multiple supported LitShadermode and per renderer choice in case of both Forward and Deferred supported
- Added custom specular occlusion mode to Lit Shader Graph Master node

### Fixed
- Fixed a normal bias issue with Stacklit (Was causing light leaking)
- Fixed camera preview outputing an error when both scene and game view where display and play and exit was call
- Fixed override debug mode not apply correctly on static GI
- Fixed issue where XRGraphicsConfig values set in the asset inspector GUI weren't propagating correctly (VR still disabled for now)
- Fixed issue with tangent that was using SurfaceGradient instead of regular normal decoding
- Fixed wrong error message display when switching to unsupported target like IOS
- Fixed an issue with ambient occlusion texture sometimes not being created properly causing broken rendering
- Shadow near plane is no longer limited at 0.1
- Fixed decal draw order on transparent material
- Fixed an issue where sometime the lookup texture used for GGX convolution was broken, causing broken rendering
- Fixed an issue where you wouldn't see any fog for certain pipeline/scene configurations
- Fixed an issue with volumetric lighting where the anisotropy value of 0 would not result in perfectly isotropic lighting
- Fixed shadow bias when the atlas is rescaled
- Fixed shadow cascade sampling outside of the atlas when cascade count is inferior to 4
- Fixed shadow filter width in deferred rendering not matching shader config
- Fixed stereo sampling of depth texture in MSAA DepthValues.shader
- Fixed box light UI which allowed negative and zero sizes, thus causing NaNs
- Fixed stereo rendering in HDRISky.shader (VR)
- Fixed normal blend and blend sphere influence for reflection probe
- Fixed distortion filtering (was point filtering, now trilinear)
- Fixed contact shadow for large distance
- Fixed depth pyramid debug view mode
- Fixed sphere shaped influence handles clamping in reflection probes
- Fixed reflection probes data migration for project created before using hdrp
- Fixed ambient occlusion for Lit Master Node when slot is connected

### Changed
- Use samplerunity_ShadowMask instead of samplerunity_samplerLightmap for shadow mask
- Allow to resize reflection probe gizmo's size
- Improve quality of screen space shadow
- Remove support of projection model for ScreenSpaceLighting (SSR always use HiZ and refraction always Proxy)
- Remove all the debug mode from SSR that are obsolete now
- Expose frameSettings and Capture settings for reflection and planar probe
- Update UI for reflection probe, planar probe, camera and HDRP Asset
- Implement proper linear blending for volumetric lighting via deep compositing as described in the paper "Deep Compositing Using Lie Algebras"
- Changed  planar mapping to match terrain convention (XZ instead of ZX)
- XRGraphicsConfig is no longer Read/Write. Instead, it's read-only. This improves consistency of XR behavior between the legacy render pipeline and SRP
- Change reflection probe data migration code (to update old reflection probe to new one)
- Updated gizmo for ReflectionProbes
- Updated UI and Gizmo of DensityVolume

## [4.0.0-preview] - 2018-09-28

### Added
- Added a new TerrainLit shader that supports rendering of Unity terrains.
- Added controls for linear fade at the boundary of density volumes
- Added new API to control decals without monobehaviour object
- Improve Decal Gizmo
- Implement Screen Space Reflections (SSR) (alpha version, highly experimental)
- Add an option to invert the fade parameter on a Density Volume
- Added a Fabric shader (experimental) handling cotton and silk
- Added support for MSAA in forward only for opaque only
- Implement smoothness fade for SSR
- Added support for AxF shader (X-rite format - require special AxF importer from Unity not part of HDRP)
- Added control for sundisc on directional light (hack)
- Added a new HD Lit Master node that implements Lit shader support for Shader Graph
- Added Micro shadowing support (hack)
- Added an event on HDAdditionalCameraData for custom rendering
- HDRP Shader Graph shaders now support 4-channel UVs.

### Fixed
- Fixed an issue where sometimes the deferred shadow texture would not be valid, causing wrong rendering.
- Stencil test during decals normal buffer update is now properly applied
- Decals corectly update normal buffer in forward
- Fixed a normalization problem in reflection probe face fading causing artefacts in some cases
- Fix multi-selection behavior of Density Volumes overwriting the albedo value
- Fixed support of depth texture for RenderTexture. HDRP now correctly output depth to user depth buffer if RenderTexture request it.
- Fixed multi-selection behavior of Density Volumes overwriting the albedo value
- Fixed support of depth for RenderTexture. HDRP now correctly output depth to user depth buffer if RenderTexture request it.
- Fixed support of Gizmo in game view in the editor
- Fixed gizmo for spot light type
- Fixed issue with TileViewDebug mode being inversed in gameview
- Fixed an issue with SAMPLE_TEXTURECUBE_SHADOW macro
- Fixed issue with color picker not display correctly when game and scene view are visible at the same time
- Fixed an issue with reflection probe face fading
- Fixed camera motion vectors shader and associated matrices to update correctly for single-pass double-wide stereo rendering
- Fixed light attenuation functions when range attenuation is disabled
- Fixed shadow component algorithm fixup not dirtying the scene, so changes can be saved to disk.
- Fixed some GC leaks for HDRP
- Fixed contact shadow not affected by shadow dimmer
- Fixed GGX that works correctly for the roughness value of 0 (mean specular highlgiht will disappeard for perfect mirror, we rely on maxSmoothness instead to always have a highlight even on mirror surface)
- Add stereo support to ShaderPassForward.hlsl. Forward rendering now seems passable in limited test scenes with camera-relative rendering disabled.
- Add stereo support to ProceduralSky.shader and OpaqueAtmosphericScattering.shader.
- Added CullingGroupManager to fix more GC.Alloc's in HDRP
- Fixed rendering when multiple cameras render into the same render texture

### Changed
- Changed the way depth & color pyramids are built to be faster and better quality, thus improving the look of distortion and refraction.
- Stabilize the dithered LOD transition mask with respect to the camera rotation.
- Avoid multiple depth buffer copies when decals are present
- Refactor code related to the RT handle system (No more normal buffer manager)
- Remove deferred directional shadow and move evaluation before lightloop
- Add a function GetNormalForShadowBias() that material need to implement to return the normal used for normal shadow biasing
- Remove Jimenez Subsurface scattering code (This code was disabled by default, now remove to ease maintenance)
- Change Decal API, decal contribution is now done in Material. Require update of material using decal
- Move a lot of files from CoreRP to HDRP/CoreRP. All moved files weren't used by Ligthweight pipeline. Long term they could move back to CoreRP after CoreRP become out of preview
- Updated camera inspector UI
- Updated decal gizmo
- Optimization: The objects that are rendered in the Motion Vector Pass are not rendered in the prepass anymore
- Removed setting shader inclue path via old API, use package shader include paths
- The default value of 'maxSmoothness' for punctual lights has been changed to 0.99
- Modified deferred compute and vert/frag shaders for first steps towards stereo support
- Moved material specific Shader Graph files into corresponding material folders.
- Hide environment lighting settings when enabling HDRP (Settings are control from sceneSettings)
- Update all shader includes to use absolute path (allow users to create material in their Asset folder)
- Done a reorganization of the files (Move ShaderPass to RenderPipeline folder, Move all shadow related files to Lighting/Shadow and others)
- Improved performance and quality of Screen Space Shadows

## [3.3.0-preview]

### Added
- Added an error message to say to use Metal or Vulkan when trying to use OpenGL API
- Added a new Fabric shader model that supports Silk and Cotton/Wool
- Added a new HDRP Lighting Debug mode to visualize Light Volumes for Point, Spot, Line, Rectangular and Reflection Probes
- Add support for reflection probe light layers
- Improve quality of anisotropic on IBL

### Fixed
- Fix an issue where the screen where darken when rendering camera preview
- Fix display correct target platform when showing message to inform user that a platform is not supported
- Remove workaround for metal and vulkan in normal buffer encoding/decoding
- Fixed an issue with color picker not working in forward
- Fixed an issue where reseting HDLight do not reset all of its parameters
- Fixed shader compile warning in DebugLightVolumes.shader

### Changed
- Changed default reflection probe to be 256x256x6 and array size to be 64
- Removed dependence on the NdotL for thickness evaluation for translucency (based on artist's input)
- Increased the precision when comparing Planar or HD reflection probe volumes
- Remove various GC alloc in C#. Slightly better performance

## [3.2.0-preview]

### Added
- Added a luminance meter in the debug menu
- Added support of Light, reflection probe, emissive material, volume settings related to lighting to Lighting explorer
- Added support for 16bit shadows

### Fixed
- Fix issue with package upgrading (HDRP resources asset is now versionned to worarkound package manager limitation)
- Fix HDReflectionProbe offset displayed in gizmo different than what is affected.
- Fix decals getting into a state where they could not be removed or disabled.
- Fix lux meter mode - The lux meter isn't affected by the sky anymore
- Fix area light size reset when multi-selected
- Fix filter pass number in HDUtils.BlitQuad
- Fix Lux meter mode that was applying SSS
- Fix planar reflections that were not working with tile/cluster (olbique matrix)
- Fix debug menu at runtime not working after nested prefab PR come to trunk
- Fix scrolling issue in density volume

### Changed
- Shader code refactor: Split MaterialUtilities file in two parts BuiltinUtilities (independent of FragInputs) and MaterialUtilities (Dependent of FragInputs)
- Change screen space shadow rendertarget format from ARGB32 to RG16

## [3.1.0-preview]

### Added
- Decal now support per channel selection mask. There is now two mode. One with BaseColor, Normal and Smoothness and another one more expensive with BaseColor, Normal, Smoothness, Metal and AO. Control is on HDRP Asset. This may require to launch an update script for old scene: 'Edit/Render Pipeline/Single step upgrade script/Upgrade all DecalMaterial MaskBlendMode'.
- Decal now supports depth bias for decal mesh, to prevent z-fighting
- Decal material now supports draw order for decal projectors 
- Added LightLayers support (Base on mask from renderers name RenderingLayers and mask from light name LightLayers - if they match, the light apply) - cost an extra GBuffer in deferred (more bandwidth)
- When LightLayers is enabled, the AmbientOclusion is store in the GBuffer in deferred path allowing to avoid double occlusion with SSAO. In forward the double occlusion is now always avoided.
- Added the possibility to add an override transform on the camera for volume interpolation
- Added desired lux intensity and auto multiplier for HDRI sky
- Added an option to disable light by type in the debug menu
- Added gradient sky
- Split EmissiveColor and bakeDiffuseLighting in forward avoiding the emissiveColor to be affect by SSAO
- Added a volume to control indirect light intensity
- Added EV 100 intensity unit for area lights
- Added support for RendererPriority on Renderer. This allow to control order of transparent rendering manually. HDRP have now two stage of sorting for transparent in addition to bact to front. Material have a priority then Renderer have a priority.
- Add Coupling of (HD)Camera and HDAdditionalCameraData for reset and remove in inspector contextual menu of Camera
- Add Coupling of (HD)ReflectionProbe and HDAdditionalReflectionData for reset and remove in inspector contextual menu of ReflectoinProbe
- Add macro to forbid unity_ObjectToWorld/unity_WorldToObject to be use as it doesn't handle camera relative rendering
- Add opacity control on contact shadow

### Fixed
- Fixed an issue with PreIntegratedFGD texture being sometimes destroyed and not regenerated causing rendering to break
- PostProcess input buffers are not copied anymore on PC if the viewport size matches the final render target size
- Fixed an issue when manipulating a lot of decals, it was displaying a lot of errors in the inspector
- Fixed capture material with reflection probe
- Refactored Constant Buffers to avoid hitting the maximum number of bound CBs in some cases.
- Fixed the light range affecting the transform scale when changed.
- Snap to grid now works for Decal projector resizing.
- Added a warning for 128x128 cookie texture without mipmaps
- Replace the sampler used for density volumes for correct wrap mode handling

### Changed
- Move Render Pipeline Debug "Windows from Windows->General-> Render Pipeline debug windows" to "Windows from Windows->Analysis-> Render Pipeline debug windows"
- Update detail map formula for smoothness and albedo, goal it to bright and dark perceptually and scale factor is use to control gradient speed
- Refactor the Upgrade material system. Now a material can be update from older version at any time. Call Edit/Render Pipeline/Upgrade all Materials to newer version
- Change name EnableDBuffer to EnableDecals at several place (shader, hdrp asset...), this require a call to Edit/Render Pipeline/Upgrade all Materials to newer version to have up to date material.
- Refactor shader code: BakeLightingData structure have been replace by BuiltinData. Lot of shader code have been remove/change.
- Refactor shader code: All GBuffer are now handled by the deferred material. Mean ShadowMask and LightLayers are control by lit material in lit.hlsl and not outside anymore. Lot of shader code have been remove/change.
- Refactor shader code: Rename GetBakedDiffuseLighting to ModifyBakedDiffuseLighting. This function now handle lighting model for transmission too. Lux meter debug mode is factor outisde.
- Refactor shader code: GetBakedDiffuseLighting is not call anymore in GBuffer or forward pass, including the ConvertSurfaceDataToBSDFData and GetPreLightData, this is done in ModifyBakedDiffuseLighting now
- Refactor shader code: Added a backBakeDiffuseLighting to BuiltinData to handle lighting for transmission
- Refactor shader code: Material must now call InitBuiltinData (Init all to zero + init bakeDiffuseLighting and backBakeDiffuseLighting ) and PostInitBuiltinData

## [3.0.0-preview]

### Fixed
- Fixed an issue with distortion that was using previous frame instead of current frame
- Fixed an issue where disabled light where not upgrade correctly to the new physical light unit system introduce in 2.0.5-preview

### Changed
- Update assembly definitions to output assemblies that match Unity naming convention (Unity.*).

## [2.0.5-preview]

### Added
- Add option supportDitheringCrossFade on HDRP Asset to allow to remove shader variant during player build if needed
- Add contact shadows for punctual lights (in additional shadow settings), only one light is allowed to cast contact shadows at the same time and so at each frame a dominant light is choosed among all light with contact shadows enabled.
- Add PCSS shadow filter support (from SRP Core)
- Exposed shadow budget parameters in HDRP asset
- Add an option to generate an emissive mesh for area lights (currently rectangle light only). The mesh fits the size, intensity and color of the light.
- Add an option to the HDRP asset to increase the resolution of volumetric lighting.
- Add additional ligth unit support for punctual light (Lumens, Candela) and area lights (Lumens, Luminance)
- Add dedicated Gizmo for the box Influence volume of HDReflectionProbe / PlanarReflectionProbe

### Changed
- Re-enable shadow mask mode in debug view
- SSS and Transmission code have been refactored to be able to share it between various material. Guidelines are in SubsurfaceScattering.hlsl
- Change code in area light with LTC for Lit shader. Magnitude is now take from FGD texture instead of a separate texture
- Improve camera relative rendering: We now apply camera translation on the model matrix, so before the TransformObjectToWorld(). Note: unity_WorldToObject and unity_ObjectToWorld must never be used directly.
- Rename positionWS to positionRWS (Camera relative world position) at a lot of places (mainly in interpolator and FragInputs). In case of custom shader user will be required to update their code.
- Rename positionWS, capturePositionWS, proxyPositionWS, influencePositionWS to positionRWS, capturePositionRWS, proxyPositionRWS, influencePositionRWS (Camera relative world position) in LightDefinition struct.
- Improve the quality of trilinear filtering of density volume textures.
- Improve UI for HDReflectionProbe / PlanarReflectionProbe

### Fixed
- Fixed a shader preprocessor issue when compiling DebugViewMaterialGBuffer.shader against Metal target
- Added a temporary workaround to Lit.hlsl to avoid broken lighting code with Metal/AMD
- Fixed issue when using more than one volume texture mask with density volumes.
- Fixed an error which prevented volumetric lighting from working if no density volumes with 3D textures were present.
- Fix contact shadows applied on transmission
- Fix issue with forward opaque lit shader variant being removed by the shader preprocessor
- Fixed compilation errors on Nintendo Switch (limited XRSetting support).
- Fixed apply range attenuation option on punctual light
- Fixed issue with color temperature not take correctly into account with static lighting
- Don't display fog when diffuse lighting, specular lighting, or lux meter debug mode are enabled.

## [2.0.4-preview]

### Fixed
- Fix issue when disabling rough refraction and building a player. Was causing a crash.

## [2.0.3-preview]

### Added
- Increased debug color picker limit up to 260k lux

## [2.0.2-preview]

### Added
- Add Light -> Planar Reflection Probe command
- Added a false color mode in rendering debug
- Add support for mesh decals
- Add flag to disable projector decals on transparent geometry to save performance and decal texture atlas space
- Add ability to use decal diffuse map as mask only
- Add visualize all shadow masks in lighting debug
- Add export of normal and roughness buffer for forwardOnly and when in supportOnlyForward mode for forward
- Provide a define in lit.hlsl (FORWARD_MATERIAL_READ_FROM_WRITTEN_NORMAL_BUFFER) when output buffer normal is used to read the normal and roughness instead of caclulating it (can save performance, but lower quality due to compression)
- Add color swatch to decal material

### Changed
- Change Render -> Planar Reflection creation to 3D Object -> Mirror
- Change "Enable Reflector" name on SpotLight to "Angle Affect Intensity"
- Change prototype of BSDFData ConvertSurfaceDataToBSDFData(SurfaceData surfaceData) to BSDFData ConvertSurfaceDataToBSDFData(uint2 positionSS, SurfaceData surfaceData)

### Fixed
- Fix issue with StackLit in deferred mode with deferredDirectionalShadow due to GBuffer not being cleared. Gbuffer is still not clear and issue was fix with the new Output of normal buffer.
- Fixed an issue where interpolation volumes were not updated correctly for reflection captures.
- Fixed an exception in Light Loop settings UI

## [2.0.1-preview]

### Added
- Add stripper of shader variant when building a player. Save shader compile time.
- Disable per-object culling that was executed in C++ in HD whereas it was not used (Optimization)
- Enable texture streaming debugging (was not working before 2018.2)
- Added Screen Space Reflection with Proxy Projection Model
- Support correctly scene selection for alpha tested object
- Add per light shadow mask mode control (i.e shadow mask distance and shadow mask). It use the option NonLightmappedOnly
- Add geometric filtering to Lit shader (allow to reduce specular aliasing)
- Add shortcut to create DensityVolume and PlanarReflection in hierarchy
- Add a DefaultHDMirrorMaterial material for PlanarReflection
- Added a script to be able to upgrade material to newer version of HDRP
- Removed useless duplication of ForwardError passes.
- Add option to not compile any DEBUG_DISPLAY shader in the player (Faster build) call Support Runtime Debug display

### Changed
- Changed SupportForwardOnly to SupportOnlyForward in render pipeline settings
- Changed versioning variable name in HDAdditionalXXXData from m_version to version
- Create unique name when creating a game object in the rendering menu (i.e Density Volume(2))
- Re-organize various files and folder location to clean the repository
- Change Debug windows name and location. Now located at:  Windows -> General -> Render Pipeline Debug

### Removed
- Removed GlobalLightLoopSettings.maxPlanarReflectionProbes and instead use value of GlobalLightLoopSettings.planarReflectionProbeCacheSize
- Remove EmissiveIntensity parameter and change EmissiveColor to be HDR (Matching Builtin Unity behavior) - Data need to be updated - Launch Edit -> Single Step Upgrade Script -> Upgrade all Materials emissionColor

### Fixed
- Fix issue with LOD transition and instancing
- Fix discrepency between object motion vector and camera motion vector
- Fix issue with spot and dir light gizmo axis not highlighted correctly
- Fix potential crash while register debug windows inputs at startup
- Fix warning when creating Planar reflection
- Fix specular lighting debug mode (was rendering black)
- Allow projector decal with null material to allow to configure decal when HDRP is not set
- Decal atlas texture offset/scale is updated after allocations (used to be before so it was using date from previous frame)

## [2018.1 experimental]

### Added
- Configure the VolumetricLightingSystem code path to be on by default
- Trigger a build exception when trying to build an unsupported platform
- Introduce the VolumetricLightingController component, which can (and should) be placed on the camera, and allows one to control the near and the far plane of the V-Buffer (volumetric "froxel" buffer) along with the depth distribution (from logarithmic to linear)
- Add 3D texture support for DensityVolumes
- Add a better mapping of roughness to mipmap for planar reflection
- The VolumetricLightingSystem now uses RTHandles, which allows to save memory by sharing buffers between different cameras (history buffers are not shared), and reduce reallocation frequency by reallocating buffers only if the rendering resolution increases (and suballocating within existing buffers if the rendering resolution decreases)
- Add a Volumetric Dimmer slider to lights to control the intensity of the scattered volumetric lighting
- Add UV tiling and offset support for decals.
- Add mipmapping support for volume 3D mask textures

### Changed
- Default number of planar reflection change from 4 to 2
- Rename _MainDepthTexture to _CameraDepthTexture
- The VolumetricLightingController has been moved to the Interpolation Volume framework and now functions similarly to the VolumetricFog settings
- Update of UI of cookie, CubeCookie, Reflection probe and planar reflection probe to combo box
- Allow enabling/disabling shadows for area lights when they are set to baked.
- Hide applyRangeAttenuation and FadeDistance for directional shadow as they are not used

### Removed
- Remove Resource folder of PreIntegratedFGD and add the resource to RenderPipeline Asset

### Fixed
- Fix ConvertPhysicalLightIntensityToLightIntensity() function used when creating light from script to match HDLightEditor behavior
- Fix numerical issues with the default value of mean free path of volumetric fog 
- Fix the bug preventing decals from coexisting with density volumes
- Fix issue with alpha tested geometry using planar/triplanar mapping not render correctly or flickering (due to being wrongly alpha tested in depth prepass)
- Fix meta pass with triplanar (was not handling correctly the normal)
- Fix preview when a planar reflection is present
- Fix Camera preview, it is now a Preview cameraType (was a SceneView)
- Fix handling unknown GPUShadowTypes in the shadow manager.
- Fix area light shapes sent as point lights to the baking backends when they are set to baked.
- Fix unnecessary division by PI for baked area lights.
- Fix line lights sent to the lightmappers. The backends don't support this light type.
- Fix issue with shadow mask framesettings not correctly taken into account when shadow mask is enabled for lighting.
- Fix directional light and shadow mask transition, they are now matching making smooth transition
- Fix banding issues caused by high intensity volumetric lighting
- Fix the debug window being emptied on SRP asset reload
- Fix issue with debug mode not correctly clearing the GBuffer in editor after a resize
- Fix issue with ResetMaterialKeyword not resetting correctly ToggleOff/Roggle Keyword
- Fix issue with motion vector not render correctly if there is no depth prepass in deferred

## [2018.1.0f2]

### Added
- Screen Space Refraction projection model (Proxy raycasting, HiZ raymarching)
- Screen Space Refraction settings as volume component
- Added buffered frame history per camera
- Port Global Density Volumes to the Interpolation Volume System.
- Optimize ImportanceSampleLambert() to not require the tangent frame.
- Generalize SampleVBuffer() to handle different sampling and reconstruction methods.
- Improve the quality of volumetric lighting reprojection.
- Optimize Morton Order code in the Subsurface Scattering pass.
- Planar Reflection Probe support roughness (gaussian convolution of captured probe)
- Use an atlas instead of a texture array for cluster transparent decals
- Add a debug view to visualize the decal atlas
- Only store decal textures to atlas if decal is visible, debounce out of memory decal atlas warning.
- Add manipulator gizmo on decal to improve authoring workflow
- Add a minimal StackLit material (work in progress, this version can be used as template to add new material)

### Changed
- EnableShadowMask in FrameSettings (But shadowMaskSupport still disable by default)
- Forced Planar Probe update modes to (Realtime, Every Update, Mirror Camera)
- Screen Space Refraction proxy model uses the proxy of the first environment light (Reflection probe/Planar probe) or the sky
- Moved RTHandle static methods to RTHandles
- Renamed RTHandle to RTHandleSystem.RTHandle
- Move code for PreIntegratedFDG (Lit.shader) into its dedicated folder to be share with other material
- Move code for LTCArea (Lit.shader) into its dedicated folder to be share with other material

### Removed
- Removed Planar Probe mirror plane position and normal fields in inspector, always display mirror plane and normal gizmos

### Fixed
- Fix fog flags in scene view is now taken into account
- Fix sky in preview windows that were disappearing after a load of a new level
- Fix numerical issues in IntersectRayAABB().
- Fix alpha blending of volumetric lighting with transparent objects.
- Fix the near plane of the V-Buffer causing out-of-bounds look-ups in the clustered data structure.
- Depth and color pyramid are properly computed and sampled when the camera renders inside a viewport of a RTHandle.
- Fix decal atlas debug view to work correctly when shadow atlas view is also enabled

## [2018.1.0b13]

...<|MERGE_RESOLUTION|>--- conflicted
+++ resolved
@@ -17,7 +17,7 @@
 - Added icons for assets.
 - Added replace blending mode for distortion
 - Added basic distance fade for density volumes
-<<<<<<< HEAD
+- Added decal master node for shader graph
 - Added new Rendering Queue in materials.
 - Added post-processing features (work in progress)
 - Post-processing now uses the generic volume framework
@@ -26,9 +26,6 @@
 - Added physical camera support where applicable
 - Added more color grading tools
 - Added changelog level for Shader Variant stripping
-=======
-- Added decal master node for shader graph
->>>>>>> 1542abcf
 
 ### Fixed
 - Fixed logic to disable FPTL with stereo rendering
