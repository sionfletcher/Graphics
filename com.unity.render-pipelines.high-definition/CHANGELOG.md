# Changelog
All notable changes to this package will be documented in this file.

The format is based on [Keep a Changelog](http://keepachangelog.com/en/1.0.0/)
and this project adheres to [Semantic Versioning](http://semver.org/spec/v2.0.0.html).

## [10.0.0] - 2019-06-10

### Added
- Ray tracing support for VR single-pass
- Added sharpen filter shader parameter and UI for TemporalAA to control image quality instead of hardcoded value
- Added frame settings option for custom post process and custom passes as well as custom color buffer format option.
- Add check in wizard on SRP Batcher enabled.
- Added default implementations of OnPreprocessMaterialDescription for FBX, Obj, Sketchup and 3DS file formats.
- Added custom pass fade radius
- Added after post process injection point for custom passes
- Added basic alpha compositing support - Alpha is available afterpostprocess when using FP16 buffer format.
- Added falloff distance on Reflection Probe and Planar Reflection Probe
- Added Backplate projection from the HDRISky
- Added Shadow Matte in UnlitMasterNode, which only received shadow without lighting
- Added hability to name LightLayers in HDRenderPipelineAsset
- Added a range compression factor for Reflection Probe and Planar Reflection Probe to avoid saturation of colors.
- Added path tracing support for directional, point and spot lights, as well as emission from Lit and Unlit.
- Added non temporal version of SSAO.
- Added more detailed ray tracing stats in the debug window
- Added Disc area light (bake only)
- Added a warning in the material UI to prevent transparent + subsurface-scattering combination.
- Added XR single-pass setting into HDRP asset
- Added a penumbra tint option for lights
- Added support for depth copy with XR SDK
- Added debug setting to Render Pipeline Debug Window to list the active XR views
- Added an option to filter the result of the volumetric lighting (off by default).
- Added a transmission multiplier for directional lights
- Added XR single-pass test mode to Render Pipeline Debug Window
- Added debug setting to Render Pipeline Window to list the active XR views
- Added a new refraction mode for the Lit shader (thin). Which is a box refraction with small thickness values
- Added the code to support Barn Doors for Area Lights based on a shaderconfig option.
- Added HDRPCameraBinder property binder for Visual Effect Graph
- Added "Celestial Body" controls to the Directional Light
- Added new parameters to the Physically Based Sky
- Added Reflections to the DXR Wizard
- Added the possibility to have ray traced colored and semi-transparent shadows on directional lights.
- Added a check in the custom post process template to throw an error if the default shader is not found.
- Exposed the debug overlay ratio in the debug menu.
- Added a separate frame settings for tonemapping alongside color grading.
- Added the receive fog option in the material UI for ShaderGraphs.
- Added a public virtual bool in the custom post processes API to specify if a post processes should be executed in the scene view.
- Added a menu option that checks scene issues with ray tracing. Also removed the previously existing warning at runtime.
- Added Contrast Adaptive Sharpen (CAS) Upscaling effect.
- Added APIs to update probe settings at runtime.
- Added documentation for the rayTracingSupported method in HDRP
- Added user-selectable format for the post processing passes.
- Added support for alpha channel in some post-processing passes (DoF, TAA, Uber).
- Added warnings in FrameSettings inspector when using DXR and atempting to use Asynchronous Execution.
- Exposed Stencil bits that can be used by the user.
- Added history rejection based on velocity of intersected objects for directional, point and spot lights.
- Added a affectsVolumetric field to the HDAdditionalLightData API to know if light affects volumetric fog.
- Add OS and Hardware check in the Wizard fixes for DXR.
- Added option to exclude camera motion from motion blur.
- Added semi-transparent shadows for point and spot lights.
- Added support for semi-transparent shadow for unlit shader and unlit shader graph.
- Added the alpha clip enabled toggle to the material UI for all HDRP shader graphs.
- Added Material Samples to explain how to use the lit shader features
- Added an initial implementation of ray traced sub surface scattering
- Added AssetPostprocessors and Shadergraphs to handle Arnold Standard Surface and 3DsMax Physical material import from FBX.
- Added support for Smoothness Fade start work when enabling ray traced reflections.
- Added Contact shadow, Micro shadows and Screen space refraction API documentation.
- Added script documentation for SSR, SSAO (ray tracing), GI, Light Cluster, RayTracingSettings, Ray Counters, etc.
- Added path tracing support for refraction and internal reflections.
- Added support for Thin Refraction Model and Lit's Clear Coat in Path Tracing.
- Added the Tint parameter to Sky Colored Fog.
- Added of Screen Space Reflections for Transparent materials
- Added a fallback for ray traced area light shadows in case the material is forward or the lit mode is forward.
- Added a new debug mode for light layers.
- Added an "enable" toggle to the SSR volume component.
- Added support for anisotropic specular lobes in path tracing.
- Added support for alpha clipping in path tracing.
- Added support for light cookies in path tracing.
- Added support for transparent shadows in path tracing.
- Added support for iridescence in path tracing.
- Added support for background color in path tracing.
- Added a path tracing test to the test suite.
- Added a warning and workaround instructions that appear when you enable XR single-pass after the first frame with the XR SDK.
- Added the exposure sliders to the planar reflection probe preview
- Added support for subsurface scattering in path tracing.
- Added a new mode that improves the filtering of ray traced shadows (directional, point and spot) based on the distance to the occluder.
- Added support of cookie baking and add support on Disc light.
- Added support for fog attenuation in path tracing.
- Added a new debug panel for volumes
- Added XR setting to control camera jitter for temporal effects
- Added an error message in the DrawRenderers custom pass when rendering opaque objects with an HDRP asset in DeferredOnly mode.
- Added API to enable proper recording of path traced scenes (with the Unity recorder or other tools).
- Added support for fog in Recursive rendering, ray traced reflections and ray traced indirect diffuse.
- Added an alpha blend option for recursive rendering
- Added support for stack lit for ray tracing effects.
- Added support for hair for ray tracing effects.
- Added support for alpha to coverage for HDRP shaders and shader graph
- Added support for Quality Levels to Subsurface Scattering.
- Added option to disable XR rendering on the camera settings.
- Added support for specular AA from geometric curvature in AxF
- Added support for baked AO (no input for now) in AxF
- Added an info box to warn about depth test artifacts when rendering object twice in custom passes with MSAA.
- Added a frame setting for alpha to mask.
- Added support for custom passes in the AOV API
- Added Light decomposition lighting debugging modes and support in AOV
- Added exposure compensation to Fixed exposure mode
- Added support for rasterized area light shadows in StackLit
- Added support for texture-weighted automatic exposure
- Added support for POM for emissive map
- Added alpha channel support in motion blur pass.
- Added the HDRP Compositor Tool (in Preview).
- Added a ray tracing mode option in the HDRP asset that allows to override and shader stripping.
- Added support for arbitrary resolution scaling of Volumetric Lighting to the Fog volume component.
- Added range attenuation for box-shaped spotlights.
- Added scenes for hair and fabric and decals with material samples
- Added fabric materials and textures
- Added information for fabric materials in fabric scene
- Added a DisplayInfo attribute to specify a name override and a display order for Volume Component fields (used only in default inspector for now).
- Added Min distance to contact shadows.
- Added support for Depth of Field in path tracing (by sampling the lens aperture).
- Added an API in HDRP to override the camera within the rendering of a frame (mainly for custom pass).
- Added a function (HDRenderPipeline.ResetRTHandleReferenceSize) to reset the reference size of RTHandle systems.
- Added support for AxF measurements importing into texture resources tilings.
- Added Layer parameter on Area Light to modify Layer of generated Emissive Mesh
- Added a flow map parameter to HDRI Sky
- Implemented ray traced reflections for transparent objects.
- Add a new parameter to control reflections in recursive rendering.
- Added an initial version of SSGI.
- Added Virtual Texturing cache settings to control the size of the Streaming Virtual Texturing caches.
- Added back-compatibility with builtin stereo matrices.
- Added CustomPassUtils API to simplify Blur, Copy and DrawRenderers custom passes.
- Added Histogram guided automatic exposure.
- Added few exposure debug modes.
- Added support for multiple path-traced views at once (e.g., scene and game views).
- Added support for 3DsMax's 2021 Simplified Physical Material from FBX files in the Model Importer.
- Added custom target mid grey for auto exposure.
- Added CustomPassUtils API to simplify Blur, Copy and DrawRenderers custom passes.
- Added an API in HDRP to override the camera within the rendering of a frame (mainly for custom pass).
- Added more custom pass API functions, mainly to render objects from another camera.
- Added support for transparent Unlit in path tracing.
- Added a minimal lit used for RTGI in peformance mode.
- Added procedural metering mask that can follow an object
- Added presets quality settings for RTAO and RTGI.
- Added an override for the shadow culling that allows better directional shadow maps in ray tracing effects (RTR, RTGI, RTSSS and RR).
- Added a Cloud Layer volume override.
- Added Fast Memory support for platform that support it.
- Added CPU and GPU timings for ray tracing effects.
- Added support to combine RTSSS and RTGI (1248733).
- Added IES Profile support for Point, Spot and Rectangular-Area lights
- Added support for multiple mapping modes in AxF.
- Add support of lightlayers on indirect lighting controller
- Added compute shader stripping.
- Added Cull Mode option for opaque materials and ShaderGraphs. 
- Added scene view exposure override.
- Added support for exposure curve remapping for min/max limits.
- Added presets for ray traced reflections.
- Added final image histogram debug view (both luminance and RGB).

### Fixed
- Fix when rescale probe all direction below zero (1219246)
- Update documentation of HDRISky-Backplate, precise how to have Ambient Occlusion on the Backplate
- Sorting, undo, labels, layout in the Lighting Explorer.
- Fixed sky settings and materials in Shader Graph Samples package
- Fix/workaround a probable graphics driver bug in the GTAO shader.
- Fixed Hair and PBR shader graphs double sided modes
- Fixed an issue where updating an HDRP asset in the Quality setting panel would not recreate the pipeline.
- Fixed issue with point lights being considered even when occupying less than a pixel on screen (case 1183196)
- Fix a potential NaN source with iridescence (case 1183216)
- Fixed issue of spotlight breaking when minimizing the cone angle via the gizmo (case 1178279)
- Fixed issue that caused decals not to modify the roughness in the normal buffer, causing SSR to not behave correctly (case 1178336)
- Fixed lit transparent refraction with XR single-pass rendering
- Removed extra jitter for TemporalAA in VR
- Fixed ShaderGraph time in main preview
- Fixed issue on some UI elements in HDRP asset not expanding when clicking the arrow (case 1178369)
- Fixed alpha blending in custom post process
- Fixed the modification of the _AlphaCutoff property in the material UI when exposed with a ShaderGraph parameter.
- Fixed HDRP test `1218_Lit_DiffusionProfiles` on Vulkan.
- Fixed an issue where building a player in non-dev mode would generate render target error logs every frame
- Fixed crash when upgrading version of HDRP
- Fixed rendering issues with material previews
- Fixed NPE when using light module in Shuriken particle systems (1173348).
- Refresh cached shadow on editor changes
- Fixed light supported units caching (1182266)
- Fixed an issue where SSAO (that needs temporal reprojection) was still being rendered when Motion Vectors were not available (case 1184998)
- Fixed a nullref when modifying the height parameters inside the layered lit shader UI.
- Fixed Decal gizmo that become white after exiting play mode
- Fixed Decal pivot position to behave like a spotlight
- Fixed an issue where using the LightingOverrideMask would break sky reflection for regular cameras
- Fix DebugMenu FrameSettingsHistory persistency on close
- Fix DensityVolume, ReflectionProbe aned PlanarReflectionProbe advancedControl display
- Fix DXR scene serialization in wizard
- Fixed an issue where Previews would reallocate History Buffers every frame
- Fixed the SetLightLayer function in HDAdditionalLightData setting the wrong light layer
- Fix error first time a preview is created for planar
- Fixed an issue where SSR would use an incorrect roughness value on ForwardOnly (StackLit, AxF, Fabric, etc.) materials when the pipeline is configured to also allow deferred Lit.
- Fixed issues with light explorer (cases 1183468, 1183269)
- Fix dot colors in LayeredLit material inspector
- Fix undo not resetting all value when undoing the material affectation in LayerLit material
- Fix for issue that caused gizmos to render in render textures (case 1174395)
- Fixed the light emissive mesh not updated when the light was disabled/enabled
- Fixed light and shadow layer sync when setting the HDAdditionalLightData.lightlayersMask property
- Fixed a nullref when a custom post process component that was in the HDRP PP list is removed from the project
- Fixed issue that prevented decals from modifying specular occlusion (case 1178272).
- Fixed exposure of volumetric reprojection
- Fixed multi selection support for Scalable Settings in lights
- Fixed font shaders in test projects for VR by using a Shader Graph version
- Fixed refresh of baked cubemap by incrementing updateCount at the end of the bake (case 1158677).
- Fixed issue with rectangular area light when seen from the back
- Fixed decals not affecting lightmap/lightprobe
- Fixed zBufferParams with XR single-pass rendering
- Fixed moving objects not rendered in custom passes
- Fixed abstract classes listed in the + menu of the custom pass list
- Fixed custom pass that was rendered in previews
- Fixed precision error in zero value normals when applying decals (case 1181639)
- Fixed issue that triggered No Scene Lighting view in game view as well (case 1156102)
- Assign default volume profile when creating a new HDRP Asset
- Fixed fov to 0 in planar probe breaking the projection matrix (case 1182014)
- Fixed bugs with shadow caching
- Reassign the same camera for a realtime probe face render request to have appropriate history buffer during realtime probe rendering.
- Fixed issue causing wrong shading when normal map mode is Object space, no normal map is set, but a detail map is present (case 1143352)
- Fixed issue with decal and htile optimization
- Fixed TerrainLit shader compilation error regarding `_Control0_TexelSize` redefinition (case 1178480).
- Fixed warning about duplicate HDRuntimeReflectionSystem when configuring play mode without domain reload.
- Fixed an editor crash when multiple decal projectors were selected and some had null material
- Added all relevant fix actions to FixAll button in Wizard
- Moved FixAll button on top of the Wizard
- Fixed an issue where fog color was not pre-exposed correctly
- Fix priority order when custom passes are overlapping
- Fix cleanup not called when the custom pass GameObject is destroyed
- Replaced most instances of GraphicsSettings.renderPipelineAsset by GraphicsSettings.currentRenderPipeline. This should fix some parameters not working on Quality Settings overrides.
- Fixed an issue with Realtime GI not working on upgraded projects.
- Fixed issue with screen space shadows fallback texture was not set as a texture array.
- Fixed Pyramid Lights bounding box
- Fixed terrain heightmap default/null values and epsilons
- Fixed custom post-processing effects breaking when an abstract class inherited from `CustomPostProcessVolumeComponent`
- Fixed XR single-pass rendering in Editor by using ShaderConfig.s_XrMaxViews to allocate matrix array
- Multiple different skies rendered at the same time by different cameras are now handled correctly without flickering
- Fixed flickering issue happening when different volumes have shadow settings and multiple cameras are present.
- Fixed issue causing planar probes to disappear if there is no light in the scene.
- Fixed a number of issues with the prefab isolation mode (Volumes leaking from the main scene and reflection not working properly)
- Fixed an issue with fog volume component upgrade not working properly
- Fixed Spot light Pyramid Shape has shadow artifacts on aspect ratio values lower than 1
- Fixed issue with AO upsampling in XR
- Fixed camera without HDAdditionalCameraData component not rendering
- Removed the macro ENABLE_RAYTRACING for most of the ray tracing code
- Fixed prefab containing camera reloading in loop while selected in the Project view
- Fixed issue causing NaN wheh the Z scale of an object is set to 0.
- Fixed DXR shader passes attempting to render before pipeline loaded
- Fixed black ambient sky issue when importing a project after deleting Library.
- Fixed issue when upgrading a Standard transparent material (case 1186874)
- Fixed area light cookies not working properly with stack lit
- Fixed material render queue not updated when the shader is changed in the material inspector.
- Fixed a number of issues with full screen debug modes not reseting correctly when setting another mutually exclusive mode
- Fixed compile errors for platforms with no VR support
- Fixed an issue with volumetrics and RTHandle scaling (case 1155236)
- Fixed an issue where sky lighting might be updated uselessly
- Fixed issue preventing to allow setting decal material to none (case 1196129)
- Fixed XR multi-pass decals rendering
- Fixed several fields on Light Inspector that not supported Prefab overrides
- Fixed EOL for some files
- Fixed scene view rendering with volumetrics and XR enabled
- Fixed decals to work with multiple cameras
- Fixed optional clear of GBuffer (Was always on)
- Fixed render target clears with XR single-pass rendering
- Fixed HDRP samples file hierarchy
- Fixed Light units not matching light type
- Fixed QualitySettings panel not displaying HDRP Asset
- Fixed black reflection probes the first time loading a project
- Fixed y-flip in scene view with XR SDK
- Fixed Decal projectors do not immediately respond when parent object layer mask is changed in editor.
- Fixed y-flip in scene view with XR SDK
- Fixed a number of issues with Material Quality setting
- Fixed the transparent Cull Mode option in HD unlit master node settings only visible if double sided is ticked.
- Fixed an issue causing shadowed areas by contact shadows at the edge of far clip plane if contact shadow length is very close to far clip plane.
- Fixed editing a scalable settings will edit all loaded asset in memory instead of targetted asset.
- Fixed Planar reflection default viewer FOV
- Fixed flickering issues when moving the mouse in the editor with ray tracing on.
- Fixed the ShaderGraph main preview being black after switching to SSS in the master node settings
- Fixed custom fullscreen passes in VR
- Fixed camera culling masks not taken in account in custom pass volumes
- Fixed object not drawn in custom pass when using a DrawRenderers with an HDRP shader in a build.
- Fixed injection points for Custom Passes (AfterDepthAndNormal and BeforePreRefraction were missing)
- Fixed a enum to choose shader tags used for drawing objects (DepthPrepass or Forward) when there is no override material.
- Fixed lit objects in the BeforePreRefraction, BeforeTransparent and BeforePostProcess.
- Fixed the None option when binding custom pass render targets to allow binding only depth or color.
- Fixed custom pass buffers allocation so they are not allocated if they're not used.
- Fixed the Custom Pass entry in the volume create asset menu items.
- Fixed Prefab Overrides workflow on Camera.
- Fixed alignment issue in Preset for Camera.
- Fixed alignment issue in Physical part for Camera.
- Fixed FrameSettings multi-edition.
- Fixed a bug happening when denoising multiple ray traced light shadows
- Fixed minor naming issues in ShaderGraph settings
- VFX: Removed z-fight glitches that could appear when using deferred depth prepass and lit quad primitives
- VFX: Preserve specular option for lit outputs (matches HDRP lit shader)
- Fixed an issue with Metal Shader Compiler and GTAO shader for metal
- Fixed resources load issue while upgrading HDRP package.
- Fix LOD fade mask by accounting for field of view
- Fixed spot light missing from ray tracing indirect effects.
- Fixed a UI bug in the diffusion profile list after fixing them from the wizard.
- Fixed the hash collision when creating new diffusion profile assets.
- Fixed a light leaking issue with box light casting shadows (case 1184475)
- Fixed Cookie texture type in the cookie slot of lights (Now displays a warning because it is not supported).
- Fixed a nullref that happens when using the Shuriken particle light module
- Fixed alignment in Wizard
- Fixed text overflow in Wizard's helpbox
- Fixed Wizard button fix all that was not automatically grab all required fixes
- Fixed VR tab for MacOS in Wizard
- Fixed local config package workflow in Wizard
- Fixed issue with contact shadows shifting when MSAA is enabled.
- Fixed EV100 in the PBR sky
- Fixed an issue In URP where sometime the camera is not passed to the volume system and causes a null ref exception (case 1199388)
- Fixed nullref when releasing HDRP with custom pass disabled
- Fixed performance issue derived from copying stencil buffer.
- Fixed an editor freeze when importing a diffusion profile asset from a unity package.
- Fixed an exception when trying to reload a builtin resource.
- Fixed the light type intensity unit reset when switching the light type.
- Fixed compilation error related to define guards and CreateLayoutFromXrSdk()
- Fixed documentation link on CustomPassVolume.
- Fixed player build when HDRP is in the project but not assigned in the graphic settings.
- Fixed an issue where ambient probe would be black for the first face of a baked reflection probe
- VFX: Fixed Missing Reference to Visual Effect Graph Runtime Assembly
- Fixed an issue where rendering done by users in EndCameraRendering would be executed before the main render loop.
- Fixed Prefab Override in main scope of Volume.
- Fixed alignment issue in Presset of main scope of Volume.
- Fixed persistence of ShowChromeGizmo and moved it to toolbar for coherency in ReflectionProbe and PlanarReflectionProbe.
- Fixed Alignement issue in ReflectionProbe and PlanarReflectionProbe.
- Fixed Prefab override workflow issue in ReflectionProbe and PlanarReflectionProbe.
- Fixed empty MoreOptions and moved AdvancedManipulation in a dedicated location for coherency in ReflectionProbe and PlanarReflectionProbe.
- Fixed Prefab override workflow issue in DensityVolume.
- Fixed empty MoreOptions and moved AdvancedManipulation in a dedicated location for coherency in DensityVolume.
- Fix light limit counts specified on the HDRP asset
- Fixed Quality Settings for SSR, Contact Shadows and Ambient Occlusion volume components
- Fixed decalui deriving from hdshaderui instead of just shaderui
- Use DelayedIntField instead of IntField for scalable settings
- Fixed init of debug for FrameSettingsHistory on SceneView camera
- Added a fix script to handle the warning 'referenced script in (GameObject 'SceneIDMap') is missing'
- Fix Wizard load when none selected for RenderPipelineAsset
- Fixed TerrainLitGUI when per-pixel normal property is not present.
- Fixed rendering errors when enabling debug modes with custom passes
- Fix an issue that made PCSS dependent on Atlas resolution (not shadow map res)
- Fixing a bug whith histories when n>4 for ray traced shadows
- Fixing wrong behavior in ray traced shadows for mesh renderers if their cast shadow is shadow only or double sided
- Only tracing rays for shadow if the point is inside the code for spotlight shadows
- Only tracing rays if the point is inside the range for point lights
- Fixing ghosting issues when the screen space shadow  indexes change for a light with ray traced shadows
- Fixed an issue with stencil management and Xbox One build that caused corrupted output in deferred mode.
- Fixed a mismatch in behavior between the culling of shadow maps and ray traced point and spot light shadows
- Fixed recursive ray tracing not working anymore after intermediate buffer refactor.
- Fixed ray traced shadow denoising not working (history rejected all the time).
- Fixed shader warning on xbox one
- Fixed cookies not working for spot lights in ray traced reflections, ray traced GI and recursive rendering
- Fixed an inverted handling of CoatSmoothness for SSR in StackLit.
- Fixed missing distortion inputs in Lit and Unlit material UI.
- Fixed issue that propagated NaNs across multiple frames through the exposure texture.
- Fixed issue with Exclude from TAA stencil ignored.
- Fixed ray traced reflection exposure issue.
- Fixed issue with TAA history not initialising corretly scale factor for first frame
- Fixed issue with stencil test of material classification not using the correct Mask (causing false positive and bad performance with forward material in deferred)
- Fixed issue with History not reset when chaning antialiasing mode on camera
- Fixed issue with volumetric data not being initialized if default settings have volumetric and reprojection off.
- Fixed ray tracing reflection denoiser not applied in tier 1
- Fixed the vibility of ray tracing related methods.
- Fixed the diffusion profile list not saved when clicking the fix button in the material UI.
- Fixed crash when pushing bounce count higher than 1 for ray traced GI or reflections
- Fixed PCSS softness scale so that it better match ray traced reference for punctual lights.
- Fixed exposure management for the path tracer
- Fixed AxF material UI containing two advanced options settings.
- Fixed an issue where cached sky contexts were being destroyed wrongly, breaking lighting in the LookDev
- Fixed issue that clamped PCSS softness too early and not after distance scale.
- Fixed fog affect transparent on HD unlit master node
- Fixed custom post processes re-ordering not saved.
- Fixed NPE when using scalable settings
- Fixed an issue where PBR sky precomputation was reset incorrectly in some cases causing bad performance.
- Fixed a bug due to depth history begin overriden too soon
- Fixed CustomPassSampleCameraColor scale issue when called from Before Transparent injection point.
- Fixed corruption of AO in baked probes.
- Fixed issue with upgrade of projects that still had Very High as shadow filtering quality.
- Fixed issue that caused Distortion UI to appear in Lit.
- Fixed several issues with decal duplicating when editing them.
- Fixed initialization of volumetric buffer params (1204159)
- Fixed an issue where frame count was incorrectly reset for the game view, causing temporal processes to fail.
- Fixed Culling group was not disposed error.
- Fixed issues on some GPU that do not support gathers on integer textures.
- Fixed an issue with ambient probe not being initialized for the first frame after a domain reload for volumetric fog.
- Fixed the scene visibility of decal projectors and density volumes
- Fixed a leak in sky manager.
- Fixed an issue where entering playmode while the light editor is opened would produce null reference exceptions.
- Fixed the debug overlay overlapping the debug menu at runtime.
- Fixed an issue with the framecount when changing scene.
- Fixed errors that occurred when using invalid near and far clip plane values for planar reflections.
- Fixed issue with motion blur sample weighting function.
- Fixed motion vectors in MSAA.
- Fixed sun flare blending (case 1205862).
- Fixed a lot of issues related to ray traced screen space shadows.
- Fixed memory leak caused by apply distortion material not being disposed.
- Fixed Reflection probe incorrectly culled when moving its parent (case 1207660)
- Fixed a nullref when upgrading the Fog volume components while the volume is opened in the inspector.
- Fix issues where decals on PS4 would not correctly write out the tile mask causing bits of the decal to go missing.
- Use appropriate label width and text content so the label is completely visible
- Fixed an issue where final post process pass would not output the default alpha value of 1.0 when using 11_11_10 color buffer format.
- Fixed SSR issue after the MSAA Motion Vector fix.
- Fixed an issue with PCSS on directional light if punctual shadow atlas was not allocated.
- Fixed an issue where shadow resolution would be wrong on the first face of a baked reflection probe.
- Fixed issue with PCSS softness being incorrect for cascades different than the first one.
- Fixed custom post process not rendering when using multiple HDRP asset in quality settings
- Fixed probe gizmo missing id (case 1208975)
- Fixed a warning in raytracingshadowfilter.compute
- Fixed issue with AO breaking with small near plane values.
- Fixed custom post process Cleanup function not called in some cases.
- Fixed shader warning in AO code.
- Fixed a warning in simpledenoiser.compute
- Fixed tube and rectangle light culling to use their shape instead of their range as a bounding box.
- Fixed caused by using gather on a UINT texture in motion blur.
- Fix issue with ambient occlusion breaking when dynamic resolution is active.
- Fixed some possible NaN causes in Depth of Field.
- Fixed Custom Pass nullref due to the new Profiling Sample API changes
- Fixed the black/grey screen issue on after post process Custom Passes in non dev builds.
- Fixed particle lights.
- Improved behavior of lights and probe going over the HDRP asset limits.
- Fixed issue triggered when last punctual light is disabled and more than one camera is used.
- Fixed Custom Pass nullref due to the new Profiling Sample API changes
- Fixed the black/grey screen issue on after post process Custom Passes in non dev builds.
- Fixed XR rendering locked to vsync of main display with Standalone Player.
- Fixed custom pass cleanup not called at the right time when using multiple volumes.
- Fixed an issue on metal with edge of decal having artifact by delaying discard of fragments during decal projection
- Fixed various shader warning
- Fixing unnecessary memory allocations in the ray tracing cluster build
- Fixed duplicate column labels in LightEditor's light tab
- Fixed white and dark flashes on scenes with very high or very low exposure when Automatic Exposure is being used.
- Fixed an issue where passing a null ProfilingSampler would cause a null ref exception.
- Fixed memory leak in Sky when in matcap mode.
- Fixed compilation issues on platform that don't support VR.
- Fixed migration code called when we create a new HDRP asset.
- Fixed RemoveComponent on Camera contextual menu to not remove Camera while a component depend on it.
- Fixed an issue where ambient occlusion and screen space reflections editors would generate null ref exceptions when HDRP was not set as the current pipeline.
- Fixed a null reference exception in the probe UI when no HDRP asset is present.
- Fixed the outline example in the doc (sampling range was dependent on screen resolution)
- Fixed a null reference exception in the HDRI Sky editor when no HDRP asset is present.
- Fixed an issue where Decal Projectors created from script where rotated around the X axis by 90°.
- Fixed frustum used to compute Density Volumes visibility when projection matrix is oblique.
- Fixed a null reference exception in Path Tracing, Recursive Rendering and raytraced Global Illumination editors when no HDRP asset is present.
- Fix for NaNs on certain geometry with Lit shader -- [case 1210058](https://fogbugz.unity3d.com/f/cases/1210058/)
- Fixed an issue where ambient occlusion and screen space reflections editors would generate null ref exceptions when HDRP was not set as the current pipeline.
- Fixed a null reference exception in the probe UI when no HDRP asset is present.
- Fixed the outline example in the doc (sampling range was dependent on screen resolution)
- Fixed a null reference exception in the HDRI Sky editor when no HDRP asset is present.
- Fixed an issue where materials newly created from the contextual menu would have an invalid state, causing various problems until it was edited.
- Fixed transparent material created with ZWrite enabled (now it is disabled by default for new transparent materials)
- Fixed mouseover on Move and Rotate tool while DecalProjector is selected.
- Fixed wrong stencil state on some of the pixel shader versions of deferred shader.
- Fixed an issue where creating decals at runtime could cause a null reference exception.
- Fixed issue that displayed material migration dialog on the creation of new project.
- Fixed various issues with time and animated materials (cases 1210068, 1210064).
- Updated light explorer with latest changes to the Fog and fixed issues when no visual environment was present.
- Fixed not handleling properly the recieve SSR feature with ray traced reflections
- Shadow Atlas is no longer allocated for area lights when they are disabled in the shader config file.
- Avoid MRT Clear on PS4 as it is not implemented yet.
- Fixed runtime debug menu BitField control.
- Fixed the radius value used for ray traced directional light.
- Fixed compilation issues with the layered lit in ray tracing shaders.
- Fixed XR autotests viewport size rounding
- Fixed mip map slider knob displayed when cubemap have no mipmap
- Remove unnecessary skip of material upgrade dialog box.
- Fixed the profiling sample mismatch errors when enabling the profiler in play mode
- Fixed issue that caused NaNs in reflection probes on consoles.
- Fixed adjusting positive axis of Blend Distance slides the negative axis in the density volume component.
- Fixed the blend of reflections based on the weight.
- Fixed fallback for ray traced reflections when denoising is enabled.
- Fixed error spam issue with terrain detail terrainDetailUnsupported (cases 1211848)
- Fixed hardware dynamic resolution causing cropping/scaling issues in scene view (case 1158661)
- Fixed Wizard check order for `Hardware and OS` and `Direct3D12`
- Fix AO issue turning black when Far/Near plane distance is big.
- Fixed issue when opening lookdev and the lookdev volume have not been assigned yet.
- Improved memory usage of the sky system.
- Updated label in HDRP quality preference settings (case 1215100)
- Fixed Decal Projector gizmo not undoing properly (case 1216629)
- Fix a leak in the denoising of ray traced reflections.
- Fixed Alignment issue in Light Preset
- Fixed Environment Header in LightingWindow
- Fixed an issue where hair shader could write garbage in the diffuse lighting buffer, causing NaNs.
- Fixed an exposure issue with ray traced sub-surface scattering.
- Fixed runtime debug menu light hierarchy None not doing anything.
- Fixed the broken ShaderGraph preview when creating a new Lit graph.
- Fix indentation issue in preset of LayeredLit material.
- Fixed minor issues with cubemap preview in the inspector.
- Fixed wrong build error message when building for android on mac.
- Fixed an issue related to denoising ray trace area shadows.
- Fixed wrong build error message when building for android on mac.
- Fixed Wizard persistency of Direct3D12 change on domain reload.
- Fixed Wizard persistency of FixAll on domain reload.
- Fixed Wizard behaviour on domain reload.
- Fixed a potential source of NaN in planar reflection probe atlas.
- Fixed an issue with MipRatio debug mode showing _DebugMatCapTexture not being set.
- Fixed missing initialization of input params in Blit for VR.
- Fix Inf source in LTC for area lights.
- Fix issue with AO being misaligned when multiple view are visible.
- Fix issue that caused the clamp of camera rotation motion for motion blur to be ineffective.
- Fixed issue with AssetPostprocessors dependencies causing models to be imported twice when upgrading the package version.
- Fixed culling of lights with XR SDK
- Fixed memory stomp in shadow caching code, leading to overflow of Shadow request array and runtime errors.
- Fixed an issue related to transparent objects reading the ray traced indirect diffuse buffer
- Fixed an issue with filtering ray traced area lights when the intensity is high or there is an exposure.
- Fixed ill-formed include path in Depth Of Field shader.
- Fixed shader graph and ray tracing after the shader target PR.
- Fixed a bug in semi-transparent shadows (object further than the light casting shadows)
- Fix state enabled of default volume profile when in package.
- Fixed removal of MeshRenderer and MeshFilter on adding Light component.
- Fixed Ray Traced SubSurface Scattering not working with ray traced area lights
- Fixed Ray Traced SubSurface Scattering not working in forward mode.
- Fixed a bug in debug light volumes.
- Fixed a bug related to ray traced area light shadow history.
- Fixed an issue where fog sky color mode could sample NaNs in the sky cubemap.
- Fixed a leak in the PBR sky renderer.
- Added a tooltip to the Ambient Mode parameter in the Visual Envionment volume component.
- Static lighting sky now takes the default volume into account (this fixes discrepancies between baked and realtime lighting).
- Fixed a leak in the sky system.
- Removed MSAA Buffers allocation when lit shader mode is set to "deferred only".
- Fixed invalid cast for realtime reflection probes (case 1220504)
- Fixed invalid game view rendering when disabling all cameras in the scene (case 1105163)
- Hide reflection probes in the renderer components.
- Fixed infinite reload loop while displaying Light's Shadow's Link Light Layer in Inspector of Prefab Asset.
- Fixed the culling was not disposed error in build log.
- Fixed the cookie atlas size and planar atlas size being too big after an upgrade of the HDRP asset.
- Fixed transparent SSR for shader graph.
- Fixed an issue with emissive light meshes not being in the RAS.
- Fixed DXR player build
- Fixed the HDRP asset migration code not being called after an upgrade of the package
- Fixed draw renderers custom pass out of bound exception
- Fixed the PBR shader rendering in deferred
- Fixed some typos in debug menu (case 1224594)
- Fixed ray traced point and spot lights shadows not rejecting istory when semi-transparent or colored.
- Fixed a warning due to StaticLightingSky when reloading domain in some cases.
- Fixed the MaxLightCount being displayed when the light volume debug menu is on ColorAndEdge.
- Fixed issue with unclear naming of debug menu for decals.
- Fixed z-fighting in scene view when scene lighting is off (case 1203927)
- Fixed issue that prevented cubemap thumbnails from rendering (only on D3D11 and Metal).
- Fixed ray tracing with VR single-pass
- Fix an exception in ray tracing that happens if two LOD levels are using the same mesh renderer.
- Fixed error in the console when switching shader to decal in the material UI.
- Fixed an issue with refraction model and ray traced recursive rendering (case 1198578).
- Fixed an issue where a dynamic sky changing any frame may not update the ambient probe.
- Fixed cubemap thumbnail generation at project load time.
- Fixed cubemap thumbnail generation at project load time. 
- Fixed XR culling with multiple cameras
- Fixed XR single-pass with Mock HMD plugin
- Fixed sRGB mismatch with XR SDK
- Fixed an issue where default volume would not update when switching profile.
- Fixed issue with uncached reflection probe cameras reseting the debug mode (case 1224601) 
- Fixed an issue where AO override would not override specular occlusion.
- Fixed an issue where Volume inspector might not refresh correctly in some cases.
- Fixed render texture with XR
- Fixed issue with resources being accessed before initialization process has been performed completely. 
- Half fixed shuriken particle light that cast shadows (only the first one will be correct)
- Fixed issue with atmospheric fog turning black if a planar reflection probe is placed below ground level. (case 1226588)
- Fixed custom pass GC alloc issue in CustomPassVolume.GetActiveVolumes().
- Fixed a bug where instanced shadergraph shaders wouldn't compile on PS4.
- Fixed an issue related to the envlightdatasrt not being bound in recursive rendering.
- Fixed shadow cascade tooltip when using the metric mode (case 1229232)
- Fixed how the area light influence volume is computed to match rasterization.
- Focus on Decal uses the extends of the projectors
- Fixed usage of light size data that are not available at runtime.
- Fixed the depth buffer copy made before custom pass after opaque and normal injection point.
- Fix for issue that prevented scene from being completely saved when baked reflection probes are present and lighting is set to auto generate.
- Fixed drag area width at left of Light's intensity field in Inspector.
- Fixed light type resolution when performing a reset on HDAdditionalLightData (case 1220931)
- Fixed reliance on atan2 undefined behavior in motion vector debug shader.
- Fixed an usage of a a compute buffer not bound (1229964)
- Fixed an issue where changing the default volume profile from another inspector would not update the default volume editor.
- Fix issues in the post process system with RenderTexture being invalid in some cases, causing rendering problems.
- Fixed an issue where unncessarily serialized members in StaticLightingSky component would change each time the scene is changed.
- Fixed a weird behavior in the scalable settings drawing when the space becomes tiny (1212045).
- Fixed a regression in the ray traced indirect diffuse due to the new probe system.
- Fix for range compression factor for probes going negative (now clamped to positive values).
- Fixed path validation when creating new volume profile (case 1229933)
- Fixed a bug where Decal Shader Graphs would not recieve reprojected Position, Normal, or Bitangent data. (1239921)
- Fix reflection hierarchy for CARPAINT in AxF.
- Fix precise fresnel for delta lights for SVBRDF in AxF.
- Fixed the debug exposure mode for display sky reflection and debug view baked lighting
- Fixed MSAA depth resolve when there is no motion vectors
- Fixed various object leaks in HDRP.
- Fixed compile error with XR SubsystemManager.
- Fix for assertion triggering sometimes when saving a newly created lit shader graph (case 1230996)
- Fixed culling of planar reflection probes that change position (case 1218651)
- Fixed null reference when processing lightprobe (case 1235285)
- Fix issue causing wrong planar reflection rendering when more than one camera is present.
- Fix black screen in XR when HDRP package is present but not used.
- Fixed an issue with the specularFGD term being used when the material has a clear coat (lit shader).
- Fixed white flash happening with auto-exposure in some cases (case 1223774)
- Fixed NaN which can appear with real time reflection and inf value
- Fixed an issue that was collapsing the volume components in the HDRP default settings
- Fixed warning about missing bound decal buffer
- Fixed shader warning on Xbox for ResolveStencilBuffer.compute. 
- Fixed PBR shader ZTest rendering in deferred.
- Replaced commands incompatible with async compute in light list build process.
- Diffusion Profile and Material references in HDRP materials are now correctly exported to unity packages. Note that the diffusion profile or the material references need to be edited once before this can work properly.
- Fix MaterialBalls having same guid issue
- Fix spelling and grammatical errors in material samples
- Fixed unneeded cookie texture allocation for cone stop lights.
- Fixed scalarization code for contact shadows.
- Fixed volume debug in playmode
- Fixed issue when toggling anything in HDRP asset that will produce an error (case 1238155)
- Fixed shader warning in PCSS code when using Vulkan.
- Fixed decal that aren't working without Metal and Ambient Occlusion option enabled.
- Fixed an error about procedural sky being logged by mistake.
- Fixed shadowmask UI now correctly showing shadowmask disable
- Made more explicit the warning about raytracing and asynchronous compute. Also fixed the condition in which it appears.
- Fixed a null ref exception in static sky when the default volume profile is invalid.
- DXR: Fixed shader compilation error with shader graph and pathtracer
- Fixed SceneView Draw Modes not being properly updated after opening new scene view panels or changing the editor layout.
- VFX: Removed irrelevant queues in render queue selection from HDRP outputs
- VFX: Motion Vector are correctly renderered with MSAA [Case 1240754](https://issuetracker.unity3d.com/product/unity/issues/guid/1240754/)
- Fixed a cause of NaN when a normal of 0-length is generated (usually via shadergraph). 
- Fixed issue with screen-space shadows not enabled properly when RT is disabled (case 1235821)
- Fixed a performance issue with stochastic ray traced area shadows.
- Fixed cookie texture not updated when changing an import settings (srgb for example).
- Fixed flickering of the game/scene view when lookdev is running.
- Fixed issue with reflection probes in realtime time mode with OnEnable baking having wrong lighting with sky set to dynamic (case 1238047).
- Fixed transparent motion vectors not working when in MSAA.
- Fix error when removing DecalProjector from component contextual menu (case 1243960)
- Fixed issue with post process when running in RGBA16 and an object with additive blending is in the scene.
- Fixed corrupted values on LayeredLit when using Vertex Color multiply mode to multiply and MSAA is activated. 
- Fix conflicts with Handles manipulation when performing a Reset in DecalComponent (case 1238833)
- Fixed depth prepass and postpass being disabled after changing the shader in the material UI.
- Fixed issue with sceneview camera settings not being saved after Editor restart.
- Fixed issue when switching back to custom sensor type in physical camera settings (case 1244350).
- Fixed a null ref exception when running playmode tests with the render pipeline debug window opened.
- Fixed some GCAlloc in the debug window.
- Fixed shader graphs not casting semi-transparent and color shadows (case 1242617)
- Fixed thin refraction mode not working properly.
- Fixed assert on tests caused by probe culling results being requested when culling did not happen. (case 1246169) 
- Fixed over consumption of GPU memory by the Physically Based Sky.
- Fixed an invalid rotation in Planar Reflection Probe editor display, that was causing an error message (case 1182022)
- Put more information in Camera background type tooltip and fixed inconsistent exposure behavior when changing bg type.
- Fixed issue that caused not all baked reflection to be deleted upon clicking "Clear Baked Data" in the lighting menu (case 1136080)
- Fixed an issue where asset preview could be rendered white because of static lighting sky.
- Fixed an issue where static lighting was not updated when removing the static lighting sky profile.
- Fixed the show cookie atlas debug mode not displaying correctly when enabling the clear cookie atlas option.
- Fixed various multi-editing issues when changing Emission parameters.
- Fixed error when undo a Reflection Probe removal in a prefab instance. (case 1244047)
- Fixed Microshadow not working correctly in deferred with LightLayers
- Tentative fix for missing include in depth of field shaders.
- Fixed the light overlap scene view draw mode (wasn't working at all).
- Fixed taaFrameIndex and XR tests 4052 and 4053
- Fixed the prefab integration of custom passes (Prefab Override Highlight not working as expected).
- Cloned volume profile from read only assets are created in the root of the project. (case 1154961)
- Fixed Wizard check on default volume profile to also check it is not the default one in package.
- Fix erroneous central depth sampling in TAA.
- Fixed light layers not correctly disabled when the lightlayers is set to Nothing and Lightlayers isn't enabled in HDRP Asset
- Fixed issue with Model Importer materials falling back to the Legacy default material instead of HDRP's default material when import happens at Editor startup.
- Fixed a wrong condition in CameraSwitcher, potentially causing out of bound exceptions.
- Fixed an issue where editing the Look Dev default profile would not reflect directly in the Look Dev window.
- Fixed a bug where the light list is not cleared but still used when resizing the RT.
- Fixed exposure debug shader with XR single-pass rendering.
- Fixed issues with scene view and transparent motion vectors.
- Fixed black screens for linux/HDRP (1246407)
- Fixed a vulkan and metal warning in the SSGI compute shader.
- Fixed an exception due to the color pyramid not allocated when SSGI is enabled.
- Fixed an issue with the first Depth history was incorrectly copied.
- Fixed path traced DoF focusing issue
- Fix an issue with the half resolution Mode (performance)
- Fix an issue with the color intensity of emissive for performance rtgi
- Fixed issue with rendering being mostly broken when target platform disables VR. 
- Workaround an issue caused by GetKernelThreadGroupSizes  failing to retrieve correct group size. 
- Fix issue with fast memory and rendergraph. 
- Fixed transparent motion vector framesetting not sanitized.
- Fixed wrong order of post process frame settings.
- Fixed white flash when enabling SSR or SSGI.
- The ray traced indrect diffuse and RTGI were combined wrongly with the rest of the lighting (1254318).
- Fixed an exception happening when using RTSSS without using RTShadows.
- Fix inconsistencies with transparent motion vectors and opaque by allowing camera only transparent motion vectors.
- Fix reflection probe frame settings override
- Fixed certain shadow bias artifacts present in volumetric lighting (case 1231885).
- Fixed area light cookie not updated when switch the light type from a spot that had a cookie.
- Fixed issue with dynamic resolution updating when not in play mode.
- Fixed issue with Contrast Adaptive Sharpening upsample mode and preview camera.
- Fix issue causing blocky artifacts when decals affect metallic and are applied on material with specular color workflow.
- Fixed issue with depth pyramid generation and dynamic resolution.
- Fixed an issue where decals were duplicated in prefab isolation mode.
- Fixed an issue where rendering preview with MSAA might generate render graph errors.
- Fixed compile error in PS4 for planar reflection filtering.
- Fixed issue with blue line in prefabs for volume mode.
- Fixing the internsity being applied to RTAO too early leading to unexpected results (1254626).
- Fix issue that caused sky to incorrectly render when using a custom projection matrix.
- Fixed null reference exception when using depth pre/post pass in shadergraph with alpha clip in the material.
- Appropriately constraint blend distance of reflection probe while editing with the inspector (case 1248931)
- Fixed AxF handling of roughness for Blinn-Phong type materials
- Fixed AxF UI errors when surface type is switched to transparent
- Fixed a serialization issue, preventing quality level parameters to undo/redo and update scene view on change.
- Fixed an exception occuring when a camera doesn't have an HDAdditionalCameraData (1254383).
- Fixed ray tracing with XR single-pass.
- Fixed warning in HDAdditionalLightData OnValidate (cases 1250864, 1244578)
- Fixed a bug related to denoising ray traced reflections.
- Fixed nullref in the layered lit material inspector.

### Changed
- Improve MIP selection for decals on Transparents
- Color buffer pyramid is not allocated anymore if neither refraction nor distortion are enabled
- Rename Emission Radius to Radius in UI in Point, Spot
- Angular Diameter parameter for directional light is no longuer an advanced property
- DXR: Remove Light Radius and Angular Diamater of Raytrace shadow. Angular Diameter and Radius are used instead.
- Remove MaxSmoothness parameters from UI for point, spot and directional light. The MaxSmoothness is now deduce from Radius Parameters
- DXR: Remove the Ray Tracing Environement Component. Add a Layer Mask to the ray Tracing volume components to define which objects are taken into account for each effect.
- Removed second cubemaps used for shadowing in lookdev
- Disable Physically Based Sky below ground
- Increase max limit of area light and reflection probe to 128
- Change default texture for detailmap to grey
- Optimize Shadow RT load on Tile based architecture platforms.
- Improved quality of SSAO.
- Moved RequestShadowMapRendering() back to public API.
- Update HDRP DXR Wizard with an option to automatically clone the hdrp config package and setup raytracing to 1 in shaders file.
- Added SceneSelection pass for TerrainLit shader.
- Simplified Light's type API regrouping the logic in one place (Check type in HDAdditionalLightData)
- The support of LOD CrossFade (Dithering transition) in master nodes now required to enable it in the master node settings (Save variant)
- Improved shadow bias, by removing constant depth bias and substituting it with slope-scale bias.
- Fix the default stencil values when a material is created from a SSS ShaderGraph.
- Tweak test asset to be compatible with XR: unlit SG material for canvas and double-side font material
- Slightly tweaked the behaviour of bloom when resolution is low to reduce artifacts.
- Hidden fields in Light Inspector that is not relevant while in BakingOnly mode.
- Changed parametrization of PCSS, now softness is derived from angular diameter (for directional lights) or shape radius (for point/spot lights) and min filter size is now in the [0..1] range.
- Moved the copy of the geometry history buffers to right after the depth mip chain generation.
- Rename "Luminance" to "Nits" in UX for physical light unit
- Rename FrameSettings "SkyLighting" to "SkyReflection"
- Reworked XR automated tests
- The ray traced screen space shadow history for directional, spot and point lights is discarded if the light transform has changed.
- Changed the behavior for ray tracing in case a mesh renderer has both transparent and opaque submeshes.
- Improve history buffer management
- Replaced PlayerSettings.virtualRealitySupported with XRGraphics.tryEnable.
- Remove redundant FrameSettings RealTimePlanarReflection
- Improved a bit the GC calls generated during the rendering.
- Material update is now only triggered when the relevant settings are touched in the shader graph master nodes
- Changed the way Sky Intensity (on Sky volume components) is handled. It's now a combo box where users can choose between Exposure, Multiplier or Lux (for HDRI sky only) instead of both multiplier and exposure being applied all the time. Added a new menu item to convert old profiles.
- Change how method for specular occlusions is decided on inspector shader (Lit, LitTesselation, LayeredLit, LayeredLitTessellation)
- Unlocked SSS, SSR, Motion Vectors and Distortion frame settings for reflections probes.
- Hide unused LOD settings in Quality Settings legacy window.
- Reduced the constrained distance for temporal reprojection of ray tracing denoising
- Removed shadow near plane from the Directional Light Shadow UI.
- Improved the performances of custom pass culling.
- The scene view camera now replicates the physical parameters from the camera tagged as "MainCamera".
- Reduced the number of GC.Alloc calls, one simple scene without plarnar / probes, it should be 0B.
- Renamed ProfilingSample to ProfilingScope and unified API. Added GPU Timings.
- Updated macros to be compatible with the new shader preprocessor.
- Ray tracing reflection temporal filtering is now done in pre-exposed space
- Search field selects the appropriate fields in both project settings panels 'HDRP Default Settings' and 'Quality/HDRP'
- Disabled the refraction and transmission map keywords if the material is opaque.
- Keep celestial bodies outside the atmosphere.
- Updated the MSAA documentation to specify what features HDRP supports MSAA for and what features it does not.
- Shader use for Runtime Debug Display are now correctly stripper when doing a release build
- Now each camera has its own Volume Stack. This allows Volume Parameters to be updated as early as possible and be ready for the whole frame without conflicts between cameras.
- Disable Async for SSR, SSAO and Contact shadow when aggregated ray tracing frame setting is on.
- Improved performance when entering play mode without domain reload by a factor of ~25
- Renamed the camera profiling sample to include the camera name
- Discarding the ray tracing history for AO, reflection, diffuse shadows and GI when the viewport size changes.
- Renamed the camera profiling sample to include the camera name
- Renamed the post processing graphic formats to match the new convention.
- The restart in Wizard for DXR will always be last fix from now on
- Refactoring pre-existing materials to share more shader code between rasterization and ray tracing.
- Setting a material's Refraction Model to Thin does not overwrite the Thickness and Transmission Absorption Distance anymore.
- Removed Wind textures from runtime as wind is no longer built into the pipeline
- Changed Shader Graph titles of master nodes to be more easily searchable ("HDRP/x" -> "x (HDRP)")
- Expose StartSinglePass() and StopSinglePass() as public interface for XRPass
- Replaced the Texture array for 2D cookies (spot, area and directional lights) and for planar reflections by an atlas.
- Moved the tier defining from the asset to the concerned volume components.
- Changing from a tier management to a "mode" management for reflection and GI and removing the ability to enable/disable deferred and ray bining (they are now implied by performance mode)
- The default FrameSettings for ScreenSpaceShadows is set to true for Camera in order to give a better workflow for DXR.
- Refactor internal usage of Stencil bits.
- Changed how the material upgrader works and added documentation for it.
- Custom passes now disable the stencil when overwriting the depth and not writing into it.
- Renamed the camera profiling sample to include the camera name
- Changed the way the shadow casting property of transparent and tranmissive materials is handeled for ray tracing.
- Changed inspector materials stencil setting code to have more sharing.
- Updated the default scene and default DXR scene and DefaultVolumeProfile.
- Changed the way the length parameter is used for ray traced contact shadows.
- Improved the coherency of PCSS blur between cascades.
- Updated VR checks in Wizard to reflect new XR System.
- Removing unused alpha threshold depth prepass and post pass for fabric shader graph.
- Transform result from CIE XYZ to sRGB color space in EvalSensitivity for iridescence.
- Moved BeginCameraRendering callback right before culling.
- Changed the visibility of the Indirect Lighting Controller component to public.
- Renamed the cubemap used for diffuse convolution to a more explicit name for the memory profiler.
- Improved behaviour of transmission color on transparent surfaces in path tracing.
- Light dimmer can now get values higher than one and was renamed to multiplier in the UI.
- Removed info box requesting volume component for Visual Environment and updated the documentation with the relevant information.
- Improved light selection oracle for light sampling in path tracing.
- Stripped ray tracing subsurface passes with ray tracing is not enabled.
- Remove LOD cross fade code for ray tracing shaders
- Removed legacy VR code
- Add range-based clipping to box lights (case 1178780)
- Improve area light culling (case 1085873)
- Light Hierarchy debug mode can now adjust Debug Exposure for visualizing high exposure scenes.
- Rejecting history for ray traced reflections based on a threshold evaluated on the neighborhood of the sampled history.
- Renamed "Environment" to "Reflection Probes" in tile/cluster debug menu.
- Utilities namespace is obsolete, moved its content to UnityEngine.Rendering (case 1204677)
- Obsolete Utilities namespace was removed, instead use UnityEngine.Rendering (case 1204677)
- Moved most of the compute shaders to the multi_compile API instead of multiple kernels.
- Use multi_compile API for deferred compute shader with shadow mask.
- Remove the raytracing rendering queue system to make recursive raytraced material work when raytracing is disabled
- Changed a few resources used by ray tracing shaders to be global resources (using register space1) for improved CPU performance.
- All custom pass volumes are now executed for one injection point instead of the first one.
- Hidden unsupported choice in emission in Materials
- Temporal Anti aliasing improvements.
- Optimized PrepareLightsForGPU (cost reduced by over 25%) and PrepareGPULightData (around twice as fast now).
- Moved scene view camera settings for HDRP from the preferences window to the scene view camera settings window.
- Updated shaders to be compatible with Microsoft's DXC.
- Debug exposure in debug menu have been replace to debug exposure compensation in EV100 space and is always visible.
- Further optimized PrepareLightsForGPU (3x faster with few shadows, 1.4x faster with a lot of shadows or equivalently cost reduced by 68% to 37%).
- Raytracing: Replaced the DIFFUSE_LIGHTING_ONLY multicompile by a uniform.
- Raytracing: Removed the dynamic lightmap multicompile.
- Raytracing: Remove the LOD cross fade multi compile for ray tracing.
- Cookie are now supported in lightmaper. All lights casting cookie and baked will now include cookie influence.
- Avoid building the mip chain a second time for SSR for transparent objects.
- Replaced "High Quality" Subsurface Scattering with a set of Quality Levels.
- Replaced "High Quality" Volumetric Lighting with "Screen Resolution Percentage" and "Volume Slice Count" on the Fog volume component.
- Merged material samples and shader samples
- Update material samples scene visuals
- Use multi_compile API for deferred compute shader with shadow mask.
- Made the StaticLightingSky class public so that users can change it by script for baking purpose.
- Shadowmask and realtime reflectoin probe property are hide in Quality settings
- Improved performance of reflection probe management when using a lot of probes.
- Ignoring the disable SSR flags for recursive rendering.
- Removed logic in the UI to disable parameters for contact shadows and fog volume components as it was going against the concept of the volume system.
- Fixed the sub surface mask not being taken into account when computing ray traced sub surface scattering.
- MSAA Within Forward Frame Setting is now enabled by default on Cameras when new Render Pipeline Asset is created
- Slightly changed the TAA anti-flicker mechanism so that it is more aggressive on almost static images (only on High preset for now).
- Changed default exposure compensation to 0.
- Refactored shadow caching system.
- Removed experimental namespace for ray tracing code.
- Increase limit for max numbers of lights in UX
- Removed direct use of BSDFData in the path tracing pass, delegated to the material instead.
- Pre-warm the RTHandle system to reduce the amount of memory allocations and the total memory needed at all points. 
- DXR: Only read the geometric attributes that are required using the share pass info and shader graph defines.
- DXR: Dispatch binned rays in 1D instead of 2D.
- Lit and LayeredLit tessellation cross lod fade don't used dithering anymore between LOD but fade the tessellation height instead. Allow a smoother transition
- Changed the way planar reflections are filtered in order to be a bit more "physically based".
- Increased path tracing BSDFs roughness range from [0.001, 0.999] to [0.00001, 0.99999].
- Changing the default SSGI radius for the all configurations.
- Changed the default parameters for quality RTGI to match expected behavior.
- Add color clear pass while rendering XR occlusion mesh to avoid leaks.
- Only use one texture for ray traced reflection upscaling.
- Adjust the upscale radius based on the roughness value.
- DXR: Changed the way the filter size is decided for directional, point and spot shadows.
<<<<<<< HEAD
- Changed extensions of shader CAS include files.
=======
- Changed the default exposure mode to "Automatic (Histogram)", along with "Limit Min" to -4 and "Limit Max" to 16.
- Replaced the default scene system with the builtin Scene Template feature.
>>>>>>> 9ec2e2a3

## [7.1.1] - 2019-09-05

### Added
- Transparency Overdraw debug mode. Allows to visualize transparent objects draw calls as an "heat map".
- Enabled single-pass instancing support for XR SDK with new API cmd.SetInstanceMultiplier()
- XR settings are now available in the HDRP asset
- Support for Material Quality in Shader Graph
- Material Quality support selection in HDRP Asset
- Renamed XR shader macro from UNITY_STEREO_ASSIGN_COMPUTE_EYE_INDEX to UNITY_XR_ASSIGN_VIEW_INDEX
- Raytracing ShaderGraph node for HDRP shaders
- Custom passes volume component with 3 injection points: Before Rendering, Before Transparent and Before Post Process
- Alpha channel is now properly exported to camera render textures when using FP16 color buffer format
- Support for XR SDK mirror view modes
- HD Master nodes in Shader Graph now support Normal and Tangent modification in vertex stage.
- DepthOfFieldCoC option in the fullscreen debug modes.
- Added override Ambient Occlusion option on debug windows
- Added Custom Post Processes with 3 injection points: Before Transparent, Before Post Process and After Post Process
- Added draft of minimal interactive path tracing (experimental) based on DXR API - Support only 4 area light, lit and unlit shader (non-shadergraph)
- Small adjustments to TAA anti flicker (more aggressive on high values).

### Fixed
- Fixed wizard infinite loop on cancellation
- Fixed with compute shader error about too many threads in threadgroup on low GPU
- Fixed invalid contact shadow shaders being created on metal
- Fixed a bug where if Assembly.GetTypes throws an exception due to mis-versioned dlls, then no preprocessors are used in the shader stripper
- Fixed typo in AXF decal property preventing to compile
- Fixed reflection probe with XR single-pass and FPTL
- Fixed force gizmo shown when selecting camera in hierarchy
- Fixed issue with XR occlusion mesh and dynamic resolution
- Fixed an issue where lighting compute buffers were re-created with the wrong size when resizing the window, causing tile artefacts at the top of the screen.
- Fix FrameSettings names and tooltips
- Fixed error with XR SDK when the Editor is not in focus
- Fixed errors with RenderGraph, XR SDK and occlusion mesh
- Fixed shadow routines compilation errors when "real" type is a typedef on "half".
- Fixed toggle volumetric lighting in the light UI
- Fixed post-processing history reset handling rt-scale incorrectly
- Fixed crash with terrain and XR multi-pass
- Fixed ShaderGraph material synchronization issues
- Fixed a null reference exception when using an Emissive texture with Unlit shader (case 1181335)
- Fixed an issue where area lights and point lights where not counted separately with regards to max lights on screen (case 1183196)
- Fixed an SSR and Subsurface Scattering issue (appearing black) when using XR.

### Changed
- Update Wizard layout.
- Remove almost all Garbage collection call within a frame.
- Rename property AdditionalVeclocityChange to AddPrecomputeVelocity
- Call the End/Begin camera rendering callbacks for camera with customRender enabled
- Changeg framesettings migration order of postprocess flags as a pr for reflection settings flags have been backported to 2019.2
- Replaced usage of ENABLE_VR in XRSystem.cs by version defines based on the presence of the built-in VR and XR modules
- Added an update virtual function to the SkyRenderer class. This is called once per frame. This allows a given renderer to amortize heavy computation at the rate it chooses. Currently only the physically based sky implements this.
- Removed mandatory XRPass argument in HDCamera.GetOrCreate()
- Restored the HDCamera parameter to the sky rendering builtin parameters.
- Removed usage of StructuredBuffer for XR View Constants
- Expose Direct Specular Lighting control in FrameSettings
- Deprecated ExponentialFog and VolumetricFog volume components. Now there is only one exponential fog component (Fog) which can add Volumetric Fog as an option. Added a script in Edit -> Render Pipeline -> Upgrade Fog Volume Components.

## [7.0.1] - 2019-07-25

### Added
- Added option in the config package to disable globally Area Lights and to select shadow quality settings for the deferred pipeline.
- When shader log stripping is enabled, shader stripper statistics will be written at `Temp/shader-strip.json`
- Occlusion mesh support from XR SDK

### Fixed
- Fixed XR SDK mirror view blit, cleanup some XRTODO and removed XRDebug.cs
- Fixed culling for volumetrics with XR single-pass rendering
- Fix shadergraph material pass setup not called
- Fixed documentation links in component's Inspector header bar
- Cookies using the render texture output from a camera are now properly updated
- Allow in ShaderGraph to enable pre/post pass when the alpha clip is disabled

### Changed
- RenderQueue for Opaque now start at Background instead of Geometry.
- Clamp the area light size for scripting API when we change the light type
- Added a warning in the material UI when the diffusion profile assigned is not in the HDRP asset


## [7.0.0] - 2019-07-17

### Added
- `Fixed`, `Viewer`, and `Automatic` modes to compute the FOV used when rendering a `PlanarReflectionProbe`
- A checkbox to toggle the chrome gizmo of `ReflectionProbe`and `PlanarReflectionProbe`
- Added a Light layer in shadows that allow for objects to cast shadows without being affected by light (and vice versa).
- You can now access ShaderGraph blend states from the Material UI (for example, **Surface Type**, **Sorting Priority**, and **Blending Mode**). This change may break Materials that use a ShaderGraph, to fix them, select **Edit > Render Pipeline > Reset all ShaderGraph Scene Materials BlendStates**. This syncs the blendstates of you ShaderGraph master nodes with the Material properties.
- You can now control ZTest, ZWrite, and CullMode for transparent Materials.
- Materials that use Unlit Shaders or Unlit Master Node Shaders now cast shadows.
- Added an option to enable the ztest on **After Post Process** materials when TAA is disabled.
- Added a new SSAO (based on Ground Truth Ambient Occlusion algorithm) to replace the previous one.
- Added support for shadow tint on light
- BeginCameraRendering and EndCameraRendering callbacks are now called with probes
- Adding option to update shadow maps only On Enable and On Demand.
- Shader Graphs that use time-dependent vertex modification now generate correct motion vectors.
- Added option to allow a custom spot angle for spot light shadow maps.
- Added frame settings for individual post-processing effects
- Added dither transition between cascades for Low and Medium quality settings
- Added single-pass instancing support with XR SDK
- Added occlusion mesh support with XR SDK
- Added support of Alembic velocity to various shaders
- Added support for more than 2 views for single-pass instancing
- Added support for per punctual/directional light min roughness in StackLit
- Added mirror view support with XR SDK
- Added VR verification in HDRPWizard
- Added DXR verification in HDRPWizard
- Added feedbacks in UI of Volume regarding skies
- Cube LUT support in Tonemapping. Cube LUT helpers for external grading are available in the Post-processing Sample package.

### Fixed
- Fixed an issue with history buffers causing effects like TAA or auto exposure to flicker when more than one camera was visible in the editor
- The correct preview is displayed when selecting multiple `PlanarReflectionProbe`s
- Fixed volumetric rendering with camera-relative code and XR stereo instancing
- Fixed issue with flashing cyan due to async compilation of shader when selecting a mesh
- Fix texture type mismatch when the contact shadow are disabled (causing errors on IOS devices)
- Fixed Generate Shader Includes while in package
- Fixed issue when texture where deleted in ShadowCascadeGUI
- Fixed issue in FrameSettingsHistory when disabling a camera several time without enabling it in between.
- Fixed volumetric reprojection with camera-relative code and XR stereo instancing
- Added custom BaseShaderPreprocessor in HDEditorUtils.GetBaseShaderPreprocessorList()
- Fixed compile issue when USE_XR_SDK is not defined
- Fixed procedural sky sun disk intensity for high directional light intensities
- Fixed Decal mip level when using texture mip map streaming to avoid dropping to lowest permitted mip (now loading all mips)
- Fixed deferred shading for XR single-pass instancing after lightloop refactor
- Fixed cluster and material classification debug (material classification now works with compute as pixel shader lighting)
- Fixed IOS Nan by adding a maximun epsilon definition REAL_EPS that uses HALF_EPS when fp16 are used
- Removed unnecessary GC allocation in motion blur code
- Fixed locked UI with advanded influence volume inspector for probes
- Fixed invalid capture direction when rendering planar reflection probes
- Fixed Decal HTILE optimization with platform not supporting texture atomatic (Disable it)
- Fixed a crash in the build when the contact shadows are disabled
- Fixed camera rendering callbacks order (endCameraRendering was being called before the actual rendering)
- Fixed issue with wrong opaque blending settings for After Postprocess
- Fixed issue with Low resolution transparency on PS4
- Fixed a memory leak on volume profiles
- Fixed The Parallax Occlusion Mappping node in shader graph and it's UV input slot
- Fixed lighting with XR single-pass instancing by disabling deferred tiles
- Fixed the Bloom prefiltering pass
- Fixed post-processing effect relying on Unity's random number generator
- Fixed camera flickering when using TAA and selecting the camera in the editor
- Fixed issue with single shadow debug view and volumetrics
- Fixed most of the problems with light animation and timeline
- Fixed indirect deferred compute with XR single-pass instancing
- Fixed a slight omission in anisotropy calculations derived from HazeMapping in StackLit
- Improved stack computation numerical stability in StackLit
- Fix PBR master node always opaque (wrong blend modes for forward pass)
- Fixed TAA with XR single-pass instancing (missing macros)
- Fixed an issue causing Scene View selection wire gizmo to not appear when using HDRP Shader Graphs.
- Fixed wireframe rendering mode (case 1083989)
- Fixed the renderqueue not updated when the alpha clip is modified in the material UI.
- Fixed the PBR master node preview
- Remove the ReadOnly flag on Reflection Probe's cubemap assets during bake when there are no VCS active.
- Fixed an issue where setting a material debug view would not reset the other exclusive modes
- Spot light shapes are now correctly taken into account when baking
- Now the static lighting sky will correctly take the default values for non-overridden properties
- Fixed material albedo affecting the lux meter
- Extra test in deferred compute shading to avoid shading pixels that were not rendered by the current camera (for camera stacking)

### Changed
- Optimization: Reduce the group size of the deferred lighting pass from 16x16 to 8x8
- Replaced HDCamera.computePassCount by viewCount
- Removed xrInstancing flag in RTHandles (replaced by TextureXR.slices and TextureXR.dimensions)
- Refactor the HDRenderPipeline and lightloop code to preprare for high level rendergraph
- Removed the **Back Then Front Rendering** option in the fabric Master Node settings. Enabling this option previously did nothing.
- Shader type Real translates to FP16 precision on Nintendo Switch.
- Shader framework refactor: Introduce CBSDF, EvaluateBSDF, IsNonZeroBSDF to replace BSDF functions
- Shader framework refactor:  GetBSDFAngles, LightEvaluation and SurfaceShading functions
- Replace ComputeMicroShadowing by GetAmbientOcclusionForMicroShadowing
- Rename WorldToTangent to TangentToWorld as it was incorrectly named
- Remove SunDisk and Sun Halo size from directional light
- Remove all obsolete wind code from shader
- Renamed DecalProjectorComponent into DecalProjector for API alignment.
- Improved the Volume UI and made them Global by default
- Remove very high quality shadow option
- Change default for shadow quality in Deferred to Medium
- Enlighten now use inverse squared falloff (before was using builtin falloff)
- Enlighten is now deprecated. Please use CPU or GPU lightmaper instead.
- Remove the name in the diffusion profile UI
- Changed how shadow map resolution scaling with distance is computed. Now it uses screen space area rather than light range.
- Updated MoreOptions display in UI
- Moved Display Area Light Emissive Mesh script API functions in the editor namespace
- direct strenght properties in ambient occlusion now affect direct specular as well
- Removed advanced Specular Occlusion control in StackLit: SSAO based SO control is hidden and fixed to behave like Lit, SPTD is the only HQ technique shown for baked SO.
- Shader framework refactor: Changed ClampRoughness signature to include PreLightData access.
- HDRPWizard window is now in Window > General > HD Render Pipeline Wizard
- Moved StaticLightingSky to LightingWindow
- Removes the current "Scene Settings" and replace them with "Sky & Fog Settings" (with Physically Based Sky and Volumetric Fog).
- Changed how cached shadow maps are placed inside the atlas to minimize re-rendering of them.

## [6.7.0-preview] - 2019-05-16

### Added
- Added ViewConstants StructuredBuffer to simplify XR rendering
- Added API to render specific settings during a frame
- Added stadia to the supported platforms (2019.3)
- Enabled cascade blends settings in the HD Shadow component
- Added Hardware Dynamic Resolution support.
- Added MatCap debug view to replace the no scene lighting debug view.
- Added clear GBuffer option in FrameSettings (default to false)
- Added preview for decal shader graph (Only albedo, normal and emission)
- Added exposure weight control for decal
- Screen Space Directional Shadow under a define option. Activated for ray tracing
- Added a new abstraction for RendererList that will help transition to Render Graph and future RendererList API
- Added multipass support for VR
- Added XR SDK integration (multipass only)
- Added Shader Graph samples for Hair, Fabric and Decal master nodes.
- Add fade distance, shadow fade distance and light layers to light explorer
- Add method to draw light layer drawer in a rect to HDEditorUtils

### Fixed
- Fixed deserialization crash at runtime
- Fixed for ShaderGraph Unlit masternode not writing velocity
- Fixed a crash when assiging a new HDRP asset with the 'Verify Saving Assets' option enabled
- Fixed exposure to properly support TEXTURE2D_X
- Fixed TerrainLit basemap texture generation
- Fixed a bug that caused nans when material classification was enabled and a tile contained one standard material + a material with transmission.
- Fixed gradient sky hash that was not using the exposure hash
- Fixed displayed default FrameSettings in HDRenderPipelineAsset wrongly updated on scripts reload.
- Fixed gradient sky hash that was not using the exposure hash.
- Fixed visualize cascade mode with exposure.
- Fixed (enabled) exposure on override lighting debug modes.
- Fixed issue with LightExplorer when volume have no profile
- Fixed issue with SSR for negative, infinite and NaN history values
- Fixed LightLayer in HDReflectionProbe and PlanarReflectionProbe inspector that was not displayed as a mask.
- Fixed NaN in transmission when the thickness and a color component of the scattering distance was to 0
- Fixed Light's ShadowMask multi-edition.
- Fixed motion blur and SMAA with VR single-pass instancing
- Fixed NaNs generated by phase functionsin volumetric lighting
- Fixed NaN issue with refraction effect and IOR of 1 at extreme grazing angle
- Fixed nan tracker not using the exposure
- Fixed sorting priority on lit and unlit materials
- Fixed null pointer exception when there are no AOVRequests defined on a camera
- Fixed dirty state of prefab using disabled ReflectionProbes
- Fixed an issue where gizmos and editor grid were not correctly depth tested
- Fixed created default scene prefab non editable due to wrong file extension.
- Fixed an issue where sky convolution was recomputed for nothing when a preview was visible (causing extreme slowness when fabric convolution is enabled)
- Fixed issue with decal that wheren't working currently in player
- Fixed missing stereo rendering macros in some fragment shaders
- Fixed exposure for ReflectionProbe and PlanarReflectionProbe gizmos
- Fixed single-pass instancing on PSVR
- Fixed Vulkan shader issue with Texture2DArray in ScreenSpaceShadow.compute by re-arranging code (workaround)
- Fixed camera-relative issue with lights and XR single-pass instancing
- Fixed single-pass instancing on Vulkan
- Fixed htile synchronization issue with shader graph decal
- Fixed Gizmos are not drawn in Camera preview
- Fixed pre-exposure for emissive decal
- Fixed wrong values computed in PreIntegrateFGD and in the generation of volumetric lighting data by forcing the use of fp32.
- Fixed NaNs arising during the hair lighting pass
- Fixed synchronization issue in decal HTile that occasionally caused rendering artifacts around decal borders
- Fixed QualitySettings getting marked as modified by HDRP (and thus checked out in Perforce)
- Fixed a bug with uninitialized values in light explorer
- Fixed issue with LOD transition
- Fixed shader warnings related to raytracing and TEXTURE2D_X

### Changed
- Refactor PixelCoordToViewDirWS to be VR compatible and to compute it only once per frame
- Modified the variants stripper to take in account multiple HDRP assets used in the build.
- Improve the ray biasing code to avoid self-intersections during the SSR traversal
- Update Pyramid Spot Light to better match emitted light volume.
- Moved _XRViewConstants out of UnityPerPassStereo constant buffer to fix issues with PSSL
- Removed GetPositionInput_Stereo() and single-pass (double-wide) rendering mode
- Changed label width of the frame settings to accommodate better existing options.
- SSR's Default FrameSettings for camera is now enable.
- Re-enabled the sharpening filter on Temporal Anti-aliasing
- Exposed HDEditorUtils.LightLayerMaskDrawer for integration in other packages and user scripting.
- Rename atmospheric scattering in FrameSettings to Fog
- The size modifier in the override for the culling sphere in Shadow Cascades now defaults to 0.6, which is the same as the formerly hardcoded value.
- Moved LOD Bias and Maximum LOD Level from Frame Setting section `Other` to `Rendering`
- ShaderGraph Decal that affect only emissive, only draw in emissive pass (was drawing in dbuffer pass too)
- Apply decal projector fade factor correctly on all attribut and for shader graph decal
- Move RenderTransparentDepthPostpass after all transparent
- Update exposure prepass to interleave XR single-pass instancing views in a checkerboard pattern
- Removed ScriptRuntimeVersion check in wizard.

## [6.6.0-preview] - 2019-04-01

### Added
- Added preliminary changes for XR deferred shading
- Added support of 111110 color buffer
- Added proper support for Recorder in HDRP
- Added depth offset input in shader graph master nodes
- Added a Parallax Occlusion Mapping node
- Added SMAA support
- Added Homothety and Symetry quick edition modifier on volume used in ReflectionProbe, PlanarReflectionProbe and DensityVolume
- Added multi-edition support for DecalProjectorComponent
- Improve hair shader
- Added the _ScreenToTargetScaleHistory uniform variable to be used when sampling HDRP RTHandle history buffers.
- Added settings in `FrameSettings` to change `QualitySettings.lodBias` and `QualitySettings.maximumLODLevel` during a rendering
- Added an exposure node to retrieve the current, inverse and previous frame exposure value.
- Added an HD scene color node which allow to sample the scene color with mips and a toggle to remove the exposure.
- Added safeguard on HD scene creation if default scene not set in the wizard
- Added Low res transparency rendering pass.

### Fixed
- Fixed HDRI sky intensity lux mode
- Fixed dynamic resolution for XR
- Fixed instance identifier semantic string used by Shader Graph
- Fixed null culling result occuring when changing scene that was causing crashes
- Fixed multi-edition light handles and inspector shapes
- Fixed light's LightLayer field when multi-editing
- Fixed normal blend edition handles on DensityVolume
- Fixed an issue with layered lit shader and height based blend where inactive layers would still have influence over the result
- Fixed multi-selection handles color for DensityVolume
- Fixed multi-edition inspector's blend distances for HDReflectionProbe, PlanarReflectionProbe and DensityVolume
- Fixed metric distance that changed along size in DensityVolume
- Fixed DensityVolume shape handles that have not same behaviour in advance and normal edition mode
- Fixed normal map blending in TerrainLit by only blending the derivatives
- Fixed Xbox One rendering just a grey screen instead of the scene
- Fixed probe handles for multiselection
- Fixed baked cubemap import settings for convolution
- Fixed regression causing crash when attempting to open HDRenderPipelineWizard without an HDRenderPipelineAsset setted
- Fixed FullScreenDebug modes: SSAO, SSR, Contact shadow, Prerefraction Color Pyramid, Final Color Pyramid
- Fixed volumetric rendering with stereo instancing
- Fixed shader warning
- Fixed missing resources in existing asset when updating package
- Fixed PBR master node preview in forward rendering or transparent surface
- Fixed deferred shading with stereo instancing
- Fixed "look at" edition mode of Rotation tool for DecalProjectorComponent
- Fixed issue when switching mode in ReflectionProbe and PlanarReflectionProbe
- Fixed issue where migratable component version where not always serialized when part of prefab's instance
- Fixed an issue where shadow would not be rendered properly when light layer are not enabled
- Fixed exposure weight on unlit materials
- Fixed Light intensity not played in the player when recorded with animation/timeline
- Fixed some issues when multi editing HDRenderPipelineAsset
- Fixed emission node breaking the main shader graph preview in certain conditions.
- Fixed checkout of baked probe asset when baking probes.
- Fixed invalid gizmo position for rotated ReflectionProbe
- Fixed multi-edition of material's SurfaceType and RenderingPath
- Fixed whole pipeline reconstruction on selecting for the first time or modifying other than the currently used HDRenderPipelineAsset
- Fixed single shadow debug mode
- Fixed global scale factor debug mode when scale > 1
- Fixed debug menu material overrides not getting applied to the Terrain Lit shader
- Fixed typo in computeLightVariants
- Fixed deferred pass with XR instancing by disabling ComputeLightEvaluation
- Fixed bloom resolution independence
- Fixed lens dirt intensity not behaving properly
- Fixed the Stop NaN feature
- Fixed some resources to handle more than 2 instanced views for XR
- Fixed issue with black screen (NaN) produced on old GPU hardware or intel GPU hardware with gaussian pyramid
- Fixed issue with disabled punctual light would still render when only directional light is present

### Changed
- DensityVolume scripting API will no longuer allow to change between advance and normal edition mode
- Disabled depth of field, lens distortion and panini projection in the scene view
- TerrainLit shaders and includes are reorganized and made simpler.
- TerrainLit shader GUI now allows custom properties to be displayed in the Terrain fold-out section.
- Optimize distortion pass with stencil
- Disable SceneSelectionPass in shader graph preview
- Control punctual light and area light shadow atlas separately
- Move SMAA anti-aliasing option to after Temporal Anti Aliasing one, to avoid problem with previously serialized project settings
- Optimize rendering with static only lighting and when no cullable lights/decals/density volumes are present.
- Updated handles for DecalProjectorComponent for enhanced spacial position readability and have edition mode for better SceneView management
- DecalProjectorComponent are now scale independent in order to have reliable metric unit (see new Size field for changing the size of the volume)
- Restructure code from HDCamera.Update() by adding UpdateAntialiasing() and UpdateViewConstants()
- Renamed velocity to motion vectors
- Objects rendered during the After Post Process pass while TAA is enabled will not benefit from existing depth buffer anymore. This is done to fix an issue where those object would wobble otherwise
- Removed usage of builtin unity matrix for shadow, shadow now use same constant than other view
- The default volume layer mask for cameras & probes is now `Default` instead of `Everything`

## [6.5.0-preview] - 2019-03-07

### Added
- Added depth-of-field support with stereo instancing
- Adding real time area light shadow support
- Added a new FrameSettings: Specular Lighting to toggle the specular during the rendering

### Fixed
- Fixed diffusion profile upgrade breaking package when upgrading to a new version
- Fixed decals cropped by gizmo not updating correctly if prefab
- Fixed an issue when enabling SSR on multiple view
- Fixed edition of the intensity's unit field while selecting multiple lights
- Fixed wrong calculation in soft voxelization for density volume
- Fixed gizmo not working correctly with pre-exposure
- Fixed issue with setting a not available RT when disabling motion vectors
- Fixed planar reflection when looking at mirror normal
- Fixed mutiselection issue with HDLight Inspector
- Fixed HDAdditionalCameraData data migration
- Fixed failing builds when light explorer window is open
- Fixed cascade shadows border sometime causing artefacts between cascades
- Restored shadows in the Cascade Shadow debug visualization
- `camera.RenderToCubemap` use proper face culling

### Changed
- When rendering reflection probe disable all specular lighting and for metals use fresnelF0 as diffuse color for bake lighting.

## [6.4.0-preview] - 2019-02-21

### Added
- VR: Added TextureXR system to selectively expand TEXTURE2D macros to texture array for single-pass stereo instancing + Convert textures call to these macros
- Added an unit selection dropdown next to shutter speed (camera)
- Added error helpbox when trying to use a sub volume component that require the current HDRenderPipelineAsset to support a feature that it is not supporting.
- Add mesh for tube light when display emissive mesh is enabled

### Fixed
- Fixed Light explorer. The volume explorer used `profile` instead of `sharedProfile` which instantiate a custom volume profile instead of editing the asset itself.
- Fixed UI issue where all is displayed using metric unit in shadow cascade and Percent is set in the unit field (happening when opening the inspector).
- Fixed inspector event error when double clicking on an asset (diffusion profile/material).
- Fixed nullref on layered material UI when the material is not an asset.
- Fixed nullref exception when undo/redo a light property.
- Fixed visual bug when area light handle size is 0.

### Changed
- Update UI for 32bit/16bit shadow precision settings in HDRP asset
- Object motion vectors have been disabled in all but the game view. Camera motion vectors are still enabled everywhere, allowing TAA and Motion Blur to work on static objects.
- Enable texture array by default for most rendering code on DX11 and unlock stereo instancing (DX11 only for now)

## [6.3.0-preview] - 2019-02-18

### Added
- Added emissive property for shader graph decals
- Added a diffusion profile override volume so the list of diffusion profile assets to use can be chanaged without affecting the HDRP asset
- Added a "Stop NaNs" option on cameras and in the Scene View preferences.
- Added metric display option in HDShadowSettings and improve clamping
- Added shader parameter mapping in DebugMenu
- Added scripting API to configure DebugData for DebugMenu

### Fixed
- Fixed decals in forward
- Fixed issue with stencil not correctly setup for various master node and shader for the depth pass, motion vector pass and GBuffer/Forward pass
- Fixed SRP batcher and metal
- Fixed culling and shadows for Pyramid, Box, Rectangle and Tube lights
- Fixed an issue where scissor render state leaking from the editor code caused partially black rendering

### Changed
- When a lit material has a clear coat mask that is not null, we now use the clear coat roughness to compute the screen space reflection.
- Diffusion profiles are now limited to one per asset and can be referenced in materials, shader graphs and vfx graphs. Materials will be upgraded automatically except if they are using a shader graph, in this case it will display an error message.

## [6.2.0-preview] - 2019-02-15

### Added
- Added help box listing feature supported in a given HDRenderPipelineAsset alongs with the drawbacks implied.
- Added cascade visualizer, supporting disabled handles when not overriding.

### Fixed
- Fixed post processing with stereo double-wide
- Fixed issue with Metal: Use sign bit to find the cache type instead of lowest bit.
- Fixed invalid state when creating a planar reflection for the first time
- Fix FrameSettings's LitShaderMode not restrained by supported LitShaderMode regression.

### Changed
- The default value roughness value for the clearcoat has been changed from 0.03 to 0.01
- Update default value of based color for master node
- Update Fabric Charlie Sheen lighting model - Remove Fresnel component that wasn't part of initial model + Remap smoothness to [0.0 - 0.6] range for more artist friendly parameter

### Changed
- Code refactor: all macros with ARGS have been swapped with macros with PARAM. This is because the ARGS macros were incorrectly named.

## [6.1.0-preview] - 2019-02-13

### Added
- Added support for post-processing anti-aliasing in the Scene View (FXAA and TAA). These can be set in Preferences.
- Added emissive property for decal material (non-shader graph)

### Fixed
- Fixed a few UI bugs with the color grading curves.
- Fixed "Post Processing" in the scene view not toggling post-processing effects
- Fixed bake only object with flag `ReflectionProbeStaticFlag` when baking a `ReflectionProbe`

### Changed
- Removed unsupported Clear Depth checkbox in Camera inspector
- Updated the toggle for advanced mode in inspectors.

## [6.0.0-preview] - 2019-02-23

### Added
- Added new API to perform a camera rendering
- Added support for hair master node (Double kajiya kay - Lambert)
- Added Reset behaviour in DebugMenu (ingame mapping is right joystick + B)
- Added Default HD scene at new scene creation while in HDRP
- Added Wizard helping to configure HDRP project
- Added new UI for decal material to allow remapping and scaling of some properties
- Added cascade shadow visualisation toggle in HD shadow settings
- Added icons for assets
- Added replace blending mode for distortion
- Added basic distance fade for density volumes
- Added decal master node for shader graph
- Added HD unlit master node (Cross Pipeline version is name Unlit)
- Added new Rendering Queue in materials
- Added post-processing V3 framework embed in HDRP, remove postprocess V2 framework
- Post-processing now uses the generic volume framework
-   New depth-of-field, bloom, panini projection effects, motion blur
-   Exposure is now done as a pre-exposition pass, the whole system has been revamped
-   Exposure now use EV100 everywhere in the UI (Sky, Emissive Light)
- Added emissive intensity (Luminance and EV100 control) control for Emissive
- Added pre-exposure weigth for Emissive
- Added an emissive color node and a slider to control the pre-exposure percentage of emission color
- Added physical camera support where applicable
- Added more color grading tools
- Added changelog level for Shader Variant stripping
- Added Debug mode for validation of material albedo and metalness/specularColor values
- Added a new dynamic mode for ambient probe and renamed BakingSky to StaticLightingSky
- Added command buffer parameter to all Bind() method of material
- Added Material validator in Render Pipeline Debug
- Added code to future support of DXR (not enabled)
- Added support of multiviewport
- Added HDRenderPipeline.RequestSkyEnvironmentUpdate function to force an update from script when sky is set to OnDemand
- Added a Lighting and BackLighting slots in Lit, StackLit, Fabric and Hair master nodes
- Added support for overriding terrain detail rendering shaders, via the render pipeline editor resources asset
- Added xrInstancing flag support to RTHandle
- Added support for cullmask for decal projectors
- Added software dynamic resolution support
- Added support for "After Post-Process" render pass for unlit shader
- Added support for textured rectangular area lights
- Added stereo instancing macros to MSAA shaders
- Added support for Quarter Res Raytraced Reflections (not enabled)
- Added fade factor for decal projectors.
- Added stereo instancing macros to most shaders used in VR
- Added multi edition support for HDRenderPipelineAsset

### Fixed
- Fixed logic to disable FPTL with stereo rendering
- Fixed stacklit transmission and sun highlight
- Fixed decals with stereo rendering
- Fixed sky with stereo rendering
- Fixed flip logic for postprocessing + VR
- Fixed copyStencilBuffer pass for Switch
- Fixed point light shadow map culling that wasn't taking into account far plane
- Fixed usage of SSR with transparent on all master node
- Fixed SSR and microshadowing on fabric material
- Fixed blit pass for stereo rendering
- Fixed lightlist bounds for stereo rendering
- Fixed windows and in-game DebugMenu sync.
- Fixed FrameSettings' LitShaderMode sync when opening DebugMenu.
- Fixed Metal specific issues with decals, hitting a sampler limit and compiling AxF shader
- Fixed an issue with flipped depth buffer during postprocessing
- Fixed normal map use for shadow bias with forward lit - now use geometric normal
- Fixed transparent depth prepass and postpass access so they can be use without alpha clipping for lit shader
- Fixed support of alpha clip shadow for lit master node
- Fixed unlit master node not compiling
- Fixed issue with debug display of reflection probe
- Fixed issue with phong tessellations not working with lit shader
- Fixed issue with vertex displacement being affected by heightmap setting even if not heightmap where assign
- Fixed issue with density mode on Lit terrain producing NaN
- Fixed issue when going back and forth from Lit to LitTesselation for displacement mode
- Fixed issue with ambient occlusion incorrectly applied to emissiveColor with light layers in deferred
- Fixed issue with fabric convolution not using the correct convolved texture when fabric convolution is enabled
- Fixed issue with Thick mode for Transmission that was disabling transmission with directional light
- Fixed shutdown edge cases with HDRP tests
- Fixed slowdow when enabling Fabric convolution in HDRP asset
- Fixed specularAA not compiling in StackLit Master node
- Fixed material debug view with stereo rendering
- Fixed material's RenderQueue edition in default view.
- Fixed banding issues within volumetric density buffer
- Fixed missing multicompile for MSAA for AxF
- Fixed camera-relative support for stereo rendering
- Fixed remove sync with render thread when updating decal texture atlas.
- Fixed max number of keyword reach [256] issue. Several shader feature are now local
- Fixed Scene Color and Depth nodes
- Fixed SSR in forward
- Fixed custom editor of Unlit, HD Unlit and PBR shader graph master node
- Fixed issue with NewFrame not correctly calculated in Editor when switching scene
- Fixed issue with TerrainLit not compiling with depth only pass and normal buffer
- Fixed geometric normal use for shadow bias with PBR master node in forward
- Fixed instancing macro usage for decals
- Fixed error message when having more than one directional light casting shadow
- Fixed error when trying to display preview of Camera or PlanarReflectionProbe
- Fixed LOAD_TEXTURE2D_ARRAY_MSAA macro
- Fixed min-max and amplitude clamping value in inspector of vertex displacement materials
- Fixed issue with alpha shadow clip (was incorrectly clipping object shadow)
- Fixed an issue where sky cubemap would not be cleared correctly when setting the current sky to None
- Fixed a typo in Static Lighting Sky component UI
- Fixed issue with incorrect reset of RenderQueue when switching shader in inspector GUI
- Fixed issue with variant stripper stripping incorrectly some variants
- Fixed a case of ambient lighting flickering because of previews
- Fixed Decals when rendering multiple camera in a single frame
- Fixed cascade shadow count in shader
- Fixed issue with Stacklit shader with Haze effect
- Fixed an issue with the max sample count for the TAA
- Fixed post-process guard band for XR
- Fixed exposure of emissive of Unlit
- Fixed depth only and motion vector pass for Unlit not working correctly with MSAA
- Fixed an issue with stencil buffer copy causing unnecessary compute dispatches for lighting
- Fixed multi edition issue in FrameSettings
- Fixed issue with SRP batcher and DebugDisplay variant of lit shader
- Fixed issue with debug material mode not doing alpha test
- Fixed "Attempting to draw with missing UAV bindings" errors on Vulkan
- Fixed pre-exposure incorrectly apply to preview
- Fixed issue with duplicate 3D texture in 3D texture altas of volumetric?
- Fixed Camera rendering order (base on the depth parameter)
- Fixed shader graph decals not being cropped by gizmo
- Fixed "Attempting to draw with missing UAV bindings" errors on Vulkan.


### Changed
- ColorPyramid compute shader passes is swapped to pixel shader passes on platforms where the later is faster (Nintendo Switch).
- Removing the simple lightloop used by the simple lit shader
- Whole refactor of reflection system: Planar and reflection probe
- Separated Passthrough from other RenderingPath
- Update several properties naming and caption based on feedback from documentation team
- Remove tile shader variant for transparent backface pass of lit shader
- Rename all HDRenderPipeline to HDRP folder for shaders
- Rename decal property label (based on doc team feedback)
- Lit shader mode now default to Deferred to reduce build time
- Update UI of Emission parameters in shaders
- Improve shader variant stripping including shader graph variant
- Refactored render loop to render realtime probes visible per camera
- Enable SRP batcher by default
- Shader code refactor: Rename LIGHTLOOP_SINGLE_PASS => LIGHTLOOP_DISABLE_TILE_AND_CLUSTER and clean all usage of LIGHTLOOP_TILE_PASS
- Shader code refactor: Move pragma definition of vertex and pixel shader inside pass + Move SURFACE_GRADIENT definition in XXXData.hlsl
- Micro-shadowing in Lit forward now use ambientOcclusion instead of SpecularOcclusion
- Upgraded FrameSettings workflow, DebugMenu and Inspector part relative to it
- Update build light list shader code to support 32 threads in wavefronts on Switch
- LayeredLit layers' foldout are now grouped in one main foldout per layer
- Shadow alpha clip can now be enabled on lit shader and haor shader enven for opaque
- Temporal Antialiasing optimization for Xbox One X
- Parameter depthSlice on SetRenderTarget functions now defaults to -1 to bind the entire resource
- Rename SampleCameraDepth() functions to LoadCameraDepth() and SampleCameraDepth(), same for SampleCameraColor() functions
- Improved Motion Blur quality.
- Update stereo frame settings values for single-pass instancing and double-wide
- Rearrange FetchDepth functions to prepare for stereo-instancing
- Remove unused _ComputeEyeIndex
- Updated HDRenderPipelineAsset inspector
- Re-enable SRP batcher for metal

## [5.2.0-preview] - 2018-11-27

### Added
- Added option to run Contact Shadows and Volumetrics Voxelization stage in Async Compute
- Added camera freeze debug mode - Allow to visually see culling result for a camera
- Added support of Gizmo rendering before and after postprocess in Editor
- Added support of LuxAtDistance for punctual lights

### Fixed
- Fixed Debug.DrawLine and Debug.Ray call to work in game view
- Fixed DebugMenu's enum resetted on change
- Fixed divide by 0 in refraction causing NaN
- Fixed disable rough refraction support
- Fixed refraction, SSS and atmospheric scattering for VR
- Fixed forward clustered lighting for VR (double-wide).
- Fixed Light's UX to not allow negative intensity
- Fixed HDRenderPipelineAsset inspector broken when displaying its FrameSettings from project windows.
- Fixed forward clustered lighting for VR (double-wide).
- Fixed HDRenderPipelineAsset inspector broken when displaying its FrameSettings from project windows.
- Fixed Decals and SSR diable flags for all shader graph master node (Lit, Fabric, StackLit, PBR)
- Fixed Distortion blend mode for shader graph master node (Lit, StackLit)
- Fixed bent Normal for Fabric master node in shader graph
- Fixed PBR master node lightlayers
- Fixed shader stripping for built-in lit shaders.

### Changed
- Rename "Regular" in Diffusion profile UI "Thick Object"
- Changed VBuffer depth parametrization for volumetric from distanceRange to depthExtent - Require update of volumetric settings - Fog start at near plan
- SpotLight with box shape use Lux unit only

## [5.1.0-preview] - 2018-11-19

### Added

- Added a separate Editor resources file for resources Unity does not take when it builds a Player.
- You can now disable SSR on Materials in Shader Graph.
- Added support for MSAA when the Supported Lit Shader Mode is set to Both. Previously HDRP only supported MSAA for Forward mode.
- You can now override the emissive color of a Material when in debug mode.
- Exposed max light for Light Loop Settings in HDRP asset UI.
- HDRP no longer performs a NormalDBuffer pass update if there are no decals in the Scene.
- Added distant (fall-back) volumetric fog and improved the fog evaluation precision.
- Added an option to reflect sky in SSR.
- Added a y-axis offset for the PlanarReflectionProbe and offset tool.
- Exposed the option to run SSR and SSAO on async compute.
- Added support for the _GlossMapScale parameter in the Legacy to HDRP Material converter.
- Added wave intrinsic instructions for use in Shaders (for AMD GCN).


### Fixed
- Fixed sphere shaped influence handles clamping in Reflection Probes.
- Fixed Reflection Probe data migration for projects created before using HDRP.
- Fixed UI of Layered Material where Unity previously rendered the scrollbar above the Copy button.
- Fixed Material tessellations parameters Start fade distance and End fade distance. Originally, Unity clamped these values when you modified them.
- Fixed various distortion and refraction issues - handle a better fall-back.
- Fixed SSR for multiple views.
- Fixed SSR issues related to self-intersections.
- Fixed shape density volume handle speed.
- Fixed density volume shape handle moving too fast.
- Fixed the Camera velocity pass that we removed by mistake.
- Fixed some null pointer exceptions when disabling motion vectors support.
- Fixed viewports for both the Subsurface Scattering combine pass and the transparent depth prepass.
- Fixed the blend mode pop-up in the UI. It previously did not appear when you enabled pre-refraction.
- Fixed some null pointer exceptions that previously occurred when you disabled motion vectors support.
- Fixed Layered Lit UI issue with scrollbar.
- Fixed cubemap assignation on custom ReflectionProbe.
- Fixed Reflection Probes’ capture settings' shadow distance.
- Fixed an issue with the SRP batcher and Shader variables declaration.
- Fixed thickness and subsurface slots for fabric Shader master node that wasn't appearing with the right combination of flags.
- Fixed d3d debug layer warning.
- Fixed PCSS sampling quality.
- Fixed the Subsurface and transmission Material feature enabling for fabric Shader.
- Fixed the Shader Graph UV node’s dimensions when using it in a vertex Shader.
- Fixed the planar reflection mirror gizmo's rotation.
- Fixed HDRenderPipelineAsset's FrameSettings not showing the selected enum in the Inspector drop-down.
- Fixed an error with async compute.
- MSAA now supports transparency.
- The HDRP Material upgrader tool now converts metallic values correctly.
- Volumetrics now render in Reflection Probes.
- Fixed a crash that occurred whenever you set a viewport size to 0.
- Fixed the Camera physic parameter that the UI previously did not display.
- Fixed issue in pyramid shaped spotlight handles manipulation

### Changed

- Renamed Line shaped Lights to Tube Lights.
- HDRP now uses mean height fog parametrization.
- Shadow quality settings are set to All when you use HDRP (This setting is not visible in the UI when using SRP). This avoids Legacy Graphics Quality Settings disabling the shadows and give SRP full control over the Shadows instead.
- HDRP now internally uses premultiplied alpha for all fog.
- Updated default FrameSettings used for realtime Reflection Probes when you create a new HDRenderPipelineAsset.
- Remove multi-camera support. LWRP and HDRP will not support multi-camera layered rendering.
- Updated Shader Graph subshaders to use the new instancing define.
- Changed fog distance calculation from distance to plane to distance to sphere.
- Optimized forward rendering using AMD GCN by scalarizing the light loop.
- Changed the UI of the Light Editor.
- Change ordering of includes in HDRP Materials in order to reduce iteration time for faster compilation.
- Added a StackLit master node replacing the InspectorUI version. IMPORTANT: All previously authored StackLit Materials will be lost. You need to recreate them with the master node.

## [5.0.0-preview] - 2018-09-28

### Added
- Added occlusion mesh to depth prepass for VR (VR still disabled for now)
- Added a debug mode to display only one shadow at once
- Added controls for the highlight created by directional lights
- Added a light radius setting to punctual lights to soften light attenuation and simulate fill lighting
- Added a 'minRoughness' parameter to all non-area lights (was previously only available for certain light types)
- Added separate volumetric light/shadow dimmers
- Added per-pixel jitter to volumetrics to reduce aliasing artifacts
- Added a SurfaceShading.hlsl file, which implements material-agnostic shading functionality in an efficient manner
- Added support for shadow bias for thin object transmission
- Added FrameSettings to control realtime planar reflection
- Added control for SRPBatcher on HDRP Asset
- Added an option to clear the shadow atlases in the debug menu
- Added a color visualization of the shadow atlas rescale in debug mode
- Added support for disabling SSR on materials
- Added intrinsic for XBone
- Added new light volume debugging tool
- Added a new SSR debug view mode
- Added translaction's scale invariance on DensityVolume
- Added multiple supported LitShadermode and per renderer choice in case of both Forward and Deferred supported
- Added custom specular occlusion mode to Lit Shader Graph Master node

### Fixed
- Fixed a normal bias issue with Stacklit (Was causing light leaking)
- Fixed camera preview outputing an error when both scene and game view where display and play and exit was call
- Fixed override debug mode not apply correctly on static GI
- Fixed issue where XRGraphicsConfig values set in the asset inspector GUI weren't propagating correctly (VR still disabled for now)
- Fixed issue with tangent that was using SurfaceGradient instead of regular normal decoding
- Fixed wrong error message display when switching to unsupported target like IOS
- Fixed an issue with ambient occlusion texture sometimes not being created properly causing broken rendering
- Shadow near plane is no longer limited at 0.1
- Fixed decal draw order on transparent material
- Fixed an issue where sometime the lookup texture used for GGX convolution was broken, causing broken rendering
- Fixed an issue where you wouldn't see any fog for certain pipeline/scene configurations
- Fixed an issue with volumetric lighting where the anisotropy value of 0 would not result in perfectly isotropic lighting
- Fixed shadow bias when the atlas is rescaled
- Fixed shadow cascade sampling outside of the atlas when cascade count is inferior to 4
- Fixed shadow filter width in deferred rendering not matching shader config
- Fixed stereo sampling of depth texture in MSAA DepthValues.shader
- Fixed box light UI which allowed negative and zero sizes, thus causing NaNs
- Fixed stereo rendering in HDRISky.shader (VR)
- Fixed normal blend and blend sphere influence for reflection probe
- Fixed distortion filtering (was point filtering, now trilinear)
- Fixed contact shadow for large distance
- Fixed depth pyramid debug view mode
- Fixed sphere shaped influence handles clamping in reflection probes
- Fixed reflection probes data migration for project created before using hdrp
- Fixed ambient occlusion for Lit Master Node when slot is connected

### Changed
- Use samplerunity_ShadowMask instead of samplerunity_samplerLightmap for shadow mask
- Allow to resize reflection probe gizmo's size
- Improve quality of screen space shadow
- Remove support of projection model for ScreenSpaceLighting (SSR always use HiZ and refraction always Proxy)
- Remove all the debug mode from SSR that are obsolete now
- Expose frameSettings and Capture settings for reflection and planar probe
- Update UI for reflection probe, planar probe, camera and HDRP Asset
- Implement proper linear blending for volumetric lighting via deep compositing as described in the paper "Deep Compositing Using Lie Algebras"
- Changed  planar mapping to match terrain convention (XZ instead of ZX)
- XRGraphicsConfig is no longer Read/Write. Instead, it's read-only. This improves consistency of XR behavior between the legacy render pipeline and SRP
- Change reflection probe data migration code (to update old reflection probe to new one)
- Updated gizmo for ReflectionProbes
- Updated UI and Gizmo of DensityVolume

## [4.0.0-preview] - 2018-09-28

### Added
- Added a new TerrainLit shader that supports rendering of Unity terrains.
- Added controls for linear fade at the boundary of density volumes
- Added new API to control decals without monobehaviour object
- Improve Decal Gizmo
- Implement Screen Space Reflections (SSR) (alpha version, highly experimental)
- Add an option to invert the fade parameter on a Density Volume
- Added a Fabric shader (experimental) handling cotton and silk
- Added support for MSAA in forward only for opaque only
- Implement smoothness fade for SSR
- Added support for AxF shader (X-rite format - require special AxF importer from Unity not part of HDRP)
- Added control for sundisc on directional light (hack)
- Added a new HD Lit Master node that implements Lit shader support for Shader Graph
- Added Micro shadowing support (hack)
- Added an event on HDAdditionalCameraData for custom rendering
- HDRP Shader Graph shaders now support 4-channel UVs.

### Fixed
- Fixed an issue where sometimes the deferred shadow texture would not be valid, causing wrong rendering.
- Stencil test during decals normal buffer update is now properly applied
- Decals corectly update normal buffer in forward
- Fixed a normalization problem in reflection probe face fading causing artefacts in some cases
- Fix multi-selection behavior of Density Volumes overwriting the albedo value
- Fixed support of depth texture for RenderTexture. HDRP now correctly output depth to user depth buffer if RenderTexture request it.
- Fixed multi-selection behavior of Density Volumes overwriting the albedo value
- Fixed support of depth for RenderTexture. HDRP now correctly output depth to user depth buffer if RenderTexture request it.
- Fixed support of Gizmo in game view in the editor
- Fixed gizmo for spot light type
- Fixed issue with TileViewDebug mode being inversed in gameview
- Fixed an issue with SAMPLE_TEXTURECUBE_SHADOW macro
- Fixed issue with color picker not display correctly when game and scene view are visible at the same time
- Fixed an issue with reflection probe face fading
- Fixed camera motion vectors shader and associated matrices to update correctly for single-pass double-wide stereo rendering
- Fixed light attenuation functions when range attenuation is disabled
- Fixed shadow component algorithm fixup not dirtying the scene, so changes can be saved to disk.
- Fixed some GC leaks for HDRP
- Fixed contact shadow not affected by shadow dimmer
- Fixed GGX that works correctly for the roughness value of 0 (mean specular highlgiht will disappeard for perfect mirror, we rely on maxSmoothness instead to always have a highlight even on mirror surface)
- Add stereo support to ShaderPassForward.hlsl. Forward rendering now seems passable in limited test scenes with camera-relative rendering disabled.
- Add stereo support to ProceduralSky.shader and OpaqueAtmosphericScattering.shader.
- Added CullingGroupManager to fix more GC.Alloc's in HDRP
- Fixed rendering when multiple cameras render into the same render texture

### Changed
- Changed the way depth & color pyramids are built to be faster and better quality, thus improving the look of distortion and refraction.
- Stabilize the dithered LOD transition mask with respect to the camera rotation.
- Avoid multiple depth buffer copies when decals are present
- Refactor code related to the RT handle system (No more normal buffer manager)
- Remove deferred directional shadow and move evaluation before lightloop
- Add a function GetNormalForShadowBias() that material need to implement to return the normal used for normal shadow biasing
- Remove Jimenez Subsurface scattering code (This code was disabled by default, now remove to ease maintenance)
- Change Decal API, decal contribution is now done in Material. Require update of material using decal
- Move a lot of files from CoreRP to HDRP/CoreRP. All moved files weren't used by Ligthweight pipeline. Long term they could move back to CoreRP after CoreRP become out of preview
- Updated camera inspector UI
- Updated decal gizmo
- Optimization: The objects that are rendered in the Motion Vector Pass are not rendered in the prepass anymore
- Removed setting shader inclue path via old API, use package shader include paths
- The default value of 'maxSmoothness' for punctual lights has been changed to 0.99
- Modified deferred compute and vert/frag shaders for first steps towards stereo support
- Moved material specific Shader Graph files into corresponding material folders.
- Hide environment lighting settings when enabling HDRP (Settings are control from sceneSettings)
- Update all shader includes to use absolute path (allow users to create material in their Asset folder)
- Done a reorganization of the files (Move ShaderPass to RenderPipeline folder, Move all shadow related files to Lighting/Shadow and others)
- Improved performance and quality of Screen Space Shadows

## [3.3.0-preview] - 2018-01-01

### Added
- Added an error message to say to use Metal or Vulkan when trying to use OpenGL API
- Added a new Fabric shader model that supports Silk and Cotton/Wool
- Added a new HDRP Lighting Debug mode to visualize Light Volumes for Point, Spot, Line, Rectangular and Reflection Probes
- Add support for reflection probe light layers
- Improve quality of anisotropic on IBL

### Fixed
- Fix an issue where the screen where darken when rendering camera preview
- Fix display correct target platform when showing message to inform user that a platform is not supported
- Remove workaround for metal and vulkan in normal buffer encoding/decoding
- Fixed an issue with color picker not working in forward
- Fixed an issue where reseting HDLight do not reset all of its parameters
- Fixed shader compile warning in DebugLightVolumes.shader

### Changed
- Changed default reflection probe to be 256x256x6 and array size to be 64
- Removed dependence on the NdotL for thickness evaluation for translucency (based on artist's input)
- Increased the precision when comparing Planar or HD reflection probe volumes
- Remove various GC alloc in C#. Slightly better performance

## [3.2.0-preview] - 2018-01-01

### Added
- Added a luminance meter in the debug menu
- Added support of Light, reflection probe, emissive material, volume settings related to lighting to Lighting explorer
- Added support for 16bit shadows

### Fixed
- Fix issue with package upgrading (HDRP resources asset is now versionned to worarkound package manager limitation)
- Fix HDReflectionProbe offset displayed in gizmo different than what is affected.
- Fix decals getting into a state where they could not be removed or disabled.
- Fix lux meter mode - The lux meter isn't affected by the sky anymore
- Fix area light size reset when multi-selected
- Fix filter pass number in HDUtils.BlitQuad
- Fix Lux meter mode that was applying SSS
- Fix planar reflections that were not working with tile/cluster (olbique matrix)
- Fix debug menu at runtime not working after nested prefab PR come to trunk
- Fix scrolling issue in density volume

### Changed
- Shader code refactor: Split MaterialUtilities file in two parts BuiltinUtilities (independent of FragInputs) and MaterialUtilities (Dependent of FragInputs)
- Change screen space shadow rendertarget format from ARGB32 to RG16

## [3.1.0-preview] - 2018-01-01

### Added
- Decal now support per channel selection mask. There is now two mode. One with BaseColor, Normal and Smoothness and another one more expensive with BaseColor, Normal, Smoothness, Metal and AO. Control is on HDRP Asset. This may require to launch an update script for old scene: 'Edit/Render Pipeline/Single step upgrade script/Upgrade all DecalMaterial MaskBlendMode'.
- Decal now supports depth bias for decal mesh, to prevent z-fighting
- Decal material now supports draw order for decal projectors
- Added LightLayers support (Base on mask from renderers name RenderingLayers and mask from light name LightLayers - if they match, the light apply) - cost an extra GBuffer in deferred (more bandwidth)
- When LightLayers is enabled, the AmbientOclusion is store in the GBuffer in deferred path allowing to avoid double occlusion with SSAO. In forward the double occlusion is now always avoided.
- Added the possibility to add an override transform on the camera for volume interpolation
- Added desired lux intensity and auto multiplier for HDRI sky
- Added an option to disable light by type in the debug menu
- Added gradient sky
- Split EmissiveColor and bakeDiffuseLighting in forward avoiding the emissiveColor to be affect by SSAO
- Added a volume to control indirect light intensity
- Added EV 100 intensity unit for area lights
- Added support for RendererPriority on Renderer. This allow to control order of transparent rendering manually. HDRP have now two stage of sorting for transparent in addition to bact to front. Material have a priority then Renderer have a priority.
- Add Coupling of (HD)Camera and HDAdditionalCameraData for reset and remove in inspector contextual menu of Camera
- Add Coupling of (HD)ReflectionProbe and HDAdditionalReflectionData for reset and remove in inspector contextual menu of ReflectoinProbe
- Add macro to forbid unity_ObjectToWorld/unity_WorldToObject to be use as it doesn't handle camera relative rendering
- Add opacity control on contact shadow

### Fixed
- Fixed an issue with PreIntegratedFGD texture being sometimes destroyed and not regenerated causing rendering to break
- PostProcess input buffers are not copied anymore on PC if the viewport size matches the final render target size
- Fixed an issue when manipulating a lot of decals, it was displaying a lot of errors in the inspector
- Fixed capture material with reflection probe
- Refactored Constant Buffers to avoid hitting the maximum number of bound CBs in some cases.
- Fixed the light range affecting the transform scale when changed.
- Snap to grid now works for Decal projector resizing.
- Added a warning for 128x128 cookie texture without mipmaps
- Replace the sampler used for density volumes for correct wrap mode handling

### Changed
- Move Render Pipeline Debug "Windows from Windows->General-> Render Pipeline debug windows" to "Windows from Windows->Analysis-> Render Pipeline debug windows"
- Update detail map formula for smoothness and albedo, goal it to bright and dark perceptually and scale factor is use to control gradient speed
- Refactor the Upgrade material system. Now a material can be update from older version at any time. Call Edit/Render Pipeline/Upgrade all Materials to newer version
- Change name EnableDBuffer to EnableDecals at several place (shader, hdrp asset...), this require a call to Edit/Render Pipeline/Upgrade all Materials to newer version to have up to date material.
- Refactor shader code: BakeLightingData structure have been replace by BuiltinData. Lot of shader code have been remove/change.
- Refactor shader code: All GBuffer are now handled by the deferred material. Mean ShadowMask and LightLayers are control by lit material in lit.hlsl and not outside anymore. Lot of shader code have been remove/change.
- Refactor shader code: Rename GetBakedDiffuseLighting to ModifyBakedDiffuseLighting. This function now handle lighting model for transmission too. Lux meter debug mode is factor outisde.
- Refactor shader code: GetBakedDiffuseLighting is not call anymore in GBuffer or forward pass, including the ConvertSurfaceDataToBSDFData and GetPreLightData, this is done in ModifyBakedDiffuseLighting now
- Refactor shader code: Added a backBakeDiffuseLighting to BuiltinData to handle lighting for transmission
- Refactor shader code: Material must now call InitBuiltinData (Init all to zero + init bakeDiffuseLighting and backBakeDiffuseLighting ) and PostInitBuiltinData

## [3.0.0-preview] - 2018-01-01

### Fixed
- Fixed an issue with distortion that was using previous frame instead of current frame
- Fixed an issue where disabled light where not upgrade correctly to the new physical light unit system introduce in 2.0.5-preview

### Changed
- Update assembly definitions to output assemblies that match Unity naming convention (Unity.*).

## [2.0.5-preview] - 2018-01-01

### Added
- Add option supportDitheringCrossFade on HDRP Asset to allow to remove shader variant during player build if needed
- Add contact shadows for punctual lights (in additional shadow settings), only one light is allowed to cast contact shadows at the same time and so at each frame a dominant light is choosed among all light with contact shadows enabled.
- Add PCSS shadow filter support (from SRP Core)
- Exposed shadow budget parameters in HDRP asset
- Add an option to generate an emissive mesh for area lights (currently rectangle light only). The mesh fits the size, intensity and color of the light.
- Add an option to the HDRP asset to increase the resolution of volumetric lighting.
- Add additional ligth unit support for punctual light (Lumens, Candela) and area lights (Lumens, Luminance)
- Add dedicated Gizmo for the box Influence volume of HDReflectionProbe / PlanarReflectionProbe

### Changed
- Re-enable shadow mask mode in debug view
- SSS and Transmission code have been refactored to be able to share it between various material. Guidelines are in SubsurfaceScattering.hlsl
- Change code in area light with LTC for Lit shader. Magnitude is now take from FGD texture instead of a separate texture
- Improve camera relative rendering: We now apply camera translation on the model matrix, so before the TransformObjectToWorld(). Note: unity_WorldToObject and unity_ObjectToWorld must never be used directly.
- Rename positionWS to positionRWS (Camera relative world position) at a lot of places (mainly in interpolator and FragInputs). In case of custom shader user will be required to update their code.
- Rename positionWS, capturePositionWS, proxyPositionWS, influencePositionWS to positionRWS, capturePositionRWS, proxyPositionRWS, influencePositionRWS (Camera relative world position) in LightDefinition struct.
- Improve the quality of trilinear filtering of density volume textures.
- Improve UI for HDReflectionProbe / PlanarReflectionProbe

### Fixed
- Fixed a shader preprocessor issue when compiling DebugViewMaterialGBuffer.shader against Metal target
- Added a temporary workaround to Lit.hlsl to avoid broken lighting code with Metal/AMD
- Fixed issue when using more than one volume texture mask with density volumes.
- Fixed an error which prevented volumetric lighting from working if no density volumes with 3D textures were present.
- Fix contact shadows applied on transmission
- Fix issue with forward opaque lit shader variant being removed by the shader preprocessor
- Fixed compilation errors on Nintendo Switch (limited XRSetting support).
- Fixed apply range attenuation option on punctual light
- Fixed issue with color temperature not take correctly into account with static lighting
- Don't display fog when diffuse lighting, specular lighting, or lux meter debug mode are enabled.

## [2.0.4-preview] - 2018-01-01

### Fixed
- Fix issue when disabling rough refraction and building a player. Was causing a crash.

## [2.0.3-preview] - 2018-01-01

### Added
- Increased debug color picker limit up to 260k lux

## [2.0.2-preview] - 2018-01-01

### Added
- Add Light -> Planar Reflection Probe command
- Added a false color mode in rendering debug
- Add support for mesh decals
- Add flag to disable projector decals on transparent geometry to save performance and decal texture atlas space
- Add ability to use decal diffuse map as mask only
- Add visualize all shadow masks in lighting debug
- Add export of normal and roughness buffer for forwardOnly and when in supportOnlyForward mode for forward
- Provide a define in lit.hlsl (FORWARD_MATERIAL_READ_FROM_WRITTEN_NORMAL_BUFFER) when output buffer normal is used to read the normal and roughness instead of caclulating it (can save performance, but lower quality due to compression)
- Add color swatch to decal material

### Changed
- Change Render -> Planar Reflection creation to 3D Object -> Mirror
- Change "Enable Reflector" name on SpotLight to "Angle Affect Intensity"
- Change prototype of BSDFData ConvertSurfaceDataToBSDFData(SurfaceData surfaceData) to BSDFData ConvertSurfaceDataToBSDFData(uint2 positionSS, SurfaceData surfaceData)

### Fixed
- Fix issue with StackLit in deferred mode with deferredDirectionalShadow due to GBuffer not being cleared. Gbuffer is still not clear and issue was fix with the new Output of normal buffer.
- Fixed an issue where interpolation volumes were not updated correctly for reflection captures.
- Fixed an exception in Light Loop settings UI

## [2.0.1-preview] - 2018-01-01

### Added
- Add stripper of shader variant when building a player. Save shader compile time.
- Disable per-object culling that was executed in C++ in HD whereas it was not used (Optimization)
- Enable texture streaming debugging (was not working before 2018.2)
- Added Screen Space Reflection with Proxy Projection Model
- Support correctly scene selection for alpha tested object
- Add per light shadow mask mode control (i.e shadow mask distance and shadow mask). It use the option NonLightmappedOnly
- Add geometric filtering to Lit shader (allow to reduce specular aliasing)
- Add shortcut to create DensityVolume and PlanarReflection in hierarchy
- Add a DefaultHDMirrorMaterial material for PlanarReflection
- Added a script to be able to upgrade material to newer version of HDRP
- Removed useless duplication of ForwardError passes.
- Add option to not compile any DEBUG_DISPLAY shader in the player (Faster build) call Support Runtime Debug display

### Changed
- Changed SupportForwardOnly to SupportOnlyForward in render pipeline settings
- Changed versioning variable name in HDAdditionalXXXData from m_version to version
- Create unique name when creating a game object in the rendering menu (i.e Density Volume(2))
- Re-organize various files and folder location to clean the repository
- Change Debug windows name and location. Now located at:  Windows -> General -> Render Pipeline Debug

### Removed
- Removed GlobalLightLoopSettings.maxPlanarReflectionProbes and instead use value of GlobalLightLoopSettings.planarReflectionProbeCacheSize
- Remove EmissiveIntensity parameter and change EmissiveColor to be HDR (Matching Builtin Unity behavior) - Data need to be updated - Launch Edit -> Single Step Upgrade Script -> Upgrade all Materials emissionColor

### Fixed
- Fix issue with LOD transition and instancing
- Fix discrepency between object motion vector and camera motion vector
- Fix issue with spot and dir light gizmo axis not highlighted correctly
- Fix potential crash while register debug windows inputs at startup
- Fix warning when creating Planar reflection
- Fix specular lighting debug mode (was rendering black)
- Allow projector decal with null material to allow to configure decal when HDRP is not set
- Decal atlas texture offset/scale is updated after allocations (used to be before so it was using date from previous frame)

## [0.0.0-preview] - 2018-01-01

### Added
- Configure the VolumetricLightingSystem code path to be on by default
- Trigger a build exception when trying to build an unsupported platform
- Introduce the VolumetricLightingController component, which can (and should) be placed on the camera, and allows one to control the near and the far plane of the V-Buffer (volumetric "froxel" buffer) along with the depth distribution (from logarithmic to linear)
- Add 3D texture support for DensityVolumes
- Add a better mapping of roughness to mipmap for planar reflection
- The VolumetricLightingSystem now uses RTHandles, which allows to save memory by sharing buffers between different cameras (history buffers are not shared), and reduce reallocation frequency by reallocating buffers only if the rendering resolution increases (and suballocating within existing buffers if the rendering resolution decreases)
- Add a Volumetric Dimmer slider to lights to control the intensity of the scattered volumetric lighting
- Add UV tiling and offset support for decals.
- Add mipmapping support for volume 3D mask textures

### Changed
- Default number of planar reflection change from 4 to 2
- Rename _MainDepthTexture to _CameraDepthTexture
- The VolumetricLightingController has been moved to the Interpolation Volume framework and now functions similarly to the VolumetricFog settings
- Update of UI of cookie, CubeCookie, Reflection probe and planar reflection probe to combo box
- Allow enabling/disabling shadows for area lights when they are set to baked.
- Hide applyRangeAttenuation and FadeDistance for directional shadow as they are not used

### Removed
- Remove Resource folder of PreIntegratedFGD and add the resource to RenderPipeline Asset

### Fixed
- Fix ConvertPhysicalLightIntensityToLightIntensity() function used when creating light from script to match HDLightEditor behavior
- Fix numerical issues with the default value of mean free path of volumetric fog
- Fix the bug preventing decals from coexisting with density volumes
- Fix issue with alpha tested geometry using planar/triplanar mapping not render correctly or flickering (due to being wrongly alpha tested in depth prepass)
- Fix meta pass with triplanar (was not handling correctly the normal)
- Fix preview when a planar reflection is present
- Fix Camera preview, it is now a Preview cameraType (was a SceneView)
- Fix handling unknown GPUShadowTypes in the shadow manager.
- Fix area light shapes sent as point lights to the baking backends when they are set to baked.
- Fix unnecessary division by PI for baked area lights.
- Fix line lights sent to the lightmappers. The backends don't support this light type.
- Fix issue with shadow mask framesettings not correctly taken into account when shadow mask is enabled for lighting.
- Fix directional light and shadow mask transition, they are now matching making smooth transition
- Fix banding issues caused by high intensity volumetric lighting
- Fix the debug window being emptied on SRP asset reload
- Fix issue with debug mode not correctly clearing the GBuffer in editor after a resize
- Fix issue with ResetMaterialKeyword not resetting correctly ToggleOff/Roggle Keyword
- Fix issue with motion vector not render correctly if there is no depth prepass in deferred

## [0.0.0-preview] - 2018-01-01

### Added
- Screen Space Refraction projection model (Proxy raycasting, HiZ raymarching)
- Screen Space Refraction settings as volume component
- Added buffered frame history per camera
- Port Global Density Volumes to the Interpolation Volume System.
- Optimize ImportanceSampleLambert() to not require the tangent frame.
- Generalize SampleVBuffer() to handle different sampling and reconstruction methods.
- Improve the quality of volumetric lighting reprojection.
- Optimize Morton Order code in the Subsurface Scattering pass.
- Planar Reflection Probe support roughness (gaussian convolution of captured probe)
- Use an atlas instead of a texture array for cluster transparent decals
- Add a debug view to visualize the decal atlas
- Only store decal textures to atlas if decal is visible, debounce out of memory decal atlas warning.
- Add manipulator gizmo on decal to improve authoring workflow
- Add a minimal StackLit material (work in progress, this version can be used as template to add new material)

### Changed
- EnableShadowMask in FrameSettings (But shadowMaskSupport still disable by default)
- Forced Planar Probe update modes to (Realtime, Every Update, Mirror Camera)
- Screen Space Refraction proxy model uses the proxy of the first environment light (Reflection probe/Planar probe) or the sky
- Moved RTHandle static methods to RTHandles
- Renamed RTHandle to RTHandleSystem.RTHandle
- Move code for PreIntegratedFDG (Lit.shader) into its dedicated folder to be share with other material
- Move code for LTCArea (Lit.shader) into its dedicated folder to be share with other material

### Removed
- Removed Planar Probe mirror plane position and normal fields in inspector, always display mirror plane and normal gizmos

### Fixed
- Fix fog flags in scene view is now taken into account
- Fix sky in preview windows that were disappearing after a load of a new level
- Fix numerical issues in IntersectRayAABB().
- Fix alpha blending of volumetric lighting with transparent objects.
- Fix the near plane of the V-Buffer causing out-of-bounds look-ups in the clustered data structure.
- Depth and color pyramid are properly computed and sampled when the camera renders inside a viewport of a RTHandle.
- Fix decal atlas debug view to work correctly when shadow atlas view is also enabled<|MERGE_RESOLUTION|>--- conflicted
+++ resolved
@@ -839,12 +839,9 @@
 - Only use one texture for ray traced reflection upscaling.
 - Adjust the upscale radius based on the roughness value.
 - DXR: Changed the way the filter size is decided for directional, point and spot shadows.
-<<<<<<< HEAD
-- Changed extensions of shader CAS include files.
-=======
 - Changed the default exposure mode to "Automatic (Histogram)", along with "Limit Min" to -4 and "Limit Max" to 16.
 - Replaced the default scene system with the builtin Scene Template feature.
->>>>>>> 9ec2e2a3
+- Changed extensions of shader CAS include files.
 
 ## [7.1.1] - 2019-09-05
 
