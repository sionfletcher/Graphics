﻿# Changelog
All notable changes to this package will be documented in this file.

The format is based on [Keep a Changelog](http://keepachangelog.com/en/1.0.0/)
and this project adheres to [Semantic Versioning](http://semver.org/spec/v2.0.0.html).

## [10.0.0] - 2019-06-10

### Added
- Ray tracing support for VR single-pass
- Added sharpen filter shader parameter and UI for TemporalAA to control image quality instead of hardcoded value
- Added frame settings option for custom post process and custom passes as well as custom color buffer format option.
- Add check in wizard on SRP Batcher enabled.
- Added default implementations of OnPreprocessMaterialDescription for FBX, Obj, Sketchup and 3DS file formats.
- Added custom pass fade radius
- Added after post process injection point for custom passes
- Added basic alpha compositing support - Alpha is available afterpostprocess when using FP16 buffer format.
- Added falloff distance on Reflection Probe and Planar Reflection Probe
- Added Backplate projection from the HDRISky
- Added Shadow Matte in UnlitMasterNode, which only received shadow without lighting
- Added hability to name LightLayers in HDRenderPipelineAsset
- Added a range compression factor for Reflection Probe and Planar Reflection Probe to avoid saturation of colors.
- Added path tracing support for directional, point and spot lights, as well as emission from Lit and Unlit.
- Added non temporal version of SSAO.
- Added more detailed ray tracing stats in the debug window
- Added Disc area light (bake only)
- Added a warning in the material UI to prevent transparent + subsurface-scattering combination.
- Added XR single-pass setting into HDRP asset
- Added a penumbra tint option for lights
- Added support for depth copy with XR SDK
- Added debug setting to Render Pipeline Debug Window to list the active XR views
- Added an option to filter the result of the volumetric lighting (off by default).
- Added a transmission multiplier for directional lights
- Added XR single-pass test mode to Render Pipeline Debug Window
- Added debug setting to Render Pipeline Window to list the active XR views
- Added a new refraction mode for the Lit shader (thin). Which is a box refraction with small thickness values
- Added the code to support Barn Doors for Area Lights based on a shaderconfig option.
- Added HDRPCameraBinder property binder for Visual Effect Graph
- Added "Celestial Body" controls to the Directional Light
- Added new parameters to the Physically Based Sky
- Added Reflections to the DXR Wizard
- Added the possibility to have ray traced colored and semi-transparent shadows on directional lights.
- Added a check in the custom post process template to throw an error if the default shader is not found.
- Exposed the debug overlay ratio in the debug menu.
- Added a separate frame settings for tonemapping alongside color grading.
- Added the receive fog option in the material UI for ShaderGraphs.
- Added a public virtual bool in the custom post processes API to specify if a post processes should be executed in the scene view.
- Added a menu option that checks scene issues with ray tracing. Also removed the previously existing warning at runtime.
- Added Contrast Adaptive Sharpen (CAS) Upscaling effect.
- Added APIs to update probe settings at runtime.
- Added documentation for the rayTracingSupported method in HDRP
- Added user-selectable format for the post processing passes.
- Added support for alpha channel in some post-processing passes (DoF, TAA, Uber).
- Added warnings in FrameSettings inspector when using DXR and atempting to use Asynchronous Execution.
- Exposed Stencil bits that can be used by the user.
- Added history rejection based on velocity of intersected objects for directional, point and spot lights.
- Added a affectsVolumetric field to the HDAdditionalLightData API to know if light affects volumetric fog.
- Add OS and Hardware check in the Wizard fixes for DXR.
- Added option to exclude camera motion from motion blur.
- Added semi-transparent shadows for point and spot lights.
- Added support for semi-transparent shadow for unlit shader and unlit shader graph.
- Added the alpha clip enabled toggle to the material UI for all HDRP shader graphs.
- Added Material Samples to explain how to use the lit shader features
- Added an initial implementation of ray traced sub surface scattering
- Added AssetPostprocessors and Shadergraphs to handle Arnold Standard Surface and 3DsMax Physical material import from FBX.
- Added support for Smoothness Fade start work when enabling ray traced reflections.
- Added Contact shadow, Micro shadows and Screen space refraction API documentation.
- Added script documentation for SSR, SSAO (ray tracing), GI, Light Cluster, RayTracingSettings, Ray Counters, etc.
- Added path tracing support for refraction and internal reflections.
- Added support for Thin Refraction Model and Lit's Clear Coat in Path Tracing.
- Added the Tint parameter to Sky Colored Fog.
- Added of Screen Space Reflections for Transparent materials
- Added a fallback for ray traced area light shadows in case the material is forward or the lit mode is forward.
- Added a new debug mode for light layers.
- Added an "enable" toggle to the SSR volume component.
- Added support for anisotropic specular lobes in path tracing.
- Added support for alpha clipping in path tracing.
- Added support for light cookies in path tracing.
- Added support for transparent shadows in path tracing.
- Added support for iridescence in path tracing.
- Added support for background color in path tracing.
- Added a path tracing test to the test suite.
- Added a warning and workaround instructions that appear when you enable XR single-pass after the first frame with the XR SDK.
- Added the exposure sliders to the planar reflection probe preview
- Added support for subsurface scattering in path tracing.
- Added a new mode that improves the filtering of ray traced shadows (directional, point and spot) based on the distance to the occluder.
- Added support of cookie baking and add support on Disc light.
- Added support for fog attenuation in path tracing.
- Added a new debug panel for volumes
- Added XR setting to control camera jitter for temporal effects
- Added an error message in the DrawRenderers custom pass when rendering opaque objects with an HDRP asset in DeferredOnly mode.
- Added API to enable proper recording of path traced scenes (with the Unity recorder or other tools).
- Added support for fog in Recursive rendering, ray traced reflections and ray traced indirect diffuse.
- Added an alpha blend option for recursive rendering
- Added support for stack lit for ray tracing effects.
- Added support for hair for ray tracing effects.
- Added support for alpha to coverage for HDRP shaders and shader graph
- Added support for Quality Levels to Subsurface Scattering.
- Added option to disable XR rendering on the camera settings.
- Added support for specular AA from geometric curvature in AxF
- Added support for baked AO (no input for now) in AxF
- Added an info box to warn about depth test artifacts when rendering object twice in custom passes with MSAA.
- Added a frame setting for alpha to mask.
- Added support for custom passes in the AOV API
- Added Light decomposition lighting debugging modes and support in AOV
- Added exposure compensation to Fixed exposure mode
- Added support for rasterized area light shadows in StackLit
- Added support for texture-weighted automatic exposure
- Added support for POM for emissive map
- Added alpha channel support in motion blur pass.
- Added the HDRP Compositor Tool (in Preview).
- Added a ray tracing mode option in the HDRP asset that allows to override and shader stripping.
- Added support for arbitrary resolution scaling of Volumetric Lighting to the Fog volume component.
- Added range attenuation for box-shaped spotlights.
- Added scenes for hair and fabric and decals with material samples
- Added fabric materials and textures
- Added information for fabric materials in fabric scene
- Added a DisplayInfo attribute to specify a name override and a display order for Volume Component fields (used only in default inspector for now).
- Added Min distance to contact shadows.
- Added support for Depth of Field in path tracing (by sampling the lens aperture).
<<<<<<< HEAD
- Added CustomPassUtils API to simplify Blur, Copy and DrawRenderers custom passes.
- Added an API in HDRP to override the camera within the rendering of a frame (mainly for custom pass).
- Added more custom pass API functions, mainly to render objects from another camera.
=======
- Added an API in HDRP to override the camera within the rendering of a frame (mainly for custom pass).
- Added a function (HDRenderPipeline.ResetRTHandleReferenceSize) to reset the reference size of RTHandle systems.
- Added support for AxF measurements importing into texture resources tilings.
- Added Layer parameter on Area Light to modify Layer of generated Emissive Mesh
- Added a flow map parameter to HDRI Sky
- Implemented ray traced reflections for transparent objects.
- Add a new parameter to control reflections in recursive rendering.
- Added an initial version of SSGI.
- Added Virtual Texturing cache settings to control the size of the Streaming Virtual Texturing caches.
- Added back-compatibility with builtin stereo matrices.
- Added CustomPassUtils API to simplify Blur, Copy and DrawRenderers custom passes.
- Added Histogram guided automatic exposure.
- Added few exposure debug modes.
- Added support for multiple path-traced views at once (e.g., scene and game views).
- Added support for 3DsMax's 2021 Simplified Physical Material from FBX files in the Model Importer.
- Added custom target mid grey for auto exposure.
- Added CustomPassUtils API to simplify Blur, Copy and DrawRenderers custom passes.
- Added an API in HDRP to override the camera within the rendering of a frame (mainly for custom pass).
- Added more custom pass API functions, mainly to render objects from another camera.
- Added support for transparent Unlit in path tracing.
- Added a minimal lit used for RTGI in peformance mode.
- Added procedural metering mask that can follow an object
- Added presets quality settings for RTAO and RTGI.
- Added an override for the shadow culling that allows better directional shadow maps in ray tracing effects (RTR, RTGI, RTSSS and RR).
- Added a Cloud Layer volume override.
- Added Fast Memory support for platform that support it.
- Added CPU and GPU timings for ray tracing effects.
- Added support to combine RTSSS and RTGI (1248733).
- Added IES Profile support for Point, Spot and Rectangular-Area lights
- Added support for multiple mapping modes in AxF.
- Add support of lightlayers on indirect lighting controller
- Added compute shader stripping.
- Added Cull Mode option for opaque materials and ShaderGraphs. 
- Added scene view exposure override.
- Added support for exposure curve remapping for min/max limits.
- Added presets for ray traced reflections.
- Added final image histogram debug view (both luminance and RGB).
- Added an example texture and rotation to the Cloud Layer volume override.
- Added an option to extend the camera culling for skinned mesh animation in ray tracing effects (1258547).
- Added decal layer system similar to light layer. Mesh will receive a decal when both decal layer mask matches.
- Added shader graph nodes for rendering a complex eye shader.
>>>>>>> dedddbeb

### Fixed
- Fix when rescale probe all direction below zero (1219246)
- Update documentation of HDRISky-Backplate, precise how to have Ambient Occlusion on the Backplate
- Sorting, undo, labels, layout in the Lighting Explorer.
- Fixed sky settings and materials in Shader Graph Samples package
- Fix/workaround a probable graphics driver bug in the GTAO shader.
- Fixed Hair and PBR shader graphs double sided modes
- Fixed an issue where updating an HDRP asset in the Quality setting panel would not recreate the pipeline.
- Fixed issue with point lights being considered even when occupying less than a pixel on screen (case 1183196)
- Fix a potential NaN source with iridescence (case 1183216)
- Fixed issue of spotlight breaking when minimizing the cone angle via the gizmo (case 1178279)
- Fixed issue that caused decals not to modify the roughness in the normal buffer, causing SSR to not behave correctly (case 1178336)
- Fixed lit transparent refraction with XR single-pass rendering
- Removed extra jitter for TemporalAA in VR
- Fixed ShaderGraph time in main preview
- Fixed issue on some UI elements in HDRP asset not expanding when clicking the arrow (case 1178369)
- Fixed alpha blending in custom post process
- Fixed the modification of the _AlphaCutoff property in the material UI when exposed with a ShaderGraph parameter.
- Fixed HDRP test `1218_Lit_DiffusionProfiles` on Vulkan.
- Fixed an issue where building a player in non-dev mode would generate render target error logs every frame
- Fixed crash when upgrading version of HDRP
- Fixed rendering issues with material previews
- Fixed NPE when using light module in Shuriken particle systems (1173348).
- Refresh cached shadow on editor changes
- Fixed light supported units caching (1182266)
- Fixed an issue where SSAO (that needs temporal reprojection) was still being rendered when Motion Vectors were not available (case 1184998)
- Fixed a nullref when modifying the height parameters inside the layered lit shader UI.
- Fixed Decal gizmo that become white after exiting play mode
- Fixed Decal pivot position to behave like a spotlight
- Fixed an issue where using the LightingOverrideMask would break sky reflection for regular cameras
- Fix DebugMenu FrameSettingsHistory persistency on close
- Fix DensityVolume, ReflectionProbe aned PlanarReflectionProbe advancedControl display
- Fix DXR scene serialization in wizard
- Fixed an issue where Previews would reallocate History Buffers every frame
- Fixed the SetLightLayer function in HDAdditionalLightData setting the wrong light layer
- Fix error first time a preview is created for planar
- Fixed an issue where SSR would use an incorrect roughness value on ForwardOnly (StackLit, AxF, Fabric, etc.) materials when the pipeline is configured to also allow deferred Lit.
- Fixed issues with light explorer (cases 1183468, 1183269)
- Fix dot colors in LayeredLit material inspector
- Fix undo not resetting all value when undoing the material affectation in LayerLit material
- Fix for issue that caused gizmos to render in render textures (case 1174395)
- Fixed the light emissive mesh not updated when the light was disabled/enabled
- Fixed light and shadow layer sync when setting the HDAdditionalLightData.lightlayersMask property
- Fixed a nullref when a custom post process component that was in the HDRP PP list is removed from the project
- Fixed issue that prevented decals from modifying specular occlusion (case 1178272).
- Fixed exposure of volumetric reprojection
- Fixed multi selection support for Scalable Settings in lights
- Fixed font shaders in test projects for VR by using a Shader Graph version
- Fixed refresh of baked cubemap by incrementing updateCount at the end of the bake (case 1158677).
- Fixed issue with rectangular area light when seen from the back
- Fixed decals not affecting lightmap/lightprobe
- Fixed zBufferParams with XR single-pass rendering
- Fixed moving objects not rendered in custom passes
- Fixed abstract classes listed in the + menu of the custom pass list
- Fixed custom pass that was rendered in previews
- Fixed precision error in zero value normals when applying decals (case 1181639)
- Fixed issue that triggered No Scene Lighting view in game view as well (case 1156102)
- Assign default volume profile when creating a new HDRP Asset
- Fixed fov to 0 in planar probe breaking the projection matrix (case 1182014)
- Fixed bugs with shadow caching
- Reassign the same camera for a realtime probe face render request to have appropriate history buffer during realtime probe rendering.
- Fixed issue causing wrong shading when normal map mode is Object space, no normal map is set, but a detail map is present (case 1143352)
- Fixed issue with decal and htile optimization
- Fixed TerrainLit shader compilation error regarding `_Control0_TexelSize` redefinition (case 1178480).
- Fixed warning about duplicate HDRuntimeReflectionSystem when configuring play mode without domain reload.
- Fixed an editor crash when multiple decal projectors were selected and some had null material
- Added all relevant fix actions to FixAll button in Wizard
- Moved FixAll button on top of the Wizard
- Fixed an issue where fog color was not pre-exposed correctly
- Fix priority order when custom passes are overlapping
- Fix cleanup not called when the custom pass GameObject is destroyed
- Replaced most instances of GraphicsSettings.renderPipelineAsset by GraphicsSettings.currentRenderPipeline. This should fix some parameters not working on Quality Settings overrides.
- Fixed an issue with Realtime GI not working on upgraded projects.
- Fixed issue with screen space shadows fallback texture was not set as a texture array.
- Fixed Pyramid Lights bounding box
- Fixed terrain heightmap default/null values and epsilons
- Fixed custom post-processing effects breaking when an abstract class inherited from `CustomPostProcessVolumeComponent`
- Fixed XR single-pass rendering in Editor by using ShaderConfig.s_XrMaxViews to allocate matrix array
- Multiple different skies rendered at the same time by different cameras are now handled correctly without flickering
- Fixed flickering issue happening when different volumes have shadow settings and multiple cameras are present.
- Fixed issue causing planar probes to disappear if there is no light in the scene.
- Fixed a number of issues with the prefab isolation mode (Volumes leaking from the main scene and reflection not working properly)
- Fixed an issue with fog volume component upgrade not working properly
- Fixed Spot light Pyramid Shape has shadow artifacts on aspect ratio values lower than 1
- Fixed issue with AO upsampling in XR
- Fixed camera without HDAdditionalCameraData component not rendering
- Removed the macro ENABLE_RAYTRACING for most of the ray tracing code
- Fixed prefab containing camera reloading in loop while selected in the Project view
- Fixed issue causing NaN wheh the Z scale of an object is set to 0.
- Fixed DXR shader passes attempting to render before pipeline loaded
- Fixed black ambient sky issue when importing a project after deleting Library.
- Fixed issue when upgrading a Standard transparent material (case 1186874)
- Fixed area light cookies not working properly with stack lit
- Fixed material render queue not updated when the shader is changed in the material inspector.
- Fixed a number of issues with full screen debug modes not reseting correctly when setting another mutually exclusive mode
- Fixed compile errors for platforms with no VR support
- Fixed an issue with volumetrics and RTHandle scaling (case 1155236)
- Fixed an issue where sky lighting might be updated uselessly
- Fixed issue preventing to allow setting decal material to none (case 1196129)
- Fixed XR multi-pass decals rendering
- Fixed several fields on Light Inspector that not supported Prefab overrides
- Fixed EOL for some files
- Fixed scene view rendering with volumetrics and XR enabled
- Fixed decals to work with multiple cameras
- Fixed optional clear of GBuffer (Was always on)
- Fixed render target clears with XR single-pass rendering
- Fixed HDRP samples file hierarchy
- Fixed Light units not matching light type
- Fixed QualitySettings panel not displaying HDRP Asset
- Fixed black reflection probes the first time loading a project
- Fixed y-flip in scene view with XR SDK
- Fixed Decal projectors do not immediately respond when parent object layer mask is changed in editor.
- Fixed y-flip in scene view with XR SDK
- Fixed a number of issues with Material Quality setting
- Fixed the transparent Cull Mode option in HD unlit master node settings only visible if double sided is ticked.
- Fixed an issue causing shadowed areas by contact shadows at the edge of far clip plane if contact shadow length is very close to far clip plane.
- Fixed editing a scalable settings will edit all loaded asset in memory instead of targetted asset.
- Fixed Planar reflection default viewer FOV
- Fixed flickering issues when moving the mouse in the editor with ray tracing on.
- Fixed the ShaderGraph main preview being black after switching to SSS in the master node settings
- Fixed custom fullscreen passes in VR
- Fixed camera culling masks not taken in account in custom pass volumes
- Fixed object not drawn in custom pass when using a DrawRenderers with an HDRP shader in a build.
- Fixed injection points for Custom Passes (AfterDepthAndNormal and BeforePreRefraction were missing)
- Fixed a enum to choose shader tags used for drawing objects (DepthPrepass or Forward) when there is no override material.
- Fixed lit objects in the BeforePreRefraction, BeforeTransparent and BeforePostProcess.
- Fixed the None option when binding custom pass render targets to allow binding only depth or color.
- Fixed custom pass buffers allocation so they are not allocated if they're not used.
- Fixed the Custom Pass entry in the volume create asset menu items.
- Fixed Prefab Overrides workflow on Camera.
- Fixed alignment issue in Preset for Camera.
- Fixed alignment issue in Physical part for Camera.
- Fixed FrameSettings multi-edition.
- Fixed a bug happening when denoising multiple ray traced light shadows
- Fixed minor naming issues in ShaderGraph settings
- VFX: Removed z-fight glitches that could appear when using deferred depth prepass and lit quad primitives
- VFX: Preserve specular option for lit outputs (matches HDRP lit shader)
- Fixed an issue with Metal Shader Compiler and GTAO shader for metal
- Fixed resources load issue while upgrading HDRP package.
- Fix LOD fade mask by accounting for field of view
- Fixed spot light missing from ray tracing indirect effects.
- Fixed a UI bug in the diffusion profile list after fixing them from the wizard.
- Fixed the hash collision when creating new diffusion profile assets.
- Fixed a light leaking issue with box light casting shadows (case 1184475)
- Fixed Cookie texture type in the cookie slot of lights (Now displays a warning because it is not supported).
- Fixed a nullref that happens when using the Shuriken particle light module
- Fixed alignment in Wizard
- Fixed text overflow in Wizard's helpbox
- Fixed Wizard button fix all that was not automatically grab all required fixes
- Fixed VR tab for MacOS in Wizard
- Fixed local config package workflow in Wizard
- Fixed issue with contact shadows shifting when MSAA is enabled.
- Fixed EV100 in the PBR sky
- Fixed an issue In URP where sometime the camera is not passed to the volume system and causes a null ref exception (case 1199388)
- Fixed nullref when releasing HDRP with custom pass disabled
- Fixed performance issue derived from copying stencil buffer.
- Fixed an editor freeze when importing a diffusion profile asset from a unity package.
- Fixed an exception when trying to reload a builtin resource.
- Fixed the light type intensity unit reset when switching the light type.
- Fixed compilation error related to define guards and CreateLayoutFromXrSdk()
- Fixed documentation link on CustomPassVolume.
- Fixed player build when HDRP is in the project but not assigned in the graphic settings.
- Fixed an issue where ambient probe would be black for the first face of a baked reflection probe
- VFX: Fixed Missing Reference to Visual Effect Graph Runtime Assembly
- Fixed an issue where rendering done by users in EndCameraRendering would be executed before the main render loop.
- Fixed Prefab Override in main scope of Volume.
- Fixed alignment issue in Presset of main scope of Volume.
- Fixed persistence of ShowChromeGizmo and moved it to toolbar for coherency in ReflectionProbe and PlanarReflectionProbe.
- Fixed Alignement issue in ReflectionProbe and PlanarReflectionProbe.
- Fixed Prefab override workflow issue in ReflectionProbe and PlanarReflectionProbe.
- Fixed empty MoreOptions and moved AdvancedManipulation in a dedicated location for coherency in ReflectionProbe and PlanarReflectionProbe.
- Fixed Prefab override workflow issue in DensityVolume.
- Fixed empty MoreOptions and moved AdvancedManipulation in a dedicated location for coherency in DensityVolume.
- Fix light limit counts specified on the HDRP asset
- Fixed Quality Settings for SSR, Contact Shadows and Ambient Occlusion volume components
- Fixed decalui deriving from hdshaderui instead of just shaderui
- Use DelayedIntField instead of IntField for scalable settings
- Fixed init of debug for FrameSettingsHistory on SceneView camera
- Added a fix script to handle the warning 'referenced script in (GameObject 'SceneIDMap') is missing'
- Fix Wizard load when none selected for RenderPipelineAsset
- Fixed TerrainLitGUI when per-pixel normal property is not present.
- Fixed rendering errors when enabling debug modes with custom passes
- Fix an issue that made PCSS dependent on Atlas resolution (not shadow map res)
- Fixing a bug whith histories when n>4 for ray traced shadows
- Fixing wrong behavior in ray traced shadows for mesh renderers if their cast shadow is shadow only or double sided
- Only tracing rays for shadow if the point is inside the code for spotlight shadows
- Only tracing rays if the point is inside the range for point lights
- Fixing ghosting issues when the screen space shadow  indexes change for a light with ray traced shadows
- Fixed an issue with stencil management and Xbox One build that caused corrupted output in deferred mode.
- Fixed a mismatch in behavior between the culling of shadow maps and ray traced point and spot light shadows
- Fixed recursive ray tracing not working anymore after intermediate buffer refactor.
- Fixed ray traced shadow denoising not working (history rejected all the time).
- Fixed shader warning on xbox one
- Fixed cookies not working for spot lights in ray traced reflections, ray traced GI and recursive rendering
- Fixed an inverted handling of CoatSmoothness for SSR in StackLit.
- Fixed missing distortion inputs in Lit and Unlit material UI.
- Fixed issue that propagated NaNs across multiple frames through the exposure texture.
- Fixed issue with Exclude from TAA stencil ignored.
- Fixed ray traced reflection exposure issue.
- Fixed issue with TAA history not initialising corretly scale factor for first frame
- Fixed issue with stencil test of material classification not using the correct Mask (causing false positive and bad performance with forward material in deferred)
- Fixed issue with History not reset when chaning antialiasing mode on camera
- Fixed issue with volumetric data not being initialized if default settings have volumetric and reprojection off.
- Fixed ray tracing reflection denoiser not applied in tier 1
- Fixed the vibility of ray tracing related methods.
- Fixed the diffusion profile list not saved when clicking the fix button in the material UI.
- Fixed crash when pushing bounce count higher than 1 for ray traced GI or reflections
- Fixed PCSS softness scale so that it better match ray traced reference for punctual lights.
- Fixed exposure management for the path tracer
- Fixed AxF material UI containing two advanced options settings.
- Fixed an issue where cached sky contexts were being destroyed wrongly, breaking lighting in the LookDev
- Fixed issue that clamped PCSS softness too early and not after distance scale.
- Fixed fog affect transparent on HD unlit master node
- Fixed custom post processes re-ordering not saved.
- Fixed NPE when using scalable settings
- Fixed an issue where PBR sky precomputation was reset incorrectly in some cases causing bad performance.
- Fixed a bug due to depth history begin overriden too soon
- Fixed CustomPassSampleCameraColor scale issue when called from Before Transparent injection point.
- Fixed corruption of AO in baked probes.
- Fixed issue with upgrade of projects that still had Very High as shadow filtering quality.
- Fixed issue that caused Distortion UI to appear in Lit.
- Fixed several issues with decal duplicating when editing them.
- Fixed initialization of volumetric buffer params (1204159)
- Fixed an issue where frame count was incorrectly reset for the game view, causing temporal processes to fail.
- Fixed Culling group was not disposed error.
- Fixed issues on some GPU that do not support gathers on integer textures.
- Fixed an issue with ambient probe not being initialized for the first frame after a domain reload for volumetric fog.
- Fixed the scene visibility of decal projectors and density volumes
- Fixed a leak in sky manager.
- Fixed an issue where entering playmode while the light editor is opened would produce null reference exceptions.
- Fixed the debug overlay overlapping the debug menu at runtime.
- Fixed an issue with the framecount when changing scene.
- Fixed errors that occurred when using invalid near and far clip plane values for planar reflections.
- Fixed issue with motion blur sample weighting function.
- Fixed motion vectors in MSAA.
- Fixed sun flare blending (case 1205862).
- Fixed a lot of issues related to ray traced screen space shadows.
- Fixed memory leak caused by apply distortion material not being disposed.
- Fixed Reflection probe incorrectly culled when moving its parent (case 1207660)
- Fixed a nullref when upgrading the Fog volume components while the volume is opened in the inspector.
- Fix issues where decals on PS4 would not correctly write out the tile mask causing bits of the decal to go missing.
- Use appropriate label width and text content so the label is completely visible
- Fixed an issue where final post process pass would not output the default alpha value of 1.0 when using 11_11_10 color buffer format.
- Fixed SSR issue after the MSAA Motion Vector fix.
- Fixed an issue with PCSS on directional light if punctual shadow atlas was not allocated.
- Fixed an issue where shadow resolution would be wrong on the first face of a baked reflection probe.
- Fixed issue with PCSS softness being incorrect for cascades different than the first one.
- Fixed custom post process not rendering when using multiple HDRP asset in quality settings
- Fixed probe gizmo missing id (case 1208975)
- Fixed a warning in raytracingshadowfilter.compute
- Fixed issue with AO breaking with small near plane values.
- Fixed custom post process Cleanup function not called in some cases.
- Fixed shader warning in AO code.
- Fixed a warning in simpledenoiser.compute
- Fixed tube and rectangle light culling to use their shape instead of their range as a bounding box.
- Fixed caused by using gather on a UINT texture in motion blur.
- Fix issue with ambient occlusion breaking when dynamic resolution is active.
- Fixed some possible NaN causes in Depth of Field.
- Fixed Custom Pass nullref due to the new Profiling Sample API changes
- Fixed the black/grey screen issue on after post process Custom Passes in non dev builds.
- Fixed particle lights.
- Improved behavior of lights and probe going over the HDRP asset limits.
- Fixed issue triggered when last punctual light is disabled and more than one camera is used.
- Fixed Custom Pass nullref due to the new Profiling Sample API changes
- Fixed the black/grey screen issue on after post process Custom Passes in non dev builds.
- Fixed XR rendering locked to vsync of main display with Standalone Player.
- Fixed custom pass cleanup not called at the right time when using multiple volumes.
- Fixed an issue on metal with edge of decal having artifact by delaying discard of fragments during decal projection
- Fixed various shader warning
- Fixing unnecessary memory allocations in the ray tracing cluster build
- Fixed duplicate column labels in LightEditor's light tab
- Fixed white and dark flashes on scenes with very high or very low exposure when Automatic Exposure is being used.
- Fixed an issue where passing a null ProfilingSampler would cause a null ref exception.
- Fixed memory leak in Sky when in matcap mode.
- Fixed compilation issues on platform that don't support VR.
- Fixed migration code called when we create a new HDRP asset.
- Fixed RemoveComponent on Camera contextual menu to not remove Camera while a component depend on it.
- Fixed an issue where ambient occlusion and screen space reflections editors would generate null ref exceptions when HDRP was not set as the current pipeline.
- Fixed a null reference exception in the probe UI when no HDRP asset is present.
- Fixed the outline example in the doc (sampling range was dependent on screen resolution)
- Fixed a null reference exception in the HDRI Sky editor when no HDRP asset is present.
- Fixed an issue where Decal Projectors created from script where rotated around the X axis by 90°.
- Fixed frustum used to compute Density Volumes visibility when projection matrix is oblique.
- Fixed a null reference exception in Path Tracing, Recursive Rendering and raytraced Global Illumination editors when no HDRP asset is present.
- Fix for NaNs on certain geometry with Lit shader -- [case 1210058](https://fogbugz.unity3d.com/f/cases/1210058/)
- Fixed an issue where ambient occlusion and screen space reflections editors would generate null ref exceptions when HDRP was not set as the current pipeline.
- Fixed a null reference exception in the probe UI when no HDRP asset is present.
- Fixed the outline example in the doc (sampling range was dependent on screen resolution)
- Fixed a null reference exception in the HDRI Sky editor when no HDRP asset is present.
- Fixed an issue where materials newly created from the contextual menu would have an invalid state, causing various problems until it was edited.
- Fixed transparent material created with ZWrite enabled (now it is disabled by default for new transparent materials)
- Fixed mouseover on Move and Rotate tool while DecalProjector is selected.
- Fixed wrong stencil state on some of the pixel shader versions of deferred shader.
- Fixed an issue where creating decals at runtime could cause a null reference exception.
- Fixed issue that displayed material migration dialog on the creation of new project.
- Fixed various issues with time and animated materials (cases 1210068, 1210064).
- Updated light explorer with latest changes to the Fog and fixed issues when no visual environment was present.
- Fixed not handleling properly the recieve SSR feature with ray traced reflections
- Shadow Atlas is no longer allocated for area lights when they are disabled in the shader config file.
- Avoid MRT Clear on PS4 as it is not implemented yet.
- Fixed runtime debug menu BitField control.
- Fixed the radius value used for ray traced directional light.
- Fixed compilation issues with the layered lit in ray tracing shaders.
- Fixed XR autotests viewport size rounding
- Fixed mip map slider knob displayed when cubemap have no mipmap
- Remove unnecessary skip of material upgrade dialog box.
- Fixed the profiling sample mismatch errors when enabling the profiler in play mode
- Fixed issue that caused NaNs in reflection probes on consoles.
- Fixed adjusting positive axis of Blend Distance slides the negative axis in the density volume component.
- Fixed the blend of reflections based on the weight.
- Fixed fallback for ray traced reflections when denoising is enabled.
- Fixed error spam issue with terrain detail terrainDetailUnsupported (cases 1211848)
- Fixed hardware dynamic resolution causing cropping/scaling issues in scene view (case 1158661)
- Fixed Wizard check order for `Hardware and OS` and `Direct3D12`
- Fix AO issue turning black when Far/Near plane distance is big.
- Fixed issue when opening lookdev and the lookdev volume have not been assigned yet.
- Improved memory usage of the sky system.
- Updated label in HDRP quality preference settings (case 1215100)
- Fixed Decal Projector gizmo not undoing properly (case 1216629)
- Fix a leak in the denoising of ray traced reflections.
- Fixed Alignment issue in Light Preset
- Fixed Environment Header in LightingWindow
- Fixed an issue where hair shader could write garbage in the diffuse lighting buffer, causing NaNs.
- Fixed an exposure issue with ray traced sub-surface scattering.
- Fixed runtime debug menu light hierarchy None not doing anything.
- Fixed the broken ShaderGraph preview when creating a new Lit graph.
- Fix indentation issue in preset of LayeredLit material.
- Fixed minor issues with cubemap preview in the inspector.
- Fixed wrong build error message when building for android on mac.
- Fixed an issue related to denoising ray trace area shadows.
- Fixed wrong build error message when building for android on mac.
- Fixed Wizard persistency of Direct3D12 change on domain reload.
- Fixed Wizard persistency of FixAll on domain reload.
- Fixed Wizard behaviour on domain reload.
- Fixed a potential source of NaN in planar reflection probe atlas.
- Fixed an issue with MipRatio debug mode showing _DebugMatCapTexture not being set.
- Fixed missing initialization of input params in Blit for VR.
- Fix Inf source in LTC for area lights.
- Fix issue with AO being misaligned when multiple view are visible.
- Fix issue that caused the clamp of camera rotation motion for motion blur to be ineffective.
- Fixed issue with AssetPostprocessors dependencies causing models to be imported twice when upgrading the package version.
- Fixed culling of lights with XR SDK
- Fixed memory stomp in shadow caching code, leading to overflow of Shadow request array and runtime errors.
- Fixed an issue related to transparent objects reading the ray traced indirect diffuse buffer
- Fixed an issue with filtering ray traced area lights when the intensity is high or there is an exposure.
- Fixed ill-formed include path in Depth Of Field shader.
- Fixed shader graph and ray tracing after the shader target PR.
- Fixed a bug in semi-transparent shadows (object further than the light casting shadows)
- Fix state enabled of default volume profile when in package.
- Fixed removal of MeshRenderer and MeshFilter on adding Light component.
- Fixed Ray Traced SubSurface Scattering not working with ray traced area lights
- Fixed Ray Traced SubSurface Scattering not working in forward mode.
- Fixed a bug in debug light volumes.
- Fixed a bug related to ray traced area light shadow history.
- Fixed an issue where fog sky color mode could sample NaNs in the sky cubemap.
- Fixed a leak in the PBR sky renderer.
- Added a tooltip to the Ambient Mode parameter in the Visual Envionment volume component.
- Static lighting sky now takes the default volume into account (this fixes discrepancies between baked and realtime lighting).
- Fixed a leak in the sky system.
- Removed MSAA Buffers allocation when lit shader mode is set to "deferred only".
- Fixed invalid cast for realtime reflection probes (case 1220504)
- Fixed invalid game view rendering when disabling all cameras in the scene (case 1105163)
- Hide reflection probes in the renderer components.
- Fixed infinite reload loop while displaying Light's Shadow's Link Light Layer in Inspector of Prefab Asset.
- Fixed the culling was not disposed error in build log.
- Fixed the cookie atlas size and planar atlas size being too big after an upgrade of the HDRP asset.
- Fixed transparent SSR for shader graph.
- Fixed an issue with emissive light meshes not being in the RAS.
- Fixed DXR player build
- Fixed the HDRP asset migration code not being called after an upgrade of the package
- Fixed draw renderers custom pass out of bound exception
- Fixed the PBR shader rendering in deferred
- Fixed some typos in debug menu (case 1224594)
- Fixed ray traced point and spot lights shadows not rejecting istory when semi-transparent or colored.
- Fixed a warning due to StaticLightingSky when reloading domain in some cases.
- Fixed the MaxLightCount being displayed when the light volume debug menu is on ColorAndEdge.
- Fixed issue with unclear naming of debug menu for decals.
- Fixed z-fighting in scene view when scene lighting is off (case 1203927)
- Fixed issue that prevented cubemap thumbnails from rendering (only on D3D11 and Metal).
- Fixed ray tracing with VR single-pass
- Fix an exception in ray tracing that happens if two LOD levels are using the same mesh renderer.
- Fixed error in the console when switching shader to decal in the material UI.
- Fixed an issue with refraction model and ray traced recursive rendering (case 1198578).
- Fixed an issue where a dynamic sky changing any frame may not update the ambient probe.
- Fixed cubemap thumbnail generation at project load time.
- Fixed cubemap thumbnail generation at project load time. 
- Fixed XR culling with multiple cameras
- Fixed XR single-pass with Mock HMD plugin
- Fixed sRGB mismatch with XR SDK
- Fixed an issue where default volume would not update when switching profile.
- Fixed issue with uncached reflection probe cameras reseting the debug mode (case 1224601) 
- Fixed an issue where AO override would not override specular occlusion.
- Fixed an issue where Volume inspector might not refresh correctly in some cases.
- Fixed render texture with XR
- Fixed issue with resources being accessed before initialization process has been performed completely. 
- Half fixed shuriken particle light that cast shadows (only the first one will be correct)
- Fixed issue with atmospheric fog turning black if a planar reflection probe is placed below ground level. (case 1226588)
- Fixed custom pass GC alloc issue in CustomPassVolume.GetActiveVolumes().
- Fixed a bug where instanced shadergraph shaders wouldn't compile on PS4.
- Fixed an issue related to the envlightdatasrt not being bound in recursive rendering.
- Fixed shadow cascade tooltip when using the metric mode (case 1229232)
- Fixed how the area light influence volume is computed to match rasterization.
- Focus on Decal uses the extends of the projectors
- Fixed usage of light size data that are not available at runtime.
- Fixed the depth buffer copy made before custom pass after opaque and normal injection point.
- Fix for issue that prevented scene from being completely saved when baked reflection probes are present and lighting is set to auto generate.
- Fixed drag area width at left of Light's intensity field in Inspector.
- Fixed light type resolution when performing a reset on HDAdditionalLightData (case 1220931)
- Fixed reliance on atan2 undefined behavior in motion vector debug shader.
- Fixed an usage of a a compute buffer not bound (1229964)
- Fixed an issue where changing the default volume profile from another inspector would not update the default volume editor.
- Fix issues in the post process system with RenderTexture being invalid in some cases, causing rendering problems.
- Fixed an issue where unncessarily serialized members in StaticLightingSky component would change each time the scene is changed.
- Fixed a weird behavior in the scalable settings drawing when the space becomes tiny (1212045).
- Fixed a regression in the ray traced indirect diffuse due to the new probe system.
- Fix for range compression factor for probes going negative (now clamped to positive values).
- Fixed path validation when creating new volume profile (case 1229933)
- Fixed a bug where Decal Shader Graphs would not recieve reprojected Position, Normal, or Bitangent data. (1239921)
- Fix reflection hierarchy for CARPAINT in AxF.
- Fix precise fresnel for delta lights for SVBRDF in AxF.
- Fixed the debug exposure mode for display sky reflection and debug view baked lighting
- Fixed MSAA depth resolve when there is no motion vectors
- Fixed various object leaks in HDRP.
- Fixed compile error with XR SubsystemManager.
- Fix for assertion triggering sometimes when saving a newly created lit shader graph (case 1230996)
- Fixed culling of planar reflection probes that change position (case 1218651)
- Fixed null reference when processing lightprobe (case 1235285)
- Fix issue causing wrong planar reflection rendering when more than one camera is present.
- Fix black screen in XR when HDRP package is present but not used.
- Fixed an issue with the specularFGD term being used when the material has a clear coat (lit shader).
- Fixed white flash happening with auto-exposure in some cases (case 1223774)
- Fixed NaN which can appear with real time reflection and inf value
- Fixed an issue that was collapsing the volume components in the HDRP default settings
- Fixed warning about missing bound decal buffer
- Fixed shader warning on Xbox for ResolveStencilBuffer.compute. 
- Fixed PBR shader ZTest rendering in deferred.
- Replaced commands incompatible with async compute in light list build process.
- Diffusion Profile and Material references in HDRP materials are now correctly exported to unity packages. Note that the diffusion profile or the material references need to be edited once before this can work properly.
- Fix MaterialBalls having same guid issue
- Fix spelling and grammatical errors in material samples
- Fixed unneeded cookie texture allocation for cone stop lights.
- Fixed scalarization code for contact shadows.
- Fixed volume debug in playmode
- Fixed issue when toggling anything in HDRP asset that will produce an error (case 1238155)
- Fixed shader warning in PCSS code when using Vulkan.
- Fixed decal that aren't working without Metal and Ambient Occlusion option enabled.
- Fixed an error about procedural sky being logged by mistake.
- Fixed shadowmask UI now correctly showing shadowmask disable
- Made more explicit the warning about raytracing and asynchronous compute. Also fixed the condition in which it appears.
- Fixed a null ref exception in static sky when the default volume profile is invalid.
- DXR: Fixed shader compilation error with shader graph and pathtracer
- Fixed SceneView Draw Modes not being properly updated after opening new scene view panels or changing the editor layout.
- VFX: Removed irrelevant queues in render queue selection from HDRP outputs
- VFX: Motion Vector are correctly renderered with MSAA [Case 1240754](https://issuetracker.unity3d.com/product/unity/issues/guid/1240754/)
- Fixed a cause of NaN when a normal of 0-length is generated (usually via shadergraph). 
- Fixed issue with screen-space shadows not enabled properly when RT is disabled (case 1235821)
- Fixed a performance issue with stochastic ray traced area shadows.
- Fixed cookie texture not updated when changing an import settings (srgb for example).
- Fixed flickering of the game/scene view when lookdev is running.
- Fixed issue with reflection probes in realtime time mode with OnEnable baking having wrong lighting with sky set to dynamic (case 1238047).
- Fixed transparent motion vectors not working when in MSAA.
- Fix error when removing DecalProjector from component contextual menu (case 1243960)
- Fixed issue with post process when running in RGBA16 and an object with additive blending is in the scene.
- Fixed corrupted values on LayeredLit when using Vertex Color multiply mode to multiply and MSAA is activated. 
- Fix conflicts with Handles manipulation when performing a Reset in DecalComponent (case 1238833)
- Fixed depth prepass and postpass being disabled after changing the shader in the material UI.
- Fixed issue with sceneview camera settings not being saved after Editor restart.
- Fixed issue when switching back to custom sensor type in physical camera settings (case 1244350).
- Fixed a null ref exception when running playmode tests with the render pipeline debug window opened.
- Fixed some GCAlloc in the debug window.
- Fixed shader graphs not casting semi-transparent and color shadows (case 1242617)
- Fixed thin refraction mode not working properly.
- Fixed assert on tests caused by probe culling results being requested when culling did not happen. (case 1246169) 
- Fixed over consumption of GPU memory by the Physically Based Sky.
- Fixed an invalid rotation in Planar Reflection Probe editor display, that was causing an error message (case 1182022)
- Put more information in Camera background type tooltip and fixed inconsistent exposure behavior when changing bg type.
- Fixed issue that caused not all baked reflection to be deleted upon clicking "Clear Baked Data" in the lighting menu (case 1136080)
- Fixed an issue where asset preview could be rendered white because of static lighting sky.
- Fixed an issue where static lighting was not updated when removing the static lighting sky profile.
- Fixed the show cookie atlas debug mode not displaying correctly when enabling the clear cookie atlas option.
- Fixed various multi-editing issues when changing Emission parameters.
- Fixed error when undo a Reflection Probe removal in a prefab instance. (case 1244047)
- Fixed Microshadow not working correctly in deferred with LightLayers
- Tentative fix for missing include in depth of field shaders.
- Fixed the light overlap scene view draw mode (wasn't working at all).
- Fixed taaFrameIndex and XR tests 4052 and 4053
- Fixed the prefab integration of custom passes (Prefab Override Highlight not working as expected).
- Cloned volume profile from read only assets are created in the root of the project. (case 1154961)
- Fixed Wizard check on default volume profile to also check it is not the default one in package.
- Fix erroneous central depth sampling in TAA.
- Fixed light layers not correctly disabled when the lightlayers is set to Nothing and Lightlayers isn't enabled in HDRP Asset
- Fixed issue with Model Importer materials falling back to the Legacy default material instead of HDRP's default material when import happens at Editor startup.
- Fixed a wrong condition in CameraSwitcher, potentially causing out of bound exceptions.
- Fixed an issue where editing the Look Dev default profile would not reflect directly in the Look Dev window.
- Fixed a bug where the light list is not cleared but still used when resizing the RT.
- Fixed exposure debug shader with XR single-pass rendering.
- Fixed issues with scene view and transparent motion vectors.
- Fixed black screens for linux/HDRP (1246407)
- Fixed a vulkan and metal warning in the SSGI compute shader.
- Fixed an exception due to the color pyramid not allocated when SSGI is enabled.
- Fixed an issue with the first Depth history was incorrectly copied.
- Fixed path traced DoF focusing issue
- Fix an issue with the half resolution Mode (performance)
- Fix an issue with the color intensity of emissive for performance rtgi
- Fixed issue with rendering being mostly broken when target platform disables VR. 
- Workaround an issue caused by GetKernelThreadGroupSizes  failing to retrieve correct group size. 
- Fix issue with fast memory and rendergraph. 
- Fixed transparent motion vector framesetting not sanitized.
- Fixed wrong order of post process frame settings.
- Fixed white flash when enabling SSR or SSGI.
- The ray traced indrect diffuse and RTGI were combined wrongly with the rest of the lighting (1254318).
- Fixed an exception happening when using RTSSS without using RTShadows.
- Fix inconsistencies with transparent motion vectors and opaque by allowing camera only transparent motion vectors.
- Fix reflection probe frame settings override
- Fixed certain shadow bias artifacts present in volumetric lighting (case 1231885).
- Fixed area light cookie not updated when switch the light type from a spot that had a cookie.
- Fixed issue with dynamic resolution updating when not in play mode.
- Fixed issue with Contrast Adaptive Sharpening upsample mode and preview camera.
- Fix issue causing blocky artifacts when decals affect metallic and are applied on material with specular color workflow.
- Fixed issue with depth pyramid generation and dynamic resolution.
- Fixed an issue where decals were duplicated in prefab isolation mode.
- Fixed an issue where rendering preview with MSAA might generate render graph errors.
- Fixed compile error in PS4 for planar reflection filtering.
- Fixed issue with blue line in prefabs for volume mode.
- Fixing the internsity being applied to RTAO too early leading to unexpected results (1254626).
- Fix issue that caused sky to incorrectly render when using a custom projection matrix.
- Fixed null reference exception when using depth pre/post pass in shadergraph with alpha clip in the material.
- Appropriately constraint blend distance of reflection probe while editing with the inspector (case 1248931)
- Fixed AxF handling of roughness for Blinn-Phong type materials
- Fixed AxF UI errors when surface type is switched to transparent
- Fixed a serialization issue, preventing quality level parameters to undo/redo and update scene view on change.
- Fixed an exception occuring when a camera doesn't have an HDAdditionalCameraData (1254383).
- Fixed ray tracing with XR single-pass.
- Fixed warning in HDAdditionalLightData OnValidate (cases 1250864, 1244578)
- Fixed a bug related to denoising ray traced reflections.
- Fixed nullref in the layered lit material inspector.
- Fixed an issue where manipulating the color wheels in a volume component would reset the cursor every time.
- Fixed an issue where static sky lighting would not be updated for a new scene until it's reloaded at least once.
- Fixed culling for decals when used in prefabs and edited in context.
- Force to rebake probe with missing baked texture. (1253367)
- Fix supported Mac platform detection to handle new major version (11.0) properly
- Fixed typo in the Render Pipeline Wizard under HDRP+VR
- Change transparent SSR name in frame settings to avoid clipping. 
- Fixed missing include guards in shadow hlsl files.
- Repaint the scene view whenever the scene exposure override is changed.
- Fixed an error when clearing the SSGI history texture at creation time (1259930).
- Fixed alpha to mask reset when toggling alpha test in the material UI.
- Fixed an issue where opening the look dev window with the light theme would make the window blink and eventually crash unity.
- Fixed fallback for ray tracing and light layers (1258837).
- Fixed Sorting Priority not displayed correctly in the DrawRenderers custom pass UI.
- Fixed glitch in Project settings window when selecting diffusion profiles in material section (case 1253090)
- Fixed issue with light layers bigger than 8 (and above the supported range). 
- Fixed issue with culling layer mask of area light's emissive mesh 
- Fixed errors when switching area light to disk shape while an area emissive mesh was displayed.
- Fixed default frame settings MSAA toggle for reflection probes (case 1247631)
- Fixed the transparent SSR dependency not being properly disabled according to the asset dependencies (1260271).
- Fixed issue with completely black AO on double sided materials when normal mode is set to None.
- Fixed UI drawing of the quaternion (1251235)
- Fix an issue with the quality mode and perf mode on RTR and RTGI and getting rid of unwanted nans (1256923).
- Fixed unitialized ray tracing resources when using non-default HDRP asset (case 1259467).
- Fixed overused the atlas for Animated/Render Target Cookies (1259930).
- Fixed sky asserts with XR multipass

### Changed
- Improve MIP selection for decals on Transparents
- Color buffer pyramid is not allocated anymore if neither refraction nor distortion are enabled
- Rename Emission Radius to Radius in UI in Point, Spot
- Angular Diameter parameter for directional light is no longuer an advanced property
- DXR: Remove Light Radius and Angular Diamater of Raytrace shadow. Angular Diameter and Radius are used instead.
- Remove MaxSmoothness parameters from UI for point, spot and directional light. The MaxSmoothness is now deduce from Radius Parameters
- DXR: Remove the Ray Tracing Environement Component. Add a Layer Mask to the ray Tracing volume components to define which objects are taken into account for each effect.
- Removed second cubemaps used for shadowing in lookdev
- Disable Physically Based Sky below ground
- Increase max limit of area light and reflection probe to 128
- Change default texture for detailmap to grey
- Optimize Shadow RT load on Tile based architecture platforms.
- Improved quality of SSAO.
- Moved RequestShadowMapRendering() back to public API.
- Update HDRP DXR Wizard with an option to automatically clone the hdrp config package and setup raytracing to 1 in shaders file.
- Added SceneSelection pass for TerrainLit shader.
- Simplified Light's type API regrouping the logic in one place (Check type in HDAdditionalLightData)
- The support of LOD CrossFade (Dithering transition) in master nodes now required to enable it in the master node settings (Save variant)
- Improved shadow bias, by removing constant depth bias and substituting it with slope-scale bias.
- Fix the default stencil values when a material is created from a SSS ShaderGraph.
- Tweak test asset to be compatible with XR: unlit SG material for canvas and double-side font material
- Slightly tweaked the behaviour of bloom when resolution is low to reduce artifacts.
- Hidden fields in Light Inspector that is not relevant while in BakingOnly mode.
- Changed parametrization of PCSS, now softness is derived from angular diameter (for directional lights) or shape radius (for point/spot lights) and min filter size is now in the [0..1] range.
- Moved the copy of the geometry history buffers to right after the depth mip chain generation.
- Rename "Luminance" to "Nits" in UX for physical light unit
- Rename FrameSettings "SkyLighting" to "SkyReflection"
- Reworked XR automated tests
- The ray traced screen space shadow history for directional, spot and point lights is discarded if the light transform has changed.
- Changed the behavior for ray tracing in case a mesh renderer has both transparent and opaque submeshes.
- Improve history buffer management
- Replaced PlayerSettings.virtualRealitySupported with XRGraphics.tryEnable.
- Remove redundant FrameSettings RealTimePlanarReflection
- Improved a bit the GC calls generated during the rendering.
- Material update is now only triggered when the relevant settings are touched in the shader graph master nodes
- Changed the way Sky Intensity (on Sky volume components) is handled. It's now a combo box where users can choose between Exposure, Multiplier or Lux (for HDRI sky only) instead of both multiplier and exposure being applied all the time. Added a new menu item to convert old profiles.
- Change how method for specular occlusions is decided on inspector shader (Lit, LitTesselation, LayeredLit, LayeredLitTessellation)
- Unlocked SSS, SSR, Motion Vectors and Distortion frame settings for reflections probes.
- Hide unused LOD settings in Quality Settings legacy window.
- Reduced the constrained distance for temporal reprojection of ray tracing denoising
- Removed shadow near plane from the Directional Light Shadow UI.
- Improved the performances of custom pass culling.
- The scene view camera now replicates the physical parameters from the camera tagged as "MainCamera".
- Reduced the number of GC.Alloc calls, one simple scene without plarnar / probes, it should be 0B.
- Renamed ProfilingSample to ProfilingScope and unified API. Added GPU Timings.
- Updated macros to be compatible with the new shader preprocessor.
- Ray tracing reflection temporal filtering is now done in pre-exposed space
- Search field selects the appropriate fields in both project settings panels 'HDRP Default Settings' and 'Quality/HDRP'
- Disabled the refraction and transmission map keywords if the material is opaque.
- Keep celestial bodies outside the atmosphere.
- Updated the MSAA documentation to specify what features HDRP supports MSAA for and what features it does not.
- Shader use for Runtime Debug Display are now correctly stripper when doing a release build
- Now each camera has its own Volume Stack. This allows Volume Parameters to be updated as early as possible and be ready for the whole frame without conflicts between cameras.
- Disable Async for SSR, SSAO and Contact shadow when aggregated ray tracing frame setting is on.
- Improved performance when entering play mode without domain reload by a factor of ~25
- Renamed the camera profiling sample to include the camera name
- Discarding the ray tracing history for AO, reflection, diffuse shadows and GI when the viewport size changes.
- Renamed the camera profiling sample to include the camera name
- Renamed the post processing graphic formats to match the new convention.
- The restart in Wizard for DXR will always be last fix from now on
- Refactoring pre-existing materials to share more shader code between rasterization and ray tracing.
- Setting a material's Refraction Model to Thin does not overwrite the Thickness and Transmission Absorption Distance anymore.
- Removed Wind textures from runtime as wind is no longer built into the pipeline
- Changed Shader Graph titles of master nodes to be more easily searchable ("HDRP/x" -> "x (HDRP)")
- Expose StartSinglePass() and StopSinglePass() as public interface for XRPass
- Replaced the Texture array for 2D cookies (spot, area and directional lights) and for planar reflections by an atlas.
- Moved the tier defining from the asset to the concerned volume components.
- Changing from a tier management to a "mode" management for reflection and GI and removing the ability to enable/disable deferred and ray bining (they are now implied by performance mode)
- The default FrameSettings for ScreenSpaceShadows is set to true for Camera in order to give a better workflow for DXR.
- Refactor internal usage of Stencil bits.
- Changed how the material upgrader works and added documentation for it.
- Custom passes now disable the stencil when overwriting the depth and not writing into it.
- Renamed the camera profiling sample to include the camera name
- Changed the way the shadow casting property of transparent and tranmissive materials is handeled for ray tracing.
- Changed inspector materials stencil setting code to have more sharing.
- Updated the default scene and default DXR scene and DefaultVolumeProfile.
- Changed the way the length parameter is used for ray traced contact shadows.
- Improved the coherency of PCSS blur between cascades.
- Updated VR checks in Wizard to reflect new XR System.
- Removing unused alpha threshold depth prepass and post pass for fabric shader graph.
- Transform result from CIE XYZ to sRGB color space in EvalSensitivity for iridescence.
- Moved BeginCameraRendering callback right before culling.
- Changed the visibility of the Indirect Lighting Controller component to public.
- Renamed the cubemap used for diffuse convolution to a more explicit name for the memory profiler.
- Improved behaviour of transmission color on transparent surfaces in path tracing.
- Light dimmer can now get values higher than one and was renamed to multiplier in the UI.
- Removed info box requesting volume component for Visual Environment and updated the documentation with the relevant information.
- Improved light selection oracle for light sampling in path tracing.
- Stripped ray tracing subsurface passes with ray tracing is not enabled.
- Remove LOD cross fade code for ray tracing shaders
- Removed legacy VR code
- Add range-based clipping to box lights (case 1178780)
- Improve area light culling (case 1085873)
- Light Hierarchy debug mode can now adjust Debug Exposure for visualizing high exposure scenes.
- Rejecting history for ray traced reflections based on a threshold evaluated on the neighborhood of the sampled history.
- Renamed "Environment" to "Reflection Probes" in tile/cluster debug menu.
- Utilities namespace is obsolete, moved its content to UnityEngine.Rendering (case 1204677)
- Obsolete Utilities namespace was removed, instead use UnityEngine.Rendering (case 1204677)
- Moved most of the compute shaders to the multi_compile API instead of multiple kernels.
- Use multi_compile API for deferred compute shader with shadow mask.
- Remove the raytracing rendering queue system to make recursive raytraced material work when raytracing is disabled
- Changed a few resources used by ray tracing shaders to be global resources (using register space1) for improved CPU performance.
- All custom pass volumes are now executed for one injection point instead of the first one.
- Hidden unsupported choice in emission in Materials
- Temporal Anti aliasing improvements.
- Optimized PrepareLightsForGPU (cost reduced by over 25%) and PrepareGPULightData (around twice as fast now).
- Moved scene view camera settings for HDRP from the preferences window to the scene view camera settings window.
- Updated shaders to be compatible with Microsoft's DXC.
- Debug exposure in debug menu have been replace to debug exposure compensation in EV100 space and is always visible.
- Further optimized PrepareLightsForGPU (3x faster with few shadows, 1.4x faster with a lot of shadows or equivalently cost reduced by 68% to 37%).
- Raytracing: Replaced the DIFFUSE_LIGHTING_ONLY multicompile by a uniform.
- Raytracing: Removed the dynamic lightmap multicompile.
- Raytracing: Remove the LOD cross fade multi compile for ray tracing.
- Cookie are now supported in lightmaper. All lights casting cookie and baked will now include cookie influence.
- Avoid building the mip chain a second time for SSR for transparent objects.
- Replaced "High Quality" Subsurface Scattering with a set of Quality Levels.
- Replaced "High Quality" Volumetric Lighting with "Screen Resolution Percentage" and "Volume Slice Count" on the Fog volume component.
- Merged material samples and shader samples
- Update material samples scene visuals
- Use multi_compile API for deferred compute shader with shadow mask.
- Made the StaticLightingSky class public so that users can change it by script for baking purpose.
- Shadowmask and realtime reflectoin probe property are hide in Quality settings
- Improved performance of reflection probe management when using a lot of probes.
- Ignoring the disable SSR flags for recursive rendering.
- Removed logic in the UI to disable parameters for contact shadows and fog volume components as it was going against the concept of the volume system.
- Fixed the sub surface mask not being taken into account when computing ray traced sub surface scattering.
- MSAA Within Forward Frame Setting is now enabled by default on Cameras when new Render Pipeline Asset is created
- Slightly changed the TAA anti-flicker mechanism so that it is more aggressive on almost static images (only on High preset for now).
- Changed default exposure compensation to 0.
- Refactored shadow caching system.
- Removed experimental namespace for ray tracing code.
- Increase limit for max numbers of lights in UX
- Removed direct use of BSDFData in the path tracing pass, delegated to the material instead.
- Pre-warm the RTHandle system to reduce the amount of memory allocations and the total memory needed at all points. 
- DXR: Only read the geometric attributes that are required using the share pass info and shader graph defines.
- DXR: Dispatch binned rays in 1D instead of 2D.
- Lit and LayeredLit tessellation cross lod fade don't used dithering anymore between LOD but fade the tessellation height instead. Allow a smoother transition
- Changed the way planar reflections are filtered in order to be a bit more "physically based".
- Increased path tracing BSDFs roughness range from [0.001, 0.999] to [0.00001, 0.99999].
- Changing the default SSGI radius for the all configurations.
- Changed the default parameters for quality RTGI to match expected behavior.
- Add color clear pass while rendering XR occlusion mesh to avoid leaks.
- Only use one texture for ray traced reflection upscaling.
- Adjust the upscale radius based on the roughness value.
- DXR: Changed the way the filter size is decided for directional, point and spot shadows.
- Changed the default exposure mode to "Automatic (Histogram)", along with "Limit Min" to -4 and "Limit Max" to 16.
- Replaced the default scene system with the builtin Scene Template feature.
- Changed extensions of shader CAS include files.
- Making the planar probe atlas's format match the color buffer's format.
- Removing the planarReflectionCacheCompressed setting from asset.
- SHADERPASS for TransparentDepthPrepass and TransparentDepthPostpass identification is using respectively SHADERPASS_TRANSPARENT_DEPTH_PREPASS and SHADERPASS_TRANSPARENT_DEPTH_POSTPASS
- Renamed the debug name from SSAO to ScreenSpaceAmbientOcclusion (1254974).
- Added missing tooltips and improved the UI of the aperture control (case 1254916).
- Fixed wrong tooltips in the Dof Volume (case 1256641).
- The `CustomPassLoadCameraColor` and `CustomPassSampleCameraColor` functions now returns the correct color buffer when used in after post process instead of the color pyramid (which didn't had post processes).
- PBR Sky now doesn't go black when going below sea level, but it instead freezes calculation as if on the horizon. 
- Fixed an issue with quality setting foldouts not opening when clicking on them (1253088).

## [7.1.1] - 2019-09-05

### Added
- Transparency Overdraw debug mode. Allows to visualize transparent objects draw calls as an "heat map".
- Enabled single-pass instancing support for XR SDK with new API cmd.SetInstanceMultiplier()
- XR settings are now available in the HDRP asset
- Support for Material Quality in Shader Graph
- Material Quality support selection in HDRP Asset
- Renamed XR shader macro from UNITY_STEREO_ASSIGN_COMPUTE_EYE_INDEX to UNITY_XR_ASSIGN_VIEW_INDEX
- Raytracing ShaderGraph node for HDRP shaders
- Custom passes volume component with 3 injection points: Before Rendering, Before Transparent and Before Post Process
- Alpha channel is now properly exported to camera render textures when using FP16 color buffer format
- Support for XR SDK mirror view modes
- HD Master nodes in Shader Graph now support Normal and Tangent modification in vertex stage.
- DepthOfFieldCoC option in the fullscreen debug modes.
- Added override Ambient Occlusion option on debug windows
- Added Custom Post Processes with 3 injection points: Before Transparent, Before Post Process and After Post Process
- Added draft of minimal interactive path tracing (experimental) based on DXR API - Support only 4 area light, lit and unlit shader (non-shadergraph)
- Small adjustments to TAA anti flicker (more aggressive on high values).

### Fixed
- Fixed wizard infinite loop on cancellation
- Fixed with compute shader error about too many threads in threadgroup on low GPU
- Fixed invalid contact shadow shaders being created on metal
- Fixed a bug where if Assembly.GetTypes throws an exception due to mis-versioned dlls, then no preprocessors are used in the shader stripper
- Fixed typo in AXF decal property preventing to compile
- Fixed reflection probe with XR single-pass and FPTL
- Fixed force gizmo shown when selecting camera in hierarchy
- Fixed issue with XR occlusion mesh and dynamic resolution
- Fixed an issue where lighting compute buffers were re-created with the wrong size when resizing the window, causing tile artefacts at the top of the screen.
- Fix FrameSettings names and tooltips
- Fixed error with XR SDK when the Editor is not in focus
- Fixed errors with RenderGraph, XR SDK and occlusion mesh
- Fixed shadow routines compilation errors when "real" type is a typedef on "half".
- Fixed toggle volumetric lighting in the light UI
- Fixed post-processing history reset handling rt-scale incorrectly
- Fixed crash with terrain and XR multi-pass
- Fixed ShaderGraph material synchronization issues
- Fixed a null reference exception when using an Emissive texture with Unlit shader (case 1181335)
- Fixed an issue where area lights and point lights where not counted separately with regards to max lights on screen (case 1183196)
- Fixed an SSR and Subsurface Scattering issue (appearing black) when using XR.

### Changed
- Update Wizard layout.
- Remove almost all Garbage collection call within a frame.
- Rename property AdditionalVeclocityChange to AddPrecomputeVelocity
- Call the End/Begin camera rendering callbacks for camera with customRender enabled
- Changeg framesettings migration order of postprocess flags as a pr for reflection settings flags have been backported to 2019.2
- Replaced usage of ENABLE_VR in XRSystem.cs by version defines based on the presence of the built-in VR and XR modules
- Added an update virtual function to the SkyRenderer class. This is called once per frame. This allows a given renderer to amortize heavy computation at the rate it chooses. Currently only the physically based sky implements this.
- Removed mandatory XRPass argument in HDCamera.GetOrCreate()
- Restored the HDCamera parameter to the sky rendering builtin parameters.
- Removed usage of StructuredBuffer for XR View Constants
- Expose Direct Specular Lighting control in FrameSettings
- Deprecated ExponentialFog and VolumetricFog volume components. Now there is only one exponential fog component (Fog) which can add Volumetric Fog as an option. Added a script in Edit -> Render Pipeline -> Upgrade Fog Volume Components.

## [7.0.1] - 2019-07-25

### Added
- Added option in the config package to disable globally Area Lights and to select shadow quality settings for the deferred pipeline.
- When shader log stripping is enabled, shader stripper statistics will be written at `Temp/shader-strip.json`
- Occlusion mesh support from XR SDK

### Fixed
- Fixed XR SDK mirror view blit, cleanup some XRTODO and removed XRDebug.cs
- Fixed culling for volumetrics with XR single-pass rendering
- Fix shadergraph material pass setup not called
- Fixed documentation links in component's Inspector header bar
- Cookies using the render texture output from a camera are now properly updated
- Allow in ShaderGraph to enable pre/post pass when the alpha clip is disabled

### Changed
- RenderQueue for Opaque now start at Background instead of Geometry.
- Clamp the area light size for scripting API when we change the light type
- Added a warning in the material UI when the diffusion profile assigned is not in the HDRP asset


## [7.0.0] - 2019-07-17

### Added
- `Fixed`, `Viewer`, and `Automatic` modes to compute the FOV used when rendering a `PlanarReflectionProbe`
- A checkbox to toggle the chrome gizmo of `ReflectionProbe`and `PlanarReflectionProbe`
- Added a Light layer in shadows that allow for objects to cast shadows without being affected by light (and vice versa).
- You can now access ShaderGraph blend states from the Material UI (for example, **Surface Type**, **Sorting Priority**, and **Blending Mode**). This change may break Materials that use a ShaderGraph, to fix them, select **Edit > Render Pipeline > Reset all ShaderGraph Scene Materials BlendStates**. This syncs the blendstates of you ShaderGraph master nodes with the Material properties.
- You can now control ZTest, ZWrite, and CullMode for transparent Materials.
- Materials that use Unlit Shaders or Unlit Master Node Shaders now cast shadows.
- Added an option to enable the ztest on **After Post Process** materials when TAA is disabled.
- Added a new SSAO (based on Ground Truth Ambient Occlusion algorithm) to replace the previous one.
- Added support for shadow tint on light
- BeginCameraRendering and EndCameraRendering callbacks are now called with probes
- Adding option to update shadow maps only On Enable and On Demand.
- Shader Graphs that use time-dependent vertex modification now generate correct motion vectors.
- Added option to allow a custom spot angle for spot light shadow maps.
- Added frame settings for individual post-processing effects
- Added dither transition between cascades for Low and Medium quality settings
- Added single-pass instancing support with XR SDK
- Added occlusion mesh support with XR SDK
- Added support of Alembic velocity to various shaders
- Added support for more than 2 views for single-pass instancing
- Added support for per punctual/directional light min roughness in StackLit
- Added mirror view support with XR SDK
- Added VR verification in HDRPWizard
- Added DXR verification in HDRPWizard
- Added feedbacks in UI of Volume regarding skies
- Cube LUT support in Tonemapping. Cube LUT helpers for external grading are available in the Post-processing Sample package.

### Fixed
- Fixed an issue with history buffers causing effects like TAA or auto exposure to flicker when more than one camera was visible in the editor
- The correct preview is displayed when selecting multiple `PlanarReflectionProbe`s
- Fixed volumetric rendering with camera-relative code and XR stereo instancing
- Fixed issue with flashing cyan due to async compilation of shader when selecting a mesh
- Fix texture type mismatch when the contact shadow are disabled (causing errors on IOS devices)
- Fixed Generate Shader Includes while in package
- Fixed issue when texture where deleted in ShadowCascadeGUI
- Fixed issue in FrameSettingsHistory when disabling a camera several time without enabling it in between.
- Fixed volumetric reprojection with camera-relative code and XR stereo instancing
- Added custom BaseShaderPreprocessor in HDEditorUtils.GetBaseShaderPreprocessorList()
- Fixed compile issue when USE_XR_SDK is not defined
- Fixed procedural sky sun disk intensity for high directional light intensities
- Fixed Decal mip level when using texture mip map streaming to avoid dropping to lowest permitted mip (now loading all mips)
- Fixed deferred shading for XR single-pass instancing after lightloop refactor
- Fixed cluster and material classification debug (material classification now works with compute as pixel shader lighting)
- Fixed IOS Nan by adding a maximun epsilon definition REAL_EPS that uses HALF_EPS when fp16 are used
- Removed unnecessary GC allocation in motion blur code
- Fixed locked UI with advanded influence volume inspector for probes
- Fixed invalid capture direction when rendering planar reflection probes
- Fixed Decal HTILE optimization with platform not supporting texture atomatic (Disable it)
- Fixed a crash in the build when the contact shadows are disabled
- Fixed camera rendering callbacks order (endCameraRendering was being called before the actual rendering)
- Fixed issue with wrong opaque blending settings for After Postprocess
- Fixed issue with Low resolution transparency on PS4
- Fixed a memory leak on volume profiles
- Fixed The Parallax Occlusion Mappping node in shader graph and it's UV input slot
- Fixed lighting with XR single-pass instancing by disabling deferred tiles
- Fixed the Bloom prefiltering pass
- Fixed post-processing effect relying on Unity's random number generator
- Fixed camera flickering when using TAA and selecting the camera in the editor
- Fixed issue with single shadow debug view and volumetrics
- Fixed most of the problems with light animation and timeline
- Fixed indirect deferred compute with XR single-pass instancing
- Fixed a slight omission in anisotropy calculations derived from HazeMapping in StackLit
- Improved stack computation numerical stability in StackLit
- Fix PBR master node always opaque (wrong blend modes for forward pass)
- Fixed TAA with XR single-pass instancing (missing macros)
- Fixed an issue causing Scene View selection wire gizmo to not appear when using HDRP Shader Graphs.
- Fixed wireframe rendering mode (case 1083989)
- Fixed the renderqueue not updated when the alpha clip is modified in the material UI.
- Fixed the PBR master node preview
- Remove the ReadOnly flag on Reflection Probe's cubemap assets during bake when there are no VCS active.
- Fixed an issue where setting a material debug view would not reset the other exclusive modes
- Spot light shapes are now correctly taken into account when baking
- Now the static lighting sky will correctly take the default values for non-overridden properties
- Fixed material albedo affecting the lux meter
- Extra test in deferred compute shading to avoid shading pixels that were not rendered by the current camera (for camera stacking)

### Changed
- Optimization: Reduce the group size of the deferred lighting pass from 16x16 to 8x8
- Replaced HDCamera.computePassCount by viewCount
- Removed xrInstancing flag in RTHandles (replaced by TextureXR.slices and TextureXR.dimensions)
- Refactor the HDRenderPipeline and lightloop code to preprare for high level rendergraph
- Removed the **Back Then Front Rendering** option in the fabric Master Node settings. Enabling this option previously did nothing.
- Shader type Real translates to FP16 precision on Nintendo Switch.
- Shader framework refactor: Introduce CBSDF, EvaluateBSDF, IsNonZeroBSDF to replace BSDF functions
- Shader framework refactor:  GetBSDFAngles, LightEvaluation and SurfaceShading functions
- Replace ComputeMicroShadowing by GetAmbientOcclusionForMicroShadowing
- Rename WorldToTangent to TangentToWorld as it was incorrectly named
- Remove SunDisk and Sun Halo size from directional light
- Remove all obsolete wind code from shader
- Renamed DecalProjectorComponent into DecalProjector for API alignment.
- Improved the Volume UI and made them Global by default
- Remove very high quality shadow option
- Change default for shadow quality in Deferred to Medium
- Enlighten now use inverse squared falloff (before was using builtin falloff)
- Enlighten is now deprecated. Please use CPU or GPU lightmaper instead.
- Remove the name in the diffusion profile UI
- Changed how shadow map resolution scaling with distance is computed. Now it uses screen space area rather than light range.
- Updated MoreOptions display in UI
- Moved Display Area Light Emissive Mesh script API functions in the editor namespace
- direct strenght properties in ambient occlusion now affect direct specular as well
- Removed advanced Specular Occlusion control in StackLit: SSAO based SO control is hidden and fixed to behave like Lit, SPTD is the only HQ technique shown for baked SO.
- Shader framework refactor: Changed ClampRoughness signature to include PreLightData access.
- HDRPWizard window is now in Window > General > HD Render Pipeline Wizard
- Moved StaticLightingSky to LightingWindow
- Removes the current "Scene Settings" and replace them with "Sky & Fog Settings" (with Physically Based Sky and Volumetric Fog).
- Changed how cached shadow maps are placed inside the atlas to minimize re-rendering of them.

## [6.7.0-preview] - 2019-05-16

### Added
- Added ViewConstants StructuredBuffer to simplify XR rendering
- Added API to render specific settings during a frame
- Added stadia to the supported platforms (2019.3)
- Enabled cascade blends settings in the HD Shadow component
- Added Hardware Dynamic Resolution support.
- Added MatCap debug view to replace the no scene lighting debug view.
- Added clear GBuffer option in FrameSettings (default to false)
- Added preview for decal shader graph (Only albedo, normal and emission)
- Added exposure weight control for decal
- Screen Space Directional Shadow under a define option. Activated for ray tracing
- Added a new abstraction for RendererList that will help transition to Render Graph and future RendererList API
- Added multipass support for VR
- Added XR SDK integration (multipass only)
- Added Shader Graph samples for Hair, Fabric and Decal master nodes.
- Add fade distance, shadow fade distance and light layers to light explorer
- Add method to draw light layer drawer in a rect to HDEditorUtils

### Fixed
- Fixed deserialization crash at runtime
- Fixed for ShaderGraph Unlit masternode not writing velocity
- Fixed a crash when assiging a new HDRP asset with the 'Verify Saving Assets' option enabled
- Fixed exposure to properly support TEXTURE2D_X
- Fixed TerrainLit basemap texture generation
- Fixed a bug that caused nans when material classification was enabled and a tile contained one standard material + a material with transmission.
- Fixed gradient sky hash that was not using the exposure hash
- Fixed displayed default FrameSettings in HDRenderPipelineAsset wrongly updated on scripts reload.
- Fixed gradient sky hash that was not using the exposure hash.
- Fixed visualize cascade mode with exposure.
- Fixed (enabled) exposure on override lighting debug modes.
- Fixed issue with LightExplorer when volume have no profile
- Fixed issue with SSR for negative, infinite and NaN history values
- Fixed LightLayer in HDReflectionProbe and PlanarReflectionProbe inspector that was not displayed as a mask.
- Fixed NaN in transmission when the thickness and a color component of the scattering distance was to 0
- Fixed Light's ShadowMask multi-edition.
- Fixed motion blur and SMAA with VR single-pass instancing
- Fixed NaNs generated by phase functionsin volumetric lighting
- Fixed NaN issue with refraction effect and IOR of 1 at extreme grazing angle
- Fixed nan tracker not using the exposure
- Fixed sorting priority on lit and unlit materials
- Fixed null pointer exception when there are no AOVRequests defined on a camera
- Fixed dirty state of prefab using disabled ReflectionProbes
- Fixed an issue where gizmos and editor grid were not correctly depth tested
- Fixed created default scene prefab non editable due to wrong file extension.
- Fixed an issue where sky convolution was recomputed for nothing when a preview was visible (causing extreme slowness when fabric convolution is enabled)
- Fixed issue with decal that wheren't working currently in player
- Fixed missing stereo rendering macros in some fragment shaders
- Fixed exposure for ReflectionProbe and PlanarReflectionProbe gizmos
- Fixed single-pass instancing on PSVR
- Fixed Vulkan shader issue with Texture2DArray in ScreenSpaceShadow.compute by re-arranging code (workaround)
- Fixed camera-relative issue with lights and XR single-pass instancing
- Fixed single-pass instancing on Vulkan
- Fixed htile synchronization issue with shader graph decal
- Fixed Gizmos are not drawn in Camera preview
- Fixed pre-exposure for emissive decal
- Fixed wrong values computed in PreIntegrateFGD and in the generation of volumetric lighting data by forcing the use of fp32.
- Fixed NaNs arising during the hair lighting pass
- Fixed synchronization issue in decal HTile that occasionally caused rendering artifacts around decal borders
- Fixed QualitySettings getting marked as modified by HDRP (and thus checked out in Perforce)
- Fixed a bug with uninitialized values in light explorer
- Fixed issue with LOD transition
- Fixed shader warnings related to raytracing and TEXTURE2D_X

### Changed
- Refactor PixelCoordToViewDirWS to be VR compatible and to compute it only once per frame
- Modified the variants stripper to take in account multiple HDRP assets used in the build.
- Improve the ray biasing code to avoid self-intersections during the SSR traversal
- Update Pyramid Spot Light to better match emitted light volume.
- Moved _XRViewConstants out of UnityPerPassStereo constant buffer to fix issues with PSSL
- Removed GetPositionInput_Stereo() and single-pass (double-wide) rendering mode
- Changed label width of the frame settings to accommodate better existing options.
- SSR's Default FrameSettings for camera is now enable.
- Re-enabled the sharpening filter on Temporal Anti-aliasing
- Exposed HDEditorUtils.LightLayerMaskDrawer for integration in other packages and user scripting.
- Rename atmospheric scattering in FrameSettings to Fog
- The size modifier in the override for the culling sphere in Shadow Cascades now defaults to 0.6, which is the same as the formerly hardcoded value.
- Moved LOD Bias and Maximum LOD Level from Frame Setting section `Other` to `Rendering`
- ShaderGraph Decal that affect only emissive, only draw in emissive pass (was drawing in dbuffer pass too)
- Apply decal projector fade factor correctly on all attribut and for shader graph decal
- Move RenderTransparentDepthPostpass after all transparent
- Update exposure prepass to interleave XR single-pass instancing views in a checkerboard pattern
- Removed ScriptRuntimeVersion check in wizard.

## [6.6.0-preview] - 2019-04-01

### Added
- Added preliminary changes for XR deferred shading
- Added support of 111110 color buffer
- Added proper support for Recorder in HDRP
- Added depth offset input in shader graph master nodes
- Added a Parallax Occlusion Mapping node
- Added SMAA support
- Added Homothety and Symetry quick edition modifier on volume used in ReflectionProbe, PlanarReflectionProbe and DensityVolume
- Added multi-edition support for DecalProjectorComponent
- Improve hair shader
- Added the _ScreenToTargetScaleHistory uniform variable to be used when sampling HDRP RTHandle history buffers.
- Added settings in `FrameSettings` to change `QualitySettings.lodBias` and `QualitySettings.maximumLODLevel` during a rendering
- Added an exposure node to retrieve the current, inverse and previous frame exposure value.
- Added an HD scene color node which allow to sample the scene color with mips and a toggle to remove the exposure.
- Added safeguard on HD scene creation if default scene not set in the wizard
- Added Low res transparency rendering pass.

### Fixed
- Fixed HDRI sky intensity lux mode
- Fixed dynamic resolution for XR
- Fixed instance identifier semantic string used by Shader Graph
- Fixed null culling result occuring when changing scene that was causing crashes
- Fixed multi-edition light handles and inspector shapes
- Fixed light's LightLayer field when multi-editing
- Fixed normal blend edition handles on DensityVolume
- Fixed an issue with layered lit shader and height based blend where inactive layers would still have influence over the result
- Fixed multi-selection handles color for DensityVolume
- Fixed multi-edition inspector's blend distances for HDReflectionProbe, PlanarReflectionProbe and DensityVolume
- Fixed metric distance that changed along size in DensityVolume
- Fixed DensityVolume shape handles that have not same behaviour in advance and normal edition mode
- Fixed normal map blending in TerrainLit by only blending the derivatives
- Fixed Xbox One rendering just a grey screen instead of the scene
- Fixed probe handles for multiselection
- Fixed baked cubemap import settings for convolution
- Fixed regression causing crash when attempting to open HDRenderPipelineWizard without an HDRenderPipelineAsset setted
- Fixed FullScreenDebug modes: SSAO, SSR, Contact shadow, Prerefraction Color Pyramid, Final Color Pyramid
- Fixed volumetric rendering with stereo instancing
- Fixed shader warning
- Fixed missing resources in existing asset when updating package
- Fixed PBR master node preview in forward rendering or transparent surface
- Fixed deferred shading with stereo instancing
- Fixed "look at" edition mode of Rotation tool for DecalProjectorComponent
- Fixed issue when switching mode in ReflectionProbe and PlanarReflectionProbe
- Fixed issue where migratable component version where not always serialized when part of prefab's instance
- Fixed an issue where shadow would not be rendered properly when light layer are not enabled
- Fixed exposure weight on unlit materials
- Fixed Light intensity not played in the player when recorded with animation/timeline
- Fixed some issues when multi editing HDRenderPipelineAsset
- Fixed emission node breaking the main shader graph preview in certain conditions.
- Fixed checkout of baked probe asset when baking probes.
- Fixed invalid gizmo position for rotated ReflectionProbe
- Fixed multi-edition of material's SurfaceType and RenderingPath
- Fixed whole pipeline reconstruction on selecting for the first time or modifying other than the currently used HDRenderPipelineAsset
- Fixed single shadow debug mode
- Fixed global scale factor debug mode when scale > 1
- Fixed debug menu material overrides not getting applied to the Terrain Lit shader
- Fixed typo in computeLightVariants
- Fixed deferred pass with XR instancing by disabling ComputeLightEvaluation
- Fixed bloom resolution independence
- Fixed lens dirt intensity not behaving properly
- Fixed the Stop NaN feature
- Fixed some resources to handle more than 2 instanced views for XR
- Fixed issue with black screen (NaN) produced on old GPU hardware or intel GPU hardware with gaussian pyramid
- Fixed issue with disabled punctual light would still render when only directional light is present

### Changed
- DensityVolume scripting API will no longuer allow to change between advance and normal edition mode
- Disabled depth of field, lens distortion and panini projection in the scene view
- TerrainLit shaders and includes are reorganized and made simpler.
- TerrainLit shader GUI now allows custom properties to be displayed in the Terrain fold-out section.
- Optimize distortion pass with stencil
- Disable SceneSelectionPass in shader graph preview
- Control punctual light and area light shadow atlas separately
- Move SMAA anti-aliasing option to after Temporal Anti Aliasing one, to avoid problem with previously serialized project settings
- Optimize rendering with static only lighting and when no cullable lights/decals/density volumes are present.
- Updated handles for DecalProjectorComponent for enhanced spacial position readability and have edition mode for better SceneView management
- DecalProjectorComponent are now scale independent in order to have reliable metric unit (see new Size field for changing the size of the volume)
- Restructure code from HDCamera.Update() by adding UpdateAntialiasing() and UpdateViewConstants()
- Renamed velocity to motion vectors
- Objects rendered during the After Post Process pass while TAA is enabled will not benefit from existing depth buffer anymore. This is done to fix an issue where those object would wobble otherwise
- Removed usage of builtin unity matrix for shadow, shadow now use same constant than other view
- The default volume layer mask for cameras & probes is now `Default` instead of `Everything`

## [6.5.0-preview] - 2019-03-07

### Added
- Added depth-of-field support with stereo instancing
- Adding real time area light shadow support
- Added a new FrameSettings: Specular Lighting to toggle the specular during the rendering

### Fixed
- Fixed diffusion profile upgrade breaking package when upgrading to a new version
- Fixed decals cropped by gizmo not updating correctly if prefab
- Fixed an issue when enabling SSR on multiple view
- Fixed edition of the intensity's unit field while selecting multiple lights
- Fixed wrong calculation in soft voxelization for density volume
- Fixed gizmo not working correctly with pre-exposure
- Fixed issue with setting a not available RT when disabling motion vectors
- Fixed planar reflection when looking at mirror normal
- Fixed mutiselection issue with HDLight Inspector
- Fixed HDAdditionalCameraData data migration
- Fixed failing builds when light explorer window is open
- Fixed cascade shadows border sometime causing artefacts between cascades
- Restored shadows in the Cascade Shadow debug visualization
- `camera.RenderToCubemap` use proper face culling

### Changed
- When rendering reflection probe disable all specular lighting and for metals use fresnelF0 as diffuse color for bake lighting.

## [6.4.0-preview] - 2019-02-21

### Added
- VR: Added TextureXR system to selectively expand TEXTURE2D macros to texture array for single-pass stereo instancing + Convert textures call to these macros
- Added an unit selection dropdown next to shutter speed (camera)
- Added error helpbox when trying to use a sub volume component that require the current HDRenderPipelineAsset to support a feature that it is not supporting.
- Add mesh for tube light when display emissive mesh is enabled

### Fixed
- Fixed Light explorer. The volume explorer used `profile` instead of `sharedProfile` which instantiate a custom volume profile instead of editing the asset itself.
- Fixed UI issue where all is displayed using metric unit in shadow cascade and Percent is set in the unit field (happening when opening the inspector).
- Fixed inspector event error when double clicking on an asset (diffusion profile/material).
- Fixed nullref on layered material UI when the material is not an asset.
- Fixed nullref exception when undo/redo a light property.
- Fixed visual bug when area light handle size is 0.

### Changed
- Update UI for 32bit/16bit shadow precision settings in HDRP asset
- Object motion vectors have been disabled in all but the game view. Camera motion vectors are still enabled everywhere, allowing TAA and Motion Blur to work on static objects.
- Enable texture array by default for most rendering code on DX11 and unlock stereo instancing (DX11 only for now)

## [6.3.0-preview] - 2019-02-18

### Added
- Added emissive property for shader graph decals
- Added a diffusion profile override volume so the list of diffusion profile assets to use can be chanaged without affecting the HDRP asset
- Added a "Stop NaNs" option on cameras and in the Scene View preferences.
- Added metric display option in HDShadowSettings and improve clamping
- Added shader parameter mapping in DebugMenu
- Added scripting API to configure DebugData for DebugMenu

### Fixed
- Fixed decals in forward
- Fixed issue with stencil not correctly setup for various master node and shader for the depth pass, motion vector pass and GBuffer/Forward pass
- Fixed SRP batcher and metal
- Fixed culling and shadows for Pyramid, Box, Rectangle and Tube lights
- Fixed an issue where scissor render state leaking from the editor code caused partially black rendering

### Changed
- When a lit material has a clear coat mask that is not null, we now use the clear coat roughness to compute the screen space reflection.
- Diffusion profiles are now limited to one per asset and can be referenced in materials, shader graphs and vfx graphs. Materials will be upgraded automatically except if they are using a shader graph, in this case it will display an error message.

## [6.2.0-preview] - 2019-02-15

### Added
- Added help box listing feature supported in a given HDRenderPipelineAsset alongs with the drawbacks implied.
- Added cascade visualizer, supporting disabled handles when not overriding.

### Fixed
- Fixed post processing with stereo double-wide
- Fixed issue with Metal: Use sign bit to find the cache type instead of lowest bit.
- Fixed invalid state when creating a planar reflection for the first time
- Fix FrameSettings's LitShaderMode not restrained by supported LitShaderMode regression.

### Changed
- The default value roughness value for the clearcoat has been changed from 0.03 to 0.01
- Update default value of based color for master node
- Update Fabric Charlie Sheen lighting model - Remove Fresnel component that wasn't part of initial model + Remap smoothness to [0.0 - 0.6] range for more artist friendly parameter

### Changed
- Code refactor: all macros with ARGS have been swapped with macros with PARAM. This is because the ARGS macros were incorrectly named.

## [6.1.0-preview] - 2019-02-13

### Added
- Added support for post-processing anti-aliasing in the Scene View (FXAA and TAA). These can be set in Preferences.
- Added emissive property for decal material (non-shader graph)

### Fixed
- Fixed a few UI bugs with the color grading curves.
- Fixed "Post Processing" in the scene view not toggling post-processing effects
- Fixed bake only object with flag `ReflectionProbeStaticFlag` when baking a `ReflectionProbe`

### Changed
- Removed unsupported Clear Depth checkbox in Camera inspector
- Updated the toggle for advanced mode in inspectors.

## [6.0.0-preview] - 2019-02-23

### Added
- Added new API to perform a camera rendering
- Added support for hair master node (Double kajiya kay - Lambert)
- Added Reset behaviour in DebugMenu (ingame mapping is right joystick + B)
- Added Default HD scene at new scene creation while in HDRP
- Added Wizard helping to configure HDRP project
- Added new UI for decal material to allow remapping and scaling of some properties
- Added cascade shadow visualisation toggle in HD shadow settings
- Added icons for assets
- Added replace blending mode for distortion
- Added basic distance fade for density volumes
- Added decal master node for shader graph
- Added HD unlit master node (Cross Pipeline version is name Unlit)
- Added new Rendering Queue in materials
- Added post-processing V3 framework embed in HDRP, remove postprocess V2 framework
- Post-processing now uses the generic volume framework
-   New depth-of-field, bloom, panini projection effects, motion blur
-   Exposure is now done as a pre-exposition pass, the whole system has been revamped
-   Exposure now use EV100 everywhere in the UI (Sky, Emissive Light)
- Added emissive intensity (Luminance and EV100 control) control for Emissive
- Added pre-exposure weigth for Emissive
- Added an emissive color node and a slider to control the pre-exposure percentage of emission color
- Added physical camera support where applicable
- Added more color grading tools
- Added changelog level for Shader Variant stripping
- Added Debug mode for validation of material albedo and metalness/specularColor values
- Added a new dynamic mode for ambient probe and renamed BakingSky to StaticLightingSky
- Added command buffer parameter to all Bind() method of material
- Added Material validator in Render Pipeline Debug
- Added code to future support of DXR (not enabled)
- Added support of multiviewport
- Added HDRenderPipeline.RequestSkyEnvironmentUpdate function to force an update from script when sky is set to OnDemand
- Added a Lighting and BackLighting slots in Lit, StackLit, Fabric and Hair master nodes
- Added support for overriding terrain detail rendering shaders, via the render pipeline editor resources asset
- Added xrInstancing flag support to RTHandle
- Added support for cullmask for decal projectors
- Added software dynamic resolution support
- Added support for "After Post-Process" render pass for unlit shader
- Added support for textured rectangular area lights
- Added stereo instancing macros to MSAA shaders
- Added support for Quarter Res Raytraced Reflections (not enabled)
- Added fade factor for decal projectors.
- Added stereo instancing macros to most shaders used in VR
- Added multi edition support for HDRenderPipelineAsset

### Fixed
- Fixed logic to disable FPTL with stereo rendering
- Fixed stacklit transmission and sun highlight
- Fixed decals with stereo rendering
- Fixed sky with stereo rendering
- Fixed flip logic for postprocessing + VR
- Fixed copyStencilBuffer pass for Switch
- Fixed point light shadow map culling that wasn't taking into account far plane
- Fixed usage of SSR with transparent on all master node
- Fixed SSR and microshadowing on fabric material
- Fixed blit pass for stereo rendering
- Fixed lightlist bounds for stereo rendering
- Fixed windows and in-game DebugMenu sync.
- Fixed FrameSettings' LitShaderMode sync when opening DebugMenu.
- Fixed Metal specific issues with decals, hitting a sampler limit and compiling AxF shader
- Fixed an issue with flipped depth buffer during postprocessing
- Fixed normal map use for shadow bias with forward lit - now use geometric normal
- Fixed transparent depth prepass and postpass access so they can be use without alpha clipping for lit shader
- Fixed support of alpha clip shadow for lit master node
- Fixed unlit master node not compiling
- Fixed issue with debug display of reflection probe
- Fixed issue with phong tessellations not working with lit shader
- Fixed issue with vertex displacement being affected by heightmap setting even if not heightmap where assign
- Fixed issue with density mode on Lit terrain producing NaN
- Fixed issue when going back and forth from Lit to LitTesselation for displacement mode
- Fixed issue with ambient occlusion incorrectly applied to emissiveColor with light layers in deferred
- Fixed issue with fabric convolution not using the correct convolved texture when fabric convolution is enabled
- Fixed issue with Thick mode for Transmission that was disabling transmission with directional light
- Fixed shutdown edge cases with HDRP tests
- Fixed slowdow when enabling Fabric convolution in HDRP asset
- Fixed specularAA not compiling in StackLit Master node
- Fixed material debug view with stereo rendering
- Fixed material's RenderQueue edition in default view.
- Fixed banding issues within volumetric density buffer
- Fixed missing multicompile for MSAA for AxF
- Fixed camera-relative support for stereo rendering
- Fixed remove sync with render thread when updating decal texture atlas.
- Fixed max number of keyword reach [256] issue. Several shader feature are now local
- Fixed Scene Color and Depth nodes
- Fixed SSR in forward
- Fixed custom editor of Unlit, HD Unlit and PBR shader graph master node
- Fixed issue with NewFrame not correctly calculated in Editor when switching scene
- Fixed issue with TerrainLit not compiling with depth only pass and normal buffer
- Fixed geometric normal use for shadow bias with PBR master node in forward
- Fixed instancing macro usage for decals
- Fixed error message when having more than one directional light casting shadow
- Fixed error when trying to display preview of Camera or PlanarReflectionProbe
- Fixed LOAD_TEXTURE2D_ARRAY_MSAA macro
- Fixed min-max and amplitude clamping value in inspector of vertex displacement materials
- Fixed issue with alpha shadow clip (was incorrectly clipping object shadow)
- Fixed an issue where sky cubemap would not be cleared correctly when setting the current sky to None
- Fixed a typo in Static Lighting Sky component UI
- Fixed issue with incorrect reset of RenderQueue when switching shader in inspector GUI
- Fixed issue with variant stripper stripping incorrectly some variants
- Fixed a case of ambient lighting flickering because of previews
- Fixed Decals when rendering multiple camera in a single frame
- Fixed cascade shadow count in shader
- Fixed issue with Stacklit shader with Haze effect
- Fixed an issue with the max sample count for the TAA
- Fixed post-process guard band for XR
- Fixed exposure of emissive of Unlit
- Fixed depth only and motion vector pass for Unlit not working correctly with MSAA
- Fixed an issue with stencil buffer copy causing unnecessary compute dispatches for lighting
- Fixed multi edition issue in FrameSettings
- Fixed issue with SRP batcher and DebugDisplay variant of lit shader
- Fixed issue with debug material mode not doing alpha test
- Fixed "Attempting to draw with missing UAV bindings" errors on Vulkan
- Fixed pre-exposure incorrectly apply to preview
- Fixed issue with duplicate 3D texture in 3D texture altas of volumetric?
- Fixed Camera rendering order (base on the depth parameter)
- Fixed shader graph decals not being cropped by gizmo
- Fixed "Attempting to draw with missing UAV bindings" errors on Vulkan.


### Changed
- ColorPyramid compute shader passes is swapped to pixel shader passes on platforms where the later is faster (Nintendo Switch).
- Removing the simple lightloop used by the simple lit shader
- Whole refactor of reflection system: Planar and reflection probe
- Separated Passthrough from other RenderingPath
- Update several properties naming and caption based on feedback from documentation team
- Remove tile shader variant for transparent backface pass of lit shader
- Rename all HDRenderPipeline to HDRP folder for shaders
- Rename decal property label (based on doc team feedback)
- Lit shader mode now default to Deferred to reduce build time
- Update UI of Emission parameters in shaders
- Improve shader variant stripping including shader graph variant
- Refactored render loop to render realtime probes visible per camera
- Enable SRP batcher by default
- Shader code refactor: Rename LIGHTLOOP_SINGLE_PASS => LIGHTLOOP_DISABLE_TILE_AND_CLUSTER and clean all usage of LIGHTLOOP_TILE_PASS
- Shader code refactor: Move pragma definition of vertex and pixel shader inside pass + Move SURFACE_GRADIENT definition in XXXData.hlsl
- Micro-shadowing in Lit forward now use ambientOcclusion instead of SpecularOcclusion
- Upgraded FrameSettings workflow, DebugMenu and Inspector part relative to it
- Update build light list shader code to support 32 threads in wavefronts on Switch
- LayeredLit layers' foldout are now grouped in one main foldout per layer
- Shadow alpha clip can now be enabled on lit shader and haor shader enven for opaque
- Temporal Antialiasing optimization for Xbox One X
- Parameter depthSlice on SetRenderTarget functions now defaults to -1 to bind the entire resource
- Rename SampleCameraDepth() functions to LoadCameraDepth() and SampleCameraDepth(), same for SampleCameraColor() functions
- Improved Motion Blur quality.
- Update stereo frame settings values for single-pass instancing and double-wide
- Rearrange FetchDepth functions to prepare for stereo-instancing
- Remove unused _ComputeEyeIndex
- Updated HDRenderPipelineAsset inspector
- Re-enable SRP batcher for metal

## [5.2.0-preview] - 2018-11-27

### Added
- Added option to run Contact Shadows and Volumetrics Voxelization stage in Async Compute
- Added camera freeze debug mode - Allow to visually see culling result for a camera
- Added support of Gizmo rendering before and after postprocess in Editor
- Added support of LuxAtDistance for punctual lights

### Fixed
- Fixed Debug.DrawLine and Debug.Ray call to work in game view
- Fixed DebugMenu's enum resetted on change
- Fixed divide by 0 in refraction causing NaN
- Fixed disable rough refraction support
- Fixed refraction, SSS and atmospheric scattering for VR
- Fixed forward clustered lighting for VR (double-wide).
- Fixed Light's UX to not allow negative intensity
- Fixed HDRenderPipelineAsset inspector broken when displaying its FrameSettings from project windows.
- Fixed forward clustered lighting for VR (double-wide).
- Fixed HDRenderPipelineAsset inspector broken when displaying its FrameSettings from project windows.
- Fixed Decals and SSR diable flags for all shader graph master node (Lit, Fabric, StackLit, PBR)
- Fixed Distortion blend mode for shader graph master node (Lit, StackLit)
- Fixed bent Normal for Fabric master node in shader graph
- Fixed PBR master node lightlayers
- Fixed shader stripping for built-in lit shaders.

### Changed
- Rename "Regular" in Diffusion profile UI "Thick Object"
- Changed VBuffer depth parametrization for volumetric from distanceRange to depthExtent - Require update of volumetric settings - Fog start at near plan
- SpotLight with box shape use Lux unit only

## [5.1.0-preview] - 2018-11-19

### Added

- Added a separate Editor resources file for resources Unity does not take when it builds a Player.
- You can now disable SSR on Materials in Shader Graph.
- Added support for MSAA when the Supported Lit Shader Mode is set to Both. Previously HDRP only supported MSAA for Forward mode.
- You can now override the emissive color of a Material when in debug mode.
- Exposed max light for Light Loop Settings in HDRP asset UI.
- HDRP no longer performs a NormalDBuffer pass update if there are no decals in the Scene.
- Added distant (fall-back) volumetric fog and improved the fog evaluation precision.
- Added an option to reflect sky in SSR.
- Added a y-axis offset for the PlanarReflectionProbe and offset tool.
- Exposed the option to run SSR and SSAO on async compute.
- Added support for the _GlossMapScale parameter in the Legacy to HDRP Material converter.
- Added wave intrinsic instructions for use in Shaders (for AMD GCN).


### Fixed
- Fixed sphere shaped influence handles clamping in Reflection Probes.
- Fixed Reflection Probe data migration for projects created before using HDRP.
- Fixed UI of Layered Material where Unity previously rendered the scrollbar above the Copy button.
- Fixed Material tessellations parameters Start fade distance and End fade distance. Originally, Unity clamped these values when you modified them.
- Fixed various distortion and refraction issues - handle a better fall-back.
- Fixed SSR for multiple views.
- Fixed SSR issues related to self-intersections.
- Fixed shape density volume handle speed.
- Fixed density volume shape handle moving too fast.
- Fixed the Camera velocity pass that we removed by mistake.
- Fixed some null pointer exceptions when disabling motion vectors support.
- Fixed viewports for both the Subsurface Scattering combine pass and the transparent depth prepass.
- Fixed the blend mode pop-up in the UI. It previously did not appear when you enabled pre-refraction.
- Fixed some null pointer exceptions that previously occurred when you disabled motion vectors support.
- Fixed Layered Lit UI issue with scrollbar.
- Fixed cubemap assignation on custom ReflectionProbe.
- Fixed Reflection Probes’ capture settings' shadow distance.
- Fixed an issue with the SRP batcher and Shader variables declaration.
- Fixed thickness and subsurface slots for fabric Shader master node that wasn't appearing with the right combination of flags.
- Fixed d3d debug layer warning.
- Fixed PCSS sampling quality.
- Fixed the Subsurface and transmission Material feature enabling for fabric Shader.
- Fixed the Shader Graph UV node’s dimensions when using it in a vertex Shader.
- Fixed the planar reflection mirror gizmo's rotation.
- Fixed HDRenderPipelineAsset's FrameSettings not showing the selected enum in the Inspector drop-down.
- Fixed an error with async compute.
- MSAA now supports transparency.
- The HDRP Material upgrader tool now converts metallic values correctly.
- Volumetrics now render in Reflection Probes.
- Fixed a crash that occurred whenever you set a viewport size to 0.
- Fixed the Camera physic parameter that the UI previously did not display.
- Fixed issue in pyramid shaped spotlight handles manipulation

### Changed

- Renamed Line shaped Lights to Tube Lights.
- HDRP now uses mean height fog parametrization.
- Shadow quality settings are set to All when you use HDRP (This setting is not visible in the UI when using SRP). This avoids Legacy Graphics Quality Settings disabling the shadows and give SRP full control over the Shadows instead.
- HDRP now internally uses premultiplied alpha for all fog.
- Updated default FrameSettings used for realtime Reflection Probes when you create a new HDRenderPipelineAsset.
- Remove multi-camera support. LWRP and HDRP will not support multi-camera layered rendering.
- Updated Shader Graph subshaders to use the new instancing define.
- Changed fog distance calculation from distance to plane to distance to sphere.
- Optimized forward rendering using AMD GCN by scalarizing the light loop.
- Changed the UI of the Light Editor.
- Change ordering of includes in HDRP Materials in order to reduce iteration time for faster compilation.
- Added a StackLit master node replacing the InspectorUI version. IMPORTANT: All previously authored StackLit Materials will be lost. You need to recreate them with the master node.

## [5.0.0-preview] - 2018-09-28

### Added
- Added occlusion mesh to depth prepass for VR (VR still disabled for now)
- Added a debug mode to display only one shadow at once
- Added controls for the highlight created by directional lights
- Added a light radius setting to punctual lights to soften light attenuation and simulate fill lighting
- Added a 'minRoughness' parameter to all non-area lights (was previously only available for certain light types)
- Added separate volumetric light/shadow dimmers
- Added per-pixel jitter to volumetrics to reduce aliasing artifacts
- Added a SurfaceShading.hlsl file, which implements material-agnostic shading functionality in an efficient manner
- Added support for shadow bias for thin object transmission
- Added FrameSettings to control realtime planar reflection
- Added control for SRPBatcher on HDRP Asset
- Added an option to clear the shadow atlases in the debug menu
- Added a color visualization of the shadow atlas rescale in debug mode
- Added support for disabling SSR on materials
- Added intrinsic for XBone
- Added new light volume debugging tool
- Added a new SSR debug view mode
- Added translaction's scale invariance on DensityVolume
- Added multiple supported LitShadermode and per renderer choice in case of both Forward and Deferred supported
- Added custom specular occlusion mode to Lit Shader Graph Master node

### Fixed
- Fixed a normal bias issue with Stacklit (Was causing light leaking)
- Fixed camera preview outputing an error when both scene and game view where display and play and exit was call
- Fixed override debug mode not apply correctly on static GI
- Fixed issue where XRGraphicsConfig values set in the asset inspector GUI weren't propagating correctly (VR still disabled for now)
- Fixed issue with tangent that was using SurfaceGradient instead of regular normal decoding
- Fixed wrong error message display when switching to unsupported target like IOS
- Fixed an issue with ambient occlusion texture sometimes not being created properly causing broken rendering
- Shadow near plane is no longer limited at 0.1
- Fixed decal draw order on transparent material
- Fixed an issue where sometime the lookup texture used for GGX convolution was broken, causing broken rendering
- Fixed an issue where you wouldn't see any fog for certain pipeline/scene configurations
- Fixed an issue with volumetric lighting where the anisotropy value of 0 would not result in perfectly isotropic lighting
- Fixed shadow bias when the atlas is rescaled
- Fixed shadow cascade sampling outside of the atlas when cascade count is inferior to 4
- Fixed shadow filter width in deferred rendering not matching shader config
- Fixed stereo sampling of depth texture in MSAA DepthValues.shader
- Fixed box light UI which allowed negative and zero sizes, thus causing NaNs
- Fixed stereo rendering in HDRISky.shader (VR)
- Fixed normal blend and blend sphere influence for reflection probe
- Fixed distortion filtering (was point filtering, now trilinear)
- Fixed contact shadow for large distance
- Fixed depth pyramid debug view mode
- Fixed sphere shaped influence handles clamping in reflection probes
- Fixed reflection probes data migration for project created before using hdrp
- Fixed ambient occlusion for Lit Master Node when slot is connected

### Changed
- Use samplerunity_ShadowMask instead of samplerunity_samplerLightmap for shadow mask
- Allow to resize reflection probe gizmo's size
- Improve quality of screen space shadow
- Remove support of projection model for ScreenSpaceLighting (SSR always use HiZ and refraction always Proxy)
- Remove all the debug mode from SSR that are obsolete now
- Expose frameSettings and Capture settings for reflection and planar probe
- Update UI for reflection probe, planar probe, camera and HDRP Asset
- Implement proper linear blending for volumetric lighting via deep compositing as described in the paper "Deep Compositing Using Lie Algebras"
- Changed  planar mapping to match terrain convention (XZ instead of ZX)
- XRGraphicsConfig is no longer Read/Write. Instead, it's read-only. This improves consistency of XR behavior between the legacy render pipeline and SRP
- Change reflection probe data migration code (to update old reflection probe to new one)
- Updated gizmo for ReflectionProbes
- Updated UI and Gizmo of DensityVolume

## [4.0.0-preview] - 2018-09-28

### Added
- Added a new TerrainLit shader that supports rendering of Unity terrains.
- Added controls for linear fade at the boundary of density volumes
- Added new API to control decals without monobehaviour object
- Improve Decal Gizmo
- Implement Screen Space Reflections (SSR) (alpha version, highly experimental)
- Add an option to invert the fade parameter on a Density Volume
- Added a Fabric shader (experimental) handling cotton and silk
- Added support for MSAA in forward only for opaque only
- Implement smoothness fade for SSR
- Added support for AxF shader (X-rite format - require special AxF importer from Unity not part of HDRP)
- Added control for sundisc on directional light (hack)
- Added a new HD Lit Master node that implements Lit shader support for Shader Graph
- Added Micro shadowing support (hack)
- Added an event on HDAdditionalCameraData for custom rendering
- HDRP Shader Graph shaders now support 4-channel UVs.

### Fixed
- Fixed an issue where sometimes the deferred shadow texture would not be valid, causing wrong rendering.
- Stencil test during decals normal buffer update is now properly applied
- Decals corectly update normal buffer in forward
- Fixed a normalization problem in reflection probe face fading causing artefacts in some cases
- Fix multi-selection behavior of Density Volumes overwriting the albedo value
- Fixed support of depth texture for RenderTexture. HDRP now correctly output depth to user depth buffer if RenderTexture request it.
- Fixed multi-selection behavior of Density Volumes overwriting the albedo value
- Fixed support of depth for RenderTexture. HDRP now correctly output depth to user depth buffer if RenderTexture request it.
- Fixed support of Gizmo in game view in the editor
- Fixed gizmo for spot light type
- Fixed issue with TileViewDebug mode being inversed in gameview
- Fixed an issue with SAMPLE_TEXTURECUBE_SHADOW macro
- Fixed issue with color picker not display correctly when game and scene view are visible at the same time
- Fixed an issue with reflection probe face fading
- Fixed camera motion vectors shader and associated matrices to update correctly for single-pass double-wide stereo rendering
- Fixed light attenuation functions when range attenuation is disabled
- Fixed shadow component algorithm fixup not dirtying the scene, so changes can be saved to disk.
- Fixed some GC leaks for HDRP
- Fixed contact shadow not affected by shadow dimmer
- Fixed GGX that works correctly for the roughness value of 0 (mean specular highlgiht will disappeard for perfect mirror, we rely on maxSmoothness instead to always have a highlight even on mirror surface)
- Add stereo support to ShaderPassForward.hlsl. Forward rendering now seems passable in limited test scenes with camera-relative rendering disabled.
- Add stereo support to ProceduralSky.shader and OpaqueAtmosphericScattering.shader.
- Added CullingGroupManager to fix more GC.Alloc's in HDRP
- Fixed rendering when multiple cameras render into the same render texture

### Changed
- Changed the way depth & color pyramids are built to be faster and better quality, thus improving the look of distortion and refraction.
- Stabilize the dithered LOD transition mask with respect to the camera rotation.
- Avoid multiple depth buffer copies when decals are present
- Refactor code related to the RT handle system (No more normal buffer manager)
- Remove deferred directional shadow and move evaluation before lightloop
- Add a function GetNormalForShadowBias() that material need to implement to return the normal used for normal shadow biasing
- Remove Jimenez Subsurface scattering code (This code was disabled by default, now remove to ease maintenance)
- Change Decal API, decal contribution is now done in Material. Require update of material using decal
- Move a lot of files from CoreRP to HDRP/CoreRP. All moved files weren't used by Ligthweight pipeline. Long term they could move back to CoreRP after CoreRP become out of preview
- Updated camera inspector UI
- Updated decal gizmo
- Optimization: The objects that are rendered in the Motion Vector Pass are not rendered in the prepass anymore
- Removed setting shader inclue path via old API, use package shader include paths
- The default value of 'maxSmoothness' for punctual lights has been changed to 0.99
- Modified deferred compute and vert/frag shaders for first steps towards stereo support
- Moved material specific Shader Graph files into corresponding material folders.
- Hide environment lighting settings when enabling HDRP (Settings are control from sceneSettings)
- Update all shader includes to use absolute path (allow users to create material in their Asset folder)
- Done a reorganization of the files (Move ShaderPass to RenderPipeline folder, Move all shadow related files to Lighting/Shadow and others)
- Improved performance and quality of Screen Space Shadows

## [3.3.0-preview] - 2018-01-01

### Added
- Added an error message to say to use Metal or Vulkan when trying to use OpenGL API
- Added a new Fabric shader model that supports Silk and Cotton/Wool
- Added a new HDRP Lighting Debug mode to visualize Light Volumes for Point, Spot, Line, Rectangular and Reflection Probes
- Add support for reflection probe light layers
- Improve quality of anisotropic on IBL

### Fixed
- Fix an issue where the screen where darken when rendering camera preview
- Fix display correct target platform when showing message to inform user that a platform is not supported
- Remove workaround for metal and vulkan in normal buffer encoding/decoding
- Fixed an issue with color picker not working in forward
- Fixed an issue where reseting HDLight do not reset all of its parameters
- Fixed shader compile warning in DebugLightVolumes.shader

### Changed
- Changed default reflection probe to be 256x256x6 and array size to be 64
- Removed dependence on the NdotL for thickness evaluation for translucency (based on artist's input)
- Increased the precision when comparing Planar or HD reflection probe volumes
- Remove various GC alloc in C#. Slightly better performance

## [3.2.0-preview] - 2018-01-01

### Added
- Added a luminance meter in the debug menu
- Added support of Light, reflection probe, emissive material, volume settings related to lighting to Lighting explorer
- Added support for 16bit shadows

### Fixed
- Fix issue with package upgrading (HDRP resources asset is now versionned to worarkound package manager limitation)
- Fix HDReflectionProbe offset displayed in gizmo different than what is affected.
- Fix decals getting into a state where they could not be removed or disabled.
- Fix lux meter mode - The lux meter isn't affected by the sky anymore
- Fix area light size reset when multi-selected
- Fix filter pass number in HDUtils.BlitQuad
- Fix Lux meter mode that was applying SSS
- Fix planar reflections that were not working with tile/cluster (olbique matrix)
- Fix debug menu at runtime not working after nested prefab PR come to trunk
- Fix scrolling issue in density volume

### Changed
- Shader code refactor: Split MaterialUtilities file in two parts BuiltinUtilities (independent of FragInputs) and MaterialUtilities (Dependent of FragInputs)
- Change screen space shadow rendertarget format from ARGB32 to RG16

## [3.1.0-preview] - 2018-01-01

### Added
- Decal now support per channel selection mask. There is now two mode. One with BaseColor, Normal and Smoothness and another one more expensive with BaseColor, Normal, Smoothness, Metal and AO. Control is on HDRP Asset. This may require to launch an update script for old scene: 'Edit/Render Pipeline/Single step upgrade script/Upgrade all DecalMaterial MaskBlendMode'.
- Decal now supports depth bias for decal mesh, to prevent z-fighting
- Decal material now supports draw order for decal projectors
- Added LightLayers support (Base on mask from renderers name RenderingLayers and mask from light name LightLayers - if they match, the light apply) - cost an extra GBuffer in deferred (more bandwidth)
- When LightLayers is enabled, the AmbientOclusion is store in the GBuffer in deferred path allowing to avoid double occlusion with SSAO. In forward the double occlusion is now always avoided.
- Added the possibility to add an override transform on the camera for volume interpolation
- Added desired lux intensity and auto multiplier for HDRI sky
- Added an option to disable light by type in the debug menu
- Added gradient sky
- Split EmissiveColor and bakeDiffuseLighting in forward avoiding the emissiveColor to be affect by SSAO
- Added a volume to control indirect light intensity
- Added EV 100 intensity unit for area lights
- Added support for RendererPriority on Renderer. This allow to control order of transparent rendering manually. HDRP have now two stage of sorting for transparent in addition to bact to front. Material have a priority then Renderer have a priority.
- Add Coupling of (HD)Camera and HDAdditionalCameraData for reset and remove in inspector contextual menu of Camera
- Add Coupling of (HD)ReflectionProbe and HDAdditionalReflectionData for reset and remove in inspector contextual menu of ReflectoinProbe
- Add macro to forbid unity_ObjectToWorld/unity_WorldToObject to be use as it doesn't handle camera relative rendering
- Add opacity control on contact shadow

### Fixed
- Fixed an issue with PreIntegratedFGD texture being sometimes destroyed and not regenerated causing rendering to break
- PostProcess input buffers are not copied anymore on PC if the viewport size matches the final render target size
- Fixed an issue when manipulating a lot of decals, it was displaying a lot of errors in the inspector
- Fixed capture material with reflection probe
- Refactored Constant Buffers to avoid hitting the maximum number of bound CBs in some cases.
- Fixed the light range affecting the transform scale when changed.
- Snap to grid now works for Decal projector resizing.
- Added a warning for 128x128 cookie texture without mipmaps
- Replace the sampler used for density volumes for correct wrap mode handling

### Changed
- Move Render Pipeline Debug "Windows from Windows->General-> Render Pipeline debug windows" to "Windows from Windows->Analysis-> Render Pipeline debug windows"
- Update detail map formula for smoothness and albedo, goal it to bright and dark perceptually and scale factor is use to control gradient speed
- Refactor the Upgrade material system. Now a material can be update from older version at any time. Call Edit/Render Pipeline/Upgrade all Materials to newer version
- Change name EnableDBuffer to EnableDecals at several place (shader, hdrp asset...), this require a call to Edit/Render Pipeline/Upgrade all Materials to newer version to have up to date material.
- Refactor shader code: BakeLightingData structure have been replace by BuiltinData. Lot of shader code have been remove/change.
- Refactor shader code: All GBuffer are now handled by the deferred material. Mean ShadowMask and LightLayers are control by lit material in lit.hlsl and not outside anymore. Lot of shader code have been remove/change.
- Refactor shader code: Rename GetBakedDiffuseLighting to ModifyBakedDiffuseLighting. This function now handle lighting model for transmission too. Lux meter debug mode is factor outisde.
- Refactor shader code: GetBakedDiffuseLighting is not call anymore in GBuffer or forward pass, including the ConvertSurfaceDataToBSDFData and GetPreLightData, this is done in ModifyBakedDiffuseLighting now
- Refactor shader code: Added a backBakeDiffuseLighting to BuiltinData to handle lighting for transmission
- Refactor shader code: Material must now call InitBuiltinData (Init all to zero + init bakeDiffuseLighting and backBakeDiffuseLighting ) and PostInitBuiltinData

## [3.0.0-preview] - 2018-01-01

### Fixed
- Fixed an issue with distortion that was using previous frame instead of current frame
- Fixed an issue where disabled light where not upgrade correctly to the new physical light unit system introduce in 2.0.5-preview

### Changed
- Update assembly definitions to output assemblies that match Unity naming convention (Unity.*).

## [2.0.5-preview] - 2018-01-01

### Added
- Add option supportDitheringCrossFade on HDRP Asset to allow to remove shader variant during player build if needed
- Add contact shadows for punctual lights (in additional shadow settings), only one light is allowed to cast contact shadows at the same time and so at each frame a dominant light is choosed among all light with contact shadows enabled.
- Add PCSS shadow filter support (from SRP Core)
- Exposed shadow budget parameters in HDRP asset
- Add an option to generate an emissive mesh for area lights (currently rectangle light only). The mesh fits the size, intensity and color of the light.
- Add an option to the HDRP asset to increase the resolution of volumetric lighting.
- Add additional ligth unit support for punctual light (Lumens, Candela) and area lights (Lumens, Luminance)
- Add dedicated Gizmo for the box Influence volume of HDReflectionProbe / PlanarReflectionProbe

### Changed
- Re-enable shadow mask mode in debug view
- SSS and Transmission code have been refactored to be able to share it between various material. Guidelines are in SubsurfaceScattering.hlsl
- Change code in area light with LTC for Lit shader. Magnitude is now take from FGD texture instead of a separate texture
- Improve camera relative rendering: We now apply camera translation on the model matrix, so before the TransformObjectToWorld(). Note: unity_WorldToObject and unity_ObjectToWorld must never be used directly.
- Rename positionWS to positionRWS (Camera relative world position) at a lot of places (mainly in interpolator and FragInputs). In case of custom shader user will be required to update their code.
- Rename positionWS, capturePositionWS, proxyPositionWS, influencePositionWS to positionRWS, capturePositionRWS, proxyPositionRWS, influencePositionRWS (Camera relative world position) in LightDefinition struct.
- Improve the quality of trilinear filtering of density volume textures.
- Improve UI for HDReflectionProbe / PlanarReflectionProbe

### Fixed
- Fixed a shader preprocessor issue when compiling DebugViewMaterialGBuffer.shader against Metal target
- Added a temporary workaround to Lit.hlsl to avoid broken lighting code with Metal/AMD
- Fixed issue when using more than one volume texture mask with density volumes.
- Fixed an error which prevented volumetric lighting from working if no density volumes with 3D textures were present.
- Fix contact shadows applied on transmission
- Fix issue with forward opaque lit shader variant being removed by the shader preprocessor
- Fixed compilation errors on Nintendo Switch (limited XRSetting support).
- Fixed apply range attenuation option on punctual light
- Fixed issue with color temperature not take correctly into account with static lighting
- Don't display fog when diffuse lighting, specular lighting, or lux meter debug mode are enabled.

## [2.0.4-preview] - 2018-01-01

### Fixed
- Fix issue when disabling rough refraction and building a player. Was causing a crash.

## [2.0.3-preview] - 2018-01-01

### Added
- Increased debug color picker limit up to 260k lux

## [2.0.2-preview] - 2018-01-01

### Added
- Add Light -> Planar Reflection Probe command
- Added a false color mode in rendering debug
- Add support for mesh decals
- Add flag to disable projector decals on transparent geometry to save performance and decal texture atlas space
- Add ability to use decal diffuse map as mask only
- Add visualize all shadow masks in lighting debug
- Add export of normal and roughness buffer for forwardOnly and when in supportOnlyForward mode for forward
- Provide a define in lit.hlsl (FORWARD_MATERIAL_READ_FROM_WRITTEN_NORMAL_BUFFER) when output buffer normal is used to read the normal and roughness instead of caclulating it (can save performance, but lower quality due to compression)
- Add color swatch to decal material

### Changed
- Change Render -> Planar Reflection creation to 3D Object -> Mirror
- Change "Enable Reflector" name on SpotLight to "Angle Affect Intensity"
- Change prototype of BSDFData ConvertSurfaceDataToBSDFData(SurfaceData surfaceData) to BSDFData ConvertSurfaceDataToBSDFData(uint2 positionSS, SurfaceData surfaceData)

### Fixed
- Fix issue with StackLit in deferred mode with deferredDirectionalShadow due to GBuffer not being cleared. Gbuffer is still not clear and issue was fix with the new Output of normal buffer.
- Fixed an issue where interpolation volumes were not updated correctly for reflection captures.
- Fixed an exception in Light Loop settings UI

## [2.0.1-preview] - 2018-01-01

### Added
- Add stripper of shader variant when building a player. Save shader compile time.
- Disable per-object culling that was executed in C++ in HD whereas it was not used (Optimization)
- Enable texture streaming debugging (was not working before 2018.2)
- Added Screen Space Reflection with Proxy Projection Model
- Support correctly scene selection for alpha tested object
- Add per light shadow mask mode control (i.e shadow mask distance and shadow mask). It use the option NonLightmappedOnly
- Add geometric filtering to Lit shader (allow to reduce specular aliasing)
- Add shortcut to create DensityVolume and PlanarReflection in hierarchy
- Add a DefaultHDMirrorMaterial material for PlanarReflection
- Added a script to be able to upgrade material to newer version of HDRP
- Removed useless duplication of ForwardError passes.
- Add option to not compile any DEBUG_DISPLAY shader in the player (Faster build) call Support Runtime Debug display

### Changed
- Changed SupportForwardOnly to SupportOnlyForward in render pipeline settings
- Changed versioning variable name in HDAdditionalXXXData from m_version to version
- Create unique name when creating a game object in the rendering menu (i.e Density Volume(2))
- Re-organize various files and folder location to clean the repository
- Change Debug windows name and location. Now located at:  Windows -> General -> Render Pipeline Debug

### Removed
- Removed GlobalLightLoopSettings.maxPlanarReflectionProbes and instead use value of GlobalLightLoopSettings.planarReflectionProbeCacheSize
- Remove EmissiveIntensity parameter and change EmissiveColor to be HDR (Matching Builtin Unity behavior) - Data need to be updated - Launch Edit -> Single Step Upgrade Script -> Upgrade all Materials emissionColor

### Fixed
- Fix issue with LOD transition and instancing
- Fix discrepency between object motion vector and camera motion vector
- Fix issue with spot and dir light gizmo axis not highlighted correctly
- Fix potential crash while register debug windows inputs at startup
- Fix warning when creating Planar reflection
- Fix specular lighting debug mode (was rendering black)
- Allow projector decal with null material to allow to configure decal when HDRP is not set
- Decal atlas texture offset/scale is updated after allocations (used to be before so it was using date from previous frame)

## [0.0.0-preview] - 2018-01-01

### Added
- Configure the VolumetricLightingSystem code path to be on by default
- Trigger a build exception when trying to build an unsupported platform
- Introduce the VolumetricLightingController component, which can (and should) be placed on the camera, and allows one to control the near and the far plane of the V-Buffer (volumetric "froxel" buffer) along with the depth distribution (from logarithmic to linear)
- Add 3D texture support for DensityVolumes
- Add a better mapping of roughness to mipmap for planar reflection
- The VolumetricLightingSystem now uses RTHandles, which allows to save memory by sharing buffers between different cameras (history buffers are not shared), and reduce reallocation frequency by reallocating buffers only if the rendering resolution increases (and suballocating within existing buffers if the rendering resolution decreases)
- Add a Volumetric Dimmer slider to lights to control the intensity of the scattered volumetric lighting
- Add UV tiling and offset support for decals.
- Add mipmapping support for volume 3D mask textures

### Changed
- Default number of planar reflection change from 4 to 2
- Rename _MainDepthTexture to _CameraDepthTexture
- The VolumetricLightingController has been moved to the Interpolation Volume framework and now functions similarly to the VolumetricFog settings
- Update of UI of cookie, CubeCookie, Reflection probe and planar reflection probe to combo box
- Allow enabling/disabling shadows for area lights when they are set to baked.
- Hide applyRangeAttenuation and FadeDistance for directional shadow as they are not used

### Removed
- Remove Resource folder of PreIntegratedFGD and add the resource to RenderPipeline Asset

### Fixed
- Fix ConvertPhysicalLightIntensityToLightIntensity() function used when creating light from script to match HDLightEditor behavior
- Fix numerical issues with the default value of mean free path of volumetric fog
- Fix the bug preventing decals from coexisting with density volumes
- Fix issue with alpha tested geometry using planar/triplanar mapping not render correctly or flickering (due to being wrongly alpha tested in depth prepass)
- Fix meta pass with triplanar (was not handling correctly the normal)
- Fix preview when a planar reflection is present
- Fix Camera preview, it is now a Preview cameraType (was a SceneView)
- Fix handling unknown GPUShadowTypes in the shadow manager.
- Fix area light shapes sent as point lights to the baking backends when they are set to baked.
- Fix unnecessary division by PI for baked area lights.
- Fix line lights sent to the lightmappers. The backends don't support this light type.
- Fix issue with shadow mask framesettings not correctly taken into account when shadow mask is enabled for lighting.
- Fix directional light and shadow mask transition, they are now matching making smooth transition
- Fix banding issues caused by high intensity volumetric lighting
- Fix the debug window being emptied on SRP asset reload
- Fix issue with debug mode not correctly clearing the GBuffer in editor after a resize
- Fix issue with ResetMaterialKeyword not resetting correctly ToggleOff/Roggle Keyword
- Fix issue with motion vector not render correctly if there is no depth prepass in deferred

## [0.0.0-preview] - 2018-01-01

### Added
- Screen Space Refraction projection model (Proxy raycasting, HiZ raymarching)
- Screen Space Refraction settings as volume component
- Added buffered frame history per camera
- Port Global Density Volumes to the Interpolation Volume System.
- Optimize ImportanceSampleLambert() to not require the tangent frame.
- Generalize SampleVBuffer() to handle different sampling and reconstruction methods.
- Improve the quality of volumetric lighting reprojection.
- Optimize Morton Order code in the Subsurface Scattering pass.
- Planar Reflection Probe support roughness (gaussian convolution of captured probe)
- Use an atlas instead of a texture array for cluster transparent decals
- Add a debug view to visualize the decal atlas
- Only store decal textures to atlas if decal is visible, debounce out of memory decal atlas warning.
- Add manipulator gizmo on decal to improve authoring workflow
- Add a minimal StackLit material (work in progress, this version can be used as template to add new material)

### Changed
- EnableShadowMask in FrameSettings (But shadowMaskSupport still disable by default)
- Forced Planar Probe update modes to (Realtime, Every Update, Mirror Camera)
- Screen Space Refraction proxy model uses the proxy of the first environment light (Reflection probe/Planar probe) or the sky
- Moved RTHandle static methods to RTHandles
- Renamed RTHandle to RTHandleSystem.RTHandle
- Move code for PreIntegratedFDG (Lit.shader) into its dedicated folder to be share with other material
- Move code for LTCArea (Lit.shader) into its dedicated folder to be share with other material

### Removed
- Removed Planar Probe mirror plane position and normal fields in inspector, always display mirror plane and normal gizmos

### Fixed
- Fix fog flags in scene view is now taken into account
- Fix sky in preview windows that were disappearing after a load of a new level
- Fix numerical issues in IntersectRayAABB().
- Fix alpha blending of volumetric lighting with transparent objects.
- Fix the near plane of the V-Buffer causing out-of-bounds look-ups in the clustered data structure.
- Depth and color pyramid are properly computed and sampled when the camera renders inside a viewport of a RTHandle.
- Fix decal atlas debug view to work correctly when shadow atlas view is also enabled<|MERGE_RESOLUTION|>--- conflicted
+++ resolved
@@ -118,11 +118,6 @@
 - Added a DisplayInfo attribute to specify a name override and a display order for Volume Component fields (used only in default inspector for now).
 - Added Min distance to contact shadows.
 - Added support for Depth of Field in path tracing (by sampling the lens aperture).
-<<<<<<< HEAD
-- Added CustomPassUtils API to simplify Blur, Copy and DrawRenderers custom passes.
-- Added an API in HDRP to override the camera within the rendering of a frame (mainly for custom pass).
-- Added more custom pass API functions, mainly to render objects from another camera.
-=======
 - Added an API in HDRP to override the camera within the rendering of a frame (mainly for custom pass).
 - Added a function (HDRenderPipeline.ResetRTHandleReferenceSize) to reset the reference size of RTHandle systems.
 - Added support for AxF measurements importing into texture resources tilings.
@@ -164,7 +159,6 @@
 - Added an option to extend the camera culling for skinned mesh animation in ray tracing effects (1258547).
 - Added decal layer system similar to light layer. Mesh will receive a decal when both decal layer mask matches.
 - Added shader graph nodes for rendering a complex eye shader.
->>>>>>> dedddbeb
 
 ### Fixed
 - Fix when rescale probe all direction below zero (1219246)
