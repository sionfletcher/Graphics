# Changelog
All notable changes to this package will be documented in this file.

The format is based on [Keep a Changelog](http://keepachangelog.com/en/1.0.0/)
and this project adheres to [Semantic Versioning](http://semver.org/spec/v2.0.0.html).

## [11.0.0] - 2020-10-21

Version Updated
The version number for this package has increased due to a version update of a related graphics package.

## [10.2.0] - 2020-10-19

### Added
- Added a rough distortion frame setting and and info box on distortion materials.
- Adding support of 4 channel tex coords for ray tracing (case 1265309).
- Added a help button on the volume component toolbar for documentation.

### Fixed
- Fixed an issue where the Exposure Shader Graph node had clipped text. (case 1265057)
- Fixed an issue when rendering into texture where alpha would not default to 1.0 when using 11_11_10 color buffer in non-dev builds.
- Fixed issues with reordering and hiding graphics compositor layers (cases 1283903, 1285282, 1283886).
- Fixed the possibility to have a shader with a pre-refraction render queue and refraction enabled at the same time.
- Fixed a migration issue with the rendering queue in ShaderGraph when upgrading to 10.x;
- Fixed upside down XR occlusion mesh.
<<<<<<< HEAD
- VFX : Fix Emissive writing in Opaque Lit Output with PSSL platforms (case 273378).
=======
- Fixed precision issue with the atmospheric fog.
- Fixed issue with TAA and no motion vectors.
- Fixed the stripping not working the terrain alphatest feature required for terrain holes (case 1205902).
>>>>>>> 72ac0cf7

### Changed
- Combined occlusion meshes into one to reduce draw calls and state changes with XR single-pass.
- Claryfied doc for the LayeredLit material.
- Various improvements for the Volumetric Fog.

## [10.1.0] - 2020-10-12

### Added
- Added an option to have only the metering mask displayed in the debug mode.
- Added a new mode to cluster visualization debug where users can see a slice instead of the cluster on opaque objects.
- Added ray traced reflection support for the render graph version of the pipeline.
- Added render graph support of RTAO and required denoisers.
- Added render graph support of RTGI.
- Added support of RTSSS and Recursive Rendering in the render graph mode.
- Added support of RT and screen space shadow for render graph.
- Added tooltips with the full name of the (graphics) compositor properties to properly show large names that otherwise are clipped by the UI (case 1263590)
- Added error message if a callback AOV allocation fail
- Added marker for all AOV request operation on GPU
- Added remapping options for Depth Pyramid debug view mode
- Added an option to support AOV shader at runtime in HDRP settings (case 1265070)
- Added support of SSGI in the render graph mode.
- Added option for 11-11-10 format for cube reflection probes.
- Added an optional check in the HDRP DXR Wizard to verify 64 bits target architecture
- Added option to display timing stats in the debug menu as an average over 1 second. 
- Added a light unit slider to provide users more context when authoring physically based values.
- Added a way to check the normals through the material views.
- Added Simple mode to Earth Preset for PBR Sky
- Added the export of normals during the prepass for shadow matte for proper SSAO calculation.
- Added the usage of SSAO for shadow matte unlit shader graph.
- Added the support of input system V2
- Added a new volume component parameter to control the max ray length of directional lights(case 1279849).
- Added support for 'Pyramid' and 'Box' spot light shapes in path tracing.
- Added high quality prefiltering option for Bloom.
- Added support for camera relative ray tracing (and keeping non-camera relative ray tracing working)
- Added a rough refraction option on planar reflections.
- Added scalability settings for the planar reflection resolution.
- Added tests for AOV stacking and UI rendering in the graphics compositor.
- Added a new ray tracing only function that samples the specular part of the materials.
- Adding missing marker for ray tracing profiling (RaytracingDeferredLighting)
- Added the support of eye shader for ray tracing.
- Exposed Refraction Model to the material UI when using a Lit ShaderGraph.

### Fixed
- Fixed several issues with physically-based DoF (TAA ghosting of the CoC buffer, smooth layer transitions, etc)
- Fixed GPU hang on D3D12 on xbox. 
- Fixed game view artifacts on resizing when hardware dynamic resolution was enabled
- Fixed black line artifacts occurring when Lanczos upsampling was set for dynamic resolution
- Fixed Amplitude -> Min/Max parametrization conversion
- Fixed CoatMask block appearing when creating lit master node (case 1264632)
- Fixed issue with SceneEV100 debug mode indicator when rescaling the window.
- Fixed issue with PCSS filter being wrong on first frame. 
- Fixed issue with emissive mesh for area light not appearing in playmode if Reload Scene option is disabled in Enter Playmode Settings.
- Fixed issue when Reflection Probes are set to OnEnable and are never rendered if the probe is enabled when the camera is farther than the probe fade distance. 
- Fixed issue with sun icon being clipped in the look dev window. 
- Fixed error about layers when disabling emissive mesh for area lights.
- Fixed issue when the user deletes the composition graph or .asset in runtime (case 1263319)
- Fixed assertion failure when changing resolution to compositor layers after using AOVs (case 1265023) 
- Fixed flickering layers in graphics compositor (case 1264552)
- Fixed issue causing the editor field not updating the disc area light radius.
- Fixed issues that lead to cookie atlas to be updated every frame even if cached data was valid.
- Fixed an issue where world space UI was not emitted for reflection cameras in HDRP
- Fixed an issue with cookie texture atlas that would cause realtime textures to always update in the atlas even when the content did not change.
- Fixed an issue where only one of the two lookdev views would update when changing the default lookdev volume profile.
- Fixed a bug related to light cluster invalidation.
- Fixed shader warning in DofGather (case 1272931)
- Fixed AOV export of depth buffer which now correctly export linear depth (case 1265001)
- Fixed issue that caused the decal atlas to not be updated upon changing of the decal textures content.
- Fixed "Screen position out of view frustum" error when camera is at exactly the planar reflection probe location.
- Fixed Amplitude -> Min/Max parametrization conversion
- Fixed issue that allocated a small cookie for normal spot lights.
- Fixed issue when undoing a change in diffuse profile list after deleting the volume profile.
- Fixed custom pass re-ordering and removing.
- Fixed TAA issue and hardware dynamic resolution.
- Fixed a static lighting flickering issue caused by having an active planar probe in the scene while rendering inspector preview.
- Fixed an issue where even when set to OnDemand, the sky lighting would still be updated when changing sky parameters.
- Fixed an error message trigerred when a mesh has more than 32 sub-meshes (case 1274508).
- Fixed RTGI getting noisy for grazying angle geometry (case 1266462).
- Fixed an issue with TAA history management on pssl.
- Fixed the global illumination volume override having an unwanted advanced mode (case 1270459).
- Fixed screen space shadow option displayed on directional shadows while they shouldn't (case 1270537).
- Fixed the handling of undo and redo actions in the graphics compositor (cases 1268149, 1266212, 1265028)
- Fixed issue with composition graphs that include virtual textures, cubemaps and other non-2D textures (cases 1263347, 1265638).
- Fixed issues when selecting a new composition graph or setting it to None (cases 1263350, 1266202)
- Fixed ArgumentNullException when saving shader graphs after removing the compositor from the scene (case 1268658)
- Fixed issue with updating the compositor output when not in play mode (case 1266216)
- Fixed warning with area mesh (case 1268379)
- Fixed issue with diffusion profile not being updated upon reset of the editor. 
- Fixed an issue that lead to corrupted refraction in some scenarios on xbox.
- Fixed for light loop scalarization not happening. 
- Fixed issue with stencil not being set in rendergraph mode.
- Fixed for post process being overridable in reflection probes even though it is not supported.
- Fixed RTGI in performance mode when light layers are enabled on the asset.
- Fixed SSS materials appearing black in matcap mode.
- Fixed a collision in the interaction of RTR and RTGI.
- Fix for lookdev toggling renderers that are set to non editable or are hidden in the inspector.
- Fixed issue with mipmap debug mode not properly resetting full screen mode (and viceversa). 
- Added unsupported message when using tile debug mode with MSAA.
- Fixed SSGI compilation issues on PS4.
- Fixed "Screen position out of view frustum" error when camera is on exactly the planar reflection probe plane.
- Workaround issue that caused objects using eye shader to not be rendered on xbox.
- Fixed GC allocation when using XR single-pass test mode.
- Fixed text in cascades shadow split being truncated.
- Fixed rendering of custom passes in the Custom Pass Volume inspector
- Force probe to render again if first time was during async shader compilation to avoid having cyan objects.
- Fixed for lookdev library field not being refreshed upon opening a library from the environment library inspector.
- Fixed serialization issue with matcap scale intensity.
- Close Add Override popup of Volume Inspector when the popup looses focus (case 1258571)
- Light quality setting for contact shadow set to on for High quality by default.
- Fixed an exception thrown when closing the look dev because there is no active SRP anymore.
- Fixed alignment of framesettings in HDRP Default Settings
- Fixed an exception thrown when closing the look dev because there is no active SRP anymore.
- Fixed an issue where entering playmode would close the LookDev window.
- Fixed issue with rendergraph on console failing on SSS pass.
- Fixed Cutoff not working properly with ray tracing shaders default and SG (case 1261292).
- Fixed shader compilation issue with Hair shader and debug display mode
- Fixed cubemap static preview not updated when the asset is imported.
- Fixed wizard DXR setup on non-DXR compatible devices.
- Fixed Custom Post Processes affecting preview cameras.
- Fixed issue with lens distortion breaking rendering.
- Fixed save popup appearing twice due to HDRP wizard.
- Fixed error when changing planar probe resolution.
- Fixed the dependecy of FrameSettings (MSAA, ClearGBuffer, DepthPrepassWithDeferred) (case 1277620).
- Fixed the usage of GUIEnable for volume components (case 1280018).
- Fixed the diffusion profile becoming invalid when hitting the reset (case 1269462).
- Fixed issue with MSAA resolve killing the alpha channel.
- Fixed a warning in materialevalulation
- Fixed an error when building the player.
- Fixed issue with box light not visible if range is below one and range attenuation is off.
- Fixed an issue that caused a null reference when deleting camera component in a prefab. (case 1244430)
- Fixed issue with bloom showing a thin black line after rescaling window. 
- Fixed rendergraph motion vector resolve.
- Fixed the Ray-Tracing related Debug Display not working in render graph mode.
- Fix nan in pbr sky
- Fixed Light skin not properly applied on the LookDev when switching from Dark Skin (case 1278802)
- Fixed accumulation on DX11
- Fixed issue with screen space UI not drawing on the graphics compositor (case 1279272).
- Fixed error Maximum allowed thread group count is 65535 when resolution is very high. 
- LOD meshes are now properly stripped based on the maximum lod value parameters contained in the HDRP asset.
- Fixed an inconsistency in the LOD group UI where LOD bias was not the right one.
- Fixed outlines in transitions between post-processed and plain regions in the graphics compositor (case 1278775).
- Fix decal being applied twice with LOD Crossfade.
- Fixed camera stacking for AOVs in the graphics compositor (case 1273223).
- Fixed backface selection on some shader not ignore correctly.
- Disable quad overdraw on ps4.
- Fixed error when resizing the graphics compositor's output and when re-adding a compositor in the scene
- Fixed issues with bloom, alpha and HDR layers in the compositor (case 1272621).
- Fixed alpha not having TAA applied to it.
- Fix issue with alpha output in forward.
- Fix compilation issue on Vulkan for shaders using high quality shadows in XR mode.
- Fixed wrong error message when fixing DXR resources from Wizard.
- Fixed compilation error of quad overdraw with double sided materials
- Fixed screen corruption on xbox when using TAA and Motion Blur with rendergraph. 
- Fixed UX issue in the graphics compositor related to clear depth and the defaults for new layers, add better tooltips and fix minor bugs (case 1283904)
- Fixed scene visibility not working for custom pass volumes.
- Fixed issue with several override entries in the runtime debug menu. 
- Fixed issue with rendergraph failing to execute every 30 minutes. 
- Fixed Lit ShaderGraph surface option property block to only display transmission and energy conserving specular color options for their proper material mode (case 1257050)
- Fixed nan in reflection probe when volumetric fog filtering is enabled, causing the whole probe to be invalid.
- Fixed Debug Color pixel became grey
- Fixed TAA flickering on the very edge of screen. 
- Fixed profiling scope for quality RTGI.
- Fixed the denoising and multi-sample not being used for smooth multibounce RTReflections.
- Fixed issue where multiple cameras would cause GC each frame.
- Fixed after post process rendering pass options not showing for unlit ShaderGraphs.
- Fixed null reference in the Undo callback of the graphics compositor 
- Fixed cullmode for SceneSelectionPass.
- Fixed issue that caused non-static object to not render at times in OnEnable reflection probes.
- Baked reflection probes now correctly use static sky for ambient lighting.
- Use draggable fields for float scalable settings

### Changed
- Preparation pass for RTSSShadows to be supported by render graph.
- Add tooltips with the full name of the (graphics) compositor properties to properly show large names that otherwise are clipped by the UI (case 1263590)
- Composition profile .asset files cannot be manually edited/reset by users (to avoid breaking things - case 1265631)
- Preparation pass for RTSSShadows to be supported by render graph.
- Changed the way the ray tracing property is displayed on the material (QOL 1265297).
- Exposed lens attenuation mode in default settings and remove it as a debug mode.
- Composition layers without any sub layers are now cleared to black to avoid confusion (case 1265061).
- Slight reduction of VGPR used by area light code.
- Changed thread group size for contact shadows (save 1.1ms on PS4)
- Make sure distortion stencil test happens before pixel shader is run.
- Small optimization that allows to skip motion vector prepping when the whole wave as velocity of 0.
- Improved performance to avoid generating coarse stencil buffer when not needed.
- Remove HTile generation for decals (faster without).
- Improving SSGI Filtering and fixing a blend issue with RTGI.
- Changed the Trackball UI so that it allows explicit numeric values.
- Reduce the G-buffer footprint of anisotropic materials
- Moved SSGI out of preview.
- Skip an unneeded depth buffer copy on consoles. 
- Replaced the Density Volume Texture Tool with the new 3D Texture Importer.
- Rename Raytracing Node to Raytracing Quality Keyword and rename high and low inputs as default and raytraced. All raytracing effects now use the raytraced mode but path tracing.
- Moved diffusion profile list to the HDRP default settings panel.
- Skip biquadratic resampling of vbuffer when volumetric fog filtering is enabled.
- Optimized Grain and sRGB Dithering.
- On platforms that allow it skip the first mip of the depth pyramid and compute it alongside the depth buffer used for low res transparents.
- When trying to install the local configuration package, if another one is already present the user is now asked whether they want to keep it or not.
- Improved MSAA color resolve to fix issues when very bright and very dark samples are resolved together.
- Improve performance of GPU light AABB generation
- Removed the max clamp value for the RTR, RTAO and RTGI's ray length (case 1279849).
- Meshes assigned with a decal material are not visible anymore in ray-tracing or path-tracing.
- Removed BLEND shader keywords.
- Remove a rendergraph debug option to clear resources on release from UI.
- added SV_PrimitiveID in the VaryingMesh structure for fulldebugscreenpass as well as primitiveID in FragInputs
- Changed which local frame is used for multi-bounce RTReflections.
- Move System Generated Values semantics out of VaryingsMesh structure.
- Other forms of FSAA are silently deactivated, when path tracing is on.
- Removed XRSystemTests. The GC verification is now done during playmode tests (case 1285012).
- SSR now uses the pre-refraction color pyramid.

## [10.0.0] - 2019-06-10

### Added
- Ray tracing support for VR single-pass
- Added sharpen filter shader parameter and UI for TemporalAA to control image quality instead of hardcoded value
- Added frame settings option for custom post process and custom passes as well as custom color buffer format option.
- Add check in wizard on SRP Batcher enabled.
- Added default implementations of OnPreprocessMaterialDescription for FBX, Obj, Sketchup and 3DS file formats.
- Added custom pass fade radius
- Added after post process injection point for custom passes
- Added basic alpha compositing support - Alpha is available afterpostprocess when using FP16 buffer format.
- Added falloff distance on Reflection Probe and Planar Reflection Probe
- Added Backplate projection from the HDRISky
- Added Shadow Matte in UnlitMasterNode, which only received shadow without lighting
- Added hability to name LightLayers in HDRenderPipelineAsset
- Added a range compression factor for Reflection Probe and Planar Reflection Probe to avoid saturation of colors.
- Added path tracing support for directional, point and spot lights, as well as emission from Lit and Unlit.
- Added non temporal version of SSAO.
- Added more detailed ray tracing stats in the debug window
- Added Disc area light (bake only)
- Added a warning in the material UI to prevent transparent + subsurface-scattering combination.
- Added XR single-pass setting into HDRP asset
- Added a penumbra tint option for lights
- Added support for depth copy with XR SDK
- Added debug setting to Render Pipeline Debug Window to list the active XR views
- Added an option to filter the result of the volumetric lighting (off by default).
- Added a transmission multiplier for directional lights
- Added XR single-pass test mode to Render Pipeline Debug Window
- Added debug setting to Render Pipeline Window to list the active XR views
- Added a new refraction mode for the Lit shader (thin). Which is a box refraction with small thickness values
- Added the code to support Barn Doors for Area Lights based on a shaderconfig option.
- Added HDRPCameraBinder property binder for Visual Effect Graph
- Added "Celestial Body" controls to the Directional Light
- Added new parameters to the Physically Based Sky
- Added Reflections to the DXR Wizard
- Added the possibility to have ray traced colored and semi-transparent shadows on directional lights.
- Added a check in the custom post process template to throw an error if the default shader is not found.
- Exposed the debug overlay ratio in the debug menu.
- Added a separate frame settings for tonemapping alongside color grading.
- Added the receive fog option in the material UI for ShaderGraphs.
- Added a public virtual bool in the custom post processes API to specify if a post processes should be executed in the scene view.
- Added a menu option that checks scene issues with ray tracing. Also removed the previously existing warning at runtime.
- Added Contrast Adaptive Sharpen (CAS) Upscaling effect.
- Added APIs to update probe settings at runtime.
- Added documentation for the rayTracingSupported method in HDRP
- Added user-selectable format for the post processing passes.
- Added support for alpha channel in some post-processing passes (DoF, TAA, Uber).
- Added warnings in FrameSettings inspector when using DXR and atempting to use Asynchronous Execution.
- Exposed Stencil bits that can be used by the user.
- Added history rejection based on velocity of intersected objects for directional, point and spot lights.
- Added a affectsVolumetric field to the HDAdditionalLightData API to know if light affects volumetric fog.
- Add OS and Hardware check in the Wizard fixes for DXR.
- Added option to exclude camera motion from motion blur.
- Added semi-transparent shadows for point and spot lights.
- Added support for semi-transparent shadow for unlit shader and unlit shader graph.
- Added the alpha clip enabled toggle to the material UI for all HDRP shader graphs.
- Added Material Samples to explain how to use the lit shader features
- Added an initial implementation of ray traced sub surface scattering
- Added AssetPostprocessors and Shadergraphs to handle Arnold Standard Surface and 3DsMax Physical material import from FBX.
- Added support for Smoothness Fade start work when enabling ray traced reflections.
- Added Contact shadow, Micro shadows and Screen space refraction API documentation.
- Added script documentation for SSR, SSAO (ray tracing), GI, Light Cluster, RayTracingSettings, Ray Counters, etc.
- Added path tracing support for refraction and internal reflections.
- Added support for Thin Refraction Model and Lit's Clear Coat in Path Tracing.
- Added the Tint parameter to Sky Colored Fog.
- Added of Screen Space Reflections for Transparent materials
- Added a fallback for ray traced area light shadows in case the material is forward or the lit mode is forward.
- Added a new debug mode for light layers.
- Added an "enable" toggle to the SSR volume component.
- Added support for anisotropic specular lobes in path tracing.
- Added support for alpha clipping in path tracing.
- Added support for light cookies in path tracing.
- Added support for transparent shadows in path tracing.
- Added support for iridescence in path tracing.
- Added support for background color in path tracing.
- Added a path tracing test to the test suite.
- Added a warning and workaround instructions that appear when you enable XR single-pass after the first frame with the XR SDK.
- Added the exposure sliders to the planar reflection probe preview
- Added support for subsurface scattering in path tracing.
- Added a new mode that improves the filtering of ray traced shadows (directional, point and spot) based on the distance to the occluder.
- Added support of cookie baking and add support on Disc light.
- Added support for fog attenuation in path tracing.
- Added a new debug panel for volumes
- Added XR setting to control camera jitter for temporal effects
- Added an error message in the DrawRenderers custom pass when rendering opaque objects with an HDRP asset in DeferredOnly mode.
- Added API to enable proper recording of path traced scenes (with the Unity recorder or other tools).
- Added support for fog in Recursive rendering, ray traced reflections and ray traced indirect diffuse.
- Added an alpha blend option for recursive rendering
- Added support for stack lit for ray tracing effects.
- Added support for hair for ray tracing effects.
- Added support for alpha to coverage for HDRP shaders and shader graph
- Added support for Quality Levels to Subsurface Scattering.
- Added option to disable XR rendering on the camera settings.
- Added support for specular AA from geometric curvature in AxF
- Added support for baked AO (no input for now) in AxF
- Added an info box to warn about depth test artifacts when rendering object twice in custom passes with MSAA.
- Added a frame setting for alpha to mask.
- Added support for custom passes in the AOV API
- Added Light decomposition lighting debugging modes and support in AOV
- Added exposure compensation to Fixed exposure mode
- Added support for rasterized area light shadows in StackLit
- Added support for texture-weighted automatic exposure
- Added support for POM for emissive map
- Added alpha channel support in motion blur pass.
- Added the HDRP Compositor Tool (in Preview).
- Added a ray tracing mode option in the HDRP asset that allows to override and shader stripping.
- Added support for arbitrary resolution scaling of Volumetric Lighting to the Fog volume component.
- Added range attenuation for box-shaped spotlights.
- Added scenes for hair and fabric and decals with material samples
- Added fabric materials and textures
- Added information for fabric materials in fabric scene
- Added a DisplayInfo attribute to specify a name override and a display order for Volume Component fields (used only in default inspector for now).
- Added Min distance to contact shadows.
- Added support for Depth of Field in path tracing (by sampling the lens aperture).
- Added an API in HDRP to override the camera within the rendering of a frame (mainly for custom pass).
- Added a function (HDRenderPipeline.ResetRTHandleReferenceSize) to reset the reference size of RTHandle systems.
- Added support for AxF measurements importing into texture resources tilings.
- Added Layer parameter on Area Light to modify Layer of generated Emissive Mesh
- Added a flow map parameter to HDRI Sky
- Implemented ray traced reflections for transparent objects.
- Add a new parameter to control reflections in recursive rendering.
- Added an initial version of SSGI.
- Added Virtual Texturing cache settings to control the size of the Streaming Virtual Texturing caches.
- Added back-compatibility with builtin stereo matrices.
- Added CustomPassUtils API to simplify Blur, Copy and DrawRenderers custom passes.
- Added Histogram guided automatic exposure.
- Added few exposure debug modes.
- Added support for multiple path-traced views at once (e.g., scene and game views).
- Added support for 3DsMax's 2021 Simplified Physical Material from FBX files in the Model Importer.
- Added custom target mid grey for auto exposure.
- Added CustomPassUtils API to simplify Blur, Copy and DrawRenderers custom passes.
- Added an API in HDRP to override the camera within the rendering of a frame (mainly for custom pass).
- Added more custom pass API functions, mainly to render objects from another camera.
- Added support for transparent Unlit in path tracing.
- Added a minimal lit used for RTGI in peformance mode.
- Added procedural metering mask that can follow an object
- Added presets quality settings for RTAO and RTGI.
- Added an override for the shadow culling that allows better directional shadow maps in ray tracing effects (RTR, RTGI, RTSSS and RR).
- Added a Cloud Layer volume override.
- Added Fast Memory support for platform that support it.
- Added CPU and GPU timings for ray tracing effects.
- Added support to combine RTSSS and RTGI (1248733).
- Added IES Profile support for Point, Spot and Rectangular-Area lights
- Added support for multiple mapping modes in AxF.
- Add support of lightlayers on indirect lighting controller
- Added compute shader stripping.
- Added Cull Mode option for opaque materials and ShaderGraphs. 
- Added scene view exposure override.
- Added support for exposure curve remapping for min/max limits.
- Added presets for ray traced reflections.
- Added final image histogram debug view (both luminance and RGB).
- Added an example texture and rotation to the Cloud Layer volume override.
- Added an option to extend the camera culling for skinned mesh animation in ray tracing effects (1258547).
- Added decal layer system similar to light layer. Mesh will receive a decal when both decal layer mask matches.
- Added shader graph nodes for rendering a complex eye shader.
- Added more controls to contact shadows and increased quality in some parts. 
- Added a physically based option in DoF volume.
- Added API to check if a Camera, Light or ReflectionProbe is compatible with HDRP.
- Added path tracing test scene for normal mapping.
- Added missing API documentation.
- Remove CloudLayer
- Added quad overdraw and vertex density debug modes.

### Fixed
- fix when saved HDWizard window tab index out of range (1260273)
- Fix when rescale probe all direction below zero (1219246)
- Update documentation of HDRISky-Backplate, precise how to have Ambient Occlusion on the Backplate
- Sorting, undo, labels, layout in the Lighting Explorer.
- Fixed sky settings and materials in Shader Graph Samples package
- Fix/workaround a probable graphics driver bug in the GTAO shader.
- Fixed Hair and PBR shader graphs double sided modes
- Fixed an issue where updating an HDRP asset in the Quality setting panel would not recreate the pipeline.
- Fixed issue with point lights being considered even when occupying less than a pixel on screen (case 1183196)
- Fix a potential NaN source with iridescence (case 1183216)
- Fixed issue of spotlight breaking when minimizing the cone angle via the gizmo (case 1178279)
- Fixed issue that caused decals not to modify the roughness in the normal buffer, causing SSR to not behave correctly (case 1178336)
- Fixed lit transparent refraction with XR single-pass rendering
- Removed extra jitter for TemporalAA in VR
- Fixed ShaderGraph time in main preview
- Fixed issue on some UI elements in HDRP asset not expanding when clicking the arrow (case 1178369)
- Fixed alpha blending in custom post process
- Fixed the modification of the _AlphaCutoff property in the material UI when exposed with a ShaderGraph parameter.
- Fixed HDRP test `1218_Lit_DiffusionProfiles` on Vulkan.
- Fixed an issue where building a player in non-dev mode would generate render target error logs every frame
- Fixed crash when upgrading version of HDRP
- Fixed rendering issues with material previews
- Fixed NPE when using light module in Shuriken particle systems (1173348).
- Refresh cached shadow on editor changes
- Fixed light supported units caching (1182266)
- Fixed an issue where SSAO (that needs temporal reprojection) was still being rendered when Motion Vectors were not available (case 1184998)
- Fixed a nullref when modifying the height parameters inside the layered lit shader UI.
- Fixed Decal gizmo that become white after exiting play mode
- Fixed Decal pivot position to behave like a spotlight
- Fixed an issue where using the LightingOverrideMask would break sky reflection for regular cameras
- Fix DebugMenu FrameSettingsHistory persistency on close
- Fix DensityVolume, ReflectionProbe aned PlanarReflectionProbe advancedControl display
- Fix DXR scene serialization in wizard
- Fixed an issue where Previews would reallocate History Buffers every frame
- Fixed the SetLightLayer function in HDAdditionalLightData setting the wrong light layer
- Fix error first time a preview is created for planar
- Fixed an issue where SSR would use an incorrect roughness value on ForwardOnly (StackLit, AxF, Fabric, etc.) materials when the pipeline is configured to also allow deferred Lit.
- Fixed issues with light explorer (cases 1183468, 1183269)
- Fix dot colors in LayeredLit material inspector
- Fix undo not resetting all value when undoing the material affectation in LayerLit material
- Fix for issue that caused gizmos to render in render textures (case 1174395)
- Fixed the light emissive mesh not updated when the light was disabled/enabled
- Fixed light and shadow layer sync when setting the HDAdditionalLightData.lightlayersMask property
- Fixed a nullref when a custom post process component that was in the HDRP PP list is removed from the project
- Fixed issue that prevented decals from modifying specular occlusion (case 1178272).
- Fixed exposure of volumetric reprojection
- Fixed multi selection support for Scalable Settings in lights
- Fixed font shaders in test projects for VR by using a Shader Graph version
- Fixed refresh of baked cubemap by incrementing updateCount at the end of the bake (case 1158677).
- Fixed issue with rectangular area light when seen from the back
- Fixed decals not affecting lightmap/lightprobe
- Fixed zBufferParams with XR single-pass rendering
- Fixed moving objects not rendered in custom passes
- Fixed abstract classes listed in the + menu of the custom pass list
- Fixed custom pass that was rendered in previews
- Fixed precision error in zero value normals when applying decals (case 1181639)
- Fixed issue that triggered No Scene Lighting view in game view as well (case 1156102)
- Assign default volume profile when creating a new HDRP Asset
- Fixed fov to 0 in planar probe breaking the projection matrix (case 1182014)
- Fixed bugs with shadow caching
- Reassign the same camera for a realtime probe face render request to have appropriate history buffer during realtime probe rendering.
- Fixed issue causing wrong shading when normal map mode is Object space, no normal map is set, but a detail map is present (case 1143352)
- Fixed issue with decal and htile optimization
- Fixed TerrainLit shader compilation error regarding `_Control0_TexelSize` redefinition (case 1178480).
- Fixed warning about duplicate HDRuntimeReflectionSystem when configuring play mode without domain reload.
- Fixed an editor crash when multiple decal projectors were selected and some had null material
- Added all relevant fix actions to FixAll button in Wizard
- Moved FixAll button on top of the Wizard
- Fixed an issue where fog color was not pre-exposed correctly
- Fix priority order when custom passes are overlapping
- Fix cleanup not called when the custom pass GameObject is destroyed
- Replaced most instances of GraphicsSettings.renderPipelineAsset by GraphicsSettings.currentRenderPipeline. This should fix some parameters not working on Quality Settings overrides.
- Fixed an issue with Realtime GI not working on upgraded projects.
- Fixed issue with screen space shadows fallback texture was not set as a texture array.
- Fixed Pyramid Lights bounding box
- Fixed terrain heightmap default/null values and epsilons
- Fixed custom post-processing effects breaking when an abstract class inherited from `CustomPostProcessVolumeComponent`
- Fixed XR single-pass rendering in Editor by using ShaderConfig.s_XrMaxViews to allocate matrix array
- Multiple different skies rendered at the same time by different cameras are now handled correctly without flickering
- Fixed flickering issue happening when different volumes have shadow settings and multiple cameras are present.
- Fixed issue causing planar probes to disappear if there is no light in the scene.
- Fixed a number of issues with the prefab isolation mode (Volumes leaking from the main scene and reflection not working properly)
- Fixed an issue with fog volume component upgrade not working properly
- Fixed Spot light Pyramid Shape has shadow artifacts on aspect ratio values lower than 1
- Fixed issue with AO upsampling in XR
- Fixed camera without HDAdditionalCameraData component not rendering
- Removed the macro ENABLE_RAYTRACING for most of the ray tracing code
- Fixed prefab containing camera reloading in loop while selected in the Project view
- Fixed issue causing NaN wheh the Z scale of an object is set to 0.
- Fixed DXR shader passes attempting to render before pipeline loaded
- Fixed black ambient sky issue when importing a project after deleting Library.
- Fixed issue when upgrading a Standard transparent material (case 1186874)
- Fixed area light cookies not working properly with stack lit
- Fixed material render queue not updated when the shader is changed in the material inspector.
- Fixed a number of issues with full screen debug modes not reseting correctly when setting another mutually exclusive mode
- Fixed compile errors for platforms with no VR support
- Fixed an issue with volumetrics and RTHandle scaling (case 1155236)
- Fixed an issue where sky lighting might be updated uselessly
- Fixed issue preventing to allow setting decal material to none (case 1196129)
- Fixed XR multi-pass decals rendering
- Fixed several fields on Light Inspector that not supported Prefab overrides
- Fixed EOL for some files
- Fixed scene view rendering with volumetrics and XR enabled
- Fixed decals to work with multiple cameras
- Fixed optional clear of GBuffer (Was always on)
- Fixed render target clears with XR single-pass rendering
- Fixed HDRP samples file hierarchy
- Fixed Light units not matching light type
- Fixed QualitySettings panel not displaying HDRP Asset
- Fixed black reflection probes the first time loading a project
- Fixed y-flip in scene view with XR SDK
- Fixed Decal projectors do not immediately respond when parent object layer mask is changed in editor.
- Fixed y-flip in scene view with XR SDK
- Fixed a number of issues with Material Quality setting
- Fixed the transparent Cull Mode option in HD unlit master node settings only visible if double sided is ticked.
- Fixed an issue causing shadowed areas by contact shadows at the edge of far clip plane if contact shadow length is very close to far clip plane.
- Fixed editing a scalable settings will edit all loaded asset in memory instead of targetted asset.
- Fixed Planar reflection default viewer FOV
- Fixed flickering issues when moving the mouse in the editor with ray tracing on.
- Fixed the ShaderGraph main preview being black after switching to SSS in the master node settings
- Fixed custom fullscreen passes in VR
- Fixed camera culling masks not taken in account in custom pass volumes
- Fixed object not drawn in custom pass when using a DrawRenderers with an HDRP shader in a build.
- Fixed injection points for Custom Passes (AfterDepthAndNormal and BeforePreRefraction were missing)
- Fixed a enum to choose shader tags used for drawing objects (DepthPrepass or Forward) when there is no override material.
- Fixed lit objects in the BeforePreRefraction, BeforeTransparent and BeforePostProcess.
- Fixed the None option when binding custom pass render targets to allow binding only depth or color.
- Fixed custom pass buffers allocation so they are not allocated if they're not used.
- Fixed the Custom Pass entry in the volume create asset menu items.
- Fixed Prefab Overrides workflow on Camera.
- Fixed alignment issue in Preset for Camera.
- Fixed alignment issue in Physical part for Camera.
- Fixed FrameSettings multi-edition.
- Fixed a bug happening when denoising multiple ray traced light shadows
- Fixed minor naming issues in ShaderGraph settings
- VFX: Removed z-fight glitches that could appear when using deferred depth prepass and lit quad primitives
- VFX: Preserve specular option for lit outputs (matches HDRP lit shader)
- Fixed an issue with Metal Shader Compiler and GTAO shader for metal
- Fixed resources load issue while upgrading HDRP package.
- Fix LOD fade mask by accounting for field of view
- Fixed spot light missing from ray tracing indirect effects.
- Fixed a UI bug in the diffusion profile list after fixing them from the wizard.
- Fixed the hash collision when creating new diffusion profile assets.
- Fixed a light leaking issue with box light casting shadows (case 1184475)
- Fixed Cookie texture type in the cookie slot of lights (Now displays a warning because it is not supported).
- Fixed a nullref that happens when using the Shuriken particle light module
- Fixed alignment in Wizard
- Fixed text overflow in Wizard's helpbox
- Fixed Wizard button fix all that was not automatically grab all required fixes
- Fixed VR tab for MacOS in Wizard
- Fixed local config package workflow in Wizard
- Fixed issue with contact shadows shifting when MSAA is enabled.
- Fixed EV100 in the PBR sky
- Fixed an issue In URP where sometime the camera is not passed to the volume system and causes a null ref exception (case 1199388)
- Fixed nullref when releasing HDRP with custom pass disabled
- Fixed performance issue derived from copying stencil buffer.
- Fixed an editor freeze when importing a diffusion profile asset from a unity package.
- Fixed an exception when trying to reload a builtin resource.
- Fixed the light type intensity unit reset when switching the light type.
- Fixed compilation error related to define guards and CreateLayoutFromXrSdk()
- Fixed documentation link on CustomPassVolume.
- Fixed player build when HDRP is in the project but not assigned in the graphic settings.
- Fixed an issue where ambient probe would be black for the first face of a baked reflection probe
- VFX: Fixed Missing Reference to Visual Effect Graph Runtime Assembly
- Fixed an issue where rendering done by users in EndCameraRendering would be executed before the main render loop.
- Fixed Prefab Override in main scope of Volume.
- Fixed alignment issue in Presset of main scope of Volume.
- Fixed persistence of ShowChromeGizmo and moved it to toolbar for coherency in ReflectionProbe and PlanarReflectionProbe.
- Fixed Alignement issue in ReflectionProbe and PlanarReflectionProbe.
- Fixed Prefab override workflow issue in ReflectionProbe and PlanarReflectionProbe.
- Fixed empty MoreOptions and moved AdvancedManipulation in a dedicated location for coherency in ReflectionProbe and PlanarReflectionProbe.
- Fixed Prefab override workflow issue in DensityVolume.
- Fixed empty MoreOptions and moved AdvancedManipulation in a dedicated location for coherency in DensityVolume.
- Fix light limit counts specified on the HDRP asset
- Fixed Quality Settings for SSR, Contact Shadows and Ambient Occlusion volume components
- Fixed decalui deriving from hdshaderui instead of just shaderui
- Use DelayedIntField instead of IntField for scalable settings
- Fixed init of debug for FrameSettingsHistory on SceneView camera
- Added a fix script to handle the warning 'referenced script in (GameObject 'SceneIDMap') is missing'
- Fix Wizard load when none selected for RenderPipelineAsset
- Fixed TerrainLitGUI when per-pixel normal property is not present.
- Fixed rendering errors when enabling debug modes with custom passes
- Fix an issue that made PCSS dependent on Atlas resolution (not shadow map res)
- Fixing a bug whith histories when n>4 for ray traced shadows
- Fixing wrong behavior in ray traced shadows for mesh renderers if their cast shadow is shadow only or double sided
- Only tracing rays for shadow if the point is inside the code for spotlight shadows
- Only tracing rays if the point is inside the range for point lights
- Fixing ghosting issues when the screen space shadow  indexes change for a light with ray traced shadows
- Fixed an issue with stencil management and Xbox One build that caused corrupted output in deferred mode.
- Fixed a mismatch in behavior between the culling of shadow maps and ray traced point and spot light shadows
- Fixed recursive ray tracing not working anymore after intermediate buffer refactor.
- Fixed ray traced shadow denoising not working (history rejected all the time).
- Fixed shader warning on xbox one
- Fixed cookies not working for spot lights in ray traced reflections, ray traced GI and recursive rendering
- Fixed an inverted handling of CoatSmoothness for SSR in StackLit.
- Fixed missing distortion inputs in Lit and Unlit material UI.
- Fixed issue that propagated NaNs across multiple frames through the exposure texture.
- Fixed issue with Exclude from TAA stencil ignored.
- Fixed ray traced reflection exposure issue.
- Fixed issue with TAA history not initialising corretly scale factor for first frame
- Fixed issue with stencil test of material classification not using the correct Mask (causing false positive and bad performance with forward material in deferred)
- Fixed issue with History not reset when chaning antialiasing mode on camera
- Fixed issue with volumetric data not being initialized if default settings have volumetric and reprojection off.
- Fixed ray tracing reflection denoiser not applied in tier 1
- Fixed the vibility of ray tracing related methods.
- Fixed the diffusion profile list not saved when clicking the fix button in the material UI.
- Fixed crash when pushing bounce count higher than 1 for ray traced GI or reflections
- Fixed PCSS softness scale so that it better match ray traced reference for punctual lights.
- Fixed exposure management for the path tracer
- Fixed AxF material UI containing two advanced options settings.
- Fixed an issue where cached sky contexts were being destroyed wrongly, breaking lighting in the LookDev
- Fixed issue that clamped PCSS softness too early and not after distance scale.
- Fixed fog affect transparent on HD unlit master node
- Fixed custom post processes re-ordering not saved.
- Fixed NPE when using scalable settings
- Fixed an issue where PBR sky precomputation was reset incorrectly in some cases causing bad performance.
- Fixed a bug due to depth history begin overriden too soon
- Fixed CustomPassSampleCameraColor scale issue when called from Before Transparent injection point.
- Fixed corruption of AO in baked probes.
- Fixed issue with upgrade of projects that still had Very High as shadow filtering quality.
- Fixed issue that caused Distortion UI to appear in Lit.
- Fixed several issues with decal duplicating when editing them.
- Fixed initialization of volumetric buffer params (1204159)
- Fixed an issue where frame count was incorrectly reset for the game view, causing temporal processes to fail.
- Fixed Culling group was not disposed error.
- Fixed issues on some GPU that do not support gathers on integer textures.
- Fixed an issue with ambient probe not being initialized for the first frame after a domain reload for volumetric fog.
- Fixed the scene visibility of decal projectors and density volumes
- Fixed a leak in sky manager.
- Fixed an issue where entering playmode while the light editor is opened would produce null reference exceptions.
- Fixed the debug overlay overlapping the debug menu at runtime.
- Fixed an issue with the framecount when changing scene.
- Fixed errors that occurred when using invalid near and far clip plane values for planar reflections.
- Fixed issue with motion blur sample weighting function.
- Fixed motion vectors in MSAA.
- Fixed sun flare blending (case 1205862).
- Fixed a lot of issues related to ray traced screen space shadows.
- Fixed memory leak caused by apply distortion material not being disposed.
- Fixed Reflection probe incorrectly culled when moving its parent (case 1207660)
- Fixed a nullref when upgrading the Fog volume components while the volume is opened in the inspector.
- Fix issues where decals on PS4 would not correctly write out the tile mask causing bits of the decal to go missing.
- Use appropriate label width and text content so the label is completely visible
- Fixed an issue where final post process pass would not output the default alpha value of 1.0 when using 11_11_10 color buffer format.
- Fixed SSR issue after the MSAA Motion Vector fix.
- Fixed an issue with PCSS on directional light if punctual shadow atlas was not allocated.
- Fixed an issue where shadow resolution would be wrong on the first face of a baked reflection probe.
- Fixed issue with PCSS softness being incorrect for cascades different than the first one.
- Fixed custom post process not rendering when using multiple HDRP asset in quality settings
- Fixed probe gizmo missing id (case 1208975)
- Fixed a warning in raytracingshadowfilter.compute
- Fixed issue with AO breaking with small near plane values.
- Fixed custom post process Cleanup function not called in some cases.
- Fixed shader warning in AO code.
- Fixed a warning in simpledenoiser.compute
- Fixed tube and rectangle light culling to use their shape instead of their range as a bounding box.
- Fixed caused by using gather on a UINT texture in motion blur.
- Fix issue with ambient occlusion breaking when dynamic resolution is active.
- Fixed some possible NaN causes in Depth of Field.
- Fixed Custom Pass nullref due to the new Profiling Sample API changes
- Fixed the black/grey screen issue on after post process Custom Passes in non dev builds.
- Fixed particle lights.
- Improved behavior of lights and probe going over the HDRP asset limits.
- Fixed issue triggered when last punctual light is disabled and more than one camera is used.
- Fixed Custom Pass nullref due to the new Profiling Sample API changes
- Fixed the black/grey screen issue on after post process Custom Passes in non dev builds.
- Fixed XR rendering locked to vsync of main display with Standalone Player.
- Fixed custom pass cleanup not called at the right time when using multiple volumes.
- Fixed an issue on metal with edge of decal having artifact by delaying discard of fragments during decal projection
- Fixed various shader warning
- Fixing unnecessary memory allocations in the ray tracing cluster build
- Fixed duplicate column labels in LightEditor's light tab
- Fixed white and dark flashes on scenes with very high or very low exposure when Automatic Exposure is being used.
- Fixed an issue where passing a null ProfilingSampler would cause a null ref exception.
- Fixed memory leak in Sky when in matcap mode.
- Fixed compilation issues on platform that don't support VR.
- Fixed migration code called when we create a new HDRP asset.
- Fixed RemoveComponent on Camera contextual menu to not remove Camera while a component depend on it.
- Fixed an issue where ambient occlusion and screen space reflections editors would generate null ref exceptions when HDRP was not set as the current pipeline.
- Fixed a null reference exception in the probe UI when no HDRP asset is present.
- Fixed the outline example in the doc (sampling range was dependent on screen resolution)
- Fixed a null reference exception in the HDRI Sky editor when no HDRP asset is present.
- Fixed an issue where Decal Projectors created from script where rotated around the X axis by 90°.
- Fixed frustum used to compute Density Volumes visibility when projection matrix is oblique.
- Fixed a null reference exception in Path Tracing, Recursive Rendering and raytraced Global Illumination editors when no HDRP asset is present.
- Fix for NaNs on certain geometry with Lit shader -- [case 1210058](https://fogbugz.unity3d.com/f/cases/1210058/)
- Fixed an issue where ambient occlusion and screen space reflections editors would generate null ref exceptions when HDRP was not set as the current pipeline.
- Fixed a null reference exception in the probe UI when no HDRP asset is present.
- Fixed the outline example in the doc (sampling range was dependent on screen resolution)
- Fixed a null reference exception in the HDRI Sky editor when no HDRP asset is present.
- Fixed an issue where materials newly created from the contextual menu would have an invalid state, causing various problems until it was edited.
- Fixed transparent material created with ZWrite enabled (now it is disabled by default for new transparent materials)
- Fixed mouseover on Move and Rotate tool while DecalProjector is selected.
- Fixed wrong stencil state on some of the pixel shader versions of deferred shader.
- Fixed an issue where creating decals at runtime could cause a null reference exception.
- Fixed issue that displayed material migration dialog on the creation of new project.
- Fixed various issues with time and animated materials (cases 1210068, 1210064).
- Updated light explorer with latest changes to the Fog and fixed issues when no visual environment was present.
- Fixed not handleling properly the recieve SSR feature with ray traced reflections
- Shadow Atlas is no longer allocated for area lights when they are disabled in the shader config file.
- Avoid MRT Clear on PS4 as it is not implemented yet.
- Fixed runtime debug menu BitField control.
- Fixed the radius value used for ray traced directional light.
- Fixed compilation issues with the layered lit in ray tracing shaders.
- Fixed XR autotests viewport size rounding
- Fixed mip map slider knob displayed when cubemap have no mipmap
- Remove unnecessary skip of material upgrade dialog box.
- Fixed the profiling sample mismatch errors when enabling the profiler in play mode
- Fixed issue that caused NaNs in reflection probes on consoles.
- Fixed adjusting positive axis of Blend Distance slides the negative axis in the density volume component.
- Fixed the blend of reflections based on the weight.
- Fixed fallback for ray traced reflections when denoising is enabled.
- Fixed error spam issue with terrain detail terrainDetailUnsupported (cases 1211848)
- Fixed hardware dynamic resolution causing cropping/scaling issues in scene view (case 1158661)
- Fixed Wizard check order for `Hardware and OS` and `Direct3D12`
- Fix AO issue turning black when Far/Near plane distance is big.
- Fixed issue when opening lookdev and the lookdev volume have not been assigned yet.
- Improved memory usage of the sky system.
- Updated label in HDRP quality preference settings (case 1215100)
- Fixed Decal Projector gizmo not undoing properly (case 1216629)
- Fix a leak in the denoising of ray traced reflections.
- Fixed Alignment issue in Light Preset
- Fixed Environment Header in LightingWindow
- Fixed an issue where hair shader could write garbage in the diffuse lighting buffer, causing NaNs.
- Fixed an exposure issue with ray traced sub-surface scattering.
- Fixed runtime debug menu light hierarchy None not doing anything.
- Fixed the broken ShaderGraph preview when creating a new Lit graph.
- Fix indentation issue in preset of LayeredLit material.
- Fixed minor issues with cubemap preview in the inspector.
- Fixed wrong build error message when building for android on mac.
- Fixed an issue related to denoising ray trace area shadows.
- Fixed wrong build error message when building for android on mac.
- Fixed Wizard persistency of Direct3D12 change on domain reload.
- Fixed Wizard persistency of FixAll on domain reload.
- Fixed Wizard behaviour on domain reload.
- Fixed a potential source of NaN in planar reflection probe atlas.
- Fixed an issue with MipRatio debug mode showing _DebugMatCapTexture not being set.
- Fixed missing initialization of input params in Blit for VR.
- Fix Inf source in LTC for area lights.
- Fix issue with AO being misaligned when multiple view are visible.
- Fix issue that caused the clamp of camera rotation motion for motion blur to be ineffective.
- Fixed issue with AssetPostprocessors dependencies causing models to be imported twice when upgrading the package version.
- Fixed culling of lights with XR SDK
- Fixed memory stomp in shadow caching code, leading to overflow of Shadow request array and runtime errors.
- Fixed an issue related to transparent objects reading the ray traced indirect diffuse buffer
- Fixed an issue with filtering ray traced area lights when the intensity is high or there is an exposure.
- Fixed ill-formed include path in Depth Of Field shader.
- Fixed shader graph and ray tracing after the shader target PR.
- Fixed a bug in semi-transparent shadows (object further than the light casting shadows)
- Fix state enabled of default volume profile when in package.
- Fixed removal of MeshRenderer and MeshFilter on adding Light component.
- Fixed Ray Traced SubSurface Scattering not working with ray traced area lights
- Fixed Ray Traced SubSurface Scattering not working in forward mode.
- Fixed a bug in debug light volumes.
- Fixed a bug related to ray traced area light shadow history.
- Fixed an issue where fog sky color mode could sample NaNs in the sky cubemap.
- Fixed a leak in the PBR sky renderer.
- Added a tooltip to the Ambient Mode parameter in the Visual Envionment volume component.
- Static lighting sky now takes the default volume into account (this fixes discrepancies between baked and realtime lighting).
- Fixed a leak in the sky system.
- Removed MSAA Buffers allocation when lit shader mode is set to "deferred only".
- Fixed invalid cast for realtime reflection probes (case 1220504)
- Fixed invalid game view rendering when disabling all cameras in the scene (case 1105163)
- Hide reflection probes in the renderer components.
- Fixed infinite reload loop while displaying Light's Shadow's Link Light Layer in Inspector of Prefab Asset.
- Fixed the culling was not disposed error in build log.
- Fixed the cookie atlas size and planar atlas size being too big after an upgrade of the HDRP asset.
- Fixed transparent SSR for shader graph.
- Fixed an issue with emissive light meshes not being in the RAS.
- Fixed DXR player build
- Fixed the HDRP asset migration code not being called after an upgrade of the package
- Fixed draw renderers custom pass out of bound exception
- Fixed the PBR shader rendering in deferred
- Fixed some typos in debug menu (case 1224594)
- Fixed ray traced point and spot lights shadows not rejecting istory when semi-transparent or colored.
- Fixed a warning due to StaticLightingSky when reloading domain in some cases.
- Fixed the MaxLightCount being displayed when the light volume debug menu is on ColorAndEdge.
- Fixed issue with unclear naming of debug menu for decals.
- Fixed z-fighting in scene view when scene lighting is off (case 1203927)
- Fixed issue that prevented cubemap thumbnails from rendering (only on D3D11 and Metal).
- Fixed ray tracing with VR single-pass
- Fix an exception in ray tracing that happens if two LOD levels are using the same mesh renderer.
- Fixed error in the console when switching shader to decal in the material UI.
- Fixed an issue with refraction model and ray traced recursive rendering (case 1198578).
- Fixed an issue where a dynamic sky changing any frame may not update the ambient probe.
- Fixed cubemap thumbnail generation at project load time.
- Fixed cubemap thumbnail generation at project load time. 
- Fixed XR culling with multiple cameras
- Fixed XR single-pass with Mock HMD plugin
- Fixed sRGB mismatch with XR SDK
- Fixed an issue where default volume would not update when switching profile.
- Fixed issue with uncached reflection probe cameras reseting the debug mode (case 1224601) 
- Fixed an issue where AO override would not override specular occlusion.
- Fixed an issue where Volume inspector might not refresh correctly in some cases.
- Fixed render texture with XR
- Fixed issue with resources being accessed before initialization process has been performed completely. 
- Half fixed shuriken particle light that cast shadows (only the first one will be correct)
- Fixed issue with atmospheric fog turning black if a planar reflection probe is placed below ground level. (case 1226588)
- Fixed custom pass GC alloc issue in CustomPassVolume.GetActiveVolumes().
- Fixed a bug where instanced shadergraph shaders wouldn't compile on PS4.
- Fixed an issue related to the envlightdatasrt not being bound in recursive rendering.
- Fixed shadow cascade tooltip when using the metric mode (case 1229232)
- Fixed how the area light influence volume is computed to match rasterization.
- Focus on Decal uses the extends of the projectors
- Fixed usage of light size data that are not available at runtime.
- Fixed the depth buffer copy made before custom pass after opaque and normal injection point.
- Fix for issue that prevented scene from being completely saved when baked reflection probes are present and lighting is set to auto generate.
- Fixed drag area width at left of Light's intensity field in Inspector.
- Fixed light type resolution when performing a reset on HDAdditionalLightData (case 1220931)
- Fixed reliance on atan2 undefined behavior in motion vector debug shader.
- Fixed an usage of a a compute buffer not bound (1229964)
- Fixed an issue where changing the default volume profile from another inspector would not update the default volume editor.
- Fix issues in the post process system with RenderTexture being invalid in some cases, causing rendering problems.
- Fixed an issue where unncessarily serialized members in StaticLightingSky component would change each time the scene is changed.
- Fixed a weird behavior in the scalable settings drawing when the space becomes tiny (1212045).
- Fixed a regression in the ray traced indirect diffuse due to the new probe system.
- Fix for range compression factor for probes going negative (now clamped to positive values).
- Fixed path validation when creating new volume profile (case 1229933)
- Fixed a bug where Decal Shader Graphs would not recieve reprojected Position, Normal, or Bitangent data. (1239921)
- Fix reflection hierarchy for CARPAINT in AxF.
- Fix precise fresnel for delta lights for SVBRDF in AxF.
- Fixed the debug exposure mode for display sky reflection and debug view baked lighting
- Fixed MSAA depth resolve when there is no motion vectors
- Fixed various object leaks in HDRP.
- Fixed compile error with XR SubsystemManager.
- Fix for assertion triggering sometimes when saving a newly created lit shader graph (case 1230996)
- Fixed culling of planar reflection probes that change position (case 1218651)
- Fixed null reference when processing lightprobe (case 1235285)
- Fix issue causing wrong planar reflection rendering when more than one camera is present.
- Fix black screen in XR when HDRP package is present but not used.
- Fixed an issue with the specularFGD term being used when the material has a clear coat (lit shader).
- Fixed white flash happening with auto-exposure in some cases (case 1223774)
- Fixed NaN which can appear with real time reflection and inf value
- Fixed an issue that was collapsing the volume components in the HDRP default settings
- Fixed warning about missing bound decal buffer
- Fixed shader warning on Xbox for ResolveStencilBuffer.compute. 
- Fixed PBR shader ZTest rendering in deferred.
- Replaced commands incompatible with async compute in light list build process.
- Diffusion Profile and Material references in HDRP materials are now correctly exported to unity packages. Note that the diffusion profile or the material references need to be edited once before this can work properly.
- Fix MaterialBalls having same guid issue
- Fix spelling and grammatical errors in material samples
- Fixed unneeded cookie texture allocation for cone stop lights.
- Fixed scalarization code for contact shadows.
- Fixed volume debug in playmode
- Fixed issue when toggling anything in HDRP asset that will produce an error (case 1238155)
- Fixed shader warning in PCSS code when using Vulkan.
- Fixed decal that aren't working without Metal and Ambient Occlusion option enabled.
- Fixed an error about procedural sky being logged by mistake.
- Fixed shadowmask UI now correctly showing shadowmask disable
- Made more explicit the warning about raytracing and asynchronous compute. Also fixed the condition in which it appears.
- Fixed a null ref exception in static sky when the default volume profile is invalid.
- DXR: Fixed shader compilation error with shader graph and pathtracer
- Fixed SceneView Draw Modes not being properly updated after opening new scene view panels or changing the editor layout.
- VFX: Removed irrelevant queues in render queue selection from HDRP outputs
- VFX: Motion Vector are correctly renderered with MSAA [Case 1240754](https://issuetracker.unity3d.com/product/unity/issues/guid/1240754/)
- Fixed a cause of NaN when a normal of 0-length is generated (usually via shadergraph). 
- Fixed issue with screen-space shadows not enabled properly when RT is disabled (case 1235821)
- Fixed a performance issue with stochastic ray traced area shadows.
- Fixed cookie texture not updated when changing an import settings (srgb for example).
- Fixed flickering of the game/scene view when lookdev is running.
- Fixed issue with reflection probes in realtime time mode with OnEnable baking having wrong lighting with sky set to dynamic (case 1238047).
- Fixed transparent motion vectors not working when in MSAA.
- Fix error when removing DecalProjector from component contextual menu (case 1243960)
- Fixed issue with post process when running in RGBA16 and an object with additive blending is in the scene.
- Fixed corrupted values on LayeredLit when using Vertex Color multiply mode to multiply and MSAA is activated. 
- Fix conflicts with Handles manipulation when performing a Reset in DecalComponent (case 1238833)
- Fixed depth prepass and postpass being disabled after changing the shader in the material UI.
- Fixed issue with sceneview camera settings not being saved after Editor restart.
- Fixed issue when switching back to custom sensor type in physical camera settings (case 1244350).
- Fixed a null ref exception when running playmode tests with the render pipeline debug window opened.
- Fixed some GCAlloc in the debug window.
- Fixed shader graphs not casting semi-transparent and color shadows (case 1242617)
- Fixed thin refraction mode not working properly.
- Fixed assert on tests caused by probe culling results being requested when culling did not happen. (case 1246169) 
- Fixed over consumption of GPU memory by the Physically Based Sky.
- Fixed an invalid rotation in Planar Reflection Probe editor display, that was causing an error message (case 1182022)
- Put more information in Camera background type tooltip and fixed inconsistent exposure behavior when changing bg type.
- Fixed issue that caused not all baked reflection to be deleted upon clicking "Clear Baked Data" in the lighting menu (case 1136080)
- Fixed an issue where asset preview could be rendered white because of static lighting sky.
- Fixed an issue where static lighting was not updated when removing the static lighting sky profile.
- Fixed the show cookie atlas debug mode not displaying correctly when enabling the clear cookie atlas option.
- Fixed various multi-editing issues when changing Emission parameters.
- Fixed error when undo a Reflection Probe removal in a prefab instance. (case 1244047)
- Fixed Microshadow not working correctly in deferred with LightLayers
- Tentative fix for missing include in depth of field shaders.
- Fixed the light overlap scene view draw mode (wasn't working at all).
- Fixed taaFrameIndex and XR tests 4052 and 4053
- Fixed the prefab integration of custom passes (Prefab Override Highlight not working as expected).
- Cloned volume profile from read only assets are created in the root of the project. (case 1154961)
- Fixed Wizard check on default volume profile to also check it is not the default one in package.
- Fix erroneous central depth sampling in TAA.
- Fixed light layers not correctly disabled when the lightlayers is set to Nothing and Lightlayers isn't enabled in HDRP Asset
- Fixed issue with Model Importer materials falling back to the Legacy default material instead of HDRP's default material when import happens at Editor startup.
- Fixed a wrong condition in CameraSwitcher, potentially causing out of bound exceptions.
- Fixed an issue where editing the Look Dev default profile would not reflect directly in the Look Dev window.
- Fixed a bug where the light list is not cleared but still used when resizing the RT.
- Fixed exposure debug shader with XR single-pass rendering.
- Fixed issues with scene view and transparent motion vectors.
- Fixed black screens for linux/HDRP (1246407)
- Fixed a vulkan and metal warning in the SSGI compute shader.
- Fixed an exception due to the color pyramid not allocated when SSGI is enabled.
- Fixed an issue with the first Depth history was incorrectly copied.
- Fixed path traced DoF focusing issue
- Fix an issue with the half resolution Mode (performance)
- Fix an issue with the color intensity of emissive for performance rtgi
- Fixed issue with rendering being mostly broken when target platform disables VR. 
- Workaround an issue caused by GetKernelThreadGroupSizes  failing to retrieve correct group size. 
- Fix issue with fast memory and rendergraph. 
- Fixed transparent motion vector framesetting not sanitized.
- Fixed wrong order of post process frame settings.
- Fixed white flash when enabling SSR or SSGI.
- The ray traced indrect diffuse and RTGI were combined wrongly with the rest of the lighting (1254318).
- Fixed an exception happening when using RTSSS without using RTShadows.
- Fix inconsistencies with transparent motion vectors and opaque by allowing camera only transparent motion vectors.
- Fix reflection probe frame settings override
- Fixed certain shadow bias artifacts present in volumetric lighting (case 1231885).
- Fixed area light cookie not updated when switch the light type from a spot that had a cookie.
- Fixed issue with dynamic resolution updating when not in play mode.
- Fixed issue with Contrast Adaptive Sharpening upsample mode and preview camera.
- Fix issue causing blocky artifacts when decals affect metallic and are applied on material with specular color workflow.
- Fixed issue with depth pyramid generation and dynamic resolution.
- Fixed an issue where decals were duplicated in prefab isolation mode.
- Fixed an issue where rendering preview with MSAA might generate render graph errors.
- Fixed compile error in PS4 for planar reflection filtering.
- Fixed issue with blue line in prefabs for volume mode.
- Fixing the internsity being applied to RTAO too early leading to unexpected results (1254626).
- Fix issue that caused sky to incorrectly render when using a custom projection matrix.
- Fixed null reference exception when using depth pre/post pass in shadergraph with alpha clip in the material.
- Appropriately constraint blend distance of reflection probe while editing with the inspector (case 1248931)
- Fixed AxF handling of roughness for Blinn-Phong type materials
- Fixed AxF UI errors when surface type is switched to transparent
- Fixed a serialization issue, preventing quality level parameters to undo/redo and update scene view on change.
- Fixed an exception occuring when a camera doesn't have an HDAdditionalCameraData (1254383).
- Fixed ray tracing with XR single-pass.
- Fixed warning in HDAdditionalLightData OnValidate (cases 1250864, 1244578)
- Fixed a bug related to denoising ray traced reflections.
- Fixed nullref in the layered lit material inspector.
- Fixed an issue where manipulating the color wheels in a volume component would reset the cursor every time.
- Fixed an issue where static sky lighting would not be updated for a new scene until it's reloaded at least once.
- Fixed culling for decals when used in prefabs and edited in context.
- Force to rebake probe with missing baked texture. (1253367)
- Fix supported Mac platform detection to handle new major version (11.0) properly
- Fixed typo in the Render Pipeline Wizard under HDRP+VR
- Change transparent SSR name in frame settings to avoid clipping. 
- Fixed missing include guards in shadow hlsl files.
- Repaint the scene view whenever the scene exposure override is changed.
- Fixed an error when clearing the SSGI history texture at creation time (1259930).
- Fixed alpha to mask reset when toggling alpha test in the material UI.
- Fixed an issue where opening the look dev window with the light theme would make the window blink and eventually crash unity.
- Fixed fallback for ray tracing and light layers (1258837).
- Fixed Sorting Priority not displayed correctly in the DrawRenderers custom pass UI.
- Fixed glitch in Project settings window when selecting diffusion profiles in material section (case 1253090)
- Fixed issue with light layers bigger than 8 (and above the supported range). 
- Fixed issue with culling layer mask of area light's emissive mesh 
- Fixed overused the atlas for Animated/Render Target Cookies (1259930).
- Fixed errors when switching area light to disk shape while an area emissive mesh was displayed.
- Fixed default frame settings MSAA toggle for reflection probes (case 1247631)
- Fixed the transparent SSR dependency not being properly disabled according to the asset dependencies (1260271).
- Fixed issue with completely black AO on double sided materials when normal mode is set to None.
- Fixed UI drawing of the quaternion (1251235)
- Fix an issue with the quality mode and perf mode on RTR and RTGI and getting rid of unwanted nans (1256923).
- Fixed unitialized ray tracing resources when using non-default HDRP asset (case 1259467).
- Fixed overused the atlas for Animated/Render Target Cookies (1259930).
- Fixed sky asserts with XR multipass
- Fixed for area light not updating baked light result when modifying with gizmo.
- Fixed robustness issue with GetOddNegativeScale() in ray tracing, which was impacting normal mapping (1261160).
- Fixed regression where moving face of the probe gizmo was not moving its position anymore.
- Fixed XR single-pass macros in tessellation shaders.
- Fixed path-traced subsurface scattering mixing with diffuse and specular BRDFs (1250601).
- Fixed custom pass re-ordering issues.
- Improved robustness of normal mapping when scale is 0, and mapping is extreme (normals in or below the tangent plane).
- Fixed XR Display providers not getting zNear and zFar plane distances passed to them when in HDRP.
- Fixed rendering breaking when disabling tonemapping in the frame settings.
- Fixed issue with serialization of exposure modes in volume profiles not being consistent between HDRP versions (case 1261385).
- Fixed issue with duplicate names in newly created sub-layers in the graphics compositor (case 1263093).
- Remove MSAA debug mode when renderpipeline asset has no MSAA
- Fixed some post processing using motion vectors when they are disabled
- Fixed the multiplier of the environement lights being overriden with a wrong value for ray tracing (1260311).
- Fixed a series of exceptions happening when trying to load an asset during wizard execution (1262171).
- Fixed an issue with Stacklit shader not compiling correctly in player with debug display on (1260579)
- Fixed couple issues in the dependence of building the ray tracing acceleration structure.
- Fix sun disk intensity
- Fixed unwanted ghosting for smooth surfaces.
- Fixing an issue in the recursive rendering flag texture usage.
- Fixed a missing dependecy for choosing to evaluate transparent SSR.
- Fixed issue that failed compilation when XR is disabled.
- Fixed a compilation error in the IES code.
- Fixed issue with dynamic resolution handler when no OnResolutionChange callback is specified. 
- Fixed multiple volumes, planar reflection, and decal projector position when creating them from the menu.
- Reduced the number of global keyword used in deferredTile.shader
- Fixed incorrect processing of Ambient occlusion probe (9% error was introduced)
- Fixed multiedition of framesettings drop down (case 1270044)
- Fixed planar probe gizmo

### Changed
- Improve MIP selection for decals on Transparents
- Color buffer pyramid is not allocated anymore if neither refraction nor distortion are enabled
- Rename Emission Radius to Radius in UI in Point, Spot
- Angular Diameter parameter for directional light is no longuer an advanced property
- DXR: Remove Light Radius and Angular Diamater of Raytrace shadow. Angular Diameter and Radius are used instead.
- Remove MaxSmoothness parameters from UI for point, spot and directional light. The MaxSmoothness is now deduce from Radius Parameters
- DXR: Remove the Ray Tracing Environement Component. Add a Layer Mask to the ray Tracing volume components to define which objects are taken into account for each effect.
- Removed second cubemaps used for shadowing in lookdev
- Disable Physically Based Sky below ground
- Increase max limit of area light and reflection probe to 128
- Change default texture for detailmap to grey
- Optimize Shadow RT load on Tile based architecture platforms.
- Improved quality of SSAO.
- Moved RequestShadowMapRendering() back to public API.
- Update HDRP DXR Wizard with an option to automatically clone the hdrp config package and setup raytracing to 1 in shaders file.
- Added SceneSelection pass for TerrainLit shader.
- Simplified Light's type API regrouping the logic in one place (Check type in HDAdditionalLightData)
- The support of LOD CrossFade (Dithering transition) in master nodes now required to enable it in the master node settings (Save variant)
- Improved shadow bias, by removing constant depth bias and substituting it with slope-scale bias.
- Fix the default stencil values when a material is created from a SSS ShaderGraph.
- Tweak test asset to be compatible with XR: unlit SG material for canvas and double-side font material
- Slightly tweaked the behaviour of bloom when resolution is low to reduce artifacts.
- Hidden fields in Light Inspector that is not relevant while in BakingOnly mode.
- Changed parametrization of PCSS, now softness is derived from angular diameter (for directional lights) or shape radius (for point/spot lights) and min filter size is now in the [0..1] range.
- Moved the copy of the geometry history buffers to right after the depth mip chain generation.
- Rename "Luminance" to "Nits" in UX for physical light unit
- Rename FrameSettings "SkyLighting" to "SkyReflection"
- Reworked XR automated tests
- The ray traced screen space shadow history for directional, spot and point lights is discarded if the light transform has changed.
- Changed the behavior for ray tracing in case a mesh renderer has both transparent and opaque submeshes.
- Improve history buffer management
- Replaced PlayerSettings.virtualRealitySupported with XRGraphics.tryEnable.
- Remove redundant FrameSettings RealTimePlanarReflection
- Improved a bit the GC calls generated during the rendering.
- Material update is now only triggered when the relevant settings are touched in the shader graph master nodes
- Changed the way Sky Intensity (on Sky volume components) is handled. It's now a combo box where users can choose between Exposure, Multiplier or Lux (for HDRI sky only) instead of both multiplier and exposure being applied all the time. Added a new menu item to convert old profiles.
- Change how method for specular occlusions is decided on inspector shader (Lit, LitTesselation, LayeredLit, LayeredLitTessellation)
- Unlocked SSS, SSR, Motion Vectors and Distortion frame settings for reflections probes.
- Hide unused LOD settings in Quality Settings legacy window.
- Reduced the constrained distance for temporal reprojection of ray tracing denoising
- Removed shadow near plane from the Directional Light Shadow UI.
- Improved the performances of custom pass culling.
- The scene view camera now replicates the physical parameters from the camera tagged as "MainCamera".
- Reduced the number of GC.Alloc calls, one simple scene without plarnar / probes, it should be 0B.
- Renamed ProfilingSample to ProfilingScope and unified API. Added GPU Timings.
- Updated macros to be compatible with the new shader preprocessor.
- Ray tracing reflection temporal filtering is now done in pre-exposed space
- Search field selects the appropriate fields in both project settings panels 'HDRP Default Settings' and 'Quality/HDRP'
- Disabled the refraction and transmission map keywords if the material is opaque.
- Keep celestial bodies outside the atmosphere.
- Updated the MSAA documentation to specify what features HDRP supports MSAA for and what features it does not.
- Shader use for Runtime Debug Display are now correctly stripper when doing a release build
- Now each camera has its own Volume Stack. This allows Volume Parameters to be updated as early as possible and be ready for the whole frame without conflicts between cameras.
- Disable Async for SSR, SSAO and Contact shadow when aggregated ray tracing frame setting is on.
- Improved performance when entering play mode without domain reload by a factor of ~25
- Renamed the camera profiling sample to include the camera name
- Discarding the ray tracing history for AO, reflection, diffuse shadows and GI when the viewport size changes.
- Renamed the camera profiling sample to include the camera name
- Renamed the post processing graphic formats to match the new convention.
- The restart in Wizard for DXR will always be last fix from now on
- Refactoring pre-existing materials to share more shader code between rasterization and ray tracing.
- Setting a material's Refraction Model to Thin does not overwrite the Thickness and Transmission Absorption Distance anymore.
- Removed Wind textures from runtime as wind is no longer built into the pipeline
- Changed Shader Graph titles of master nodes to be more easily searchable ("HDRP/x" -> "x (HDRP)")
- Expose StartSinglePass() and StopSinglePass() as public interface for XRPass
- Replaced the Texture array for 2D cookies (spot, area and directional lights) and for planar reflections by an atlas.
- Moved the tier defining from the asset to the concerned volume components.
- Changing from a tier management to a "mode" management for reflection and GI and removing the ability to enable/disable deferred and ray bining (they are now implied by performance mode)
- The default FrameSettings for ScreenSpaceShadows is set to true for Camera in order to give a better workflow for DXR.
- Refactor internal usage of Stencil bits.
- Changed how the material upgrader works and added documentation for it.
- Custom passes now disable the stencil when overwriting the depth and not writing into it.
- Renamed the camera profiling sample to include the camera name
- Changed the way the shadow casting property of transparent and tranmissive materials is handeled for ray tracing.
- Changed inspector materials stencil setting code to have more sharing.
- Updated the default scene and default DXR scene and DefaultVolumeProfile.
- Changed the way the length parameter is used for ray traced contact shadows.
- Improved the coherency of PCSS blur between cascades.
- Updated VR checks in Wizard to reflect new XR System.
- Removing unused alpha threshold depth prepass and post pass for fabric shader graph.
- Transform result from CIE XYZ to sRGB color space in EvalSensitivity for iridescence.
- Moved BeginCameraRendering callback right before culling.
- Changed the visibility of the Indirect Lighting Controller component to public.
- Renamed the cubemap used for diffuse convolution to a more explicit name for the memory profiler.
- Improved behaviour of transmission color on transparent surfaces in path tracing.
- Light dimmer can now get values higher than one and was renamed to multiplier in the UI.
- Removed info box requesting volume component for Visual Environment and updated the documentation with the relevant information.
- Improved light selection oracle for light sampling in path tracing.
- Stripped ray tracing subsurface passes with ray tracing is not enabled.
- Remove LOD cross fade code for ray tracing shaders
- Removed legacy VR code
- Add range-based clipping to box lights (case 1178780)
- Improve area light culling (case 1085873)
- Light Hierarchy debug mode can now adjust Debug Exposure for visualizing high exposure scenes.
- Rejecting history for ray traced reflections based on a threshold evaluated on the neighborhood of the sampled history.
- Renamed "Environment" to "Reflection Probes" in tile/cluster debug menu.
- Utilities namespace is obsolete, moved its content to UnityEngine.Rendering (case 1204677)
- Obsolete Utilities namespace was removed, instead use UnityEngine.Rendering (case 1204677)
- Moved most of the compute shaders to the multi_compile API instead of multiple kernels.
- Use multi_compile API for deferred compute shader with shadow mask.
- Remove the raytracing rendering queue system to make recursive raytraced material work when raytracing is disabled
- Changed a few resources used by ray tracing shaders to be global resources (using register space1) for improved CPU performance.
- All custom pass volumes are now executed for one injection point instead of the first one.
- Hidden unsupported choice in emission in Materials
- Temporal Anti aliasing improvements.
- Optimized PrepareLightsForGPU (cost reduced by over 25%) and PrepareGPULightData (around twice as fast now).
- Moved scene view camera settings for HDRP from the preferences window to the scene view camera settings window.
- Updated shaders to be compatible with Microsoft's DXC.
- Debug exposure in debug menu have been replace to debug exposure compensation in EV100 space and is always visible.
- Further optimized PrepareLightsForGPU (3x faster with few shadows, 1.4x faster with a lot of shadows or equivalently cost reduced by 68% to 37%).
- Raytracing: Replaced the DIFFUSE_LIGHTING_ONLY multicompile by a uniform.
- Raytracing: Removed the dynamic lightmap multicompile.
- Raytracing: Remove the LOD cross fade multi compile for ray tracing.
- Cookie are now supported in lightmaper. All lights casting cookie and baked will now include cookie influence.
- Avoid building the mip chain a second time for SSR for transparent objects.
- Replaced "High Quality" Subsurface Scattering with a set of Quality Levels.
- Replaced "High Quality" Volumetric Lighting with "Screen Resolution Percentage" and "Volume Slice Count" on the Fog volume component.
- Merged material samples and shader samples
- Update material samples scene visuals
- Use multi_compile API for deferred compute shader with shadow mask.
- Made the StaticLightingSky class public so that users can change it by script for baking purpose.
- Shadowmask and realtime reflectoin probe property are hide in Quality settings
- Improved performance of reflection probe management when using a lot of probes.
- Ignoring the disable SSR flags for recursive rendering.
- Removed logic in the UI to disable parameters for contact shadows and fog volume components as it was going against the concept of the volume system.
- Fixed the sub surface mask not being taken into account when computing ray traced sub surface scattering.
- MSAA Within Forward Frame Setting is now enabled by default on Cameras when new Render Pipeline Asset is created
- Slightly changed the TAA anti-flicker mechanism so that it is more aggressive on almost static images (only on High preset for now).
- Changed default exposure compensation to 0.
- Refactored shadow caching system.
- Removed experimental namespace for ray tracing code.
- Increase limit for max numbers of lights in UX
- Removed direct use of BSDFData in the path tracing pass, delegated to the material instead.
- Pre-warm the RTHandle system to reduce the amount of memory allocations and the total memory needed at all points. 
- DXR: Only read the geometric attributes that are required using the share pass info and shader graph defines.
- DXR: Dispatch binned rays in 1D instead of 2D.
- Lit and LayeredLit tessellation cross lod fade don't used dithering anymore between LOD but fade the tessellation height instead. Allow a smoother transition
- Changed the way planar reflections are filtered in order to be a bit more "physically based".
- Increased path tracing BSDFs roughness range from [0.001, 0.999] to [0.00001, 0.99999].
- Changing the default SSGI radius for the all configurations.
- Changed the default parameters for quality RTGI to match expected behavior.
- Add color clear pass while rendering XR occlusion mesh to avoid leaks.
- Only use one texture for ray traced reflection upscaling.
- Adjust the upscale radius based on the roughness value.
- DXR: Changed the way the filter size is decided for directional, point and spot shadows.
- Changed the default exposure mode to "Automatic (Histogram)", along with "Limit Min" to -4 and "Limit Max" to 16.
- Replaced the default scene system with the builtin Scene Template feature.
- Changed extensions of shader CAS include files.
- Making the planar probe atlas's format match the color buffer's format.
- Removing the planarReflectionCacheCompressed setting from asset.
- SHADERPASS for TransparentDepthPrepass and TransparentDepthPostpass identification is using respectively SHADERPASS_TRANSPARENT_DEPTH_PREPASS and SHADERPASS_TRANSPARENT_DEPTH_POSTPASS
- Moved the Parallax Occlusion Mapping node into Shader Graph.
- Renamed the debug name from SSAO to ScreenSpaceAmbientOcclusion (1254974).
- Added missing tooltips and improved the UI of the aperture control (case 1254916).
- Fixed wrong tooltips in the Dof Volume (case 1256641).
- The `CustomPassLoadCameraColor` and `CustomPassSampleCameraColor` functions now returns the correct color buffer when used in after post process instead of the color pyramid (which didn't had post processes).
- PBR Sky now doesn't go black when going below sea level, but it instead freezes calculation as if on the horizon. 
- Fixed an issue with quality setting foldouts not opening when clicking on them (1253088).
- Shutter speed can now be changed by dragging the mouse over the UI label (case 1245007).
- Remove the 'Point Cube Size' for cookie, use the Cubemap size directly.
- VFXTarget with Unlit now allows EmissiveColor output to be consistent with HDRP unlit.
- Only building the RTAS if there is an effect that will require it (1262217).
- Fixed the first ray tracing frame not having the light cluster being set up properly (1260311).
- Render graph pre-setup for ray traced ambient occlusion.
- Avoid casting multiple rays and denoising for hard directional, point and spot ray traced shadows (1261040).
- Making sure the preview cameras do not use ray tracing effects due to a by design issue to build ray tracing acceleration structures (1262166).
- Preparing ray traced reflections for the render graph support (performance and quality).
- Preparing recursive rendering for the render graph port.
- Preparation pass for RTGI, temporal filter and diffuse denoiser for render graph.
- Updated the documentation for the DXR implementation.
- Changed the DXR wizard to support optional checks.
- Changed the DXR wizard steps.
- Preparation pass for RTSSS to be supported by render graph.
- Changed the color space of EmissiveColorLDR property on all shader. Was linear but should have been sRGB. Auto upgrade script handle the conversion.

## [7.1.1] - 2019-09-05

### Added
- Transparency Overdraw debug mode. Allows to visualize transparent objects draw calls as an "heat map".
- Enabled single-pass instancing support for XR SDK with new API cmd.SetInstanceMultiplier()
- XR settings are now available in the HDRP asset
- Support for Material Quality in Shader Graph
- Material Quality support selection in HDRP Asset
- Renamed XR shader macro from UNITY_STEREO_ASSIGN_COMPUTE_EYE_INDEX to UNITY_XR_ASSIGN_VIEW_INDEX
- Raytracing ShaderGraph node for HDRP shaders
- Custom passes volume component with 3 injection points: Before Rendering, Before Transparent and Before Post Process
- Alpha channel is now properly exported to camera render textures when using FP16 color buffer format
- Support for XR SDK mirror view modes
- HD Master nodes in Shader Graph now support Normal and Tangent modification in vertex stage.
- DepthOfFieldCoC option in the fullscreen debug modes.
- Added override Ambient Occlusion option on debug windows
- Added Custom Post Processes with 3 injection points: Before Transparent, Before Post Process and After Post Process
- Added draft of minimal interactive path tracing (experimental) based on DXR API - Support only 4 area light, lit and unlit shader (non-shadergraph)
- Small adjustments to TAA anti flicker (more aggressive on high values).

### Fixed
- Fixed wizard infinite loop on cancellation
- Fixed with compute shader error about too many threads in threadgroup on low GPU
- Fixed invalid contact shadow shaders being created on metal
- Fixed a bug where if Assembly.GetTypes throws an exception due to mis-versioned dlls, then no preprocessors are used in the shader stripper
- Fixed typo in AXF decal property preventing to compile
- Fixed reflection probe with XR single-pass and FPTL
- Fixed force gizmo shown when selecting camera in hierarchy
- Fixed issue with XR occlusion mesh and dynamic resolution
- Fixed an issue where lighting compute buffers were re-created with the wrong size when resizing the window, causing tile artefacts at the top of the screen.
- Fix FrameSettings names and tooltips
- Fixed error with XR SDK when the Editor is not in focus
- Fixed errors with RenderGraph, XR SDK and occlusion mesh
- Fixed shadow routines compilation errors when "real" type is a typedef on "half".
- Fixed toggle volumetric lighting in the light UI
- Fixed post-processing history reset handling rt-scale incorrectly
- Fixed crash with terrain and XR multi-pass
- Fixed ShaderGraph material synchronization issues
- Fixed a null reference exception when using an Emissive texture with Unlit shader (case 1181335)
- Fixed an issue where area lights and point lights where not counted separately with regards to max lights on screen (case 1183196)
- Fixed an SSR and Subsurface Scattering issue (appearing black) when using XR.

### Changed
- Update Wizard layout.
- Remove almost all Garbage collection call within a frame.
- Rename property AdditionalVeclocityChange to AddPrecomputeVelocity
- Call the End/Begin camera rendering callbacks for camera with customRender enabled
- Changeg framesettings migration order of postprocess flags as a pr for reflection settings flags have been backported to 2019.2
- Replaced usage of ENABLE_VR in XRSystem.cs by version defines based on the presence of the built-in VR and XR modules
- Added an update virtual function to the SkyRenderer class. This is called once per frame. This allows a given renderer to amortize heavy computation at the rate it chooses. Currently only the physically based sky implements this.
- Removed mandatory XRPass argument in HDCamera.GetOrCreate()
- Restored the HDCamera parameter to the sky rendering builtin parameters.
- Removed usage of StructuredBuffer for XR View Constants
- Expose Direct Specular Lighting control in FrameSettings
- Deprecated ExponentialFog and VolumetricFog volume components. Now there is only one exponential fog component (Fog) which can add Volumetric Fog as an option. Added a script in Edit -> Render Pipeline -> Upgrade Fog Volume Components.

## [7.0.1] - 2019-07-25

### Added
- Added option in the config package to disable globally Area Lights and to select shadow quality settings for the deferred pipeline.
- When shader log stripping is enabled, shader stripper statistics will be written at `Temp/shader-strip.json`
- Occlusion mesh support from XR SDK

### Fixed
- Fixed XR SDK mirror view blit, cleanup some XRTODO and removed XRDebug.cs
- Fixed culling for volumetrics with XR single-pass rendering
- Fix shadergraph material pass setup not called
- Fixed documentation links in component's Inspector header bar
- Cookies using the render texture output from a camera are now properly updated
- Allow in ShaderGraph to enable pre/post pass when the alpha clip is disabled

### Changed
- RenderQueue for Opaque now start at Background instead of Geometry.
- Clamp the area light size for scripting API when we change the light type
- Added a warning in the material UI when the diffusion profile assigned is not in the HDRP asset


## [7.0.0] - 2019-07-17

### Added
- `Fixed`, `Viewer`, and `Automatic` modes to compute the FOV used when rendering a `PlanarReflectionProbe`
- A checkbox to toggle the chrome gizmo of `ReflectionProbe`and `PlanarReflectionProbe`
- Added a Light layer in shadows that allow for objects to cast shadows without being affected by light (and vice versa).
- You can now access ShaderGraph blend states from the Material UI (for example, **Surface Type**, **Sorting Priority**, and **Blending Mode**). This change may break Materials that use a ShaderGraph, to fix them, select **Edit > Render Pipeline > Reset all ShaderGraph Scene Materials BlendStates**. This syncs the blendstates of you ShaderGraph master nodes with the Material properties.
- You can now control ZTest, ZWrite, and CullMode for transparent Materials.
- Materials that use Unlit Shaders or Unlit Master Node Shaders now cast shadows.
- Added an option to enable the ztest on **After Post Process** materials when TAA is disabled.
- Added a new SSAO (based on Ground Truth Ambient Occlusion algorithm) to replace the previous one.
- Added support for shadow tint on light
- BeginCameraRendering and EndCameraRendering callbacks are now called with probes
- Adding option to update shadow maps only On Enable and On Demand.
- Shader Graphs that use time-dependent vertex modification now generate correct motion vectors.
- Added option to allow a custom spot angle for spot light shadow maps.
- Added frame settings for individual post-processing effects
- Added dither transition between cascades for Low and Medium quality settings
- Added single-pass instancing support with XR SDK
- Added occlusion mesh support with XR SDK
- Added support of Alembic velocity to various shaders
- Added support for more than 2 views for single-pass instancing
- Added support for per punctual/directional light min roughness in StackLit
- Added mirror view support with XR SDK
- Added VR verification in HDRPWizard
- Added DXR verification in HDRPWizard
- Added feedbacks in UI of Volume regarding skies
- Cube LUT support in Tonemapping. Cube LUT helpers for external grading are available in the Post-processing Sample package.

### Fixed
- Fixed an issue with history buffers causing effects like TAA or auto exposure to flicker when more than one camera was visible in the editor
- The correct preview is displayed when selecting multiple `PlanarReflectionProbe`s
- Fixed volumetric rendering with camera-relative code and XR stereo instancing
- Fixed issue with flashing cyan due to async compilation of shader when selecting a mesh
- Fix texture type mismatch when the contact shadow are disabled (causing errors on IOS devices)
- Fixed Generate Shader Includes while in package
- Fixed issue when texture where deleted in ShadowCascadeGUI
- Fixed issue in FrameSettingsHistory when disabling a camera several time without enabling it in between.
- Fixed volumetric reprojection with camera-relative code and XR stereo instancing
- Added custom BaseShaderPreprocessor in HDEditorUtils.GetBaseShaderPreprocessorList()
- Fixed compile issue when USE_XR_SDK is not defined
- Fixed procedural sky sun disk intensity for high directional light intensities
- Fixed Decal mip level when using texture mip map streaming to avoid dropping to lowest permitted mip (now loading all mips)
- Fixed deferred shading for XR single-pass instancing after lightloop refactor
- Fixed cluster and material classification debug (material classification now works with compute as pixel shader lighting)
- Fixed IOS Nan by adding a maximun epsilon definition REAL_EPS that uses HALF_EPS when fp16 are used
- Removed unnecessary GC allocation in motion blur code
- Fixed locked UI with advanded influence volume inspector for probes
- Fixed invalid capture direction when rendering planar reflection probes
- Fixed Decal HTILE optimization with platform not supporting texture atomatic (Disable it)
- Fixed a crash in the build when the contact shadows are disabled
- Fixed camera rendering callbacks order (endCameraRendering was being called before the actual rendering)
- Fixed issue with wrong opaque blending settings for After Postprocess
- Fixed issue with Low resolution transparency on PS4
- Fixed a memory leak on volume profiles
- Fixed The Parallax Occlusion Mappping node in shader graph and it's UV input slot
- Fixed lighting with XR single-pass instancing by disabling deferred tiles
- Fixed the Bloom prefiltering pass
- Fixed post-processing effect relying on Unity's random number generator
- Fixed camera flickering when using TAA and selecting the camera in the editor
- Fixed issue with single shadow debug view and volumetrics
- Fixed most of the problems with light animation and timeline
- Fixed indirect deferred compute with XR single-pass instancing
- Fixed a slight omission in anisotropy calculations derived from HazeMapping in StackLit
- Improved stack computation numerical stability in StackLit
- Fix PBR master node always opaque (wrong blend modes for forward pass)
- Fixed TAA with XR single-pass instancing (missing macros)
- Fixed an issue causing Scene View selection wire gizmo to not appear when using HDRP Shader Graphs.
- Fixed wireframe rendering mode (case 1083989)
- Fixed the renderqueue not updated when the alpha clip is modified in the material UI.
- Fixed the PBR master node preview
- Remove the ReadOnly flag on Reflection Probe's cubemap assets during bake when there are no VCS active.
- Fixed an issue where setting a material debug view would not reset the other exclusive modes
- Spot light shapes are now correctly taken into account when baking
- Now the static lighting sky will correctly take the default values for non-overridden properties
- Fixed material albedo affecting the lux meter
- Extra test in deferred compute shading to avoid shading pixels that were not rendered by the current camera (for camera stacking)

### Changed
- Optimization: Reduce the group size of the deferred lighting pass from 16x16 to 8x8
- Replaced HDCamera.computePassCount by viewCount
- Removed xrInstancing flag in RTHandles (replaced by TextureXR.slices and TextureXR.dimensions)
- Refactor the HDRenderPipeline and lightloop code to preprare for high level rendergraph
- Removed the **Back Then Front Rendering** option in the fabric Master Node settings. Enabling this option previously did nothing.
- Shader type Real translates to FP16 precision on Nintendo Switch.
- Shader framework refactor: Introduce CBSDF, EvaluateBSDF, IsNonZeroBSDF to replace BSDF functions
- Shader framework refactor:  GetBSDFAngles, LightEvaluation and SurfaceShading functions
- Replace ComputeMicroShadowing by GetAmbientOcclusionForMicroShadowing
- Rename WorldToTangent to TangentToWorld as it was incorrectly named
- Remove SunDisk and Sun Halo size from directional light
- Remove all obsolete wind code from shader
- Renamed DecalProjectorComponent into DecalProjector for API alignment.
- Improved the Volume UI and made them Global by default
- Remove very high quality shadow option
- Change default for shadow quality in Deferred to Medium
- Enlighten now use inverse squared falloff (before was using builtin falloff)
- Enlighten is now deprecated. Please use CPU or GPU lightmaper instead.
- Remove the name in the diffusion profile UI
- Changed how shadow map resolution scaling with distance is computed. Now it uses screen space area rather than light range.
- Updated MoreOptions display in UI
- Moved Display Area Light Emissive Mesh script API functions in the editor namespace
- direct strenght properties in ambient occlusion now affect direct specular as well
- Removed advanced Specular Occlusion control in StackLit: SSAO based SO control is hidden and fixed to behave like Lit, SPTD is the only HQ technique shown for baked SO.
- Shader framework refactor: Changed ClampRoughness signature to include PreLightData access.
- HDRPWizard window is now in Window > General > HD Render Pipeline Wizard
- Moved StaticLightingSky to LightingWindow
- Removes the current "Scene Settings" and replace them with "Sky & Fog Settings" (with Physically Based Sky and Volumetric Fog).
- Changed how cached shadow maps are placed inside the atlas to minimize re-rendering of them.

## [6.7.0-preview] - 2019-05-16

### Added
- Added ViewConstants StructuredBuffer to simplify XR rendering
- Added API to render specific settings during a frame
- Added stadia to the supported platforms (2019.3)
- Enabled cascade blends settings in the HD Shadow component
- Added Hardware Dynamic Resolution support.
- Added MatCap debug view to replace the no scene lighting debug view.
- Added clear GBuffer option in FrameSettings (default to false)
- Added preview for decal shader graph (Only albedo, normal and emission)
- Added exposure weight control for decal
- Screen Space Directional Shadow under a define option. Activated for ray tracing
- Added a new abstraction for RendererList that will help transition to Render Graph and future RendererList API
- Added multipass support for VR
- Added XR SDK integration (multipass only)
- Added Shader Graph samples for Hair, Fabric and Decal master nodes.
- Add fade distance, shadow fade distance and light layers to light explorer
- Add method to draw light layer drawer in a rect to HDEditorUtils

### Fixed
- Fixed deserialization crash at runtime
- Fixed for ShaderGraph Unlit masternode not writing velocity
- Fixed a crash when assiging a new HDRP asset with the 'Verify Saving Assets' option enabled
- Fixed exposure to properly support TEXTURE2D_X
- Fixed TerrainLit basemap texture generation
- Fixed a bug that caused nans when material classification was enabled and a tile contained one standard material + a material with transmission.
- Fixed gradient sky hash that was not using the exposure hash
- Fixed displayed default FrameSettings in HDRenderPipelineAsset wrongly updated on scripts reload.
- Fixed gradient sky hash that was not using the exposure hash.
- Fixed visualize cascade mode with exposure.
- Fixed (enabled) exposure on override lighting debug modes.
- Fixed issue with LightExplorer when volume have no profile
- Fixed issue with SSR for negative, infinite and NaN history values
- Fixed LightLayer in HDReflectionProbe and PlanarReflectionProbe inspector that was not displayed as a mask.
- Fixed NaN in transmission when the thickness and a color component of the scattering distance was to 0
- Fixed Light's ShadowMask multi-edition.
- Fixed motion blur and SMAA with VR single-pass instancing
- Fixed NaNs generated by phase functionsin volumetric lighting
- Fixed NaN issue with refraction effect and IOR of 1 at extreme grazing angle
- Fixed nan tracker not using the exposure
- Fixed sorting priority on lit and unlit materials
- Fixed null pointer exception when there are no AOVRequests defined on a camera
- Fixed dirty state of prefab using disabled ReflectionProbes
- Fixed an issue where gizmos and editor grid were not correctly depth tested
- Fixed created default scene prefab non editable due to wrong file extension.
- Fixed an issue where sky convolution was recomputed for nothing when a preview was visible (causing extreme slowness when fabric convolution is enabled)
- Fixed issue with decal that wheren't working currently in player
- Fixed missing stereo rendering macros in some fragment shaders
- Fixed exposure for ReflectionProbe and PlanarReflectionProbe gizmos
- Fixed single-pass instancing on PSVR
- Fixed Vulkan shader issue with Texture2DArray in ScreenSpaceShadow.compute by re-arranging code (workaround)
- Fixed camera-relative issue with lights and XR single-pass instancing
- Fixed single-pass instancing on Vulkan
- Fixed htile synchronization issue with shader graph decal
- Fixed Gizmos are not drawn in Camera preview
- Fixed pre-exposure for emissive decal
- Fixed wrong values computed in PreIntegrateFGD and in the generation of volumetric lighting data by forcing the use of fp32.
- Fixed NaNs arising during the hair lighting pass
- Fixed synchronization issue in decal HTile that occasionally caused rendering artifacts around decal borders
- Fixed QualitySettings getting marked as modified by HDRP (and thus checked out in Perforce)
- Fixed a bug with uninitialized values in light explorer
- Fixed issue with LOD transition
- Fixed shader warnings related to raytracing and TEXTURE2D_X

### Changed
- Refactor PixelCoordToViewDirWS to be VR compatible and to compute it only once per frame
- Modified the variants stripper to take in account multiple HDRP assets used in the build.
- Improve the ray biasing code to avoid self-intersections during the SSR traversal
- Update Pyramid Spot Light to better match emitted light volume.
- Moved _XRViewConstants out of UnityPerPassStereo constant buffer to fix issues with PSSL
- Removed GetPositionInput_Stereo() and single-pass (double-wide) rendering mode
- Changed label width of the frame settings to accommodate better existing options.
- SSR's Default FrameSettings for camera is now enable.
- Re-enabled the sharpening filter on Temporal Anti-aliasing
- Exposed HDEditorUtils.LightLayerMaskDrawer for integration in other packages and user scripting.
- Rename atmospheric scattering in FrameSettings to Fog
- The size modifier in the override for the culling sphere in Shadow Cascades now defaults to 0.6, which is the same as the formerly hardcoded value.
- Moved LOD Bias and Maximum LOD Level from Frame Setting section `Other` to `Rendering`
- ShaderGraph Decal that affect only emissive, only draw in emissive pass (was drawing in dbuffer pass too)
- Apply decal projector fade factor correctly on all attribut and for shader graph decal
- Move RenderTransparentDepthPostpass after all transparent
- Update exposure prepass to interleave XR single-pass instancing views in a checkerboard pattern
- Removed ScriptRuntimeVersion check in wizard.

## [6.6.0-preview] - 2019-04-01

### Added
- Added preliminary changes for XR deferred shading
- Added support of 111110 color buffer
- Added proper support for Recorder in HDRP
- Added depth offset input in shader graph master nodes
- Added a Parallax Occlusion Mapping node
- Added SMAA support
- Added Homothety and Symetry quick edition modifier on volume used in ReflectionProbe, PlanarReflectionProbe and DensityVolume
- Added multi-edition support for DecalProjectorComponent
- Improve hair shader
- Added the _ScreenToTargetScaleHistory uniform variable to be used when sampling HDRP RTHandle history buffers.
- Added settings in `FrameSettings` to change `QualitySettings.lodBias` and `QualitySettings.maximumLODLevel` during a rendering
- Added an exposure node to retrieve the current, inverse and previous frame exposure value.
- Added an HD scene color node which allow to sample the scene color with mips and a toggle to remove the exposure.
- Added safeguard on HD scene creation if default scene not set in the wizard
- Added Low res transparency rendering pass.

### Fixed
- Fixed HDRI sky intensity lux mode
- Fixed dynamic resolution for XR
- Fixed instance identifier semantic string used by Shader Graph
- Fixed null culling result occuring when changing scene that was causing crashes
- Fixed multi-edition light handles and inspector shapes
- Fixed light's LightLayer field when multi-editing
- Fixed normal blend edition handles on DensityVolume
- Fixed an issue with layered lit shader and height based blend where inactive layers would still have influence over the result
- Fixed multi-selection handles color for DensityVolume
- Fixed multi-edition inspector's blend distances for HDReflectionProbe, PlanarReflectionProbe and DensityVolume
- Fixed metric distance that changed along size in DensityVolume
- Fixed DensityVolume shape handles that have not same behaviour in advance and normal edition mode
- Fixed normal map blending in TerrainLit by only blending the derivatives
- Fixed Xbox One rendering just a grey screen instead of the scene
- Fixed probe handles for multiselection
- Fixed baked cubemap import settings for convolution
- Fixed regression causing crash when attempting to open HDRenderPipelineWizard without an HDRenderPipelineAsset setted
- Fixed FullScreenDebug modes: SSAO, SSR, Contact shadow, Prerefraction Color Pyramid, Final Color Pyramid
- Fixed volumetric rendering with stereo instancing
- Fixed shader warning
- Fixed missing resources in existing asset when updating package
- Fixed PBR master node preview in forward rendering or transparent surface
- Fixed deferred shading with stereo instancing
- Fixed "look at" edition mode of Rotation tool for DecalProjectorComponent
- Fixed issue when switching mode in ReflectionProbe and PlanarReflectionProbe
- Fixed issue where migratable component version where not always serialized when part of prefab's instance
- Fixed an issue where shadow would not be rendered properly when light layer are not enabled
- Fixed exposure weight on unlit materials
- Fixed Light intensity not played in the player when recorded with animation/timeline
- Fixed some issues when multi editing HDRenderPipelineAsset
- Fixed emission node breaking the main shader graph preview in certain conditions.
- Fixed checkout of baked probe asset when baking probes.
- Fixed invalid gizmo position for rotated ReflectionProbe
- Fixed multi-edition of material's SurfaceType and RenderingPath
- Fixed whole pipeline reconstruction on selecting for the first time or modifying other than the currently used HDRenderPipelineAsset
- Fixed single shadow debug mode
- Fixed global scale factor debug mode when scale > 1
- Fixed debug menu material overrides not getting applied to the Terrain Lit shader
- Fixed typo in computeLightVariants
- Fixed deferred pass with XR instancing by disabling ComputeLightEvaluation
- Fixed bloom resolution independence
- Fixed lens dirt intensity not behaving properly
- Fixed the Stop NaN feature
- Fixed some resources to handle more than 2 instanced views for XR
- Fixed issue with black screen (NaN) produced on old GPU hardware or intel GPU hardware with gaussian pyramid
- Fixed issue with disabled punctual light would still render when only directional light is present

### Changed
- DensityVolume scripting API will no longuer allow to change between advance and normal edition mode
- Disabled depth of field, lens distortion and panini projection in the scene view
- TerrainLit shaders and includes are reorganized and made simpler.
- TerrainLit shader GUI now allows custom properties to be displayed in the Terrain fold-out section.
- Optimize distortion pass with stencil
- Disable SceneSelectionPass in shader graph preview
- Control punctual light and area light shadow atlas separately
- Move SMAA anti-aliasing option to after Temporal Anti Aliasing one, to avoid problem with previously serialized project settings
- Optimize rendering with static only lighting and when no cullable lights/decals/density volumes are present.
- Updated handles for DecalProjectorComponent for enhanced spacial position readability and have edition mode for better SceneView management
- DecalProjectorComponent are now scale independent in order to have reliable metric unit (see new Size field for changing the size of the volume)
- Restructure code from HDCamera.Update() by adding UpdateAntialiasing() and UpdateViewConstants()
- Renamed velocity to motion vectors
- Objects rendered during the After Post Process pass while TAA is enabled will not benefit from existing depth buffer anymore. This is done to fix an issue where those object would wobble otherwise
- Removed usage of builtin unity matrix for shadow, shadow now use same constant than other view
- The default volume layer mask for cameras & probes is now `Default` instead of `Everything`

## [6.5.0-preview] - 2019-03-07

### Added
- Added depth-of-field support with stereo instancing
- Adding real time area light shadow support
- Added a new FrameSettings: Specular Lighting to toggle the specular during the rendering

### Fixed
- Fixed diffusion profile upgrade breaking package when upgrading to a new version
- Fixed decals cropped by gizmo not updating correctly if prefab
- Fixed an issue when enabling SSR on multiple view
- Fixed edition of the intensity's unit field while selecting multiple lights
- Fixed wrong calculation in soft voxelization for density volume
- Fixed gizmo not working correctly with pre-exposure
- Fixed issue with setting a not available RT when disabling motion vectors
- Fixed planar reflection when looking at mirror normal
- Fixed mutiselection issue with HDLight Inspector
- Fixed HDAdditionalCameraData data migration
- Fixed failing builds when light explorer window is open
- Fixed cascade shadows border sometime causing artefacts between cascades
- Restored shadows in the Cascade Shadow debug visualization
- `camera.RenderToCubemap` use proper face culling

### Changed
- When rendering reflection probe disable all specular lighting and for metals use fresnelF0 as diffuse color for bake lighting.

## [6.4.0-preview] - 2019-02-21

### Added
- VR: Added TextureXR system to selectively expand TEXTURE2D macros to texture array for single-pass stereo instancing + Convert textures call to these macros
- Added an unit selection dropdown next to shutter speed (camera)
- Added error helpbox when trying to use a sub volume component that require the current HDRenderPipelineAsset to support a feature that it is not supporting.
- Add mesh for tube light when display emissive mesh is enabled

### Fixed
- Fixed Light explorer. The volume explorer used `profile` instead of `sharedProfile` which instantiate a custom volume profile instead of editing the asset itself.
- Fixed UI issue where all is displayed using metric unit in shadow cascade and Percent is set in the unit field (happening when opening the inspector).
- Fixed inspector event error when double clicking on an asset (diffusion profile/material).
- Fixed nullref on layered material UI when the material is not an asset.
- Fixed nullref exception when undo/redo a light property.
- Fixed visual bug when area light handle size is 0.

### Changed
- Update UI for 32bit/16bit shadow precision settings in HDRP asset
- Object motion vectors have been disabled in all but the game view. Camera motion vectors are still enabled everywhere, allowing TAA and Motion Blur to work on static objects.
- Enable texture array by default for most rendering code on DX11 and unlock stereo instancing (DX11 only for now)

## [6.3.0-preview] - 2019-02-18

### Added
- Added emissive property for shader graph decals
- Added a diffusion profile override volume so the list of diffusion profile assets to use can be chanaged without affecting the HDRP asset
- Added a "Stop NaNs" option on cameras and in the Scene View preferences.
- Added metric display option in HDShadowSettings and improve clamping
- Added shader parameter mapping in DebugMenu
- Added scripting API to configure DebugData for DebugMenu

### Fixed
- Fixed decals in forward
- Fixed issue with stencil not correctly setup for various master node and shader for the depth pass, motion vector pass and GBuffer/Forward pass
- Fixed SRP batcher and metal
- Fixed culling and shadows for Pyramid, Box, Rectangle and Tube lights
- Fixed an issue where scissor render state leaking from the editor code caused partially black rendering

### Changed
- When a lit material has a clear coat mask that is not null, we now use the clear coat roughness to compute the screen space reflection.
- Diffusion profiles are now limited to one per asset and can be referenced in materials, shader graphs and vfx graphs. Materials will be upgraded automatically except if they are using a shader graph, in this case it will display an error message.

## [6.2.0-preview] - 2019-02-15

### Added
- Added help box listing feature supported in a given HDRenderPipelineAsset alongs with the drawbacks implied.
- Added cascade visualizer, supporting disabled handles when not overriding.

### Fixed
- Fixed post processing with stereo double-wide
- Fixed issue with Metal: Use sign bit to find the cache type instead of lowest bit.
- Fixed invalid state when creating a planar reflection for the first time
- Fix FrameSettings's LitShaderMode not restrained by supported LitShaderMode regression.

### Changed
- The default value roughness value for the clearcoat has been changed from 0.03 to 0.01
- Update default value of based color for master node
- Update Fabric Charlie Sheen lighting model - Remove Fresnel component that wasn't part of initial model + Remap smoothness to [0.0 - 0.6] range for more artist friendly parameter

### Changed
- Code refactor: all macros with ARGS have been swapped with macros with PARAM. This is because the ARGS macros were incorrectly named.

## [6.1.0-preview] - 2019-02-13

### Added
- Added support for post-processing anti-aliasing in the Scene View (FXAA and TAA). These can be set in Preferences.
- Added emissive property for decal material (non-shader graph)

### Fixed
- Fixed a few UI bugs with the color grading curves.
- Fixed "Post Processing" in the scene view not toggling post-processing effects
- Fixed bake only object with flag `ReflectionProbeStaticFlag` when baking a `ReflectionProbe`

### Changed
- Removed unsupported Clear Depth checkbox in Camera inspector
- Updated the toggle for advanced mode in inspectors.

## [6.0.0-preview] - 2019-02-23

### Added
- Added new API to perform a camera rendering
- Added support for hair master node (Double kajiya kay - Lambert)
- Added Reset behaviour in DebugMenu (ingame mapping is right joystick + B)
- Added Default HD scene at new scene creation while in HDRP
- Added Wizard helping to configure HDRP project
- Added new UI for decal material to allow remapping and scaling of some properties
- Added cascade shadow visualisation toggle in HD shadow settings
- Added icons for assets
- Added replace blending mode for distortion
- Added basic distance fade for density volumes
- Added decal master node for shader graph
- Added HD unlit master node (Cross Pipeline version is name Unlit)
- Added new Rendering Queue in materials
- Added post-processing V3 framework embed in HDRP, remove postprocess V2 framework
- Post-processing now uses the generic volume framework
-   New depth-of-field, bloom, panini projection effects, motion blur
-   Exposure is now done as a pre-exposition pass, the whole system has been revamped
-   Exposure now use EV100 everywhere in the UI (Sky, Emissive Light)
- Added emissive intensity (Luminance and EV100 control) control for Emissive
- Added pre-exposure weigth for Emissive
- Added an emissive color node and a slider to control the pre-exposure percentage of emission color
- Added physical camera support where applicable
- Added more color grading tools
- Added changelog level for Shader Variant stripping
- Added Debug mode for validation of material albedo and metalness/specularColor values
- Added a new dynamic mode for ambient probe and renamed BakingSky to StaticLightingSky
- Added command buffer parameter to all Bind() method of material
- Added Material validator in Render Pipeline Debug
- Added code to future support of DXR (not enabled)
- Added support of multiviewport
- Added HDRenderPipeline.RequestSkyEnvironmentUpdate function to force an update from script when sky is set to OnDemand
- Added a Lighting and BackLighting slots in Lit, StackLit, Fabric and Hair master nodes
- Added support for overriding terrain detail rendering shaders, via the render pipeline editor resources asset
- Added xrInstancing flag support to RTHandle
- Added support for cullmask for decal projectors
- Added software dynamic resolution support
- Added support for "After Post-Process" render pass for unlit shader
- Added support for textured rectangular area lights
- Added stereo instancing macros to MSAA shaders
- Added support for Quarter Res Raytraced Reflections (not enabled)
- Added fade factor for decal projectors.
- Added stereo instancing macros to most shaders used in VR
- Added multi edition support for HDRenderPipelineAsset

### Fixed
- Fixed logic to disable FPTL with stereo rendering
- Fixed stacklit transmission and sun highlight
- Fixed decals with stereo rendering
- Fixed sky with stereo rendering
- Fixed flip logic for postprocessing + VR
- Fixed copyStencilBuffer pass for Switch
- Fixed point light shadow map culling that wasn't taking into account far plane
- Fixed usage of SSR with transparent on all master node
- Fixed SSR and microshadowing on fabric material
- Fixed blit pass for stereo rendering
- Fixed lightlist bounds for stereo rendering
- Fixed windows and in-game DebugMenu sync.
- Fixed FrameSettings' LitShaderMode sync when opening DebugMenu.
- Fixed Metal specific issues with decals, hitting a sampler limit and compiling AxF shader
- Fixed an issue with flipped depth buffer during postprocessing
- Fixed normal map use for shadow bias with forward lit - now use geometric normal
- Fixed transparent depth prepass and postpass access so they can be use without alpha clipping for lit shader
- Fixed support of alpha clip shadow for lit master node
- Fixed unlit master node not compiling
- Fixed issue with debug display of reflection probe
- Fixed issue with phong tessellations not working with lit shader
- Fixed issue with vertex displacement being affected by heightmap setting even if not heightmap where assign
- Fixed issue with density mode on Lit terrain producing NaN
- Fixed issue when going back and forth from Lit to LitTesselation for displacement mode
- Fixed issue with ambient occlusion incorrectly applied to emissiveColor with light layers in deferred
- Fixed issue with fabric convolution not using the correct convolved texture when fabric convolution is enabled
- Fixed issue with Thick mode for Transmission that was disabling transmission with directional light
- Fixed shutdown edge cases with HDRP tests
- Fixed slowdow when enabling Fabric convolution in HDRP asset
- Fixed specularAA not compiling in StackLit Master node
- Fixed material debug view with stereo rendering
- Fixed material's RenderQueue edition in default view.
- Fixed banding issues within volumetric density buffer
- Fixed missing multicompile for MSAA for AxF
- Fixed camera-relative support for stereo rendering
- Fixed remove sync with render thread when updating decal texture atlas.
- Fixed max number of keyword reach [256] issue. Several shader feature are now local
- Fixed Scene Color and Depth nodes
- Fixed SSR in forward
- Fixed custom editor of Unlit, HD Unlit and PBR shader graph master node
- Fixed issue with NewFrame not correctly calculated in Editor when switching scene
- Fixed issue with TerrainLit not compiling with depth only pass and normal buffer
- Fixed geometric normal use for shadow bias with PBR master node in forward
- Fixed instancing macro usage for decals
- Fixed error message when having more than one directional light casting shadow
- Fixed error when trying to display preview of Camera or PlanarReflectionProbe
- Fixed LOAD_TEXTURE2D_ARRAY_MSAA macro
- Fixed min-max and amplitude clamping value in inspector of vertex displacement materials
- Fixed issue with alpha shadow clip (was incorrectly clipping object shadow)
- Fixed an issue where sky cubemap would not be cleared correctly when setting the current sky to None
- Fixed a typo in Static Lighting Sky component UI
- Fixed issue with incorrect reset of RenderQueue when switching shader in inspector GUI
- Fixed issue with variant stripper stripping incorrectly some variants
- Fixed a case of ambient lighting flickering because of previews
- Fixed Decals when rendering multiple camera in a single frame
- Fixed cascade shadow count in shader
- Fixed issue with Stacklit shader with Haze effect
- Fixed an issue with the max sample count for the TAA
- Fixed post-process guard band for XR
- Fixed exposure of emissive of Unlit
- Fixed depth only and motion vector pass for Unlit not working correctly with MSAA
- Fixed an issue with stencil buffer copy causing unnecessary compute dispatches for lighting
- Fixed multi edition issue in FrameSettings
- Fixed issue with SRP batcher and DebugDisplay variant of lit shader
- Fixed issue with debug material mode not doing alpha test
- Fixed "Attempting to draw with missing UAV bindings" errors on Vulkan
- Fixed pre-exposure incorrectly apply to preview
- Fixed issue with duplicate 3D texture in 3D texture altas of volumetric?
- Fixed Camera rendering order (base on the depth parameter)
- Fixed shader graph decals not being cropped by gizmo
- Fixed "Attempting to draw with missing UAV bindings" errors on Vulkan.


### Changed
- ColorPyramid compute shader passes is swapped to pixel shader passes on platforms where the later is faster (Nintendo Switch).
- Removing the simple lightloop used by the simple lit shader
- Whole refactor of reflection system: Planar and reflection probe
- Separated Passthrough from other RenderingPath
- Update several properties naming and caption based on feedback from documentation team
- Remove tile shader variant for transparent backface pass of lit shader
- Rename all HDRenderPipeline to HDRP folder for shaders
- Rename decal property label (based on doc team feedback)
- Lit shader mode now default to Deferred to reduce build time
- Update UI of Emission parameters in shaders
- Improve shader variant stripping including shader graph variant
- Refactored render loop to render realtime probes visible per camera
- Enable SRP batcher by default
- Shader code refactor: Rename LIGHTLOOP_SINGLE_PASS => LIGHTLOOP_DISABLE_TILE_AND_CLUSTER and clean all usage of LIGHTLOOP_TILE_PASS
- Shader code refactor: Move pragma definition of vertex and pixel shader inside pass + Move SURFACE_GRADIENT definition in XXXData.hlsl
- Micro-shadowing in Lit forward now use ambientOcclusion instead of SpecularOcclusion
- Upgraded FrameSettings workflow, DebugMenu and Inspector part relative to it
- Update build light list shader code to support 32 threads in wavefronts on Switch
- LayeredLit layers' foldout are now grouped in one main foldout per layer
- Shadow alpha clip can now be enabled on lit shader and haor shader enven for opaque
- Temporal Antialiasing optimization for Xbox One X
- Parameter depthSlice on SetRenderTarget functions now defaults to -1 to bind the entire resource
- Rename SampleCameraDepth() functions to LoadCameraDepth() and SampleCameraDepth(), same for SampleCameraColor() functions
- Improved Motion Blur quality.
- Update stereo frame settings values for single-pass instancing and double-wide
- Rearrange FetchDepth functions to prepare for stereo-instancing
- Remove unused _ComputeEyeIndex
- Updated HDRenderPipelineAsset inspector
- Re-enable SRP batcher for metal

## [5.2.0-preview] - 2018-11-27

### Added
- Added option to run Contact Shadows and Volumetrics Voxelization stage in Async Compute
- Added camera freeze debug mode - Allow to visually see culling result for a camera
- Added support of Gizmo rendering before and after postprocess in Editor
- Added support of LuxAtDistance for punctual lights

### Fixed
- Fixed Debug.DrawLine and Debug.Ray call to work in game view
- Fixed DebugMenu's enum resetted on change
- Fixed divide by 0 in refraction causing NaN
- Fixed disable rough refraction support
- Fixed refraction, SSS and atmospheric scattering for VR
- Fixed forward clustered lighting for VR (double-wide).
- Fixed Light's UX to not allow negative intensity
- Fixed HDRenderPipelineAsset inspector broken when displaying its FrameSettings from project windows.
- Fixed forward clustered lighting for VR (double-wide).
- Fixed HDRenderPipelineAsset inspector broken when displaying its FrameSettings from project windows.
- Fixed Decals and SSR diable flags for all shader graph master node (Lit, Fabric, StackLit, PBR)
- Fixed Distortion blend mode for shader graph master node (Lit, StackLit)
- Fixed bent Normal for Fabric master node in shader graph
- Fixed PBR master node lightlayers
- Fixed shader stripping for built-in lit shaders.

### Changed
- Rename "Regular" in Diffusion profile UI "Thick Object"
- Changed VBuffer depth parametrization for volumetric from distanceRange to depthExtent - Require update of volumetric settings - Fog start at near plan
- SpotLight with box shape use Lux unit only

## [5.1.0-preview] - 2018-11-19

### Added

- Added a separate Editor resources file for resources Unity does not take when it builds a Player.
- You can now disable SSR on Materials in Shader Graph.
- Added support for MSAA when the Supported Lit Shader Mode is set to Both. Previously HDRP only supported MSAA for Forward mode.
- You can now override the emissive color of a Material when in debug mode.
- Exposed max light for Light Loop Settings in HDRP asset UI.
- HDRP no longer performs a NormalDBuffer pass update if there are no decals in the Scene.
- Added distant (fall-back) volumetric fog and improved the fog evaluation precision.
- Added an option to reflect sky in SSR.
- Added a y-axis offset for the PlanarReflectionProbe and offset tool.
- Exposed the option to run SSR and SSAO on async compute.
- Added support for the _GlossMapScale parameter in the Legacy to HDRP Material converter.
- Added wave intrinsic instructions for use in Shaders (for AMD GCN).


### Fixed
- Fixed sphere shaped influence handles clamping in Reflection Probes.
- Fixed Reflection Probe data migration for projects created before using HDRP.
- Fixed UI of Layered Material where Unity previously rendered the scrollbar above the Copy button.
- Fixed Material tessellations parameters Start fade distance and End fade distance. Originally, Unity clamped these values when you modified them.
- Fixed various distortion and refraction issues - handle a better fall-back.
- Fixed SSR for multiple views.
- Fixed SSR issues related to self-intersections.
- Fixed shape density volume handle speed.
- Fixed density volume shape handle moving too fast.
- Fixed the Camera velocity pass that we removed by mistake.
- Fixed some null pointer exceptions when disabling motion vectors support.
- Fixed viewports for both the Subsurface Scattering combine pass and the transparent depth prepass.
- Fixed the blend mode pop-up in the UI. It previously did not appear when you enabled pre-refraction.
- Fixed some null pointer exceptions that previously occurred when you disabled motion vectors support.
- Fixed Layered Lit UI issue with scrollbar.
- Fixed cubemap assignation on custom ReflectionProbe.
- Fixed Reflection Probes’ capture settings' shadow distance.
- Fixed an issue with the SRP batcher and Shader variables declaration.
- Fixed thickness and subsurface slots for fabric Shader master node that wasn't appearing with the right combination of flags.
- Fixed d3d debug layer warning.
- Fixed PCSS sampling quality.
- Fixed the Subsurface and transmission Material feature enabling for fabric Shader.
- Fixed the Shader Graph UV node’s dimensions when using it in a vertex Shader.
- Fixed the planar reflection mirror gizmo's rotation.
- Fixed HDRenderPipelineAsset's FrameSettings not showing the selected enum in the Inspector drop-down.
- Fixed an error with async compute.
- MSAA now supports transparency.
- The HDRP Material upgrader tool now converts metallic values correctly.
- Volumetrics now render in Reflection Probes.
- Fixed a crash that occurred whenever you set a viewport size to 0.
- Fixed the Camera physic parameter that the UI previously did not display.
- Fixed issue in pyramid shaped spotlight handles manipulation

### Changed

- Renamed Line shaped Lights to Tube Lights.
- HDRP now uses mean height fog parametrization.
- Shadow quality settings are set to All when you use HDRP (This setting is not visible in the UI when using SRP). This avoids Legacy Graphics Quality Settings disabling the shadows and give SRP full control over the Shadows instead.
- HDRP now internally uses premultiplied alpha for all fog.
- Updated default FrameSettings used for realtime Reflection Probes when you create a new HDRenderPipelineAsset.
- Remove multi-camera support. LWRP and HDRP will not support multi-camera layered rendering.
- Updated Shader Graph subshaders to use the new instancing define.
- Changed fog distance calculation from distance to plane to distance to sphere.
- Optimized forward rendering using AMD GCN by scalarizing the light loop.
- Changed the UI of the Light Editor.
- Change ordering of includes in HDRP Materials in order to reduce iteration time for faster compilation.
- Added a StackLit master node replacing the InspectorUI version. IMPORTANT: All previously authored StackLit Materials will be lost. You need to recreate them with the master node.

## [5.0.0-preview] - 2018-09-28

### Added
- Added occlusion mesh to depth prepass for VR (VR still disabled for now)
- Added a debug mode to display only one shadow at once
- Added controls for the highlight created by directional lights
- Added a light radius setting to punctual lights to soften light attenuation and simulate fill lighting
- Added a 'minRoughness' parameter to all non-area lights (was previously only available for certain light types)
- Added separate volumetric light/shadow dimmers
- Added per-pixel jitter to volumetrics to reduce aliasing artifacts
- Added a SurfaceShading.hlsl file, which implements material-agnostic shading functionality in an efficient manner
- Added support for shadow bias for thin object transmission
- Added FrameSettings to control realtime planar reflection
- Added control for SRPBatcher on HDRP Asset
- Added an option to clear the shadow atlases in the debug menu
- Added a color visualization of the shadow atlas rescale in debug mode
- Added support for disabling SSR on materials
- Added intrinsic for XBone
- Added new light volume debugging tool
- Added a new SSR debug view mode
- Added translaction's scale invariance on DensityVolume
- Added multiple supported LitShadermode and per renderer choice in case of both Forward and Deferred supported
- Added custom specular occlusion mode to Lit Shader Graph Master node

### Fixed
- Fixed a normal bias issue with Stacklit (Was causing light leaking)
- Fixed camera preview outputing an error when both scene and game view where display and play and exit was call
- Fixed override debug mode not apply correctly on static GI
- Fixed issue where XRGraphicsConfig values set in the asset inspector GUI weren't propagating correctly (VR still disabled for now)
- Fixed issue with tangent that was using SurfaceGradient instead of regular normal decoding
- Fixed wrong error message display when switching to unsupported target like IOS
- Fixed an issue with ambient occlusion texture sometimes not being created properly causing broken rendering
- Shadow near plane is no longer limited at 0.1
- Fixed decal draw order on transparent material
- Fixed an issue where sometime the lookup texture used for GGX convolution was broken, causing broken rendering
- Fixed an issue where you wouldn't see any fog for certain pipeline/scene configurations
- Fixed an issue with volumetric lighting where the anisotropy value of 0 would not result in perfectly isotropic lighting
- Fixed shadow bias when the atlas is rescaled
- Fixed shadow cascade sampling outside of the atlas when cascade count is inferior to 4
- Fixed shadow filter width in deferred rendering not matching shader config
- Fixed stereo sampling of depth texture in MSAA DepthValues.shader
- Fixed box light UI which allowed negative and zero sizes, thus causing NaNs
- Fixed stereo rendering in HDRISky.shader (VR)
- Fixed normal blend and blend sphere influence for reflection probe
- Fixed distortion filtering (was point filtering, now trilinear)
- Fixed contact shadow for large distance
- Fixed depth pyramid debug view mode
- Fixed sphere shaped influence handles clamping in reflection probes
- Fixed reflection probes data migration for project created before using hdrp
- Fixed ambient occlusion for Lit Master Node when slot is connected

### Changed
- Use samplerunity_ShadowMask instead of samplerunity_samplerLightmap for shadow mask
- Allow to resize reflection probe gizmo's size
- Improve quality of screen space shadow
- Remove support of projection model for ScreenSpaceLighting (SSR always use HiZ and refraction always Proxy)
- Remove all the debug mode from SSR that are obsolete now
- Expose frameSettings and Capture settings for reflection and planar probe
- Update UI for reflection probe, planar probe, camera and HDRP Asset
- Implement proper linear blending for volumetric lighting via deep compositing as described in the paper "Deep Compositing Using Lie Algebras"
- Changed  planar mapping to match terrain convention (XZ instead of ZX)
- XRGraphicsConfig is no longer Read/Write. Instead, it's read-only. This improves consistency of XR behavior between the legacy render pipeline and SRP
- Change reflection probe data migration code (to update old reflection probe to new one)
- Updated gizmo for ReflectionProbes
- Updated UI and Gizmo of DensityVolume

## [4.0.0-preview] - 2018-09-28

### Added
- Added a new TerrainLit shader that supports rendering of Unity terrains.
- Added controls for linear fade at the boundary of density volumes
- Added new API to control decals without monobehaviour object
- Improve Decal Gizmo
- Implement Screen Space Reflections (SSR) (alpha version, highly experimental)
- Add an option to invert the fade parameter on a Density Volume
- Added a Fabric shader (experimental) handling cotton and silk
- Added support for MSAA in forward only for opaque only
- Implement smoothness fade for SSR
- Added support for AxF shader (X-rite format - require special AxF importer from Unity not part of HDRP)
- Added control for sundisc on directional light (hack)
- Added a new HD Lit Master node that implements Lit shader support for Shader Graph
- Added Micro shadowing support (hack)
- Added an event on HDAdditionalCameraData for custom rendering
- HDRP Shader Graph shaders now support 4-channel UVs.

### Fixed
- Fixed an issue where sometimes the deferred shadow texture would not be valid, causing wrong rendering.
- Stencil test during decals normal buffer update is now properly applied
- Decals corectly update normal buffer in forward
- Fixed a normalization problem in reflection probe face fading causing artefacts in some cases
- Fix multi-selection behavior of Density Volumes overwriting the albedo value
- Fixed support of depth texture for RenderTexture. HDRP now correctly output depth to user depth buffer if RenderTexture request it.
- Fixed multi-selection behavior of Density Volumes overwriting the albedo value
- Fixed support of depth for RenderTexture. HDRP now correctly output depth to user depth buffer if RenderTexture request it.
- Fixed support of Gizmo in game view in the editor
- Fixed gizmo for spot light type
- Fixed issue with TileViewDebug mode being inversed in gameview
- Fixed an issue with SAMPLE_TEXTURECUBE_SHADOW macro
- Fixed issue with color picker not display correctly when game and scene view are visible at the same time
- Fixed an issue with reflection probe face fading
- Fixed camera motion vectors shader and associated matrices to update correctly for single-pass double-wide stereo rendering
- Fixed light attenuation functions when range attenuation is disabled
- Fixed shadow component algorithm fixup not dirtying the scene, so changes can be saved to disk.
- Fixed some GC leaks for HDRP
- Fixed contact shadow not affected by shadow dimmer
- Fixed GGX that works correctly for the roughness value of 0 (mean specular highlgiht will disappeard for perfect mirror, we rely on maxSmoothness instead to always have a highlight even on mirror surface)
- Add stereo support to ShaderPassForward.hlsl. Forward rendering now seems passable in limited test scenes with camera-relative rendering disabled.
- Add stereo support to ProceduralSky.shader and OpaqueAtmosphericScattering.shader.
- Added CullingGroupManager to fix more GC.Alloc's in HDRP
- Fixed rendering when multiple cameras render into the same render texture

### Changed
- Changed the way depth & color pyramids are built to be faster and better quality, thus improving the look of distortion and refraction.
- Stabilize the dithered LOD transition mask with respect to the camera rotation.
- Avoid multiple depth buffer copies when decals are present
- Refactor code related to the RT handle system (No more normal buffer manager)
- Remove deferred directional shadow and move evaluation before lightloop
- Add a function GetNormalForShadowBias() that material need to implement to return the normal used for normal shadow biasing
- Remove Jimenez Subsurface scattering code (This code was disabled by default, now remove to ease maintenance)
- Change Decal API, decal contribution is now done in Material. Require update of material using decal
- Move a lot of files from CoreRP to HDRP/CoreRP. All moved files weren't used by Ligthweight pipeline. Long term they could move back to CoreRP after CoreRP become out of preview
- Updated camera inspector UI
- Updated decal gizmo
- Optimization: The objects that are rendered in the Motion Vector Pass are not rendered in the prepass anymore
- Removed setting shader inclue path via old API, use package shader include paths
- The default value of 'maxSmoothness' for punctual lights has been changed to 0.99
- Modified deferred compute and vert/frag shaders for first steps towards stereo support
- Moved material specific Shader Graph files into corresponding material folders.
- Hide environment lighting settings when enabling HDRP (Settings are control from sceneSettings)
- Update all shader includes to use absolute path (allow users to create material in their Asset folder)
- Done a reorganization of the files (Move ShaderPass to RenderPipeline folder, Move all shadow related files to Lighting/Shadow and others)
- Improved performance and quality of Screen Space Shadows

## [3.3.0-preview] - 2018-01-01

### Added
- Added an error message to say to use Metal or Vulkan when trying to use OpenGL API
- Added a new Fabric shader model that supports Silk and Cotton/Wool
- Added a new HDRP Lighting Debug mode to visualize Light Volumes for Point, Spot, Line, Rectangular and Reflection Probes
- Add support for reflection probe light layers
- Improve quality of anisotropic on IBL

### Fixed
- Fix an issue where the screen where darken when rendering camera preview
- Fix display correct target platform when showing message to inform user that a platform is not supported
- Remove workaround for metal and vulkan in normal buffer encoding/decoding
- Fixed an issue with color picker not working in forward
- Fixed an issue where reseting HDLight do not reset all of its parameters
- Fixed shader compile warning in DebugLightVolumes.shader

### Changed
- Changed default reflection probe to be 256x256x6 and array size to be 64
- Removed dependence on the NdotL for thickness evaluation for translucency (based on artist's input)
- Increased the precision when comparing Planar or HD reflection probe volumes
- Remove various GC alloc in C#. Slightly better performance

## [3.2.0-preview] - 2018-01-01

### Added
- Added a luminance meter in the debug menu
- Added support of Light, reflection probe, emissive material, volume settings related to lighting to Lighting explorer
- Added support for 16bit shadows

### Fixed
- Fix issue with package upgrading (HDRP resources asset is now versionned to worarkound package manager limitation)
- Fix HDReflectionProbe offset displayed in gizmo different than what is affected.
- Fix decals getting into a state where they could not be removed or disabled.
- Fix lux meter mode - The lux meter isn't affected by the sky anymore
- Fix area light size reset when multi-selected
- Fix filter pass number in HDUtils.BlitQuad
- Fix Lux meter mode that was applying SSS
- Fix planar reflections that were not working with tile/cluster (olbique matrix)
- Fix debug menu at runtime not working after nested prefab PR come to trunk
- Fix scrolling issue in density volume

### Changed
- Shader code refactor: Split MaterialUtilities file in two parts BuiltinUtilities (independent of FragInputs) and MaterialUtilities (Dependent of FragInputs)
- Change screen space shadow rendertarget format from ARGB32 to RG16

## [3.1.0-preview] - 2018-01-01

### Added
- Decal now support per channel selection mask. There is now two mode. One with BaseColor, Normal and Smoothness and another one more expensive with BaseColor, Normal, Smoothness, Metal and AO. Control is on HDRP Asset. This may require to launch an update script for old scene: 'Edit/Render Pipeline/Single step upgrade script/Upgrade all DecalMaterial MaskBlendMode'.
- Decal now supports depth bias for decal mesh, to prevent z-fighting
- Decal material now supports draw order for decal projectors
- Added LightLayers support (Base on mask from renderers name RenderingLayers and mask from light name LightLayers - if they match, the light apply) - cost an extra GBuffer in deferred (more bandwidth)
- When LightLayers is enabled, the AmbientOclusion is store in the GBuffer in deferred path allowing to avoid double occlusion with SSAO. In forward the double occlusion is now always avoided.
- Added the possibility to add an override transform on the camera for volume interpolation
- Added desired lux intensity and auto multiplier for HDRI sky
- Added an option to disable light by type in the debug menu
- Added gradient sky
- Split EmissiveColor and bakeDiffuseLighting in forward avoiding the emissiveColor to be affect by SSAO
- Added a volume to control indirect light intensity
- Added EV 100 intensity unit for area lights
- Added support for RendererPriority on Renderer. This allow to control order of transparent rendering manually. HDRP have now two stage of sorting for transparent in addition to bact to front. Material have a priority then Renderer have a priority.
- Add Coupling of (HD)Camera and HDAdditionalCameraData for reset and remove in inspector contextual menu of Camera
- Add Coupling of (HD)ReflectionProbe and HDAdditionalReflectionData for reset and remove in inspector contextual menu of ReflectoinProbe
- Add macro to forbid unity_ObjectToWorld/unity_WorldToObject to be use as it doesn't handle camera relative rendering
- Add opacity control on contact shadow

### Fixed
- Fixed an issue with PreIntegratedFGD texture being sometimes destroyed and not regenerated causing rendering to break
- PostProcess input buffers are not copied anymore on PC if the viewport size matches the final render target size
- Fixed an issue when manipulating a lot of decals, it was displaying a lot of errors in the inspector
- Fixed capture material with reflection probe
- Refactored Constant Buffers to avoid hitting the maximum number of bound CBs in some cases.
- Fixed the light range affecting the transform scale when changed.
- Snap to grid now works for Decal projector resizing.
- Added a warning for 128x128 cookie texture without mipmaps
- Replace the sampler used for density volumes for correct wrap mode handling

### Changed
- Move Render Pipeline Debug "Windows from Windows->General-> Render Pipeline debug windows" to "Windows from Windows->Analysis-> Render Pipeline debug windows"
- Update detail map formula for smoothness and albedo, goal it to bright and dark perceptually and scale factor is use to control gradient speed
- Refactor the Upgrade material system. Now a material can be update from older version at any time. Call Edit/Render Pipeline/Upgrade all Materials to newer version
- Change name EnableDBuffer to EnableDecals at several place (shader, hdrp asset...), this require a call to Edit/Render Pipeline/Upgrade all Materials to newer version to have up to date material.
- Refactor shader code: BakeLightingData structure have been replace by BuiltinData. Lot of shader code have been remove/change.
- Refactor shader code: All GBuffer are now handled by the deferred material. Mean ShadowMask and LightLayers are control by lit material in lit.hlsl and not outside anymore. Lot of shader code have been remove/change.
- Refactor shader code: Rename GetBakedDiffuseLighting to ModifyBakedDiffuseLighting. This function now handle lighting model for transmission too. Lux meter debug mode is factor outisde.
- Refactor shader code: GetBakedDiffuseLighting is not call anymore in GBuffer or forward pass, including the ConvertSurfaceDataToBSDFData and GetPreLightData, this is done in ModifyBakedDiffuseLighting now
- Refactor shader code: Added a backBakeDiffuseLighting to BuiltinData to handle lighting for transmission
- Refactor shader code: Material must now call InitBuiltinData (Init all to zero + init bakeDiffuseLighting and backBakeDiffuseLighting ) and PostInitBuiltinData

## [3.0.0-preview] - 2018-01-01

### Fixed
- Fixed an issue with distortion that was using previous frame instead of current frame
- Fixed an issue where disabled light where not upgrade correctly to the new physical light unit system introduce in 2.0.5-preview

### Changed
- Update assembly definitions to output assemblies that match Unity naming convention (Unity.*).

## [2.0.5-preview] - 2018-01-01

### Added
- Add option supportDitheringCrossFade on HDRP Asset to allow to remove shader variant during player build if needed
- Add contact shadows for punctual lights (in additional shadow settings), only one light is allowed to cast contact shadows at the same time and so at each frame a dominant light is choosed among all light with contact shadows enabled.
- Add PCSS shadow filter support (from SRP Core)
- Exposed shadow budget parameters in HDRP asset
- Add an option to generate an emissive mesh for area lights (currently rectangle light only). The mesh fits the size, intensity and color of the light.
- Add an option to the HDRP asset to increase the resolution of volumetric lighting.
- Add additional ligth unit support for punctual light (Lumens, Candela) and area lights (Lumens, Luminance)
- Add dedicated Gizmo for the box Influence volume of HDReflectionProbe / PlanarReflectionProbe

### Changed
- Re-enable shadow mask mode in debug view
- SSS and Transmission code have been refactored to be able to share it between various material. Guidelines are in SubsurfaceScattering.hlsl
- Change code in area light with LTC for Lit shader. Magnitude is now take from FGD texture instead of a separate texture
- Improve camera relative rendering: We now apply camera translation on the model matrix, so before the TransformObjectToWorld(). Note: unity_WorldToObject and unity_ObjectToWorld must never be used directly.
- Rename positionWS to positionRWS (Camera relative world position) at a lot of places (mainly in interpolator and FragInputs). In case of custom shader user will be required to update their code.
- Rename positionWS, capturePositionWS, proxyPositionWS, influencePositionWS to positionRWS, capturePositionRWS, proxyPositionRWS, influencePositionRWS (Camera relative world position) in LightDefinition struct.
- Improve the quality of trilinear filtering of density volume textures.
- Improve UI for HDReflectionProbe / PlanarReflectionProbe

### Fixed
- Fixed a shader preprocessor issue when compiling DebugViewMaterialGBuffer.shader against Metal target
- Added a temporary workaround to Lit.hlsl to avoid broken lighting code with Metal/AMD
- Fixed issue when using more than one volume texture mask with density volumes.
- Fixed an error which prevented volumetric lighting from working if no density volumes with 3D textures were present.
- Fix contact shadows applied on transmission
- Fix issue with forward opaque lit shader variant being removed by the shader preprocessor
- Fixed compilation errors on Nintendo Switch (limited XRSetting support).
- Fixed apply range attenuation option on punctual light
- Fixed issue with color temperature not take correctly into account with static lighting
- Don't display fog when diffuse lighting, specular lighting, or lux meter debug mode are enabled.

## [2.0.4-preview] - 2018-01-01

### Fixed
- Fix issue when disabling rough refraction and building a player. Was causing a crash.

## [2.0.3-preview] - 2018-01-01

### Added
- Increased debug color picker limit up to 260k lux

## [2.0.2-preview] - 2018-01-01

### Added
- Add Light -> Planar Reflection Probe command
- Added a false color mode in rendering debug
- Add support for mesh decals
- Add flag to disable projector decals on transparent geometry to save performance and decal texture atlas space
- Add ability to use decal diffuse map as mask only
- Add visualize all shadow masks in lighting debug
- Add export of normal and roughness buffer for forwardOnly and when in supportOnlyForward mode for forward
- Provide a define in lit.hlsl (FORWARD_MATERIAL_READ_FROM_WRITTEN_NORMAL_BUFFER) when output buffer normal is used to read the normal and roughness instead of caclulating it (can save performance, but lower quality due to compression)
- Add color swatch to decal material

### Changed
- Change Render -> Planar Reflection creation to 3D Object -> Mirror
- Change "Enable Reflector" name on SpotLight to "Angle Affect Intensity"
- Change prototype of BSDFData ConvertSurfaceDataToBSDFData(SurfaceData surfaceData) to BSDFData ConvertSurfaceDataToBSDFData(uint2 positionSS, SurfaceData surfaceData)

### Fixed
- Fix issue with StackLit in deferred mode with deferredDirectionalShadow due to GBuffer not being cleared. Gbuffer is still not clear and issue was fix with the new Output of normal buffer.
- Fixed an issue where interpolation volumes were not updated correctly for reflection captures.
- Fixed an exception in Light Loop settings UI

## [2.0.1-preview] - 2018-01-01

### Added
- Add stripper of shader variant when building a player. Save shader compile time.
- Disable per-object culling that was executed in C++ in HD whereas it was not used (Optimization)
- Enable texture streaming debugging (was not working before 2018.2)
- Added Screen Space Reflection with Proxy Projection Model
- Support correctly scene selection for alpha tested object
- Add per light shadow mask mode control (i.e shadow mask distance and shadow mask). It use the option NonLightmappedOnly
- Add geometric filtering to Lit shader (allow to reduce specular aliasing)
- Add shortcut to create DensityVolume and PlanarReflection in hierarchy
- Add a DefaultHDMirrorMaterial material for PlanarReflection
- Added a script to be able to upgrade material to newer version of HDRP
- Removed useless duplication of ForwardError passes.
- Add option to not compile any DEBUG_DISPLAY shader in the player (Faster build) call Support Runtime Debug display

### Changed
- Changed SupportForwardOnly to SupportOnlyForward in render pipeline settings
- Changed versioning variable name in HDAdditionalXXXData from m_version to version
- Create unique name when creating a game object in the rendering menu (i.e Density Volume(2))
- Re-organize various files and folder location to clean the repository
- Change Debug windows name and location. Now located at:  Windows -> General -> Render Pipeline Debug

### Removed
- Removed GlobalLightLoopSettings.maxPlanarReflectionProbes and instead use value of GlobalLightLoopSettings.planarReflectionProbeCacheSize
- Remove EmissiveIntensity parameter and change EmissiveColor to be HDR (Matching Builtin Unity behavior) - Data need to be updated - Launch Edit -> Single Step Upgrade Script -> Upgrade all Materials emissionColor

### Fixed
- Fix issue with LOD transition and instancing
- Fix discrepency between object motion vector and camera motion vector
- Fix issue with spot and dir light gizmo axis not highlighted correctly
- Fix potential crash while register debug windows inputs at startup
- Fix warning when creating Planar reflection
- Fix specular lighting debug mode (was rendering black)
- Allow projector decal with null material to allow to configure decal when HDRP is not set
- Decal atlas texture offset/scale is updated after allocations (used to be before so it was using date from previous frame)

## [0.0.0-preview] - 2018-01-01

### Added
- Configure the VolumetricLightingSystem code path to be on by default
- Trigger a build exception when trying to build an unsupported platform
- Introduce the VolumetricLightingController component, which can (and should) be placed on the camera, and allows one to control the near and the far plane of the V-Buffer (volumetric "froxel" buffer) along with the depth distribution (from logarithmic to linear)
- Add 3D texture support for DensityVolumes
- Add a better mapping of roughness to mipmap for planar reflection
- The VolumetricLightingSystem now uses RTHandles, which allows to save memory by sharing buffers between different cameras (history buffers are not shared), and reduce reallocation frequency by reallocating buffers only if the rendering resolution increases (and suballocating within existing buffers if the rendering resolution decreases)
- Add a Volumetric Dimmer slider to lights to control the intensity of the scattered volumetric lighting
- Add UV tiling and offset support for decals.
- Add mipmapping support for volume 3D mask textures

### Changed
- Default number of planar reflection change from 4 to 2
- Rename _MainDepthTexture to _CameraDepthTexture
- The VolumetricLightingController has been moved to the Interpolation Volume framework and now functions similarly to the VolumetricFog settings
- Update of UI of cookie, CubeCookie, Reflection probe and planar reflection probe to combo box
- Allow enabling/disabling shadows for area lights when they are set to baked.
- Hide applyRangeAttenuation and FadeDistance for directional shadow as they are not used

### Removed
- Remove Resource folder of PreIntegratedFGD and add the resource to RenderPipeline Asset

### Fixed
- Fix ConvertPhysicalLightIntensityToLightIntensity() function used when creating light from script to match HDLightEditor behavior
- Fix numerical issues with the default value of mean free path of volumetric fog
- Fix the bug preventing decals from coexisting with density volumes
- Fix issue with alpha tested geometry using planar/triplanar mapping not render correctly or flickering (due to being wrongly alpha tested in depth prepass)
- Fix meta pass with triplanar (was not handling correctly the normal)
- Fix preview when a planar reflection is present
- Fix Camera preview, it is now a Preview cameraType (was a SceneView)
- Fix handling unknown GPUShadowTypes in the shadow manager.
- Fix area light shapes sent as point lights to the baking backends when they are set to baked.
- Fix unnecessary division by PI for baked area lights.
- Fix line lights sent to the lightmappers. The backends don't support this light type.
- Fix issue with shadow mask framesettings not correctly taken into account when shadow mask is enabled for lighting.
- Fix directional light and shadow mask transition, they are now matching making smooth transition
- Fix banding issues caused by high intensity volumetric lighting
- Fix the debug window being emptied on SRP asset reload
- Fix issue with debug mode not correctly clearing the GBuffer in editor after a resize
- Fix issue with ResetMaterialKeyword not resetting correctly ToggleOff/Roggle Keyword
- Fix issue with motion vector not render correctly if there is no depth prepass in deferred

## [0.0.0-preview] - 2018-01-01

### Added
- Screen Space Refraction projection model (Proxy raycasting, HiZ raymarching)
- Screen Space Refraction settings as volume component
- Added buffered frame history per camera
- Port Global Density Volumes to the Interpolation Volume System.
- Optimize ImportanceSampleLambert() to not require the tangent frame.
- Generalize SampleVBuffer() to handle different sampling and reconstruction methods.
- Improve the quality of volumetric lighting reprojection.
- Optimize Morton Order code in the Subsurface Scattering pass.
- Planar Reflection Probe support roughness (gaussian convolution of captured probe)
- Use an atlas instead of a texture array for cluster transparent decals
- Add a debug view to visualize the decal atlas
- Only store decal textures to atlas if decal is visible, debounce out of memory decal atlas warning.
- Add manipulator gizmo on decal to improve authoring workflow
- Add a minimal StackLit material (work in progress, this version can be used as template to add new material)

### Changed
- EnableShadowMask in FrameSettings (But shadowMaskSupport still disable by default)
- Forced Planar Probe update modes to (Realtime, Every Update, Mirror Camera)
- Screen Space Refraction proxy model uses the proxy of the first environment light (Reflection probe/Planar probe) or the sky
- Moved RTHandle static methods to RTHandles
- Renamed RTHandle to RTHandleSystem.RTHandle
- Move code for PreIntegratedFDG (Lit.shader) into its dedicated folder to be share with other material
- Move code for LTCArea (Lit.shader) into its dedicated folder to be share with other material

### Removed
- Removed Planar Probe mirror plane position and normal fields in inspector, always display mirror plane and normal gizmos

### Fixed
- Fix fog flags in scene view is now taken into account
- Fix sky in preview windows that were disappearing after a load of a new level
- Fix numerical issues in IntersectRayAABB().
- Fix alpha blending of volumetric lighting with transparent objects.
- Fix the near plane of the V-Buffer causing out-of-bounds look-ups in the clustered data structure.
- Depth and color pyramid are properly computed and sampled when the camera renders inside a viewport of a RTHandle.
- Fix decal atlas debug view to work correctly when shadow atlas view is also enabled<|MERGE_RESOLUTION|>--- conflicted
+++ resolved
@@ -23,13 +23,10 @@
 - Fixed the possibility to have a shader with a pre-refraction render queue and refraction enabled at the same time.
 - Fixed a migration issue with the rendering queue in ShaderGraph when upgrading to 10.x;
 - Fixed upside down XR occlusion mesh.
-<<<<<<< HEAD
-- VFX : Fix Emissive writing in Opaque Lit Output with PSSL platforms (case 273378).
-=======
 - Fixed precision issue with the atmospheric fog.
 - Fixed issue with TAA and no motion vectors.
 - Fixed the stripping not working the terrain alphatest feature required for terrain holes (case 1205902).
->>>>>>> 72ac0cf7
+- VFX : Fix Emissive writing in Opaque Lit Output with PSSL platforms (case 273378).
 
 ### Changed
 - Combined occlusion meshes into one to reduce draw calls and state changes with XR single-pass.
