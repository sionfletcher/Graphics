# Changelog
All notable changes to this package will be documented in this file.

The format is based on [Keep a Changelog](http://keepachangelog.com/en/1.0.0/)
and this project adheres to [Semantic Versioning](http://semver.org/spec/v2.0.0.html).

## [8.0.0] - 2019-11-18

### Added
- Ray tracing support for VR single-pass
- Added sharpen filter shader parameter and UI for TemporalAA to control image quality instead of hardcoded value
- Added frame settings option for custom post process and custom passes as well as custom color buffer format option.
- Add check in wizard on SRP Batcher enabled.
- Added default implementations of OnPreprocessMaterialDescription for FBX, Obj, Sketchup and 3DS file formats.
- Added custom pass fade radius
- Added after post process injection point for custom passes
- Added basic alpha compositing support - Alpha is available afterpostprocess when using FP16 buffer format.
- Added falloff distance on Reflection Probe and Planar Reflection Probe
- Added Backplate projection from the HDRISky
- Added Shadow Matte in UnlitMasterNode, which only received shadow without lighting
- Added hability to name LightLayers in HDRenderPipelineAsset
- Added a range compression factor for Reflection Probe and Planar Reflection Probe to avoid saturation of colors.
- Added path tracing support for directional, point and spot lights, as well as emission from Lit and Unlit.
- Added non temporal version of SSAO.
- Added more detailed ray tracing stats in the debug window
- Added Disc area light (bake only)
- Added a warning in the material UI to prevent transparent + subsurface-scattering combination.
- Added XR single-pass setting into HDRP asset
- Added a penumbra tint option for lights
- Added support for depth copy with XR SDK
- Added debug setting to Render Pipeline Debug Window to list the active XR views
- Added an option to filter the result of the volumetric lighting (off by default).
- Added a transmission multiplier for directional lights
- Added XR single-pass test mode to Render Pipeline Debug Window
- Added debug setting to Render Pipeline Window to list the active XR views
- Added a new refraction mode for the Lit shader (thin). Which is a box refraction with small thickness values
- Added the code to support Barn Doors for Area Lights based on a shaderconfig option.
- Added HDRPCameraBinder property binder for Visual Effect Graph
- Added "Celestial Body" controls to the Directional Light
- Added new parameters to the Physically Based Sky
- Added Reflections to the DXR Wizard

### Fixed
- Sorting, undo, labels, layout in the Lighting Explorer.
- Fixed sky settings and materials in Shader Graph Samples package
- Fix/workaround a probable graphics driver bug in the GTAO shader.
- Fixed Hair and PBR shader graphs double sided modes
- Fixed an issue where updating an HDRP asset in the Quality setting panel would not recreate the pipeline.
- Fixed issue with point lights being considered even when occupying less than a pixel on screen (case 1183196)
- Fix a potential NaN source with iridescence (case 1183216)
- Fixed issue of spotlight breaking when minimizing the cone angle via the gizmo (case 1178279)
- Fixed issue that caused decals not to modify the roughness in the normal buffer, causing SSR to not behave correctly (case 1178336)
- Fixed lit transparent refraction with XR single-pass rendering
- Removed extra jitter for TemporalAA in VR
- Fixed ShaderGraph time in main preview
- Fixed issue on some UI elements in HDRP asset not expanding when clicking the arrow (case 1178369)
- Fixed alpha blending in custom post process
- Fixed the modification of the _AlphaCutoff property in the material UI when exposed with a ShaderGraph parameter.
- Fixed HDRP test `1218_Lit_DiffusionProfiles` on Vulkan.
- Fixed an issue where building a player in non-dev mode would generate render target error logs every frame
- Fixed crash when upgrading version of HDRP
- Fixed rendering issues with material previews
- Fixed NPE when using light module in Shuriken particle systems (1173348).
- Refresh cached shadow on editor changes
- Fixed light supported units caching (1182266)
- Fixed an issue where SSAO (that needs temporal reprojection) was still being rendered when Motion Vectors were not available (case 1184998)
- Fixed a nullref when modifying the height parameters inside the layered lit shader UI.
- Fixed Decal gizmo that become white after exiting play mode
- Fixed Decal pivot position to behave like a spotlight
- Fixed an issue where using the LightingOverrideMask would break sky reflection for regular cameras
- Fix DebugMenu FrameSettingsHistory persistency on close
- Fix DensityVolume, ReflectionProbe aned PlanarReflectionProbe advancedControl display
- Fix DXR scene serialization in wizard
- Fixed an issue where Previews would reallocate History Buffers every frame
- Fixed the SetLightLayer function in HDAdditionalLightData setting the wrong light layer
- Fix error first time a preview is created for planar
- Fixed an issue where SSR would use an incorrect roughness value on ForwardOnly (StackLit, AxF, Fabric, etc.) materials when the pipeline is configured to also allow deferred Lit.
- Fixed issues with light explorer (cases 1183468, 1183269)
- Fix dot colors in LayeredLit material inspector
- Fix undo not resetting all value when undoing the material affectation in LayerLit material
- Fix for issue that caused gizmos to render in render textures (case 1174395)
- Fixed the light emissive mesh not updated when the light was disabled/enabled
- Fixed light and shadow layer sync when setting the HDAdditionalLightData.lightlayersMask property
- Fixed a nullref when a custom post process component that was in the HDRP PP list is removed from the project
- Fixed issue that prevented decals from modifying specular occlusion (case 1178272).
- Fixed exposure of volumetric reprojection
- Fixed multi selection support for Scalable Settings in lights
- Fixed font shaders in test projects for VR by using a Shader Graph version
- Fixed refresh of baked cubemap by incrementing updateCount at the end of the bake (case 1158677).
- Fixed issue with rectangular area light when seen from the back
- Fixed decals not affecting lightmap/lightprobe
- Fixed zBufferParams with XR single-pass rendering
- Fixed moving objects not rendered in custom passes
- Fixed abstract classes listed in the + menu of the custom pass list
- Fixed custom pass that was rendered in previews
- Fixed precision error in zero value normals when applying decals (case 1181639)
- Fixed issue that triggered No Scene Lighting view in game view as well (case 1156102)
- Assign default volume profile when creating a new HDRP Asset
- Fixed fov to 0 in planar probe breaking the projection matrix (case 1182014)
- Fixed bugs with shadow caching
- Reassign the same camera for a realtime probe face render request to have appropriate history buffer during realtime probe rendering.
- Fixed issue causing wrong shading when normal map mode is Object space, no normal map is set, but a detail map is present (case 1143352)
- Fixed issue with decal and htile optimization
- Fixed TerrainLit shader compilation error regarding `_Control0_TexelSize` redefinition (case 1178480).
- Fixed warning about duplicate HDRuntimeReflectionSystem when configuring play mode without domain reload.
- Fixed an editor crash when multiple decal projectors were selected and some had null material
- Added all relevant fix actions to FixAll button in Wizard
- Moved FixAll button on top of the Wizard
- Fixed an issue where fog color was not pre-exposed correctly
- Fix priority order when custom passes are overlapping
- Fix cleanup not called when the custom pass GameObject is destroyed
- Replaced most instances of GraphicsSettings.renderPipelineAsset by GraphicsSettings.currentRenderPipeline. This should fix some parameters not working on Quality Settings overrides.
- Fixed an issue with Realtime GI not working on upgraded projects.
- Fixed issue with screen space shadows fallback texture was not set as a texture array.
- Fixed Pyramid Lights bounding box
- Fixed terrain heightmap default/null values and epsilons
- Fixed custom post-processing effects breaking when an abstract class inherited from `CustomPostProcessVolumeComponent`
- Fixed XR single-pass rendering in Editor by using ShaderConfig.s_XrMaxViews to allocate matrix array
- Multiple different skies rendered at the same time by different cameras are now handled correctly without flickering
- Fixed flickering issue happening when different volumes have shadow settings and multiple cameras are present. 
- Fixed issue causing planar probes to disappear if there is no light in the scene.
- Fixed a number of issues with the prefab isolation mode (Volumes leaking from the main scene and reflection not working properly)
- Fixed an issue with fog volume component upgrade not working properly
- Fixed Spot light Pyramid Shape has shadow artifacts on aspect ratio values lower than 1
- Fixed issue with AO upsampling in XR
- Fixed camera without HDAdditionalCameraData component not rendering
- Removed the macro ENABLE_RAYTRACING for most of the ray tracing code
- Fixed prefab containing camera reloading in loop while selected in the Project view
- Fixed issue causing NaN wheh the Z scale of an object is set to 0.
- Fixed DXR shader passes attempting to render before pipeline loaded
- Fixed black ambient sky issue when importing a project after deleting Library.
- Fixed issue when upgrading a Standard transparent material (case 1186874)
- Fixed area light cookies not working properly with stack lit
- Fixed material render queue not updated when the shader is changed in the material inspector.
- Fixed a number of issues with full screen debug modes not reseting correctly when setting another mutually exclusive mode
- Fixed compile errors for platforms with no VR support
- Fixed an issue with volumetrics and RTHandle scaling (case 1155236)
- Fixed an issue where sky lighting might be updated uselessly
- Fixed issue preventing to allow setting decal material to none (case 1196129)
- Fixed XR multi-pass decals rendering
- Fixed several fields on Light Inspector that not supported Prefab overrides
- Fixed EOL for some files
- Fixed scene view rendering with volumetrics and XR enabled
- Fixed decals to work with multiple cameras
- Fixed optional clear of GBuffer (Was always on)
- Fixed render target clears with XR single-pass rendering
- Fixed HDRP samples file hierarchy
- Fixed Light units not matching light type
- Fixed QualitySettings panel not displaying HDRP Asset
- Fixed black reflection probes the first time loading a project
- Fixed y-flip in scene view with XR SDK
- Fixed Decal projectors do not immediately respond when parent object layer mask is changed in editor.
- Fixed y-flip in scene view with XR SDK
- Fixed a number of issues with Material Quality setting
- Fixed the transparent Cull Mode option in HD unlit master node settings only visible if double sided is ticked.
- Fixed an issue causing shadowed areas by contact shadows at the edge of far clip plane if contact shadow length is very close to far clip plane.
- Fixed editing a scalable settings will edit all loaded asset in memory instead of targetted asset.
- Fixed Planar reflection default viewer FOV
- Fixed flickering issues when moving the mouse in the editor with ray tracing on.
- Fixed the ShaderGraph main preview being black after switching to SSS in the master node settings
- Fixed custom fullscreen passes in VR
- Fixed camera culling masks not taken in account in custom pass volumes
- Fixed object not drawn in custom pass when using a DrawRenderers with an HDRP shader in a build.
- Fixed injection points for Custom Passes (AfterDepthAndNormal and BeforePreRefraction were missing)
- Fixed a enum to choose shader tags used for drawing objects (DepthPrepass or Forward) when there is no override material.
- Fixed lit objects in the BeforePreRefraction, BeforeTransparent and BeforePostProcess.
- Fixed the None option when binding custom pass render targets to allow binding only depth or color.
- Fixed custom pass buffers allocation so they are not allocated if they're not used.
- Fixed the Custom Pass entry in the volume create asset menu items.
- Fixed Prefab Overrides workflow on Camera.
- Fixed alignment issue in Preset for Camera.
- Fixed alignment issue in Physical part for Camera.
- Fixed FrameSettings multi-edition.
- Fixed a bug happening when denoising multiple ray traced light shadows
- Fixed minor naming issues in ShaderGraph settings
- VFX: Removed z-fight glitches that could appear when using deferred depth prepass and lit quad primitives
- VFX: Preserve specular option for lit outputs (matches HDRP lit shader)
- Fixed an issue with Metal Shader Compiler and GTAO shader for metal
- Fixed resources load issue while upgrading HDRP package.
- Fix LOD fade mask by accounting for field of view
- Fixed spot light missing from ray tracing indirect effects.
- Fixed a UI bug in the diffusion profile list after fixing them from the wizard.
- Fixed the hash collision when creating new diffusion profile assets.
- Fixed a light leaking issue with box light casting shadows (case 1184475)
- Fixed Cookie texture type in the cookie slot of lights (Now displays a warning because it is not supported).
- Fixed a nullref that happens when using the Shuriken particle light module
- Fixed alignment in Wizard
- Fixed text overflow in Wizard's helpbox
- Fixed Wizard button fix all that was not automatically grab all required fixes
- Fixed VR tab for MacOS in Wizard
- Fixed local config package workflow in Wizard
- Fixed issue with contact shadows shifting when MSAA is enabled.
- Fixed EV100 in the PBR sky
- Fixed an issue In URP where sometime the camera is not passed to the volume system and causes a null ref exception (case 1199388)
- Fixed nullref when releasing HDRP with custom pass disabled
- Fixed performance issue derived from copying stencil buffer.
- Fixed an editor freeze when importing a diffusion profile asset from a unity package.
- Fixed an exception when trying to reload a builtin resource.
- Fixed the light type intensity unit reset when switching the light type.
- Fixed compilation error related to define guards and CreateLayoutFromXrSdk()
- Fixed documentation link on CustomPassVolume.
- Fixed player build when HDRP is in the project but not assigned in the graphic settings.
- Fixed an issue where ambient probe would be black for the first face of a baked reflection probe
- VFX: Fixed Missing Reference to Visual Effect Graph Runtime Assembly
- Fixed an issue where rendering done by users in EndCameraRendering would be executed before the main render loop.
- Fixed Prefab Override in main scope of Volume.
- Fixed alignment issue in Presset of main scope of Volume.
- Fixed persistence of ShowChromeGizmo and moved it to toolbar for coherency in ReflectionProbe and PlanarReflectionProbe.
- Fixed Alignement issue in ReflectionProbe and PlanarReflectionProbe.
- Fixed Prefab override workflow issue in ReflectionProbe and PlanarReflectionProbe.
- Fixed empty MoreOptions and moved AdvancedManipulation in a dedicated location for coherency in ReflectionProbe and PlanarReflectionProbe.
- Fixed Prefab override workflow issue in DensityVolume.
- Fixed empty MoreOptions and moved AdvancedManipulation in a dedicated location for coherency in DensityVolume.
- Fix light limit counts specified on the HDRP asset
- Fixed Quality Settings for SSR, Contact Shadows and Ambient Occlusion volume components
- Fixed decalui deriving from hdshaderui instead of just shaderui
- Use DelayedIntField instead of IntField for scalable settings
- Fixed init of debug for FrameSettingsHistory on SceneView camera
- Added a fix script to handle the warning 'referenced script in (GameObject 'SceneIDMap') is missing'
- Fix Wizard load when none selected for RenderPipelineAsset
<<<<<<< HEAD
- Fixed the debug window reset after entering in play mode.
=======
- Fixed rendering errors when enabling debug modes with custom passes
- Fix an issue that made PCSS dependent on Atlas resolution (not shadow map res)
>>>>>>> a42d8a6d

### Changed
- Color buffer pyramid is not allocated anymore if neither refraction nor distortion are enabled
- Rename Emission Radius to Radius in UI in Point, Spot
- Angular Diameter parameter for directional light is no longuer an advanced property
- DXR: Remove Light Radius and Angular Diamater of Raytrace shadow. Angular Diameter and Radius are used instead.
- Remove MaxSmoothness parameters from UI for point, spot and directional light. The MaxSmoothness is now deduce from Radius Parameters
- DXR: Remove the Ray Tracing Environement Component. Add a Layer Mask to the ray Tracing volume components to define which objects are taken into account for each effect.
- Removed second cubemaps used for shadowing in lookdev
- Disable Physically Based Sky below ground
- Increase max limit of area light and reflection probe to 128
- Change default texture for detailmap to grey
- Optimize Shadow RT load on Tile based architecture platforms. 
- Improved quality of SSAO.
- Moved RequestShadowMapRendering() back to public API.
- Update HDRP DXR Wizard with an option to automatically clone the hdrp config package and setup raytracing to 1 in shaders file.
- Added SceneSelection pass for TerrainLit shader.
- Simplified Light's type API regrouping the logic in one place (Check type in HDAdditionalLightData)
- The support of LOD CrossFade (Dithering transition) in master nodes now required to enable it in the master node settings (Save variant)
- Improved shadow bias, by removing constant depth bias and substituting it with slope-scale bias. 
- Fix the default stencil values when a material is created from a SSS ShaderGraph.
- Tweak test asset to be compatible with XR: unlit SG material for canvas and double-side font material
- Slightly tweaked the behaviour of bloom when resolution is low to reduce artifacts.
- Hidden fields in Light Inspector that is not relevant while in BakingOnly mode.
- Changed parametrization of PCSS, now softness is derived from angular diameter (for directional lights) or shape radius (for point/spot lights) and min filter size is now in the [0..1] range.
- Moved the copy of the geometry history buffers to right after the depth mip chain generation.
- Rename "Luminance" to "Nits" in UX for physical light unit
- Rename FrameSettings "SkyLighting" to "SkyReflection"
- Reworked XR automated tests
- The ray traced screen space shadow history for directional, spot and point lights is discarded if the light transform has changed.
- Changed the behavior for ray tracing in case a mesh renderer has both transparent and opaque submeshes.
- Improve history buffer management
- Replaced PlayerSettings.virtualRealitySupported with XRGraphics.tryEnable.
- Remove redundant FrameSettings RealTimePlanarReflection
- Improved a bit the GC calls generated during the rendering.
- Material update is now only triggered when the relevant settings are touched in the shader graph master nodes
- Changed the way Sky Intensity (on Sky volume components) is handled. It's now a combo box where users can choose between Exposure, Multiplier or Lux (for HDRI sky only) instead of both multiplier and exposure being applied all the time. Added a new menu item to convert old profiles.
- Change how method for specular occlusions is decided on inspector shader (Lit, LitTesselation, LayeredLit, LayeredLitTessellation)
- Unlocked SSS, SSR, Motion Vectors and Distortion frame settings for reflections probes.

## [7.1.1] - 2019-09-05

### Added
- Transparency Overdraw debug mode. Allows to visualize transparent objects draw calls as an "heat map".
- Enabled single-pass instancing support for XR SDK with new API cmd.SetInstanceMultiplier()
- XR settings are now available in the HDRP asset
- Support for Material Quality in Shader Graph
- Material Quality support selection in HDRP Asset
- Renamed XR shader macro from UNITY_STEREO_ASSIGN_COMPUTE_EYE_INDEX to UNITY_XR_ASSIGN_VIEW_INDEX
- Raytracing ShaderGraph node for HDRP shaders
- Custom passes volume component with 3 injection points: Before Rendering, Before Transparent and Before Post Process
- Alpha channel is now properly exported to camera render textures when using FP16 color buffer format
- Support for XR SDK mirror view modes
- HD Master nodes in Shader Graph now support Normal and Tangent modification in vertex stage.
- DepthOfFieldCoC option in the fullscreen debug modes.
- Added override Ambient Occlusion option on debug windows
- Added Custom Post Processes with 3 injection points: Before Transparent, Before Post Process and After Post Process
- Added draft of minimal interactive path tracing (experimental) based on DXR API - Support only 4 area light, lit and unlit shader (non-shadergraph)

### Fixed
- Fixed wizard infinite loop on cancellation
- Fixed with compute shader error about too many threads in threadgroup on low GPU
- Fixed invalid contact shadow shaders being created on metal
- Fixed a bug where if Assembly.GetTypes throws an exception due to mis-versioned dlls, then no preprocessors are used in the shader stripper
- Fixed typo in AXF decal property preventing to compile
- Fixed reflection probe with XR single-pass and FPTL
- Fixed force gizmo shown when selecting camera in hierarchy
- Fixed issue with XR occlusion mesh and dynamic resolution
- Fixed an issue where lighting compute buffers were re-created with the wrong size when resizing the window, causing tile artefacts at the top of the screen.
- Fix FrameSettings names and tooltips
- Fixed error with XR SDK when the Editor is not in focus
- Fixed errors with RenderGraph, XR SDK and occlusion mesh
- Fixed shadow routines compilation errors when "real" type is a typedef on "half".
- Fixed toggle volumetric lighting in the light UI
- Fixed post-processing history reset handling rt-scale incorrectly
- Fixed crash with terrain and XR multi-pass
- Fixed ShaderGraph material synchronization issues
- Fixed a null reference exception when using an Emissive texture with Unlit shader (case 1181335)
- Fixed an issue where area lights and point lights where not counted separately with regards to max lights on screen (case 1183196)

### Changed
- Update Wizard layout.
- Remove almost all Garbage collection call within a frame.
- Rename property AdditionalVeclocityChange to AddPrecomputeVelocity
- Call the End/Begin camera rendering callbacks for camera with customRender enabled
- Changeg framesettings migration order of postprocess flags as a pr for reflection settings flags have been backported to 2019.2
- Replaced usage of ENABLE_VR in XRSystem.cs by version defines based on the presence of the built-in VR and XR modules
- Added an update virtual function to the SkyRenderer class. This is called once per frame. This allows a given renderer to amortize heavy computation at the rate it chooses. Currently only the physically based sky implements this.
- Removed mandatory XRPass argument in HDCamera.GetOrCreate()
- Restored the HDCamera parameter to the sky rendering builtin parameters.
- Removed usage of StructuredBuffer for XR View Constants
- Expose Direct Specular Lighting control in FrameSettings
- Deprecated ExponentialFog and VolumetricFog volume components. Now there is only one exponential fog component (Fog) which can add Volumetric Fog as an option. Added a script in Edit -> Render Pipeline -> Upgrade Fog Volume Components.

## [7.0.1] - 2019-07-25

### Added
- Added option in the config package to disable globally Area Lights and to select shadow quality settings for the deferred pipeline.
- When shader log stripping is enabled, shader stripper statistics will be written at `Temp/shader-strip.json`
- Occlusion mesh support from XR SDK

### Fixed
- Fixed XR SDK mirror view blit, cleanup some XRTODO and removed XRDebug.cs
- Fixed culling for volumetrics with XR single-pass rendering
- Fix shadergraph material pass setup not called
- Fixed documentation links in component's Inspector header bar
- Cookies using the render texture output from a camera are now properly updated
- Allow in ShaderGraph to enable pre/post pass when the alpha clip is disabled

### Changed
- RenderQueue for Opaque now start at Background instead of Geometry.
- Clamp the area light size for scripting API when we change the light type
- Added a warning in the material UI when the diffusion profile assigned is not in the HDRP asset


## [7.0.0] - 2019-07-17

### Added
- `Fixed`, `Viewer`, and `Automatic` modes to compute the FOV used when rendering a `PlanarReflectionProbe`
- A checkbox to toggle the chrome gizmo of `ReflectionProbe`and `PlanarReflectionProbe`
- Added a Light layer in shadows that allow for objects to cast shadows without being affected by light (and vice versa).
- You can now access ShaderGraph blend states from the Material UI (for example, **Surface Type**, **Sorting Priority**, and **Blending Mode**). This change may break Materials that use a ShaderGraph, to fix them, select **Edit > Render Pipeline > Reset all ShaderGraph Scene Materials BlendStates**. This syncs the blendstates of you ShaderGraph master nodes with the Material properties.
- You can now control ZTest, ZWrite, and CullMode for transparent Materials.
- Materials that use Unlit Shaders or Unlit Master Node Shaders now cast shadows.
- Added an option to enable the ztest on **After Post Process** materials when TAA is disabled.
- Added a new SSAO (based on Ground Truth Ambient Occlusion algorithm) to replace the previous one.
- Added support for shadow tint on light
- BeginCameraRendering and EndCameraRendering callbacks are now called with probes
- Adding option to update shadow maps only On Enable and On Demand.
- Shader Graphs that use time-dependent vertex modification now generate correct motion vectors.
- Added option to allow a custom spot angle for spot light shadow maps.
- Added frame settings for individual post-processing effects
- Added dither transition between cascades for Low and Medium quality settings
- Added single-pass instancing support with XR SDK
- Added occlusion mesh support with XR SDK
- Added support of Alembic velocity to various shaders
- Added support for more than 2 views for single-pass instancing
- Added support for per punctual/directional light min roughness in StackLit
- Added mirror view support with XR SDK
- Added VR verification in HDRPWizard
- Added DXR verification in HDRPWizard
- Added feedbacks in UI of Volume regarding skies
- Cube LUT support in Tonemapping. Cube LUT helpers for external grading are available in the Post-processing Sample package.

### Fixed
- Fixed an issue with history buffers causing effects like TAA or auto exposure to flicker when more than one camera was visible in the editor
- The correct preview is displayed when selecting multiple `PlanarReflectionProbe`s
- Fixed volumetric rendering with camera-relative code and XR stereo instancing
- Fixed issue with flashing cyan due to async compilation of shader when selecting a mesh
- Fix texture type mismatch when the contact shadow are disabled (causing errors on IOS devices)
- Fixed Generate Shader Includes while in package
- Fixed issue when texture where deleted in ShadowCascadeGUI
- Fixed issue in FrameSettingsHistory when disabling a camera several time without enabling it in between.
- Fixed volumetric reprojection with camera-relative code and XR stereo instancing
- Added custom BaseShaderPreprocessor in HDEditorUtils.GetBaseShaderPreprocessorList()
- Fixed compile issue when USE_XR_SDK is not defined
- Fixed procedural sky sun disk intensity for high directional light intensities
- Fixed Decal mip level when using texture mip map streaming to avoid dropping to lowest permitted mip (now loading all mips)
- Fixed deferred shading for XR single-pass instancing after lightloop refactor
- Fixed cluster and material classification debug (material classification now works with compute as pixel shader lighting)
- Fixed IOS Nan by adding a maximun epsilon definition REAL_EPS that uses HALF_EPS when fp16 are used
- Removed unnecessary GC allocation in motion blur code
- Fixed locked UI with advanded influence volume inspector for probes
- Fixed invalid capture direction when rendering planar reflection probes
- Fixed Decal HTILE optimization with platform not supporting texture atomatic (Disable it)
- Fixed a crash in the build when the contact shadows are disabled
- Fixed camera rendering callbacks order (endCameraRendering was being called before the actual rendering)
- Fixed issue with wrong opaque blending settings for After Postprocess
- Fixed issue with Low resolution transparency on PS4
- Fixed a memory leak on volume profiles
- Fixed The Parallax Occlusion Mappping node in shader graph and it's UV input slot
- Fixed lighting with XR single-pass instancing by disabling deferred tiles
- Fixed the Bloom prefiltering pass
- Fixed post-processing effect relying on Unity's random number generator
- Fixed camera flickering when using TAA and selecting the camera in the editor
- Fixed issue with single shadow debug view and volumetrics
- Fixed most of the problems with light animation and timeline
- Fixed indirect deferred compute with XR single-pass instancing
- Fixed a slight omission in anisotropy calculations derived from HazeMapping in StackLit
- Improved stack computation numerical stability in StackLit
- Fix PBR master node always opaque (wrong blend modes for forward pass)
- Fixed TAA with XR single-pass instancing (missing macros)
- Fixed an issue causing Scene View selection wire gizmo to not appear when using HDRP Shader Graphs.
- Fixed wireframe rendering mode (case 1083989)
- Fixed the renderqueue not updated when the alpha clip is modified in the material UI.
- Fixed the PBR master node preview
- Remove the ReadOnly flag on Reflection Probe's cubemap assets during bake when there are no VCS active.
- Fixed an issue where setting a material debug view would not reset the other exclusive modes
- Spot light shapes are now correctly taken into account when baking
- Now the static lighting sky will correctly take the default values for non-overridden properties
- Fixed material albedo affecting the lux meter

### Changed
- Optimization: Reduce the group size of the deferred lighting pass from 16x16 to 8x8
- Replaced HDCamera.computePassCount by viewCount
- Removed xrInstancing flag in RTHandles (replaced by TextureXR.slices and TextureXR.dimensions)
- Refactor the HDRenderPipeline and lightloop code to preprare for high level rendergraph
- Removed the **Back Then Front Rendering** option in the fabric Master Node settings. Enabling this option previously did nothing.
- Shader type Real translates to FP16 precision on Nintendo Switch.
- Shader framework refactor: Introduce CBSDF, EvaluateBSDF, IsNonZeroBSDF to replace BSDF functions
- Shader framework refactor:  GetBSDFAngles, LightEvaluation and SurfaceShading functions
- Replace ComputeMicroShadowing by GetAmbientOcclusionForMicroShadowing
- Rename WorldToTangent to TangentToWorld as it was incorrectly named
- Remove SunDisk and Sun Halo size from directional light
- Remove all obsolete wind code from shader
- Renamed DecalProjectorComponent into DecalProjector for API alignment.
- Improved the Volume UI and made them Global by default
- Remove very high quality shadow option
- Change default for shadow quality in Deferred to Medium
- Enlighten now use inverse squared falloff (before was using builtin falloff)
- Enlighten is now deprecated. Please use CPU or GPU lightmaper instead.
- Remove the name in the diffusion profile UI
- Changed how shadow map resolution scaling with distance is computed. Now it uses screen space area rather than light range.
- Updated MoreOptions display in UI
- Moved Display Area Light Emissive Mesh script API functions in the editor namespace
- direct strenght properties in ambient occlusion now affect direct specular as well
- Removed advanced Specular Occlusion control in StackLit: SSAO based SO control is hidden and fixed to behave like Lit, SPTD is the only HQ technique shown for baked SO.
- Shader framework refactor: Changed ClampRoughness signature to include PreLightData access.
- HDRPWizard window is now in Window > General > HD Render Pipeline Wizard
- Moved StaticLightingSky to LightingWindow
- Removes the current "Scene Settings" and replace them with "Sky & Fog Settings" (with Physically Based Sky and Volumetric Fog).
- Changed how cached shadow maps are placed inside the atlas to minimize re-rendering of them.

## [6.7.0-preview] - 2019-05-16

### Added
- Added ViewConstants StructuredBuffer to simplify XR rendering
- Added API to render specific settings during a frame
- Added stadia to the supported platforms (2019.3)
- Enabled cascade blends settings in the HD Shadow component
- Added Hardware Dynamic Resolution support.
- Added MatCap debug view to replace the no scene lighting debug view.
- Added clear GBuffer option in FrameSettings (default to false)
- Added preview for decal shader graph (Only albedo, normal and emission)
- Added exposure weight control for decal
- Screen Space Directional Shadow under a define option. Activated for ray tracing
- Added a new abstraction for RendererList that will help transition to Render Graph and future RendererList API
- Added multipass support for VR
- Added XR SDK integration (multipass only)
- Added Shader Graph samples for Hair, Fabric and Decal master nodes.
- Add fade distance, shadow fade distance and light layers to light explorer
- Add method to draw light layer drawer in a rect to HDEditorUtils

### Fixed
- Fixed deserialization crash at runtime
- Fixed for ShaderGraph Unlit masternode not writing velocity
- Fixed a crash when assiging a new HDRP asset with the 'Verify Saving Assets' option enabled
- Fixed exposure to properly support TEXTURE2D_X
- Fixed TerrainLit basemap texture generation
- Fixed a bug that caused nans when material classification was enabled and a tile contained one standard material + a material with transmission.
- Fixed gradient sky hash that was not using the exposure hash
- Fixed displayed default FrameSettings in HDRenderPipelineAsset wrongly updated on scripts reload.
- Fixed gradient sky hash that was not using the exposure hash.
- Fixed visualize cascade mode with exposure.
- Fixed (enabled) exposure on override lighting debug modes.
- Fixed issue with LightExplorer when volume have no profile
- Fixed issue with SSR for negative, infinite and NaN history values
- Fixed LightLayer in HDReflectionProbe and PlanarReflectionProbe inspector that was not displayed as a mask.
- Fixed NaN in transmission when the thickness and a color component of the scattering distance was to 0
- Fixed Light's ShadowMask multi-edition.
- Fixed motion blur and SMAA with VR single-pass instancing
- Fixed NaNs generated by phase functionsin volumetric lighting
- Fixed NaN issue with refraction effect and IOR of 1 at extreme grazing angle
- Fixed nan tracker not using the exposure
- Fixed sorting priority on lit and unlit materials
- Fixed null pointer exception when there are no AOVRequests defined on a camera
- Fixed dirty state of prefab using disabled ReflectionProbes
- Fixed an issue where gizmos and editor grid were not correctly depth tested
- Fixed created default scene prefab non editable due to wrong file extension.
- Fixed an issue where sky convolution was recomputed for nothing when a preview was visible (causing extreme slowness when fabric convolution is enabled)
- Fixed issue with decal that wheren't working currently in player
- Fixed missing stereo rendering macros in some fragment shaders
- Fixed exposure for ReflectionProbe and PlanarReflectionProbe gizmos
- Fixed single-pass instancing on PSVR
- Fixed Vulkan shader issue with Texture2DArray in ScreenSpaceShadow.compute by re-arranging code (workaround)
- Fixed camera-relative issue with lights and XR single-pass instancing
- Fixed single-pass instancing on Vulkan
- Fixed htile synchronization issue with shader graph decal
- Fixed Gizmos are not drawn in Camera preview
- Fixed pre-exposure for emissive decal
- Fixed wrong values computed in PreIntegrateFGD and in the generation of volumetric lighting data by forcing the use of fp32.
- Fixed NaNs arising during the hair lighting pass
- Fixed synchronization issue in decal HTile that occasionally caused rendering artifacts around decal borders
- Fixed QualitySettings getting marked as modified by HDRP (and thus checked out in Perforce)
- Fixed a bug with uninitialized values in light explorer
- Fixed issue with LOD transition
- Fixed shader warnings related to raytracing and TEXTURE2D_X

### Changed
- Refactor PixelCoordToViewDirWS to be VR compatible and to compute it only once per frame
- Modified the variants stripper to take in account multiple HDRP assets used in the build.
- Improve the ray biasing code to avoid self-intersections during the SSR traversal
- Update Pyramid Spot Light to better match emitted light volume.
- Moved _XRViewConstants out of UnityPerPassStereo constant buffer to fix issues with PSSL
- Removed GetPositionInput_Stereo() and single-pass (double-wide) rendering mode
- Changed label width of the frame settings to accommodate better existing options.
- SSR's Default FrameSettings for camera is now enable.
- Re-enabled the sharpening filter on Temporal Anti-aliasing
- Exposed HDEditorUtils.LightLayerMaskDrawer for integration in other packages and user scripting.
- Rename atmospheric scattering in FrameSettings to Fog
- The size modifier in the override for the culling sphere in Shadow Cascades now defaults to 0.6, which is the same as the formerly hardcoded value.
- Moved LOD Bias and Maximum LOD Level from Frame Setting section `Other` to `Rendering`
- ShaderGraph Decal that affect only emissive, only draw in emissive pass (was drawing in dbuffer pass too)
- Apply decal projector fade factor correctly on all attribut and for shader graph decal
- Move RenderTransparentDepthPostpass after all transparent
- Update exposure prepass to interleave XR single-pass instancing views in a checkerboard pattern
- Removed ScriptRuntimeVersion check in wizard.

## [6.6.0-preview] - 2019-04-01

### Added
- Added preliminary changes for XR deferred shading
- Added support of 111110 color buffer
- Added proper support for Recorder in HDRP
- Added depth offset input in shader graph master nodes
- Added a Parallax Occlusion Mapping node
- Added SMAA support
- Added Homothety and Symetry quick edition modifier on volume used in ReflectionProbe, PlanarReflectionProbe and DensityVolume
- Added multi-edition support for DecalProjectorComponent
- Improve hair shader
- Added the _ScreenToTargetScaleHistory uniform variable to be used when sampling HDRP RTHandle history buffers.
- Added settings in `FrameSettings` to change `QualitySettings.lodBias` and `QualitySettings.maximumLODLevel` during a rendering
- Added an exposure node to retrieve the current, inverse and previous frame exposure value.
- Added an HD scene color node which allow to sample the scene color with mips and a toggle to remove the exposure.
- Added safeguard on HD scene creation if default scene not set in the wizard
- Added Low res transparency rendering pass.

### Fixed
- Fixed HDRI sky intensity lux mode
- Fixed dynamic resolution for XR
- Fixed instance identifier semantic string used by Shader Graph
- Fixed null culling result occuring when changing scene that was causing crashes
- Fixed multi-edition light handles and inspector shapes
- Fixed light's LightLayer field when multi-editing
- Fixed normal blend edition handles on DensityVolume
- Fixed an issue with layered lit shader and height based blend where inactive layers would still have influence over the result
- Fixed multi-selection handles color for DensityVolume
- Fixed multi-edition inspector's blend distances for HDReflectionProbe, PlanarReflectionProbe and DensityVolume
- Fixed metric distance that changed along size in DensityVolume
- Fixed DensityVolume shape handles that have not same behaviour in advance and normal edition mode
- Fixed normal map blending in TerrainLit by only blending the derivatives
- Fixed Xbox One rendering just a grey screen instead of the scene
- Fixed probe handles for multiselection
- Fixed baked cubemap import settings for convolution
- Fixed regression causing crash when attempting to open HDRenderPipelineWizard without an HDRenderPipelineAsset setted
- Fixed FullScreenDebug modes: SSAO, SSR, Contact shadow, Prerefraction Color Pyramid, Final Color Pyramid
- Fixed volumetric rendering with stereo instancing
- Fixed shader warning
- Fixed missing resources in existing asset when updating package
- Fixed PBR master node preview in forward rendering or transparent surface
- Fixed deferred shading with stereo instancing
- Fixed "look at" edition mode of Rotation tool for DecalProjectorComponent
- Fixed issue when switching mode in ReflectionProbe and PlanarReflectionProbe
- Fixed issue where migratable component version where not always serialized when part of prefab's instance
- Fixed an issue where shadow would not be rendered properly when light layer are not enabled
- Fixed exposure weight on unlit materials
- Fixed Light intensity not played in the player when recorded with animation/timeline
- Fixed some issues when multi editing HDRenderPipelineAsset
- Fixed emission node breaking the main shader graph preview in certain conditions.
- Fixed checkout of baked probe asset when baking probes.
- Fixed invalid gizmo position for rotated ReflectionProbe
- Fixed multi-edition of material's SurfaceType and RenderingPath
- Fixed whole pipeline reconstruction on selecting for the first time or modifying other than the currently used HDRenderPipelineAsset
- Fixed single shadow debug mode
- Fixed global scale factor debug mode when scale > 1
- Fixed debug menu material overrides not getting applied to the Terrain Lit shader
- Fixed typo in computeLightVariants
- Fixed deferred pass with XR instancing by disabling ComputeLightEvaluation
- Fixed bloom resolution independence
- Fixed lens dirt intensity not behaving properly
- Fixed the Stop NaN feature
- Fixed some resources to handle more than 2 instanced views for XR
- Fixed issue with black screen (NaN) produced on old GPU hardware or intel GPU hardware with gaussian pyramid
- Fixed issue with disabled punctual light would still render when only directional light is present

### Changed
- DensityVolume scripting API will no longuer allow to change between advance and normal edition mode
- Disabled depth of field, lens distortion and panini projection in the scene view
- TerrainLit shaders and includes are reorganized and made simpler.
- TerrainLit shader GUI now allows custom properties to be displayed in the Terrain fold-out section.
- Optimize distortion pass with stencil
- Disable SceneSelectionPass in shader graph preview
- Control punctual light and area light shadow atlas separately
- Move SMAA anti-aliasing option to after Temporal Anti Aliasing one, to avoid problem with previously serialized project settings
- Optimize rendering with static only lighting and when no cullable lights/decals/density volumes are present.
- Updated handles for DecalProjectorComponent for enhanced spacial position readability and have edition mode for better SceneView management
- DecalProjectorComponent are now scale independent in order to have reliable metric unit (see new Size field for changing the size of the volume)
- Restructure code from HDCamera.Update() by adding UpdateAntialiasing() and UpdateViewConstants()
- Renamed velocity to motion vectors
- Objects rendered during the After Post Process pass while TAA is enabled will not benefit from existing depth buffer anymore. This is done to fix an issue where those object would wobble otherwise
- Removed usage of builtin unity matrix for shadow, shadow now use same constant than other view
- The default volume layer mask for cameras & probes is now `Default` instead of `Everything`

## [6.5.0-preview] - 2019-03-07

### Added
- Added depth-of-field support with stereo instancing
- Adding real time area light shadow support
- Added a new FrameSettings: Specular Lighting to toggle the specular during the rendering

### Fixed
- Fixed diffusion profile upgrade breaking package when upgrading to a new version
- Fixed decals cropped by gizmo not updating correctly if prefab
- Fixed an issue when enabling SSR on multiple view
- Fixed edition of the intensity's unit field while selecting multiple lights
- Fixed wrong calculation in soft voxelization for density volume
- Fixed gizmo not working correctly with pre-exposure
- Fixed issue with setting a not available RT when disabling motion vectors
- Fixed planar reflection when looking at mirror normal
- Fixed mutiselection issue with HDLight Inspector
- Fixed HDAdditionalCameraData data migration
- Fixed failing builds when light explorer window is open
- Fixed cascade shadows border sometime causing artefacts between cascades
- Restored shadows in the Cascade Shadow debug visualization
- `camera.RenderToCubemap` use proper face culling

### Changed
- When rendering reflection probe disable all specular lighting and for metals use fresnelF0 as diffuse color for bake lighting.

## [6.4.0-preview] - 2019-02-21

### Added
- VR: Added TextureXR system to selectively expand TEXTURE2D macros to texture array for single-pass stereo instancing + Convert textures call to these macros
- Added an unit selection dropdown next to shutter speed (camera)
- Added error helpbox when trying to use a sub volume component that require the current HDRenderPipelineAsset to support a feature that it is not supporting.
- Add mesh for tube light when display emissive mesh is enabled

### Fixed
- Fixed Light explorer. The volume explorer used `profile` instead of `sharedProfile` which instantiate a custom volume profile instead of editing the asset itself.
- Fixed UI issue where all is displayed using metric unit in shadow cascade and Percent is set in the unit field (happening when opening the inspector).
- Fixed inspector event error when double clicking on an asset (diffusion profile/material).
- Fixed nullref on layered material UI when the material is not an asset.
- Fixed nullref exception when undo/redo a light property.
- Fixed visual bug when area light handle size is 0.

### Changed
- Update UI for 32bit/16bit shadow precision settings in HDRP asset
- Object motion vectors have been disabled in all but the game view. Camera motion vectors are still enabled everywhere, allowing TAA and Motion Blur to work on static objects.
- Enable texture array by default for most rendering code on DX11 and unlock stereo instancing (DX11 only for now)

## [6.3.0-preview] - 2019-02-18

### Added
- Added emissive property for shader graph decals
- Added a diffusion profile override volume so the list of diffusion profile assets to use can be chanaged without affecting the HDRP asset
- Added a "Stop NaNs" option on cameras and in the Scene View preferences.
- Added metric display option in HDShadowSettings and improve clamping
- Added shader parameter mapping in DebugMenu
- Added scripting API to configure DebugData for DebugMenu

### Fixed
- Fixed decals in forward
- Fixed issue with stencil not correctly setup for various master node and shader for the depth pass, motion vector pass and GBuffer/Forward pass
- Fixed SRP batcher and metal
- Fixed culling and shadows for Pyramid, Box, Rectangle and Tube lights
- Fixed an issue where scissor render state leaking from the editor code caused partially black rendering

### Changed
- When a lit material has a clear coat mask that is not null, we now use the clear coat roughness to compute the screen space reflection.
- Diffusion profiles are now limited to one per asset and can be referenced in materials, shader graphs and vfx graphs. Materials will be upgraded automatically except if they are using a shader graph, in this case it will display an error message.

## [6.2.0-preview] - 2019-02-15

### Added
- Added help box listing feature supported in a given HDRenderPipelineAsset alongs with the drawbacks implied.
- Added cascade visualizer, supporting disabled handles when not overriding.

### Fixed
- Fixed post processing with stereo double-wide
- Fixed issue with Metal: Use sign bit to find the cache type instead of lowest bit.
- Fixed invalid state when creating a planar reflection for the first time
- Fix FrameSettings's LitShaderMode not restrained by supported LitShaderMode regression.

### Changed
- The default value roughness value for the clearcoat has been changed from 0.03 to 0.01
- Update default value of based color for master node
- Update Fabric Charlie Sheen lighting model - Remove Fresnel component that wasn't part of initial model + Remap smoothness to [0.0 - 0.6] range for more artist friendly parameter

### Changed
- Code refactor: all macros with ARGS have been swapped with macros with PARAM. This is because the ARGS macros were incorrectly named.

## [6.1.0-preview] - 2019-02-13

### Added
- Added support for post-processing anti-aliasing in the Scene View (FXAA and TAA). These can be set in Preferences.
- Added emissive property for decal material (non-shader graph)

### Fixed
- Fixed a few UI bugs with the color grading curves.
- Fixed "Post Processing" in the scene view not toggling post-processing effects
- Fixed bake only object with flag `ReflectionProbeStaticFlag` when baking a `ReflectionProbe`

### Changed
- Removed unsupported Clear Depth checkbox in Camera inspector
- Updated the toggle for advanced mode in inspectors.

## [6.0.0-preview] - 2019-02-23

### Added
- Added new API to perform a camera rendering
- Added support for hair master node (Double kajiya kay - Lambert)
- Added Reset behaviour in DebugMenu (ingame mapping is right joystick + B)
- Added Default HD scene at new scene creation while in HDRP
- Added Wizard helping to configure HDRP project
- Added new UI for decal material to allow remapping and scaling of some properties
- Added cascade shadow visualisation toggle in HD shadow settings
- Added icons for assets
- Added replace blending mode for distortion
- Added basic distance fade for density volumes
- Added decal master node for shader graph
- Added HD unlit master node (Cross Pipeline version is name Unlit)
- Added new Rendering Queue in materials
- Added post-processing V3 framework embed in HDRP, remove postprocess V2 framework
- Post-processing now uses the generic volume framework
-   New depth-of-field, bloom, panini projection effects, motion blur
-   Exposure is now done as a pre-exposition pass, the whole system has been revamped
-   Exposure now use EV100 everywhere in the UI (Sky, Emissive Light)
- Added emissive intensity (Luminance and EV100 control) control for Emissive
- Added pre-exposure weigth for Emissive
- Added an emissive color node and a slider to control the pre-exposure percentage of emission color
- Added physical camera support where applicable
- Added more color grading tools
- Added changelog level for Shader Variant stripping
- Added Debug mode for validation of material albedo and metalness/specularColor values
- Added a new dynamic mode for ambient probe and renamed BakingSky to StaticLightingSky
- Added command buffer parameter to all Bind() method of material
- Added Material validator in Render Pipeline Debug
- Added code to future support of DXR (not enabled)
- Added support of multiviewport
- Added HDRenderPipeline.RequestSkyEnvironmentUpdate function to force an update from script when sky is set to OnDemand
- Added a Lighting and BackLighting slots in Lit, StackLit, Fabric and Hair master nodes
- Added support for overriding terrain detail rendering shaders, via the render pipeline editor resources asset
- Added xrInstancing flag support to RTHandle
- Added support for cullmask for decal projectors
- Added software dynamic resolution support
- Added support for "After Post-Process" render pass for unlit shader
- Added support for textured rectangular area lights
- Added stereo instancing macros to MSAA shaders
- Added support for Quarter Res Raytraced Reflections (not enabled)
- Added fade factor for decal projectors.
- Added stereo instancing macros to most shaders used in VR
- Added multi edition support for HDRenderPipelineAsset

### Fixed
- Fixed logic to disable FPTL with stereo rendering
- Fixed stacklit transmission and sun highlight
- Fixed decals with stereo rendering
- Fixed sky with stereo rendering
- Fixed flip logic for postprocessing + VR
- Fixed copyStencilBuffer pass for Switch
- Fixed point light shadow map culling that wasn't taking into account far plane
- Fixed usage of SSR with transparent on all master node
- Fixed SSR and microshadowing on fabric material
- Fixed blit pass for stereo rendering
- Fixed lightlist bounds for stereo rendering
- Fixed windows and in-game DebugMenu sync.
- Fixed FrameSettings' LitShaderMode sync when opening DebugMenu.
- Fixed Metal specific issues with decals, hitting a sampler limit and compiling AxF shader
- Fixed an issue with flipped depth buffer during postprocessing
- Fixed normal map use for shadow bias with forward lit - now use geometric normal
- Fixed transparent depth prepass and postpass access so they can be use without alpha clipping for lit shader
- Fixed support of alpha clip shadow for lit master node
- Fixed unlit master node not compiling
- Fixed issue with debug display of reflection probe
- Fixed issue with phong tessellations not working with lit shader
- Fixed issue with vertex displacement being affected by heightmap setting even if not heightmap where assign
- Fixed issue with density mode on Lit terrain producing NaN
- Fixed issue when going back and forth from Lit to LitTesselation for displacement mode
- Fixed issue with ambient occlusion incorrectly applied to emissiveColor with light layers in deferred
- Fixed issue with fabric convolution not using the correct convolved texture when fabric convolution is enabled
- Fixed issue with Thick mode for Transmission that was disabling transmission with directional light
- Fixed shutdown edge cases with HDRP tests
- Fixed slowdow when enabling Fabric convolution in HDRP asset
- Fixed specularAA not compiling in StackLit Master node
- Fixed material debug view with stereo rendering
- Fixed material's RenderQueue edition in default view.
- Fixed banding issues within volumetric density buffer
- Fixed missing multicompile for MSAA for AxF
- Fixed camera-relative support for stereo rendering
- Fixed remove sync with render thread when updating decal texture atlas.
- Fixed max number of keyword reach [256] issue. Several shader feature are now local
- Fixed Scene Color and Depth nodes
- Fixed SSR in forward
- Fixed custom editor of Unlit, HD Unlit and PBR shader graph master node
- Fixed issue with NewFrame not correctly calculated in Editor when switching scene
- Fixed issue with TerrainLit not compiling with depth only pass and normal buffer
- Fixed geometric normal use for shadow bias with PBR master node in forward
- Fixed instancing macro usage for decals
- Fixed error message when having more than one directional light casting shadow
- Fixed error when trying to display preview of Camera or PlanarReflectionProbe
- Fixed LOAD_TEXTURE2D_ARRAY_MSAA macro
- Fixed min-max and amplitude clamping value in inspector of vertex displacement materials
- Fixed issue with alpha shadow clip (was incorrectly clipping object shadow)
- Fixed an issue where sky cubemap would not be cleared correctly when setting the current sky to None
- Fixed a typo in Static Lighting Sky component UI
- Fixed issue with incorrect reset of RenderQueue when switching shader in inspector GUI
- Fixed issue with variant stripper stripping incorrectly some variants
- Fixed a case of ambient lighting flickering because of previews
- Fixed Decals when rendering multiple camera in a single frame
- Fixed cascade shadow count in shader
- Fixed issue with Stacklit shader with Haze effect
- Fixed an issue with the max sample count for the TAA
- Fixed post-process guard band for XR
- Fixed exposure of emissive of Unlit
- Fixed depth only and motion vector pass for Unlit not working correctly with MSAA
- Fixed an issue with stencil buffer copy causing unnecessary compute dispatches for lighting
- Fixed multi edition issue in FrameSettings
- Fixed issue with SRP batcher and DebugDisplay variant of lit shader
- Fixed issue with debug material mode not doing alpha test
- Fixed "Attempting to draw with missing UAV bindings" errors on Vulkan
- Fixed pre-exposure incorrectly apply to preview
- Fixed issue with duplicate 3D texture in 3D texture altas of volumetric?
- Fixed Camera rendering order (base on the depth parameter)
- Fixed shader graph decals not being cropped by gizmo
- Fixed "Attempting to draw with missing UAV bindings" errors on Vulkan.


### Changed
- ColorPyramid compute shader passes is swapped to pixel shader passes on platforms where the later is faster (Nintendo Switch).
- Removing the simple lightloop used by the simple lit shader
- Whole refactor of reflection system: Planar and reflection probe
- Separated Passthrough from other RenderingPath
- Update several properties naming and caption based on feedback from documentation team
- Remove tile shader variant for transparent backface pass of lit shader
- Rename all HDRenderPipeline to HDRP folder for shaders
- Rename decal property label (based on doc team feedback)
- Lit shader mode now default to Deferred to reduce build time
- Update UI of Emission parameters in shaders
- Improve shader variant stripping including shader graph variant
- Refactored render loop to render realtime probes visible per camera
- Enable SRP batcher by default
- Shader code refactor: Rename LIGHTLOOP_SINGLE_PASS => LIGHTLOOP_DISABLE_TILE_AND_CLUSTER and clean all usage of LIGHTLOOP_TILE_PASS
- Shader code refactor: Move pragma definition of vertex and pixel shader inside pass + Move SURFACE_GRADIENT definition in XXXData.hlsl
- Micro-shadowing in Lit forward now use ambientOcclusion instead of SpecularOcclusion
- Upgraded FrameSettings workflow, DebugMenu and Inspector part relative to it
- Update build light list shader code to support 32 threads in wavefronts on Switch
- LayeredLit layers' foldout are now grouped in one main foldout per layer
- Shadow alpha clip can now be enabled on lit shader and haor shader enven for opaque
- Temporal Antialiasing optimization for Xbox One X
- Parameter depthSlice on SetRenderTarget functions now defaults to -1 to bind the entire resource
- Rename SampleCameraDepth() functions to LoadCameraDepth() and SampleCameraDepth(), same for SampleCameraColor() functions
- Improved Motion Blur quality.
- Update stereo frame settings values for single-pass instancing and double-wide
- Rearrange FetchDepth functions to prepare for stereo-instancing
- Remove unused _ComputeEyeIndex
- Updated HDRenderPipelineAsset inspector
- Re-enable SRP batcher for metal

## [5.2.0-preview] - 2018-11-27

### Added
- Added option to run Contact Shadows and Volumetrics Voxelization stage in Async Compute
- Added camera freeze debug mode - Allow to visually see culling result for a camera
- Added support of Gizmo rendering before and after postprocess in Editor
- Added support of LuxAtDistance for punctual lights

### Fixed
- Fixed Debug.DrawLine and Debug.Ray call to work in game view
- Fixed DebugMenu's enum resetted on change
- Fixed divide by 0 in refraction causing NaN
- Fixed disable rough refraction support
- Fixed refraction, SSS and atmospheric scattering for VR
- Fixed forward clustered lighting for VR (double-wide).
- Fixed Light's UX to not allow negative intensity
- Fixed HDRenderPipelineAsset inspector broken when displaying its FrameSettings from project windows.
- Fixed forward clustered lighting for VR (double-wide).
- Fixed HDRenderPipelineAsset inspector broken when displaying its FrameSettings from project windows.
- Fixed Decals and SSR diable flags for all shader graph master node (Lit, Fabric, StackLit, PBR)
- Fixed Distortion blend mode for shader graph master node (Lit, StackLit)
- Fixed bent Normal for Fabric master node in shader graph
- Fixed PBR master node lightlayers
- Fixed shader stripping for built-in lit shaders.

### Changed
- Rename "Regular" in Diffusion profile UI "Thick Object"
- Changed VBuffer depth parametrization for volumetric from distanceRange to depthExtent - Require update of volumetric settings - Fog start at near plan
- SpotLight with box shape use Lux unit only

## [5.1.0-preview] - 2018-11-19

### Added

- Added a separate Editor resources file for resources Unity does not take when it builds a Player.
- You can now disable SSR on Materials in Shader Graph.
- Added support for MSAA when the Supported Lit Shader Mode is set to Both. Previously HDRP only supported MSAA for Forward mode.
- You can now override the emissive color of a Material when in debug mode.
- Exposed max light for Light Loop Settings in HDRP asset UI.
- HDRP no longer performs a NormalDBuffer pass update if there are no decals in the Scene.
- Added distant (fall-back) volumetric fog and improved the fog evaluation precision.
- Added an option to reflect sky in SSR.
- Added a y-axis offset for the PlanarReflectionProbe and offset tool.
- Exposed the option to run SSR and SSAO on async compute.
- Added support for the _GlossMapScale parameter in the Legacy to HDRP Material converter.
- Added wave intrinsic instructions for use in Shaders (for AMD GCN).


### Fixed
- Fixed sphere shaped influence handles clamping in Reflection Probes.
- Fixed Reflection Probe data migration for projects created before using HDRP.
- Fixed UI of Layered Material where Unity previously rendered the scrollbar above the Copy button.
- Fixed Material tessellations parameters Start fade distance and End fade distance. Originally, Unity clamped these values when you modified them.
- Fixed various distortion and refraction issues - handle a better fall-back.
- Fixed SSR for multiple views.
- Fixed SSR issues related to self-intersections.
- Fixed shape density volume handle speed.
- Fixed density volume shape handle moving too fast.
- Fixed the Camera velocity pass that we removed by mistake.
- Fixed some null pointer exceptions when disabling motion vectors support.
- Fixed viewports for both the Subsurface Scattering combine pass and the transparent depth prepass.
- Fixed the blend mode pop-up in the UI. It previously did not appear when you enabled pre-refraction.
- Fixed some null pointer exceptions that previously occurred when you disabled motion vectors support.
- Fixed Layered Lit UI issue with scrollbar.
- Fixed cubemap assignation on custom ReflectionProbe.
- Fixed Reflection Probes’ capture settings' shadow distance.
- Fixed an issue with the SRP batcher and Shader variables declaration.
- Fixed thickness and subsurface slots for fabric Shader master node that wasn't appearing with the right combination of flags.
- Fixed d3d debug layer warning.
- Fixed PCSS sampling quality.
- Fixed the Subsurface and transmission Material feature enabling for fabric Shader.
- Fixed the Shader Graph UV node’s dimensions when using it in a vertex Shader.
- Fixed the planar reflection mirror gizmo's rotation.
- Fixed HDRenderPipelineAsset's FrameSettings not showing the selected enum in the Inspector drop-down.
- Fixed an error with async compute.
- MSAA now supports transparency.
- The HDRP Material upgrader tool now converts metallic values correctly.
- Volumetrics now render in Reflection Probes.
- Fixed a crash that occurred whenever you set a viewport size to 0.
- Fixed the Camera physic parameter that the UI previously did not display.
- Fixed issue in pyramid shaped spotlight handles manipulation

### Changed

- Renamed Line shaped Lights to Tube Lights.
- HDRP now uses mean height fog parametrization.
- Shadow quality settings are set to All when you use HDRP (This setting is not visible in the UI when using SRP). This avoids Legacy Graphics Quality Settings disabling the shadows and give SRP full control over the Shadows instead.
- HDRP now internally uses premultiplied alpha for all fog.
- Updated default FrameSettings used for realtime Reflection Probes when you create a new HDRenderPipelineAsset.
- Remove multi-camera support. LWRP and HDRP will not support multi-camera layered rendering.
- Updated Shader Graph subshaders to use the new instancing define.
- Changed fog distance calculation from distance to plane to distance to sphere.
- Optimized forward rendering using AMD GCN by scalarizing the light loop.
- Changed the UI of the Light Editor.
- Change ordering of includes in HDRP Materials in order to reduce iteration time for faster compilation.
- Added a StackLit master node replacing the InspectorUI version. IMPORTANT: All previously authored StackLit Materials will be lost. You need to recreate them with the master node.

## [5.0.0-preview] - 2018-09-28

### Added
- Added occlusion mesh to depth prepass for VR (VR still disabled for now)
- Added a debug mode to display only one shadow at once
- Added controls for the highlight created by directional lights
- Added a light radius setting to punctual lights to soften light attenuation and simulate fill lighting
- Added a 'minRoughness' parameter to all non-area lights (was previously only available for certain light types)
- Added separate volumetric light/shadow dimmers
- Added per-pixel jitter to volumetrics to reduce aliasing artifacts
- Added a SurfaceShading.hlsl file, which implements material-agnostic shading functionality in an efficient manner
- Added support for shadow bias for thin object transmission
- Added FrameSettings to control realtime planar reflection
- Added control for SRPBatcher on HDRP Asset
- Added an option to clear the shadow atlases in the debug menu
- Added a color visualization of the shadow atlas rescale in debug mode
- Added support for disabling SSR on materials
- Added intrinsic for XBone
- Added new light volume debugging tool
- Added a new SSR debug view mode
- Added translaction's scale invariance on DensityVolume
- Added multiple supported LitShadermode and per renderer choice in case of both Forward and Deferred supported
- Added custom specular occlusion mode to Lit Shader Graph Master node

### Fixed
- Fixed a normal bias issue with Stacklit (Was causing light leaking)
- Fixed camera preview outputing an error when both scene and game view where display and play and exit was call
- Fixed override debug mode not apply correctly on static GI
- Fixed issue where XRGraphicsConfig values set in the asset inspector GUI weren't propagating correctly (VR still disabled for now)
- Fixed issue with tangent that was using SurfaceGradient instead of regular normal decoding
- Fixed wrong error message display when switching to unsupported target like IOS
- Fixed an issue with ambient occlusion texture sometimes not being created properly causing broken rendering
- Shadow near plane is no longer limited at 0.1
- Fixed decal draw order on transparent material
- Fixed an issue where sometime the lookup texture used for GGX convolution was broken, causing broken rendering
- Fixed an issue where you wouldn't see any fog for certain pipeline/scene configurations
- Fixed an issue with volumetric lighting where the anisotropy value of 0 would not result in perfectly isotropic lighting
- Fixed shadow bias when the atlas is rescaled
- Fixed shadow cascade sampling outside of the atlas when cascade count is inferior to 4
- Fixed shadow filter width in deferred rendering not matching shader config
- Fixed stereo sampling of depth texture in MSAA DepthValues.shader
- Fixed box light UI which allowed negative and zero sizes, thus causing NaNs
- Fixed stereo rendering in HDRISky.shader (VR)
- Fixed normal blend and blend sphere influence for reflection probe
- Fixed distortion filtering (was point filtering, now trilinear)
- Fixed contact shadow for large distance
- Fixed depth pyramid debug view mode
- Fixed sphere shaped influence handles clamping in reflection probes
- Fixed reflection probes data migration for project created before using hdrp
- Fixed ambient occlusion for Lit Master Node when slot is connected

### Changed
- Use samplerunity_ShadowMask instead of samplerunity_samplerLightmap for shadow mask
- Allow to resize reflection probe gizmo's size
- Improve quality of screen space shadow
- Remove support of projection model for ScreenSpaceLighting (SSR always use HiZ and refraction always Proxy)
- Remove all the debug mode from SSR that are obsolete now
- Expose frameSettings and Capture settings for reflection and planar probe
- Update UI for reflection probe, planar probe, camera and HDRP Asset
- Implement proper linear blending for volumetric lighting via deep compositing as described in the paper "Deep Compositing Using Lie Algebras"
- Changed  planar mapping to match terrain convention (XZ instead of ZX)
- XRGraphicsConfig is no longer Read/Write. Instead, it's read-only. This improves consistency of XR behavior between the legacy render pipeline and SRP
- Change reflection probe data migration code (to update old reflection probe to new one)
- Updated gizmo for ReflectionProbes
- Updated UI and Gizmo of DensityVolume

## [4.0.0-preview] - 2018-09-28

### Added
- Added a new TerrainLit shader that supports rendering of Unity terrains.
- Added controls for linear fade at the boundary of density volumes
- Added new API to control decals without monobehaviour object
- Improve Decal Gizmo
- Implement Screen Space Reflections (SSR) (alpha version, highly experimental)
- Add an option to invert the fade parameter on a Density Volume
- Added a Fabric shader (experimental) handling cotton and silk
- Added support for MSAA in forward only for opaque only
- Implement smoothness fade for SSR
- Added support for AxF shader (X-rite format - require special AxF importer from Unity not part of HDRP)
- Added control for sundisc on directional light (hack)
- Added a new HD Lit Master node that implements Lit shader support for Shader Graph
- Added Micro shadowing support (hack)
- Added an event on HDAdditionalCameraData for custom rendering
- HDRP Shader Graph shaders now support 4-channel UVs.

### Fixed
- Fixed an issue where sometimes the deferred shadow texture would not be valid, causing wrong rendering.
- Stencil test during decals normal buffer update is now properly applied
- Decals corectly update normal buffer in forward
- Fixed a normalization problem in reflection probe face fading causing artefacts in some cases
- Fix multi-selection behavior of Density Volumes overwriting the albedo value
- Fixed support of depth texture for RenderTexture. HDRP now correctly output depth to user depth buffer if RenderTexture request it.
- Fixed multi-selection behavior of Density Volumes overwriting the albedo value
- Fixed support of depth for RenderTexture. HDRP now correctly output depth to user depth buffer if RenderTexture request it.
- Fixed support of Gizmo in game view in the editor
- Fixed gizmo for spot light type
- Fixed issue with TileViewDebug mode being inversed in gameview
- Fixed an issue with SAMPLE_TEXTURECUBE_SHADOW macro
- Fixed issue with color picker not display correctly when game and scene view are visible at the same time
- Fixed an issue with reflection probe face fading
- Fixed camera motion vectors shader and associated matrices to update correctly for single-pass double-wide stereo rendering
- Fixed light attenuation functions when range attenuation is disabled
- Fixed shadow component algorithm fixup not dirtying the scene, so changes can be saved to disk.
- Fixed some GC leaks for HDRP
- Fixed contact shadow not affected by shadow dimmer
- Fixed GGX that works correctly for the roughness value of 0 (mean specular highlgiht will disappeard for perfect mirror, we rely on maxSmoothness instead to always have a highlight even on mirror surface)
- Add stereo support to ShaderPassForward.hlsl. Forward rendering now seems passable in limited test scenes with camera-relative rendering disabled.
- Add stereo support to ProceduralSky.shader and OpaqueAtmosphericScattering.shader.
- Added CullingGroupManager to fix more GC.Alloc's in HDRP
- Fixed rendering when multiple cameras render into the same render texture

### Changed
- Changed the way depth & color pyramids are built to be faster and better quality, thus improving the look of distortion and refraction.
- Stabilize the dithered LOD transition mask with respect to the camera rotation.
- Avoid multiple depth buffer copies when decals are present
- Refactor code related to the RT handle system (No more normal buffer manager)
- Remove deferred directional shadow and move evaluation before lightloop
- Add a function GetNormalForShadowBias() that material need to implement to return the normal used for normal shadow biasing
- Remove Jimenez Subsurface scattering code (This code was disabled by default, now remove to ease maintenance)
- Change Decal API, decal contribution is now done in Material. Require update of material using decal
- Move a lot of files from CoreRP to HDRP/CoreRP. All moved files weren't used by Ligthweight pipeline. Long term they could move back to CoreRP after CoreRP become out of preview
- Updated camera inspector UI
- Updated decal gizmo
- Optimization: The objects that are rendered in the Motion Vector Pass are not rendered in the prepass anymore
- Removed setting shader inclue path via old API, use package shader include paths
- The default value of 'maxSmoothness' for punctual lights has been changed to 0.99
- Modified deferred compute and vert/frag shaders for first steps towards stereo support
- Moved material specific Shader Graph files into corresponding material folders.
- Hide environment lighting settings when enabling HDRP (Settings are control from sceneSettings)
- Update all shader includes to use absolute path (allow users to create material in their Asset folder)
- Done a reorganization of the files (Move ShaderPass to RenderPipeline folder, Move all shadow related files to Lighting/Shadow and others)
- Improved performance and quality of Screen Space Shadows

## [3.3.0-preview]

### Added
- Added an error message to say to use Metal or Vulkan when trying to use OpenGL API
- Added a new Fabric shader model that supports Silk and Cotton/Wool
- Added a new HDRP Lighting Debug mode to visualize Light Volumes for Point, Spot, Line, Rectangular and Reflection Probes
- Add support for reflection probe light layers
- Improve quality of anisotropic on IBL

### Fixed
- Fix an issue where the screen where darken when rendering camera preview
- Fix display correct target platform when showing message to inform user that a platform is not supported
- Remove workaround for metal and vulkan in normal buffer encoding/decoding
- Fixed an issue with color picker not working in forward
- Fixed an issue where reseting HDLight do not reset all of its parameters
- Fixed shader compile warning in DebugLightVolumes.shader

### Changed
- Changed default reflection probe to be 256x256x6 and array size to be 64
- Removed dependence on the NdotL for thickness evaluation for translucency (based on artist's input)
- Increased the precision when comparing Planar or HD reflection probe volumes
- Remove various GC alloc in C#. Slightly better performance

## [3.2.0-preview]

### Added
- Added a luminance meter in the debug menu
- Added support of Light, reflection probe, emissive material, volume settings related to lighting to Lighting explorer
- Added support for 16bit shadows

### Fixed
- Fix issue with package upgrading (HDRP resources asset is now versionned to worarkound package manager limitation)
- Fix HDReflectionProbe offset displayed in gizmo different than what is affected.
- Fix decals getting into a state where they could not be removed or disabled.
- Fix lux meter mode - The lux meter isn't affected by the sky anymore
- Fix area light size reset when multi-selected
- Fix filter pass number in HDUtils.BlitQuad
- Fix Lux meter mode that was applying SSS
- Fix planar reflections that were not working with tile/cluster (olbique matrix)
- Fix debug menu at runtime not working after nested prefab PR come to trunk
- Fix scrolling issue in density volume

### Changed
- Shader code refactor: Split MaterialUtilities file in two parts BuiltinUtilities (independent of FragInputs) and MaterialUtilities (Dependent of FragInputs)
- Change screen space shadow rendertarget format from ARGB32 to RG16

## [3.1.0-preview]

### Added
- Decal now support per channel selection mask. There is now two mode. One with BaseColor, Normal and Smoothness and another one more expensive with BaseColor, Normal, Smoothness, Metal and AO. Control is on HDRP Asset. This may require to launch an update script for old scene: 'Edit/Render Pipeline/Single step upgrade script/Upgrade all DecalMaterial MaskBlendMode'.
- Decal now supports depth bias for decal mesh, to prevent z-fighting
- Decal material now supports draw order for decal projectors
- Added LightLayers support (Base on mask from renderers name RenderingLayers and mask from light name LightLayers - if they match, the light apply) - cost an extra GBuffer in deferred (more bandwidth)
- When LightLayers is enabled, the AmbientOclusion is store in the GBuffer in deferred path allowing to avoid double occlusion with SSAO. In forward the double occlusion is now always avoided.
- Added the possibility to add an override transform on the camera for volume interpolation
- Added desired lux intensity and auto multiplier for HDRI sky
- Added an option to disable light by type in the debug menu
- Added gradient sky
- Split EmissiveColor and bakeDiffuseLighting in forward avoiding the emissiveColor to be affect by SSAO
- Added a volume to control indirect light intensity
- Added EV 100 intensity unit for area lights
- Added support for RendererPriority on Renderer. This allow to control order of transparent rendering manually. HDRP have now two stage of sorting for transparent in addition to bact to front. Material have a priority then Renderer have a priority.
- Add Coupling of (HD)Camera and HDAdditionalCameraData for reset and remove in inspector contextual menu of Camera
- Add Coupling of (HD)ReflectionProbe and HDAdditionalReflectionData for reset and remove in inspector contextual menu of ReflectoinProbe
- Add macro to forbid unity_ObjectToWorld/unity_WorldToObject to be use as it doesn't handle camera relative rendering
- Add opacity control on contact shadow

### Fixed
- Fixed an issue with PreIntegratedFGD texture being sometimes destroyed and not regenerated causing rendering to break
- PostProcess input buffers are not copied anymore on PC if the viewport size matches the final render target size
- Fixed an issue when manipulating a lot of decals, it was displaying a lot of errors in the inspector
- Fixed capture material with reflection probe
- Refactored Constant Buffers to avoid hitting the maximum number of bound CBs in some cases.
- Fixed the light range affecting the transform scale when changed.
- Snap to grid now works for Decal projector resizing.
- Added a warning for 128x128 cookie texture without mipmaps
- Replace the sampler used for density volumes for correct wrap mode handling

### Changed
- Move Render Pipeline Debug "Windows from Windows->General-> Render Pipeline debug windows" to "Windows from Windows->Analysis-> Render Pipeline debug windows"
- Update detail map formula for smoothness and albedo, goal it to bright and dark perceptually and scale factor is use to control gradient speed
- Refactor the Upgrade material system. Now a material can be update from older version at any time. Call Edit/Render Pipeline/Upgrade all Materials to newer version
- Change name EnableDBuffer to EnableDecals at several place (shader, hdrp asset...), this require a call to Edit/Render Pipeline/Upgrade all Materials to newer version to have up to date material.
- Refactor shader code: BakeLightingData structure have been replace by BuiltinData. Lot of shader code have been remove/change.
- Refactor shader code: All GBuffer are now handled by the deferred material. Mean ShadowMask and LightLayers are control by lit material in lit.hlsl and not outside anymore. Lot of shader code have been remove/change.
- Refactor shader code: Rename GetBakedDiffuseLighting to ModifyBakedDiffuseLighting. This function now handle lighting model for transmission too. Lux meter debug mode is factor outisde.
- Refactor shader code: GetBakedDiffuseLighting is not call anymore in GBuffer or forward pass, including the ConvertSurfaceDataToBSDFData and GetPreLightData, this is done in ModifyBakedDiffuseLighting now
- Refactor shader code: Added a backBakeDiffuseLighting to BuiltinData to handle lighting for transmission
- Refactor shader code: Material must now call InitBuiltinData (Init all to zero + init bakeDiffuseLighting and backBakeDiffuseLighting ) and PostInitBuiltinData

## [3.0.0-preview]

### Fixed
- Fixed an issue with distortion that was using previous frame instead of current frame
- Fixed an issue where disabled light where not upgrade correctly to the new physical light unit system introduce in 2.0.5-preview

### Changed
- Update assembly definitions to output assemblies that match Unity naming convention (Unity.*).

## [2.0.5-preview]

### Added
- Add option supportDitheringCrossFade on HDRP Asset to allow to remove shader variant during player build if needed
- Add contact shadows for punctual lights (in additional shadow settings), only one light is allowed to cast contact shadows at the same time and so at each frame a dominant light is choosed among all light with contact shadows enabled.
- Add PCSS shadow filter support (from SRP Core)
- Exposed shadow budget parameters in HDRP asset
- Add an option to generate an emissive mesh for area lights (currently rectangle light only). The mesh fits the size, intensity and color of the light.
- Add an option to the HDRP asset to increase the resolution of volumetric lighting.
- Add additional ligth unit support for punctual light (Lumens, Candela) and area lights (Lumens, Luminance)
- Add dedicated Gizmo for the box Influence volume of HDReflectionProbe / PlanarReflectionProbe

### Changed
- Re-enable shadow mask mode in debug view
- SSS and Transmission code have been refactored to be able to share it between various material. Guidelines are in SubsurfaceScattering.hlsl
- Change code in area light with LTC for Lit shader. Magnitude is now take from FGD texture instead of a separate texture
- Improve camera relative rendering: We now apply camera translation on the model matrix, so before the TransformObjectToWorld(). Note: unity_WorldToObject and unity_ObjectToWorld must never be used directly.
- Rename positionWS to positionRWS (Camera relative world position) at a lot of places (mainly in interpolator and FragInputs). In case of custom shader user will be required to update their code.
- Rename positionWS, capturePositionWS, proxyPositionWS, influencePositionWS to positionRWS, capturePositionRWS, proxyPositionRWS, influencePositionRWS (Camera relative world position) in LightDefinition struct.
- Improve the quality of trilinear filtering of density volume textures.
- Improve UI for HDReflectionProbe / PlanarReflectionProbe

### Fixed
- Fixed a shader preprocessor issue when compiling DebugViewMaterialGBuffer.shader against Metal target
- Added a temporary workaround to Lit.hlsl to avoid broken lighting code with Metal/AMD
- Fixed issue when using more than one volume texture mask with density volumes.
- Fixed an error which prevented volumetric lighting from working if no density volumes with 3D textures were present.
- Fix contact shadows applied on transmission
- Fix issue with forward opaque lit shader variant being removed by the shader preprocessor
- Fixed compilation errors on Nintendo Switch (limited XRSetting support).
- Fixed apply range attenuation option on punctual light
- Fixed issue with color temperature not take correctly into account with static lighting
- Don't display fog when diffuse lighting, specular lighting, or lux meter debug mode are enabled.

## [2.0.4-preview]

### Fixed
- Fix issue when disabling rough refraction and building a player. Was causing a crash.

## [2.0.3-preview]

### Added
- Increased debug color picker limit up to 260k lux

## [2.0.2-preview]

### Added
- Add Light -> Planar Reflection Probe command
- Added a false color mode in rendering debug
- Add support for mesh decals
- Add flag to disable projector decals on transparent geometry to save performance and decal texture atlas space
- Add ability to use decal diffuse map as mask only
- Add visualize all shadow masks in lighting debug
- Add export of normal and roughness buffer for forwardOnly and when in supportOnlyForward mode for forward
- Provide a define in lit.hlsl (FORWARD_MATERIAL_READ_FROM_WRITTEN_NORMAL_BUFFER) when output buffer normal is used to read the normal and roughness instead of caclulating it (can save performance, but lower quality due to compression)
- Add color swatch to decal material

### Changed
- Change Render -> Planar Reflection creation to 3D Object -> Mirror
- Change "Enable Reflector" name on SpotLight to "Angle Affect Intensity"
- Change prototype of BSDFData ConvertSurfaceDataToBSDFData(SurfaceData surfaceData) to BSDFData ConvertSurfaceDataToBSDFData(uint2 positionSS, SurfaceData surfaceData)

### Fixed
- Fix issue with StackLit in deferred mode with deferredDirectionalShadow due to GBuffer not being cleared. Gbuffer is still not clear and issue was fix with the new Output of normal buffer.
- Fixed an issue where interpolation volumes were not updated correctly for reflection captures.
- Fixed an exception in Light Loop settings UI

## [2.0.1-preview]

### Added
- Add stripper of shader variant when building a player. Save shader compile time.
- Disable per-object culling that was executed in C++ in HD whereas it was not used (Optimization)
- Enable texture streaming debugging (was not working before 2018.2)
- Added Screen Space Reflection with Proxy Projection Model
- Support correctly scene selection for alpha tested object
- Add per light shadow mask mode control (i.e shadow mask distance and shadow mask). It use the option NonLightmappedOnly
- Add geometric filtering to Lit shader (allow to reduce specular aliasing)
- Add shortcut to create DensityVolume and PlanarReflection in hierarchy
- Add a DefaultHDMirrorMaterial material for PlanarReflection
- Added a script to be able to upgrade material to newer version of HDRP
- Removed useless duplication of ForwardError passes.
- Add option to not compile any DEBUG_DISPLAY shader in the player (Faster build) call Support Runtime Debug display

### Changed
- Changed SupportForwardOnly to SupportOnlyForward in render pipeline settings
- Changed versioning variable name in HDAdditionalXXXData from m_version to version
- Create unique name when creating a game object in the rendering menu (i.e Density Volume(2))
- Re-organize various files and folder location to clean the repository
- Change Debug windows name and location. Now located at:  Windows -> General -> Render Pipeline Debug

### Removed
- Removed GlobalLightLoopSettings.maxPlanarReflectionProbes and instead use value of GlobalLightLoopSettings.planarReflectionProbeCacheSize
- Remove EmissiveIntensity parameter and change EmissiveColor to be HDR (Matching Builtin Unity behavior) - Data need to be updated - Launch Edit -> Single Step Upgrade Script -> Upgrade all Materials emissionColor

### Fixed
- Fix issue with LOD transition and instancing
- Fix discrepency between object motion vector and camera motion vector
- Fix issue with spot and dir light gizmo axis not highlighted correctly
- Fix potential crash while register debug windows inputs at startup
- Fix warning when creating Planar reflection
- Fix specular lighting debug mode (was rendering black)
- Allow projector decal with null material to allow to configure decal when HDRP is not set
- Decal atlas texture offset/scale is updated after allocations (used to be before so it was using date from previous frame)

## [2018.1 experimental]

### Added
- Configure the VolumetricLightingSystem code path to be on by default
- Trigger a build exception when trying to build an unsupported platform
- Introduce the VolumetricLightingController component, which can (and should) be placed on the camera, and allows one to control the near and the far plane of the V-Buffer (volumetric "froxel" buffer) along with the depth distribution (from logarithmic to linear)
- Add 3D texture support for DensityVolumes
- Add a better mapping of roughness to mipmap for planar reflection
- The VolumetricLightingSystem now uses RTHandles, which allows to save memory by sharing buffers between different cameras (history buffers are not shared), and reduce reallocation frequency by reallocating buffers only if the rendering resolution increases (and suballocating within existing buffers if the rendering resolution decreases)
- Add a Volumetric Dimmer slider to lights to control the intensity of the scattered volumetric lighting
- Add UV tiling and offset support for decals.
- Add mipmapping support for volume 3D mask textures

### Changed
- Default number of planar reflection change from 4 to 2
- Rename _MainDepthTexture to _CameraDepthTexture
- The VolumetricLightingController has been moved to the Interpolation Volume framework and now functions similarly to the VolumetricFog settings
- Update of UI of cookie, CubeCookie, Reflection probe and planar reflection probe to combo box
- Allow enabling/disabling shadows for area lights when they are set to baked.
- Hide applyRangeAttenuation and FadeDistance for directional shadow as they are not used

### Removed
- Remove Resource folder of PreIntegratedFGD and add the resource to RenderPipeline Asset

### Fixed
- Fix ConvertPhysicalLightIntensityToLightIntensity() function used when creating light from script to match HDLightEditor behavior
- Fix numerical issues with the default value of mean free path of volumetric fog
- Fix the bug preventing decals from coexisting with density volumes
- Fix issue with alpha tested geometry using planar/triplanar mapping not render correctly or flickering (due to being wrongly alpha tested in depth prepass)
- Fix meta pass with triplanar (was not handling correctly the normal)
- Fix preview when a planar reflection is present
- Fix Camera preview, it is now a Preview cameraType (was a SceneView)
- Fix handling unknown GPUShadowTypes in the shadow manager.
- Fix area light shapes sent as point lights to the baking backends when they are set to baked.
- Fix unnecessary division by PI for baked area lights.
- Fix line lights sent to the lightmappers. The backends don't support this light type.
- Fix issue with shadow mask framesettings not correctly taken into account when shadow mask is enabled for lighting.
- Fix directional light and shadow mask transition, they are now matching making smooth transition
- Fix banding issues caused by high intensity volumetric lighting
- Fix the debug window being emptied on SRP asset reload
- Fix issue with debug mode not correctly clearing the GBuffer in editor after a resize
- Fix issue with ResetMaterialKeyword not resetting correctly ToggleOff/Roggle Keyword
- Fix issue with motion vector not render correctly if there is no depth prepass in deferred

## [2018.1.0f2]

### Added
- Screen Space Refraction projection model (Proxy raycasting, HiZ raymarching)
- Screen Space Refraction settings as volume component
- Added buffered frame history per camera
- Port Global Density Volumes to the Interpolation Volume System.
- Optimize ImportanceSampleLambert() to not require the tangent frame.
- Generalize SampleVBuffer() to handle different sampling and reconstruction methods.
- Improve the quality of volumetric lighting reprojection.
- Optimize Morton Order code in the Subsurface Scattering pass.
- Planar Reflection Probe support roughness (gaussian convolution of captured probe)
- Use an atlas instead of a texture array for cluster transparent decals
- Add a debug view to visualize the decal atlas
- Only store decal textures to atlas if decal is visible, debounce out of memory decal atlas warning.
- Add manipulator gizmo on decal to improve authoring workflow
- Add a minimal StackLit material (work in progress, this version can be used as template to add new material)

### Changed
- EnableShadowMask in FrameSettings (But shadowMaskSupport still disable by default)
- Forced Planar Probe update modes to (Realtime, Every Update, Mirror Camera)
- Screen Space Refraction proxy model uses the proxy of the first environment light (Reflection probe/Planar probe) or the sky
- Moved RTHandle static methods to RTHandles
- Renamed RTHandle to RTHandleSystem.RTHandle
- Move code for PreIntegratedFDG (Lit.shader) into its dedicated folder to be share with other material
- Move code for LTCArea (Lit.shader) into its dedicated folder to be share with other material

### Removed
- Removed Planar Probe mirror plane position and normal fields in inspector, always display mirror plane and normal gizmos

### Fixed
- Fix fog flags in scene view is now taken into account
- Fix sky in preview windows that were disappearing after a load of a new level
- Fix numerical issues in IntersectRayAABB().
- Fix alpha blending of volumetric lighting with transparent objects.
- Fix the near plane of the V-Buffer causing out-of-bounds look-ups in the clustered data structure.
- Depth and color pyramid are properly computed and sampled when the camera renders inside a viewport of a RTHandle.
- Fix decal atlas debug view to work correctly when shadow atlas view is also enabled

## [2018.1.0b13]

...<|MERGE_RESOLUTION|>--- conflicted
+++ resolved
@@ -218,12 +218,9 @@
 - Fixed init of debug for FrameSettingsHistory on SceneView camera
 - Added a fix script to handle the warning 'referenced script in (GameObject 'SceneIDMap') is missing'
 - Fix Wizard load when none selected for RenderPipelineAsset
-<<<<<<< HEAD
-- Fixed the debug window reset after entering in play mode.
-=======
 - Fixed rendering errors when enabling debug modes with custom passes
 - Fix an issue that made PCSS dependent on Atlas resolution (not shadow map res)
->>>>>>> a42d8a6d
+- Fixed the debug window reset after entering in play mode.
 
 ### Changed
 - Color buffer pyramid is not allocated anymore if neither refraction nor distortion are enabled
