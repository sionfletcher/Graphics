﻿# Changelog
All notable changes to this package will be documented in this file.

The format is based on [Keep a Changelog](http://keepachangelog.com/en/1.0.0/)
and this project adheres to [Semantic Versioning](http://semver.org/spec/v2.0.0.html).

## [10.1.0] - 2019-08-04

### Added
- Added an option to have only the metering mask displayed in the debug mode.
- Added option for 11-11-10 format for cube reflection probes.

### Fixed
- Fix several issues with physically-based DoF (TAA ghosting of the CoC buffer, smooth layer transitions, etc)
- Fixed GPU hang on D3D12 on xbox. 
- Fixed Amplitude -> Min/Max parametrization conversion
- Fixed CoatMask block appearing when creating lit master node (case 1264632)
- Fixed issue with SceneEV100 debug mode indicator when rescaling the window.
- Fixed issue with PCSS filter being wrong on first frame. 
- Fixed issue with emissive mesh for area light not appearing in playmode if Reload Scene option is disabled in Enter Playmode Settings.
- Fixed issue when Reflection Probes are set to OnEnable and are never rendered if the probe is enabled when the camera is farther than the probe fade distance. 
- Fixed issue with sun icon being clipped in the look dev window. 
- Fixed error about layers when disabling emissive mesh for area lights.
- Fixed issue when the user deletes the composition graph or .asset in runtime (case 1263319)
- Fixed assertion failure when changing resolution to compositor layers after using AOVs (case 1265023) 
- Fixed flickering layers in graphics compositor (case 1264552)
- Fixed issue causing the editor field not updating the disc area light radius.
- Fixed issues that lead to cookie atlas to be updated every frame even if cached data was valid.
- Fixed an issue where world space UI was not emitted for reflection cameras in HDRP
- Fixed an issue with cookie texture atlas that would cause realtime textures to always update in the atlas even when the content did not change.
- Fixed an issue where only one of the two lookdev views would update when changing the default lookdev volume profile.
- Fixed a bug related to light cluster invalidation.
- Fixed shader warning in DofGather (case 1272931)
- Fixed AOV export of depth buffer which now correctly export linear depth (case 1265001)
- Fixed issue that caused the decal atlas to not be updated upon changing of the decal textures content.
- Fixed "Screen position out of view frustum" error when camera is at exactly the planar reflection probe location.
- Fixed Amplitude -> Min/Max parametrization conversion
- Fixed issue that allocated a small cookie for normal spot lights.
- Fixed issue when undoing a change in diffuse profile list after deleting the volume profile.
- Fixed custom pass re-ordering and removing.
- Fixed TAA issue and hardware dynamic resolution.
- Fixed a static lighting flickering issue caused by having an active planar probe in the scene while rendering inspector preview.
- Fixed an issue where even when set to OnDemand, the sky lighting would still be updated when changing sky parameters.
- Fixed Amplitude -> Min/Max parametrization conversion
- Fixed CoatMask block appearing when creating lit master node (case 1264632)
- Fixed issue with SceneEV100 debug mode indicator when rescaling the window.
- Fixed issue with PCSS filter being wrong on first frame. 
- Fixed issue with emissive mesh for area light not appearing in playmode if Reload Scene option is disabled in Enter Playmode Settings.
- Fixed issue when Reflection Probes are set to OnEnable and are never rendered if the probe is enabled when the camera is farther than the probe fade distance. 
- Fixed issue with sun icon being clipped in the look dev window. 
- Fixed error about layers when disabling emissive mesh for area lights.
- Fixed issue when the user deletes the composition graph or .asset in runtime (case 1263319)
- Fixed assertion failure when changing resolution to compositor layers after using AOVs (case 1265023) 
- Fixed flickering layers in graphics compositor (case 1264552)
- Fixed issue causing the editor field not updating the disc area light radius.
- Fixed issues that lead to cookie atlas to be updated every frame even if cached data was valid.
- Fixed an issue where world space UI was not emitted for reflection cameras in HDRP
- Fixed an issue with cookie texture atlas that would cause realtime textures to always update in the atlas even when the content did not change.
- Fixed an issue where only one of the two lookdev views would update when changing the default lookdev volume profile.
- Fixed a bug related to light cluster invalidation.
- Fixed shader warning in DofGather (case 1272931)
- Fixed AOV export of depth buffer which now correctly export linear depth (case 1265001)
- Fixed issue that caused the decal atlas to not be updated upon changing of the decal textures content.
- Fixed "Screen position out of view frustum" error when camera is at exactly the planar reflection probe location.
- Fixed Amplitude -> Min/Max parametrization conversion
- Fixed issue that allocated a small cookie for normal spot lights.
- Fixed issue when undoing a change in diffuse profile list after deleting the volume profile.
- Fixed custom pass re-ordering and removing.
- Fixed TAA issue and hardware dynamic resolution.
- Fixed a static lighting flickering issue caused by having an active planar probe in the scene while rendering inspector preview.
- Fixed an issue where even when set to OnDemand, the sky lighting would still be updated when changing sky parameters.
- Fixed an error message trigerred when a mesh has more than 32 sub-meshes (case 1274508).
- Fixed RTGI getting noisy for grazying angle geometry (case 1266462).
- Fixed an issue with TAA history management on pssl.
- Fixed the global illumination volume override having an unwanted advanced mode (case 1270459).
- Fixed screen space shadow option displayed on directional shadows while they shouldn't (case 1270537).
- Fixed the handling of undo and redo actions in the graphics compositor (cases 1268149, 1266212, 1265028)
- Fixed issue with composition graphs that include virtual textures, cubemaps and other non-2D textures (cases 1263347, 1265638).
- Fixed issues when selecting a new composition graph or setting it to None (cases 1263350, 1266202)
- Fixed ArgumentNullException when saving shader graphs after removing the compositor from the scene (case 1268658)
- Fixed issue with updating the compositor output when not in play mode (case 1266216)
- Fixed warning with area mesh (case 1268379)
- Fixed issue with diffusion profile not being updated upon reset of the editor. 
- Fixed an issue that lead to corrupted refraction in some scenarios on xbox.
- Fix Amplitude -> Min/Max parametrization conversion

### Changed
- Preparation pass for RTSSShadows to be supported by render graph.
- Add tooltips with the full name of the (graphics) compositor properties to properly show large names that otherwise are clipped by the UI (case 1263590)
- Composition profile .asset files cannot be manually edited/reset by users (to avoid breaking things - case 1265631)
- Preparation pass for RTSSShadows to be supported by render graph.
<<<<<<< HEAD
- Changed the way the ray tracing property is displayed on the material (QOL 1265297).
- Exposed lens attenuation mode in default settings and remove it as a debug mode.
- Add tooltips with the full name of the (graphics) compositor properties to properly show large names that otherwise are clipped by the UI (case 1263590)
- Composition profile .asset files cannot be manually edited/reset by users (to avoid breaking things - case 1265631)
- Preparation pass for RTSSShadows to be supported by render graph.
- Changed the way the ray tracing property is displayed on the material (QOL 1265297).
- Exposed lens attenuation mode in default settings and remove it as a debug mode.
- Composition layers without any sub layers are now cleared to black to avoid confusion (case 1265061).
- Slight reduction of VGPR used by area light code.
- Changed thread group size for contact shadows (save 1.1ms on PS4)
- Make sure distortion stencil test happens before pixel shader is run.
- Small optimization that allows to skip motion vector prepping when the whole wave as velocity of 0.
- Improved performance to avoid generating coarse stencil buffer when not needed.
- Remove HTile generation for decals (faster without).
- Skip biquadratic resampling of vbuffer when volumetric fog filtering is enabled.
=======
- Optimized Grain and sRGB Dithering.
>>>>>>> 34ae3e06

## [10.0.0] - 2019-06-10

### Added
- Ray tracing support for VR single-pass
- Added sharpen filter shader parameter and UI for TemporalAA to control image quality instead of hardcoded value
- Added frame settings option for custom post process and custom passes as well as custom color buffer format option.
- Add check in wizard on SRP Batcher enabled.
- Added default implementations of OnPreprocessMaterialDescription for FBX, Obj, Sketchup and 3DS file formats.
- Added custom pass fade radius
- Added after post process injection point for custom passes
- Added basic alpha compositing support - Alpha is available afterpostprocess when using FP16 buffer format.
- Added falloff distance on Reflection Probe and Planar Reflection Probe
- Added Backplate projection from the HDRISky
- Added Shadow Matte in UnlitMasterNode, which only received shadow without lighting
- Added hability to name LightLayers in HDRenderPipelineAsset
- Added a range compression factor for Reflection Probe and Planar Reflection Probe to avoid saturation of colors.
- Added path tracing support for directional, point and spot lights, as well as emission from Lit and Unlit.
- Added non temporal version of SSAO.
- Added more detailed ray tracing stats in the debug window
- Added Disc area light (bake only)
- Added a warning in the material UI to prevent transparent + subsurface-scattering combination.
- Added XR single-pass setting into HDRP asset
- Added a penumbra tint option for lights
- Added support for depth copy with XR SDK
- Added debug setting to Render Pipeline Debug Window to list the active XR views
- Added an option to filter the result of the volumetric lighting (off by default).
- Added a transmission multiplier for directional lights
- Added XR single-pass test mode to Render Pipeline Debug Window
- Added debug setting to Render Pipeline Window to list the active XR views
- Added a new refraction mode for the Lit shader (thin). Which is a box refraction with small thickness values
- Added the code to support Barn Doors for Area Lights based on a shaderconfig option.
- Added HDRPCameraBinder property binder for Visual Effect Graph
- Added "Celestial Body" controls to the Directional Light
- Added new parameters to the Physically Based Sky
- Added Reflections to the DXR Wizard
- Added the possibility to have ray traced colored and semi-transparent shadows on directional lights.
- Added a check in the custom post process template to throw an error if the default shader is not found.
- Exposed the debug overlay ratio in the debug menu.
- Added a separate frame settings for tonemapping alongside color grading.
- Added the receive fog option in the material UI for ShaderGraphs.
- Added a public virtual bool in the custom post processes API to specify if a post processes should be executed in the scene view.
- Added a menu option that checks scene issues with ray tracing. Also removed the previously existing warning at runtime.
- Added Contrast Adaptive Sharpen (CAS) Upscaling effect.
- Added APIs to update probe settings at runtime.
- Added documentation for the rayTracingSupported method in HDRP
- Added user-selectable format for the post processing passes.
- Added support for alpha channel in some post-processing passes (DoF, TAA, Uber).
- Added warnings in FrameSettings inspector when using DXR and atempting to use Asynchronous Execution.
- Exposed Stencil bits that can be used by the user.
- Added history rejection based on velocity of intersected objects for directional, point and spot lights.
- Added a affectsVolumetric field to the HDAdditionalLightData API to know if light affects volumetric fog.
- Add OS and Hardware check in the Wizard fixes for DXR.
- Added option to exclude camera motion from motion blur.
- Added semi-transparent shadows for point and spot lights.
- Added support for semi-transparent shadow for unlit shader and unlit shader graph.
- Added the alpha clip enabled toggle to the material UI for all HDRP shader graphs.
- Added Material Samples to explain how to use the lit shader features
- Added an initial implementation of ray traced sub surface scattering
- Added AssetPostprocessors and Shadergraphs to handle Arnold Standard Surface and 3DsMax Physical material import from FBX.
- Added support for Smoothness Fade start work when enabling ray traced reflections.
- Added Contact shadow, Micro shadows and Screen space refraction API documentation.
- Added script documentation for SSR, SSAO (ray tracing), GI, Light Cluster, RayTracingSettings, Ray Counters, etc.
- Added path tracing support for refraction and internal reflections.
- Added support for Thin Refraction Model and Lit's Clear Coat in Path Tracing.
- Added the Tint parameter to Sky Colored Fog.
- Added of Screen Space Reflections for Transparent materials
- Added a fallback for ray traced area light shadows in case the material is forward or the lit mode is forward.
- Added a new debug mode for light layers.
- Added an "enable" toggle to the SSR volume component.
- Added support for anisotropic specular lobes in path tracing.
- Added support for alpha clipping in path tracing.
- Added support for light cookies in path tracing.
- Added support for transparent shadows in path tracing.
- Added support for iridescence in path tracing.
- Added support for background color in path tracing.
- Added a path tracing test to the test suite.
- Added a warning and workaround instructions that appear when you enable XR single-pass after the first frame with the XR SDK.
- Added the exposure sliders to the planar reflection probe preview
- Added support for subsurface scattering in path tracing.
- Added a new mode that improves the filtering of ray traced shadows (directional, point and spot) based on the distance to the occluder.
- Added support of cookie baking and add support on Disc light.
- Added support for fog attenuation in path tracing.
- Added a new debug panel for volumes
- Added XR setting to control camera jitter for temporal effects
- Added an error message in the DrawRenderers custom pass when rendering opaque objects with an HDRP asset in DeferredOnly mode.
- Added API to enable proper recording of path traced scenes (with the Unity recorder or other tools).
- Added support for fog in Recursive rendering, ray traced reflections and ray traced indirect diffuse.
- Added an alpha blend option for recursive rendering
- Added support for stack lit for ray tracing effects.
- Added support for hair for ray tracing effects.
- Added support for alpha to coverage for HDRP shaders and shader graph
- Added support for Quality Levels to Subsurface Scattering.
- Added option to disable XR rendering on the camera settings.
- Added support for specular AA from geometric curvature in AxF
- Added support for baked AO (no input for now) in AxF
- Added an info box to warn about depth test artifacts when rendering object twice in custom passes with MSAA.
- Added a frame setting for alpha to mask.
- Added support for custom passes in the AOV API
- Added Light decomposition lighting debugging modes and support in AOV
- Added exposure compensation to Fixed exposure mode
- Added support for rasterized area light shadows in StackLit
- Added support for texture-weighted automatic exposure
- Added support for POM for emissive map
- Added alpha channel support in motion blur pass.
- Added the HDRP Compositor Tool (in Preview).
- Added a ray tracing mode option in the HDRP asset that allows to override and shader stripping.
- Added support for arbitrary resolution scaling of Volumetric Lighting to the Fog volume component.
- Added range attenuation for box-shaped spotlights.
- Added scenes for hair and fabric and decals with material samples
- Added fabric materials and textures
- Added information for fabric materials in fabric scene
- Added a DisplayInfo attribute to specify a name override and a display order for Volume Component fields (used only in default inspector for now).
- Added Min distance to contact shadows.
- Added support for Depth of Field in path tracing (by sampling the lens aperture).
- Added an API in HDRP to override the camera within the rendering of a frame (mainly for custom pass).
- Added a function (HDRenderPipeline.ResetRTHandleReferenceSize) to reset the reference size of RTHandle systems.
- Added support for AxF measurements importing into texture resources tilings.
- Added Layer parameter on Area Light to modify Layer of generated Emissive Mesh
- Added a flow map parameter to HDRI Sky
- Implemented ray traced reflections for transparent objects.
- Add a new parameter to control reflections in recursive rendering.
- Added an initial version of SSGI.
- Added Virtual Texturing cache settings to control the size of the Streaming Virtual Texturing caches.
- Added back-compatibility with builtin stereo matrices.
- Added CustomPassUtils API to simplify Blur, Copy and DrawRenderers custom passes.
- Added Histogram guided automatic exposure.
- Added few exposure debug modes.
- Added support for multiple path-traced views at once (e.g., scene and game views).
- Added support for 3DsMax's 2021 Simplified Physical Material from FBX files in the Model Importer.
- Added custom target mid grey for auto exposure.
- Added CustomPassUtils API to simplify Blur, Copy and DrawRenderers custom passes.
- Added an API in HDRP to override the camera within the rendering of a frame (mainly for custom pass).
- Added more custom pass API functions, mainly to render objects from another camera.
- Added support for transparent Unlit in path tracing.
- Added a minimal lit used for RTGI in peformance mode.
- Added procedural metering mask that can follow an object
- Added presets quality settings for RTAO and RTGI.
- Added an override for the shadow culling that allows better directional shadow maps in ray tracing effects (RTR, RTGI, RTSSS and RR).
- Added a Cloud Layer volume override.
- Added Fast Memory support for platform that support it.
- Added CPU and GPU timings for ray tracing effects.
- Added support to combine RTSSS and RTGI (1248733).
- Added IES Profile support for Point, Spot and Rectangular-Area lights
- Added support for multiple mapping modes in AxF.
- Add support of lightlayers on indirect lighting controller
- Added compute shader stripping.
- Added Cull Mode option for opaque materials and ShaderGraphs. 
- Added scene view exposure override.
- Added support for exposure curve remapping for min/max limits.
- Added presets for ray traced reflections.
- Added final image histogram debug view (both luminance and RGB).
- Added an example texture and rotation to the Cloud Layer volume override.
- Added an option to extend the camera culling for skinned mesh animation in ray tracing effects (1258547).
- Added decal layer system similar to light layer. Mesh will receive a decal when both decal layer mask matches.
- Added shader graph nodes for rendering a complex eye shader.
- Added more controls to contact shadows and increased quality in some parts. 
- Added a physically based option in DoF volume.
- Added API to check if a Camera, Light or ReflectionProbe is compatible with HDRP.
- Added path tracing test scene for normal mapping.
- Added missing API documentation.
- Added a new mode to cluster visualization debug where users can see a slice instead of the cluster on opaque objects.
- Added ray traced reflection support for the render graph version of the pipeline.
- Added render graph support of RTAO and required denoisers.
- Added render graph support of RTGI.
- Supporting RTSSS and Recursive Rendering in the render graph mode.
- Supporting directional RT and screen space shadow for render graph.

### Fixed
- Fix when rescale probe all direction below zero (1219246)
- Update documentation of HDRISky-Backplate, precise how to have Ambient Occlusion on the Backplate
- Sorting, undo, labels, layout in the Lighting Explorer.
- Fixed sky settings and materials in Shader Graph Samples package
- Fix/workaround a probable graphics driver bug in the GTAO shader.
- Fixed Hair and PBR shader graphs double sided modes
- Fixed an issue where updating an HDRP asset in the Quality setting panel would not recreate the pipeline.
- Fixed issue with point lights being considered even when occupying less than a pixel on screen (case 1183196)
- Fix a potential NaN source with iridescence (case 1183216)
- Fixed issue of spotlight breaking when minimizing the cone angle via the gizmo (case 1178279)
- Fixed issue that caused decals not to modify the roughness in the normal buffer, causing SSR to not behave correctly (case 1178336)
- Fixed lit transparent refraction with XR single-pass rendering
- Removed extra jitter for TemporalAA in VR
- Fixed ShaderGraph time in main preview
- Fixed issue on some UI elements in HDRP asset not expanding when clicking the arrow (case 1178369)
- Fixed alpha blending in custom post process
- Fixed the modification of the _AlphaCutoff property in the material UI when exposed with a ShaderGraph parameter.
- Fixed HDRP test `1218_Lit_DiffusionProfiles` on Vulkan.
- Fixed an issue where building a player in non-dev mode would generate render target error logs every frame
- Fixed crash when upgrading version of HDRP
- Fixed rendering issues with material previews
- Fixed NPE when using light module in Shuriken particle systems (1173348).
- Refresh cached shadow on editor changes
- Fixed light supported units caching (1182266)
- Fixed an issue where SSAO (that needs temporal reprojection) was still being rendered when Motion Vectors were not available (case 1184998)
- Fixed a nullref when modifying the height parameters inside the layered lit shader UI.
- Fixed Decal gizmo that become white after exiting play mode
- Fixed Decal pivot position to behave like a spotlight
- Fixed an issue where using the LightingOverrideMask would break sky reflection for regular cameras
- Fix DebugMenu FrameSettingsHistory persistency on close
- Fix DensityVolume, ReflectionProbe aned PlanarReflectionProbe advancedControl display
- Fix DXR scene serialization in wizard
- Fixed an issue where Previews would reallocate History Buffers every frame
- Fixed the SetLightLayer function in HDAdditionalLightData setting the wrong light layer
- Fix error first time a preview is created for planar
- Fixed an issue where SSR would use an incorrect roughness value on ForwardOnly (StackLit, AxF, Fabric, etc.) materials when the pipeline is configured to also allow deferred Lit.
- Fixed issues with light explorer (cases 1183468, 1183269)
- Fix dot colors in LayeredLit material inspector
- Fix undo not resetting all value when undoing the material affectation in LayerLit material
- Fix for issue that caused gizmos to render in render textures (case 1174395)
- Fixed the light emissive mesh not updated when the light was disabled/enabled
- Fixed light and shadow layer sync when setting the HDAdditionalLightData.lightlayersMask property
- Fixed a nullref when a custom post process component that was in the HDRP PP list is removed from the project
- Fixed issue that prevented decals from modifying specular occlusion (case 1178272).
- Fixed exposure of volumetric reprojection
- Fixed multi selection support for Scalable Settings in lights
- Fixed font shaders in test projects for VR by using a Shader Graph version
- Fixed refresh of baked cubemap by incrementing updateCount at the end of the bake (case 1158677).
- Fixed issue with rectangular area light when seen from the back
- Fixed decals not affecting lightmap/lightprobe
- Fixed zBufferParams with XR single-pass rendering
- Fixed moving objects not rendered in custom passes
- Fixed abstract classes listed in the + menu of the custom pass list
- Fixed custom pass that was rendered in previews
- Fixed precision error in zero value normals when applying decals (case 1181639)
- Fixed issue that triggered No Scene Lighting view in game view as well (case 1156102)
- Assign default volume profile when creating a new HDRP Asset
- Fixed fov to 0 in planar probe breaking the projection matrix (case 1182014)
- Fixed bugs with shadow caching
- Reassign the same camera for a realtime probe face render request to have appropriate history buffer during realtime probe rendering.
- Fixed issue causing wrong shading when normal map mode is Object space, no normal map is set, but a detail map is present (case 1143352)
- Fixed issue with decal and htile optimization
- Fixed TerrainLit shader compilation error regarding `_Control0_TexelSize` redefinition (case 1178480).
- Fixed warning about duplicate HDRuntimeReflectionSystem when configuring play mode without domain reload.
- Fixed an editor crash when multiple decal projectors were selected and some had null material
- Added all relevant fix actions to FixAll button in Wizard
- Moved FixAll button on top of the Wizard
- Fixed an issue where fog color was not pre-exposed correctly
- Fix priority order when custom passes are overlapping
- Fix cleanup not called when the custom pass GameObject is destroyed
- Replaced most instances of GraphicsSettings.renderPipelineAsset by GraphicsSettings.currentRenderPipeline. This should fix some parameters not working on Quality Settings overrides.
- Fixed an issue with Realtime GI not working on upgraded projects.
- Fixed issue with screen space shadows fallback texture was not set as a texture array.
- Fixed Pyramid Lights bounding box
- Fixed terrain heightmap default/null values and epsilons
- Fixed custom post-processing effects breaking when an abstract class inherited from `CustomPostProcessVolumeComponent`
- Fixed XR single-pass rendering in Editor by using ShaderConfig.s_XrMaxViews to allocate matrix array
- Multiple different skies rendered at the same time by different cameras are now handled correctly without flickering
- Fixed flickering issue happening when different volumes have shadow settings and multiple cameras are present.
- Fixed issue causing planar probes to disappear if there is no light in the scene.
- Fixed a number of issues with the prefab isolation mode (Volumes leaking from the main scene and reflection not working properly)
- Fixed an issue with fog volume component upgrade not working properly
- Fixed Spot light Pyramid Shape has shadow artifacts on aspect ratio values lower than 1
- Fixed issue with AO upsampling in XR
- Fixed camera without HDAdditionalCameraData component not rendering
- Removed the macro ENABLE_RAYTRACING for most of the ray tracing code
- Fixed prefab containing camera reloading in loop while selected in the Project view
- Fixed issue causing NaN wheh the Z scale of an object is set to 0.
- Fixed DXR shader passes attempting to render before pipeline loaded
- Fixed black ambient sky issue when importing a project after deleting Library.
- Fixed issue when upgrading a Standard transparent material (case 1186874)
- Fixed area light cookies not working properly with stack lit
- Fixed material render queue not updated when the shader is changed in the material inspector.
- Fixed a number of issues with full screen debug modes not reseting correctly when setting another mutually exclusive mode
- Fixed compile errors for platforms with no VR support
- Fixed an issue with volumetrics and RTHandle scaling (case 1155236)
- Fixed an issue where sky lighting might be updated uselessly
- Fixed issue preventing to allow setting decal material to none (case 1196129)
- Fixed XR multi-pass decals rendering
- Fixed several fields on Light Inspector that not supported Prefab overrides
- Fixed EOL for some files
- Fixed scene view rendering with volumetrics and XR enabled
- Fixed decals to work with multiple cameras
- Fixed optional clear of GBuffer (Was always on)
- Fixed render target clears with XR single-pass rendering
- Fixed HDRP samples file hierarchy
- Fixed Light units not matching light type
- Fixed QualitySettings panel not displaying HDRP Asset
- Fixed black reflection probes the first time loading a project
- Fixed y-flip in scene view with XR SDK
- Fixed Decal projectors do not immediately respond when parent object layer mask is changed in editor.
- Fixed y-flip in scene view with XR SDK
- Fixed a number of issues with Material Quality setting
- Fixed the transparent Cull Mode option in HD unlit master node settings only visible if double sided is ticked.
- Fixed an issue causing shadowed areas by contact shadows at the edge of far clip plane if contact shadow length is very close to far clip plane.
- Fixed editing a scalable settings will edit all loaded asset in memory instead of targetted asset.
- Fixed Planar reflection default viewer FOV
- Fixed flickering issues when moving the mouse in the editor with ray tracing on.
- Fixed the ShaderGraph main preview being black after switching to SSS in the master node settings
- Fixed custom fullscreen passes in VR
- Fixed camera culling masks not taken in account in custom pass volumes
- Fixed object not drawn in custom pass when using a DrawRenderers with an HDRP shader in a build.
- Fixed injection points for Custom Passes (AfterDepthAndNormal and BeforePreRefraction were missing)
- Fixed a enum to choose shader tags used for drawing objects (DepthPrepass or Forward) when there is no override material.
- Fixed lit objects in the BeforePreRefraction, BeforeTransparent and BeforePostProcess.
- Fixed the None option when binding custom pass render targets to allow binding only depth or color.
- Fixed custom pass buffers allocation so they are not allocated if they're not used.
- Fixed the Custom Pass entry in the volume create asset menu items.
- Fixed Prefab Overrides workflow on Camera.
- Fixed alignment issue in Preset for Camera.
- Fixed alignment issue in Physical part for Camera.
- Fixed FrameSettings multi-edition.
- Fixed a bug happening when denoising multiple ray traced light shadows
- Fixed minor naming issues in ShaderGraph settings
- VFX: Removed z-fight glitches that could appear when using deferred depth prepass and lit quad primitives
- VFX: Preserve specular option for lit outputs (matches HDRP lit shader)
- Fixed an issue with Metal Shader Compiler and GTAO shader for metal
- Fixed resources load issue while upgrading HDRP package.
- Fix LOD fade mask by accounting for field of view
- Fixed spot light missing from ray tracing indirect effects.
- Fixed a UI bug in the diffusion profile list after fixing them from the wizard.
- Fixed the hash collision when creating new diffusion profile assets.
- Fixed a light leaking issue with box light casting shadows (case 1184475)
- Fixed Cookie texture type in the cookie slot of lights (Now displays a warning because it is not supported).
- Fixed a nullref that happens when using the Shuriken particle light module
- Fixed alignment in Wizard
- Fixed text overflow in Wizard's helpbox
- Fixed Wizard button fix all that was not automatically grab all required fixes
- Fixed VR tab for MacOS in Wizard
- Fixed local config package workflow in Wizard
- Fixed issue with contact shadows shifting when MSAA is enabled.
- Fixed EV100 in the PBR sky
- Fixed an issue In URP where sometime the camera is not passed to the volume system and causes a null ref exception (case 1199388)
- Fixed nullref when releasing HDRP with custom pass disabled
- Fixed performance issue derived from copying stencil buffer.
- Fixed an editor freeze when importing a diffusion profile asset from a unity package.
- Fixed an exception when trying to reload a builtin resource.
- Fixed the light type intensity unit reset when switching the light type.
- Fixed compilation error related to define guards and CreateLayoutFromXrSdk()
- Fixed documentation link on CustomPassVolume.
- Fixed player build when HDRP is in the project but not assigned in the graphic settings.
- Fixed an issue where ambient probe would be black for the first face of a baked reflection probe
- VFX: Fixed Missing Reference to Visual Effect Graph Runtime Assembly
- Fixed an issue where rendering done by users in EndCameraRendering would be executed before the main render loop.
- Fixed Prefab Override in main scope of Volume.
- Fixed alignment issue in Presset of main scope of Volume.
- Fixed persistence of ShowChromeGizmo and moved it to toolbar for coherency in ReflectionProbe and PlanarReflectionProbe.
- Fixed Alignement issue in ReflectionProbe and PlanarReflectionProbe.
- Fixed Prefab override workflow issue in ReflectionProbe and PlanarReflectionProbe.
- Fixed empty MoreOptions and moved AdvancedManipulation in a dedicated location for coherency in ReflectionProbe and PlanarReflectionProbe.
- Fixed Prefab override workflow issue in DensityVolume.
- Fixed empty MoreOptions and moved AdvancedManipulation in a dedicated location for coherency in DensityVolume.
- Fix light limit counts specified on the HDRP asset
- Fixed Quality Settings for SSR, Contact Shadows and Ambient Occlusion volume components
- Fixed decalui deriving from hdshaderui instead of just shaderui
- Use DelayedIntField instead of IntField for scalable settings
- Fixed init of debug for FrameSettingsHistory on SceneView camera
- Added a fix script to handle the warning 'referenced script in (GameObject 'SceneIDMap') is missing'
- Fix Wizard load when none selected for RenderPipelineAsset
- Fixed TerrainLitGUI when per-pixel normal property is not present.
- Fixed rendering errors when enabling debug modes with custom passes
- Fix an issue that made PCSS dependent on Atlas resolution (not shadow map res)
- Fixing a bug whith histories when n>4 for ray traced shadows
- Fixing wrong behavior in ray traced shadows for mesh renderers if their cast shadow is shadow only or double sided
- Only tracing rays for shadow if the point is inside the code for spotlight shadows
- Only tracing rays if the point is inside the range for point lights
- Fixing ghosting issues when the screen space shadow  indexes change for a light with ray traced shadows
- Fixed an issue with stencil management and Xbox One build that caused corrupted output in deferred mode.
- Fixed a mismatch in behavior between the culling of shadow maps and ray traced point and spot light shadows
- Fixed recursive ray tracing not working anymore after intermediate buffer refactor.
- Fixed ray traced shadow denoising not working (history rejected all the time).
- Fixed shader warning on xbox one
- Fixed cookies not working for spot lights in ray traced reflections, ray traced GI and recursive rendering
- Fixed an inverted handling of CoatSmoothness for SSR in StackLit.
- Fixed missing distortion inputs in Lit and Unlit material UI.
- Fixed issue that propagated NaNs across multiple frames through the exposure texture.
- Fixed issue with Exclude from TAA stencil ignored.
- Fixed ray traced reflection exposure issue.
- Fixed issue with TAA history not initialising corretly scale factor for first frame
- Fixed issue with stencil test of material classification not using the correct Mask (causing false positive and bad performance with forward material in deferred)
- Fixed issue with History not reset when chaning antialiasing mode on camera
- Fixed issue with volumetric data not being initialized if default settings have volumetric and reprojection off.
- Fixed ray tracing reflection denoiser not applied in tier 1
- Fixed the vibility of ray tracing related methods.
- Fixed the diffusion profile list not saved when clicking the fix button in the material UI.
- Fixed crash when pushing bounce count higher than 1 for ray traced GI or reflections
- Fixed PCSS softness scale so that it better match ray traced reference for punctual lights.
- Fixed exposure management for the path tracer
- Fixed AxF material UI containing two advanced options settings.
- Fixed an issue where cached sky contexts were being destroyed wrongly, breaking lighting in the LookDev
- Fixed issue that clamped PCSS softness too early and not after distance scale.
- Fixed fog affect transparent on HD unlit master node
- Fixed custom post processes re-ordering not saved.
- Fixed NPE when using scalable settings
- Fixed an issue where PBR sky precomputation was reset incorrectly in some cases causing bad performance.
- Fixed a bug due to depth history begin overriden too soon
- Fixed CustomPassSampleCameraColor scale issue when called from Before Transparent injection point.
- Fixed corruption of AO in baked probes.
- Fixed issue with upgrade of projects that still had Very High as shadow filtering quality.
- Fixed issue that caused Distortion UI to appear in Lit.
- Fixed several issues with decal duplicating when editing them.
- Fixed initialization of volumetric buffer params (1204159)
- Fixed an issue where frame count was incorrectly reset for the game view, causing temporal processes to fail.
- Fixed Culling group was not disposed error.
- Fixed issues on some GPU that do not support gathers on integer textures.
- Fixed an issue with ambient probe not being initialized for the first frame after a domain reload for volumetric fog.
- Fixed the scene visibility of decal projectors and density volumes
- Fixed a leak in sky manager.
- Fixed an issue where entering playmode while the light editor is opened would produce null reference exceptions.
- Fixed the debug overlay overlapping the debug menu at runtime.
- Fixed an issue with the framecount when changing scene.
- Fixed errors that occurred when using invalid near and far clip plane values for planar reflections.
- Fixed issue with motion blur sample weighting function.
- Fixed motion vectors in MSAA.
- Fixed sun flare blending (case 1205862).
- Fixed a lot of issues related to ray traced screen space shadows.
- Fixed memory leak caused by apply distortion material not being disposed.
- Fixed Reflection probe incorrectly culled when moving its parent (case 1207660)
- Fixed a nullref when upgrading the Fog volume components while the volume is opened in the inspector.
- Fix issues where decals on PS4 would not correctly write out the tile mask causing bits of the decal to go missing.
- Use appropriate label width and text content so the label is completely visible
- Fixed an issue where final post process pass would not output the default alpha value of 1.0 when using 11_11_10 color buffer format.
- Fixed SSR issue after the MSAA Motion Vector fix.
- Fixed an issue with PCSS on directional light if punctual shadow atlas was not allocated.
- Fixed an issue where shadow resolution would be wrong on the first face of a baked reflection probe.
- Fixed issue with PCSS softness being incorrect for cascades different than the first one.
- Fixed custom post process not rendering when using multiple HDRP asset in quality settings
- Fixed probe gizmo missing id (case 1208975)
- Fixed a warning in raytracingshadowfilter.compute
- Fixed issue with AO breaking with small near plane values.
- Fixed custom post process Cleanup function not called in some cases.
- Fixed shader warning in AO code.
- Fixed a warning in simpledenoiser.compute
- Fixed tube and rectangle light culling to use their shape instead of their range as a bounding box.
- Fixed caused by using gather on a UINT texture in motion blur.
- Fix issue with ambient occlusion breaking when dynamic resolution is active.
- Fixed some possible NaN causes in Depth of Field.
- Fixed Custom Pass nullref due to the new Profiling Sample API changes
- Fixed the black/grey screen issue on after post process Custom Passes in non dev builds.
- Fixed particle lights.
- Improved behavior of lights and probe going over the HDRP asset limits.
- Fixed issue triggered when last punctual light is disabled and more than one camera is used.
- Fixed Custom Pass nullref due to the new Profiling Sample API changes
- Fixed the black/grey screen issue on after post process Custom Passes in non dev builds.
- Fixed XR rendering locked to vsync of main display with Standalone Player.
- Fixed custom pass cleanup not called at the right time when using multiple volumes.
- Fixed an issue on metal with edge of decal having artifact by delaying discard of fragments during decal projection
- Fixed various shader warning
- Fixing unnecessary memory allocations in the ray tracing cluster build
- Fixed duplicate column labels in LightEditor's light tab
- Fixed white and dark flashes on scenes with very high or very low exposure when Automatic Exposure is being used.
- Fixed an issue where passing a null ProfilingSampler would cause a null ref exception.
- Fixed memory leak in Sky when in matcap mode.
- Fixed compilation issues on platform that don't support VR.
- Fixed migration code called when we create a new HDRP asset.
- Fixed RemoveComponent on Camera contextual menu to not remove Camera while a component depend on it.
- Fixed an issue where ambient occlusion and screen space reflections editors would generate null ref exceptions when HDRP was not set as the current pipeline.
- Fixed a null reference exception in the probe UI when no HDRP asset is present.
- Fixed the outline example in the doc (sampling range was dependent on screen resolution)
- Fixed a null reference exception in the HDRI Sky editor when no HDRP asset is present.
- Fixed an issue where Decal Projectors created from script where rotated around the X axis by 90°.
- Fixed frustum used to compute Density Volumes visibility when projection matrix is oblique.
- Fixed a null reference exception in Path Tracing, Recursive Rendering and raytraced Global Illumination editors when no HDRP asset is present.
- Fix for NaNs on certain geometry with Lit shader -- [case 1210058](https://fogbugz.unity3d.com/f/cases/1210058/)
- Fixed an issue where ambient occlusion and screen space reflections editors would generate null ref exceptions when HDRP was not set as the current pipeline.
- Fixed a null reference exception in the probe UI when no HDRP asset is present.
- Fixed the outline example in the doc (sampling range was dependent on screen resolution)
- Fixed a null reference exception in the HDRI Sky editor when no HDRP asset is present.
- Fixed an issue where materials newly created from the contextual menu would have an invalid state, causing various problems until it was edited.
- Fixed transparent material created with ZWrite enabled (now it is disabled by default for new transparent materials)
- Fixed mouseover on Move and Rotate tool while DecalProjector is selected.
- Fixed wrong stencil state on some of the pixel shader versions of deferred shader.
- Fixed an issue where creating decals at runtime could cause a null reference exception.
- Fixed issue that displayed material migration dialog on the creation of new project.
- Fixed various issues with time and animated materials (cases 1210068, 1210064).
- Updated light explorer with latest changes to the Fog and fixed issues when no visual environment was present.
- Fixed not handleling properly the recieve SSR feature with ray traced reflections
- Shadow Atlas is no longer allocated for area lights when they are disabled in the shader config file.
- Avoid MRT Clear on PS4 as it is not implemented yet.
- Fixed runtime debug menu BitField control.
- Fixed the radius value used for ray traced directional light.
- Fixed compilation issues with the layered lit in ray tracing shaders.
- Fixed XR autotests viewport size rounding
- Fixed mip map slider knob displayed when cubemap have no mipmap
- Remove unnecessary skip of material upgrade dialog box.
- Fixed the profiling sample mismatch errors when enabling the profiler in play mode
- Fixed issue that caused NaNs in reflection probes on consoles.
- Fixed adjusting positive axis of Blend Distance slides the negative axis in the density volume component.
- Fixed the blend of reflections based on the weight.
- Fixed fallback for ray traced reflections when denoising is enabled.
- Fixed error spam issue with terrain detail terrainDetailUnsupported (cases 1211848)
- Fixed hardware dynamic resolution causing cropping/scaling issues in scene view (case 1158661)
- Fixed Wizard check order for `Hardware and OS` and `Direct3D12`
- Fix AO issue turning black when Far/Near plane distance is big.
- Fixed issue when opening lookdev and the lookdev volume have not been assigned yet.
- Improved memory usage of the sky system.
- Updated label in HDRP quality preference settings (case 1215100)
- Fixed Decal Projector gizmo not undoing properly (case 1216629)
- Fix a leak in the denoising of ray traced reflections.
- Fixed Alignment issue in Light Preset
- Fixed Environment Header in LightingWindow
- Fixed an issue where hair shader could write garbage in the diffuse lighting buffer, causing NaNs.
- Fixed an exposure issue with ray traced sub-surface scattering.
- Fixed runtime debug menu light hierarchy None not doing anything.
- Fixed the broken ShaderGraph preview when creating a new Lit graph.
- Fix indentation issue in preset of LayeredLit material.
- Fixed minor issues with cubemap preview in the inspector.
- Fixed wrong build error message when building for android on mac.
- Fixed an issue related to denoising ray trace area shadows.
- Fixed wrong build error message when building for android on mac.
- Fixed Wizard persistency of Direct3D12 change on domain reload.
- Fixed Wizard persistency of FixAll on domain reload.
- Fixed Wizard behaviour on domain reload.
- Fixed a potential source of NaN in planar reflection probe atlas.
- Fixed an issue with MipRatio debug mode showing _DebugMatCapTexture not being set.
- Fixed missing initialization of input params in Blit for VR.
- Fix Inf source in LTC for area lights.
- Fix issue with AO being misaligned when multiple view are visible.
- Fix issue that caused the clamp of camera rotation motion for motion blur to be ineffective.
- Fixed issue with AssetPostprocessors dependencies causing models to be imported twice when upgrading the package version.
- Fixed culling of lights with XR SDK
- Fixed memory stomp in shadow caching code, leading to overflow of Shadow request array and runtime errors.
- Fixed an issue related to transparent objects reading the ray traced indirect diffuse buffer
- Fixed an issue with filtering ray traced area lights when the intensity is high or there is an exposure.
- Fixed ill-formed include path in Depth Of Field shader.
- Fixed shader graph and ray tracing after the shader target PR.
- Fixed a bug in semi-transparent shadows (object further than the light casting shadows)
- Fix state enabled of default volume profile when in package.
- Fixed removal of MeshRenderer and MeshFilter on adding Light component.
- Fixed Ray Traced SubSurface Scattering not working with ray traced area lights
- Fixed Ray Traced SubSurface Scattering not working in forward mode.
- Fixed a bug in debug light volumes.
- Fixed a bug related to ray traced area light shadow history.
- Fixed an issue where fog sky color mode could sample NaNs in the sky cubemap.
- Fixed a leak in the PBR sky renderer.
- Added a tooltip to the Ambient Mode parameter in the Visual Envionment volume component.
- Static lighting sky now takes the default volume into account (this fixes discrepancies between baked and realtime lighting).
- Fixed a leak in the sky system.
- Removed MSAA Buffers allocation when lit shader mode is set to "deferred only".
- Fixed invalid cast for realtime reflection probes (case 1220504)
- Fixed invalid game view rendering when disabling all cameras in the scene (case 1105163)
- Hide reflection probes in the renderer components.
- Fixed infinite reload loop while displaying Light's Shadow's Link Light Layer in Inspector of Prefab Asset.
- Fixed the culling was not disposed error in build log.
- Fixed the cookie atlas size and planar atlas size being too big after an upgrade of the HDRP asset.
- Fixed transparent SSR for shader graph.
- Fixed an issue with emissive light meshes not being in the RAS.
- Fixed DXR player build
- Fixed the HDRP asset migration code not being called after an upgrade of the package
- Fixed draw renderers custom pass out of bound exception
- Fixed the PBR shader rendering in deferred
- Fixed some typos in debug menu (case 1224594)
- Fixed ray traced point and spot lights shadows not rejecting istory when semi-transparent or colored.
- Fixed a warning due to StaticLightingSky when reloading domain in some cases.
- Fixed the MaxLightCount being displayed when the light volume debug menu is on ColorAndEdge.
- Fixed issue with unclear naming of debug menu for decals.
- Fixed z-fighting in scene view when scene lighting is off (case 1203927)
- Fixed issue that prevented cubemap thumbnails from rendering (only on D3D11 and Metal).
- Fixed ray tracing with VR single-pass
- Fix an exception in ray tracing that happens if two LOD levels are using the same mesh renderer.
- Fixed error in the console when switching shader to decal in the material UI.
- Fixed an issue with refraction model and ray traced recursive rendering (case 1198578).
- Fixed an issue where a dynamic sky changing any frame may not update the ambient probe.
- Fixed cubemap thumbnail generation at project load time.
- Fixed cubemap thumbnail generation at project load time. 
- Fixed XR culling with multiple cameras
- Fixed XR single-pass with Mock HMD plugin
- Fixed sRGB mismatch with XR SDK
- Fixed an issue where default volume would not update when switching profile.
- Fixed issue with uncached reflection probe cameras reseting the debug mode (case 1224601) 
- Fixed an issue where AO override would not override specular occlusion.
- Fixed an issue where Volume inspector might not refresh correctly in some cases.
- Fixed render texture with XR
- Fixed issue with resources being accessed before initialization process has been performed completely. 
- Half fixed shuriken particle light that cast shadows (only the first one will be correct)
- Fixed issue with atmospheric fog turning black if a planar reflection probe is placed below ground level. (case 1226588)
- Fixed custom pass GC alloc issue in CustomPassVolume.GetActiveVolumes().
- Fixed a bug where instanced shadergraph shaders wouldn't compile on PS4.
- Fixed an issue related to the envlightdatasrt not being bound in recursive rendering.
- Fixed shadow cascade tooltip when using the metric mode (case 1229232)
- Fixed how the area light influence volume is computed to match rasterization.
- Focus on Decal uses the extends of the projectors
- Fixed usage of light size data that are not available at runtime.
- Fixed the depth buffer copy made before custom pass after opaque and normal injection point.
- Fix for issue that prevented scene from being completely saved when baked reflection probes are present and lighting is set to auto generate.
- Fixed drag area width at left of Light's intensity field in Inspector.
- Fixed light type resolution when performing a reset on HDAdditionalLightData (case 1220931)
- Fixed reliance on atan2 undefined behavior in motion vector debug shader.
- Fixed an usage of a a compute buffer not bound (1229964)
- Fixed an issue where changing the default volume profile from another inspector would not update the default volume editor.
- Fix issues in the post process system with RenderTexture being invalid in some cases, causing rendering problems.
- Fixed an issue where unncessarily serialized members in StaticLightingSky component would change each time the scene is changed.
- Fixed a weird behavior in the scalable settings drawing when the space becomes tiny (1212045).
- Fixed a regression in the ray traced indirect diffuse due to the new probe system.
- Fix for range compression factor for probes going negative (now clamped to positive values).
- Fixed path validation when creating new volume profile (case 1229933)
- Fixed a bug where Decal Shader Graphs would not recieve reprojected Position, Normal, or Bitangent data. (1239921)
- Fix reflection hierarchy for CARPAINT in AxF.
- Fix precise fresnel for delta lights for SVBRDF in AxF.
- Fixed the debug exposure mode for display sky reflection and debug view baked lighting
- Fixed MSAA depth resolve when there is no motion vectors
- Fixed various object leaks in HDRP.
- Fixed compile error with XR SubsystemManager.
- Fix for assertion triggering sometimes when saving a newly created lit shader graph (case 1230996)
- Fixed culling of planar reflection probes that change position (case 1218651)
- Fixed null reference when processing lightprobe (case 1235285)
- Fix issue causing wrong planar reflection rendering when more than one camera is present.
- Fix black screen in XR when HDRP package is present but not used.
- Fixed an issue with the specularFGD term being used when the material has a clear coat (lit shader).
- Fixed white flash happening with auto-exposure in some cases (case 1223774)
- Fixed NaN which can appear with real time reflection and inf value
- Fixed an issue that was collapsing the volume components in the HDRP default settings
- Fixed warning about missing bound decal buffer
- Fixed shader warning on Xbox for ResolveStencilBuffer.compute. 
- Fixed PBR shader ZTest rendering in deferred.
- Replaced commands incompatible with async compute in light list build process.
- Diffusion Profile and Material references in HDRP materials are now correctly exported to unity packages. Note that the diffusion profile or the material references need to be edited once before this can work properly.
- Fix MaterialBalls having same guid issue
- Fix spelling and grammatical errors in material samples
- Fixed unneeded cookie texture allocation for cone stop lights.
- Fixed scalarization code for contact shadows.
- Fixed volume debug in playmode
- Fixed issue when toggling anything in HDRP asset that will produce an error (case 1238155)
- Fixed shader warning in PCSS code when using Vulkan.
- Fixed decal that aren't working without Metal and Ambient Occlusion option enabled.
- Fixed an error about procedural sky being logged by mistake.
- Fixed shadowmask UI now correctly showing shadowmask disable
- Made more explicit the warning about raytracing and asynchronous compute. Also fixed the condition in which it appears.
- Fixed a null ref exception in static sky when the default volume profile is invalid.
- DXR: Fixed shader compilation error with shader graph and pathtracer
- Fixed SceneView Draw Modes not being properly updated after opening new scene view panels or changing the editor layout.
- VFX: Removed irrelevant queues in render queue selection from HDRP outputs
- VFX: Motion Vector are correctly renderered with MSAA [Case 1240754](https://issuetracker.unity3d.com/product/unity/issues/guid/1240754/)
- Fixed a cause of NaN when a normal of 0-length is generated (usually via shadergraph). 
- Fixed issue with screen-space shadows not enabled properly when RT is disabled (case 1235821)
- Fixed a performance issue with stochastic ray traced area shadows.
- Fixed cookie texture not updated when changing an import settings (srgb for example).
- Fixed flickering of the game/scene view when lookdev is running.
- Fixed issue with reflection probes in realtime time mode with OnEnable baking having wrong lighting with sky set to dynamic (case 1238047).
- Fixed transparent motion vectors not working when in MSAA.
- Fix error when removing DecalProjector from component contextual menu (case 1243960)
- Fixed issue with post process when running in RGBA16 and an object with additive blending is in the scene.
- Fixed corrupted values on LayeredLit when using Vertex Color multiply mode to multiply and MSAA is activated. 
- Fix conflicts with Handles manipulation when performing a Reset in DecalComponent (case 1238833)
- Fixed depth prepass and postpass being disabled after changing the shader in the material UI.
- Fixed issue with sceneview camera settings not being saved after Editor restart.
- Fixed issue when switching back to custom sensor type in physical camera settings (case 1244350).
- Fixed a null ref exception when running playmode tests with the render pipeline debug window opened.
- Fixed some GCAlloc in the debug window.
- Fixed shader graphs not casting semi-transparent and color shadows (case 1242617)
- Fixed thin refraction mode not working properly.
- Fixed assert on tests caused by probe culling results being requested when culling did not happen. (case 1246169) 
- Fixed over consumption of GPU memory by the Physically Based Sky.
- Fixed an invalid rotation in Planar Reflection Probe editor display, that was causing an error message (case 1182022)
- Put more information in Camera background type tooltip and fixed inconsistent exposure behavior when changing bg type.
- Fixed issue that caused not all baked reflection to be deleted upon clicking "Clear Baked Data" in the lighting menu (case 1136080)
- Fixed an issue where asset preview could be rendered white because of static lighting sky.
- Fixed an issue where static lighting was not updated when removing the static lighting sky profile.
- Fixed the show cookie atlas debug mode not displaying correctly when enabling the clear cookie atlas option.
- Fixed various multi-editing issues when changing Emission parameters.
- Fixed error when undo a Reflection Probe removal in a prefab instance. (case 1244047)
- Fixed Microshadow not working correctly in deferred with LightLayers
- Tentative fix for missing include in depth of field shaders.
- Fixed the light overlap scene view draw mode (wasn't working at all).
- Fixed taaFrameIndex and XR tests 4052 and 4053
- Fixed the prefab integration of custom passes (Prefab Override Highlight not working as expected).
- Cloned volume profile from read only assets are created in the root of the project. (case 1154961)
- Fixed Wizard check on default volume profile to also check it is not the default one in package.
- Fix erroneous central depth sampling in TAA.
- Fixed light layers not correctly disabled when the lightlayers is set to Nothing and Lightlayers isn't enabled in HDRP Asset
- Fixed issue with Model Importer materials falling back to the Legacy default material instead of HDRP's default material when import happens at Editor startup.
- Fixed a wrong condition in CameraSwitcher, potentially causing out of bound exceptions.
- Fixed an issue where editing the Look Dev default profile would not reflect directly in the Look Dev window.
- Fixed a bug where the light list is not cleared but still used when resizing the RT.
- Fixed exposure debug shader with XR single-pass rendering.
- Fixed issues with scene view and transparent motion vectors.
- Fixed black screens for linux/HDRP (1246407)
- Fixed a vulkan and metal warning in the SSGI compute shader.
- Fixed an exception due to the color pyramid not allocated when SSGI is enabled.
- Fixed an issue with the first Depth history was incorrectly copied.
- Fixed path traced DoF focusing issue
- Fix an issue with the half resolution Mode (performance)
- Fix an issue with the color intensity of emissive for performance rtgi
- Fixed issue with rendering being mostly broken when target platform disables VR. 
- Workaround an issue caused by GetKernelThreadGroupSizes  failing to retrieve correct group size. 
- Fix issue with fast memory and rendergraph. 
- Fixed transparent motion vector framesetting not sanitized.
- Fixed wrong order of post process frame settings.
- Fixed white flash when enabling SSR or SSGI.
- The ray traced indrect diffuse and RTGI were combined wrongly with the rest of the lighting (1254318).
- Fixed an exception happening when using RTSSS without using RTShadows.
- Fix inconsistencies with transparent motion vectors and opaque by allowing camera only transparent motion vectors.
- Fix reflection probe frame settings override
- Fixed certain shadow bias artifacts present in volumetric lighting (case 1231885).
- Fixed area light cookie not updated when switch the light type from a spot that had a cookie.
- Fixed issue with dynamic resolution updating when not in play mode.
- Fixed issue with Contrast Adaptive Sharpening upsample mode and preview camera.
- Fix issue causing blocky artifacts when decals affect metallic and are applied on material with specular color workflow.
- Fixed issue with depth pyramid generation and dynamic resolution.
- Fixed an issue where decals were duplicated in prefab isolation mode.
- Fixed an issue where rendering preview with MSAA might generate render graph errors.
- Fixed compile error in PS4 for planar reflection filtering.
- Fixed issue with blue line in prefabs for volume mode.
- Fixing the internsity being applied to RTAO too early leading to unexpected results (1254626).
- Fix issue that caused sky to incorrectly render when using a custom projection matrix.
- Fixed null reference exception when using depth pre/post pass in shadergraph with alpha clip in the material.
- Appropriately constraint blend distance of reflection probe while editing with the inspector (case 1248931)
- Fixed AxF handling of roughness for Blinn-Phong type materials
- Fixed AxF UI errors when surface type is switched to transparent
- Fixed a serialization issue, preventing quality level parameters to undo/redo and update scene view on change.
- Fixed an exception occuring when a camera doesn't have an HDAdditionalCameraData (1254383).
- Fixed ray tracing with XR single-pass.
- Fixed warning in HDAdditionalLightData OnValidate (cases 1250864, 1244578)
- Fixed a bug related to denoising ray traced reflections.
- Fixed nullref in the layered lit material inspector.
- Fixed an issue where manipulating the color wheels in a volume component would reset the cursor every time.
- Fixed an issue where static sky lighting would not be updated for a new scene until it's reloaded at least once.
- Fixed culling for decals when used in prefabs and edited in context.
- Force to rebake probe with missing baked texture. (1253367)
- Fix supported Mac platform detection to handle new major version (11.0) properly
- Fixed typo in the Render Pipeline Wizard under HDRP+VR
- Change transparent SSR name in frame settings to avoid clipping. 
- Fixed missing include guards in shadow hlsl files.
- Repaint the scene view whenever the scene exposure override is changed.
- Fixed an error when clearing the SSGI history texture at creation time (1259930).
- Fixed alpha to mask reset when toggling alpha test in the material UI.
- Fixed an issue where opening the look dev window with the light theme would make the window blink and eventually crash unity.
- Fixed fallback for ray tracing and light layers (1258837).
- Fixed Sorting Priority not displayed correctly in the DrawRenderers custom pass UI.
- Fixed glitch in Project settings window when selecting diffusion profiles in material section (case 1253090)
- Fixed issue with light layers bigger than 8 (and above the supported range). 
- Fixed issue with culling layer mask of area light's emissive mesh 
- Fixed errors when switching area light to disk shape while an area emissive mesh was displayed.
- Fixed default frame settings MSAA toggle for reflection probes (case 1247631)
- Fixed the transparent SSR dependency not being properly disabled according to the asset dependencies (1260271).
- Fixed issue with completely black AO on double sided materials when normal mode is set to None.
- Fixed UI drawing of the quaternion (1251235)
- Fix an issue with the quality mode and perf mode on RTR and RTGI and getting rid of unwanted nans (1256923).
- Fixed unitialized ray tracing resources when using non-default HDRP asset (case 1259467).
- Fixed overused the atlas for Animated/Render Target Cookies (1259930).
- Fixed sky asserts with XR multipass
- Fixed for area light not updating baked light result when modifying with gizmo.
- Fixed robustness issue with GetOddNegativeScale() in ray tracing, which was impacting normal mapping (1261160).
- Fixed regression where moving face of the probe gizmo was not moving its position anymore.
- Fixed XR single-pass macros in tessellation shaders.
- Fixed path-traced subsurface scattering mixing with diffuse and specular BRDFs (1250601).
- Fixed custom pass re-ordering issues.
- Improved robustness of normal mapping when scale is 0, and mapping is extreme (normals in or below the tangent plane).
- Fixed XR Display providers not getting zNear and zFar plane distances passed to them when in HDRP.
- Fixed rendering breaking when disabling tonemapping in the frame settings.
- Fixed issue with serialization of exposure modes in volume profiles not being consistent between HDRP versions (case 1261385).
- Fixed issue with duplicate names in newly created sub-layers in the graphics compositor (case 1263093).
- Remove MSAA debug mode when renderpipeline asset has no MSAA
- Fixed some post processing using motion vectors when they are disabled
- Fixed the multiplier of the environement lights being overriden with a wrong value for ray tracing (1260311).
- Fixed a series of exceptions happening when trying to load an asset during wizard execution (1262171).
- Fixed an issue with Stacklit shader not compiling correctly in player with debug display on (1260579)
- Fixed couple issues in the dependence of building the ray tracing acceleration structure.
- Fix sun disk intensity
- Fixed unwanted ghosting for smooth surfaces.
- Fixing an issue in the recursive rendering flag texture usage.
- Fixed a missing dependecy for choosing to evaluate transparent SSR.
- Fixed issue that failed compilation when XR is disabled.
- Fixed a compilation error in the IES code.
- Fixed issue with dynamic resolution handler when no OnResolutionChange callback is specified. 
- Fixed multiple volumes, planar reflection, and decal projector position when creating them from the menu.
- Reduced the number of global keyword used in deferredTile.shader
- Fixed incorrect processing of Ambient occlusion probe (9% error was introduced)
- Fixed an error message trigerred when a mesh has more than 32 sub-meshes (case 1274508).
- Fixed RTGI getting noisy for grazying angle geometry (case 1266462).
- Fixed CoatMask block appearing when creating lit master node (case 1264632)
- Fixed issue with SceneEV100 debug mode indicator when rescaling the window.
- Fixed issue with PCSS filter being wrong on first frame. 
- Fixed issue with emissive mesh for area light not appearing in playmode if Reload Scene option is disabled in Enter Playmode Settings.
- Fixed issue when Reflection Probes are set to OnEnable and are never rendered if the probe is enabled when the camera is farther than the probe fade distance. 
- Fixed issue with sun icon being clipped in the look dev window. 
- Fixed error about layers when disabling emissive mesh for area lights.
- Fix issue when the user deletes the composition graph or .asset in runtime (case 1263319)
- Fixed assertion failure when changing resolution to compositor layers after using AOVs (case 1265023) 
- Fixed flickering layers in graphics compositor (case 1264552)
- Fix issue causing the editor field not updating the disc area light radius.
- Fixed issues that lead to cookie atlas to be updated every frame even if cached data was valid.
- Fixed an issue where world space UI was not emitted for reflection cameras in HDRP
- Fixed an issue with cookie texture atlas that would cause realtime textures to always update in the atlas even when the content did not change.
- Fixed an issue where only one of the two lookdev views would update when changing the default lookdev volume profile.
- Fixed a bug related to light cluster invalidation.
- Fixed shader warning in DofGather (case 1272931)

### Changed
- Improve MIP selection for decals on Transparents
- Color buffer pyramid is not allocated anymore if neither refraction nor distortion are enabled
- Rename Emission Radius to Radius in UI in Point, Spot
- Angular Diameter parameter for directional light is no longuer an advanced property
- DXR: Remove Light Radius and Angular Diamater of Raytrace shadow. Angular Diameter and Radius are used instead.
- Remove MaxSmoothness parameters from UI for point, spot and directional light. The MaxSmoothness is now deduce from Radius Parameters
- DXR: Remove the Ray Tracing Environement Component. Add a Layer Mask to the ray Tracing volume components to define which objects are taken into account for each effect.
- Removed second cubemaps used for shadowing in lookdev
- Disable Physically Based Sky below ground
- Increase max limit of area light and reflection probe to 128
- Change default texture for detailmap to grey
- Optimize Shadow RT load on Tile based architecture platforms.
- Improved quality of SSAO.
- Moved RequestShadowMapRendering() back to public API.
- Update HDRP DXR Wizard with an option to automatically clone the hdrp config package and setup raytracing to 1 in shaders file.
- Added SceneSelection pass for TerrainLit shader.
- Simplified Light's type API regrouping the logic in one place (Check type in HDAdditionalLightData)
- The support of LOD CrossFade (Dithering transition) in master nodes now required to enable it in the master node settings (Save variant)
- Improved shadow bias, by removing constant depth bias and substituting it with slope-scale bias.
- Fix the default stencil values when a material is created from a SSS ShaderGraph.
- Tweak test asset to be compatible with XR: unlit SG material for canvas and double-side font material
- Slightly tweaked the behaviour of bloom when resolution is low to reduce artifacts.
- Hidden fields in Light Inspector that is not relevant while in BakingOnly mode.
- Changed parametrization of PCSS, now softness is derived from angular diameter (for directional lights) or shape radius (for point/spot lights) and min filter size is now in the [0..1] range.
- Moved the copy of the geometry history buffers to right after the depth mip chain generation.
- Rename "Luminance" to "Nits" in UX for physical light unit
- Rename FrameSettings "SkyLighting" to "SkyReflection"
- Reworked XR automated tests
- The ray traced screen space shadow history for directional, spot and point lights is discarded if the light transform has changed.
- Changed the behavior for ray tracing in case a mesh renderer has both transparent and opaque submeshes.
- Improve history buffer management
- Replaced PlayerSettings.virtualRealitySupported with XRGraphics.tryEnable.
- Remove redundant FrameSettings RealTimePlanarReflection
- Improved a bit the GC calls generated during the rendering.
- Material update is now only triggered when the relevant settings are touched in the shader graph master nodes
- Changed the way Sky Intensity (on Sky volume components) is handled. It's now a combo box where users can choose between Exposure, Multiplier or Lux (for HDRI sky only) instead of both multiplier and exposure being applied all the time. Added a new menu item to convert old profiles.
- Change how method for specular occlusions is decided on inspector shader (Lit, LitTesselation, LayeredLit, LayeredLitTessellation)
- Unlocked SSS, SSR, Motion Vectors and Distortion frame settings for reflections probes.
- Hide unused LOD settings in Quality Settings legacy window.
- Reduced the constrained distance for temporal reprojection of ray tracing denoising
- Removed shadow near plane from the Directional Light Shadow UI.
- Improved the performances of custom pass culling.
- The scene view camera now replicates the physical parameters from the camera tagged as "MainCamera".
- Reduced the number of GC.Alloc calls, one simple scene without plarnar / probes, it should be 0B.
- Renamed ProfilingSample to ProfilingScope and unified API. Added GPU Timings.
- Updated macros to be compatible with the new shader preprocessor.
- Ray tracing reflection temporal filtering is now done in pre-exposed space
- Search field selects the appropriate fields in both project settings panels 'HDRP Default Settings' and 'Quality/HDRP'
- Disabled the refraction and transmission map keywords if the material is opaque.
- Keep celestial bodies outside the atmosphere.
- Updated the MSAA documentation to specify what features HDRP supports MSAA for and what features it does not.
- Shader use for Runtime Debug Display are now correctly stripper when doing a release build
- Now each camera has its own Volume Stack. This allows Volume Parameters to be updated as early as possible and be ready for the whole frame without conflicts between cameras.
- Disable Async for SSR, SSAO and Contact shadow when aggregated ray tracing frame setting is on.
- Improved performance when entering play mode without domain reload by a factor of ~25
- Renamed the camera profiling sample to include the camera name
- Discarding the ray tracing history for AO, reflection, diffuse shadows and GI when the viewport size changes.
- Renamed the camera profiling sample to include the camera name
- Renamed the post processing graphic formats to match the new convention.
- The restart in Wizard for DXR will always be last fix from now on
- Refactoring pre-existing materials to share more shader code between rasterization and ray tracing.
- Setting a material's Refraction Model to Thin does not overwrite the Thickness and Transmission Absorption Distance anymore.
- Removed Wind textures from runtime as wind is no longer built into the pipeline
- Changed Shader Graph titles of master nodes to be more easily searchable ("HDRP/x" -> "x (HDRP)")
- Expose StartSinglePass() and StopSinglePass() as public interface for XRPass
- Replaced the Texture array for 2D cookies (spot, area and directional lights) and for planar reflections by an atlas.
- Moved the tier defining from the asset to the concerned volume components.
- Changing from a tier management to a "mode" management for reflection and GI and removing the ability to enable/disable deferred and ray bining (they are now implied by performance mode)
- The default FrameSettings for ScreenSpaceShadows is set to true for Camera in order to give a better workflow for DXR.
- Refactor internal usage of Stencil bits.
- Changed how the material upgrader works and added documentation for it.
- Custom passes now disable the stencil when overwriting the depth and not writing into it.
- Renamed the camera profiling sample to include the camera name
- Changed the way the shadow casting property of transparent and tranmissive materials is handeled for ray tracing.
- Changed inspector materials stencil setting code to have more sharing.
- Updated the default scene and default DXR scene and DefaultVolumeProfile.
- Changed the way the length parameter is used for ray traced contact shadows.
- Improved the coherency of PCSS blur between cascades.
- Updated VR checks in Wizard to reflect new XR System.
- Removing unused alpha threshold depth prepass and post pass for fabric shader graph.
- Transform result from CIE XYZ to sRGB color space in EvalSensitivity for iridescence.
- Moved BeginCameraRendering callback right before culling.
- Changed the visibility of the Indirect Lighting Controller component to public.
- Renamed the cubemap used for diffuse convolution to a more explicit name for the memory profiler.
- Improved behaviour of transmission color on transparent surfaces in path tracing.
- Light dimmer can now get values higher than one and was renamed to multiplier in the UI.
- Removed info box requesting volume component for Visual Environment and updated the documentation with the relevant information.
- Improved light selection oracle for light sampling in path tracing.
- Stripped ray tracing subsurface passes with ray tracing is not enabled.
- Remove LOD cross fade code for ray tracing shaders
- Removed legacy VR code
- Add range-based clipping to box lights (case 1178780)
- Improve area light culling (case 1085873)
- Light Hierarchy debug mode can now adjust Debug Exposure for visualizing high exposure scenes.
- Rejecting history for ray traced reflections based on a threshold evaluated on the neighborhood of the sampled history.
- Renamed "Environment" to "Reflection Probes" in tile/cluster debug menu.
- Utilities namespace is obsolete, moved its content to UnityEngine.Rendering (case 1204677)
- Obsolete Utilities namespace was removed, instead use UnityEngine.Rendering (case 1204677)
- Moved most of the compute shaders to the multi_compile API instead of multiple kernels.
- Use multi_compile API for deferred compute shader with shadow mask.
- Remove the raytracing rendering queue system to make recursive raytraced material work when raytracing is disabled
- Changed a few resources used by ray tracing shaders to be global resources (using register space1) for improved CPU performance.
- All custom pass volumes are now executed for one injection point instead of the first one.
- Hidden unsupported choice in emission in Materials
- Temporal Anti aliasing improvements.
- Optimized PrepareLightsForGPU (cost reduced by over 25%) and PrepareGPULightData (around twice as fast now).
- Moved scene view camera settings for HDRP from the preferences window to the scene view camera settings window.
- Updated shaders to be compatible with Microsoft's DXC.
- Debug exposure in debug menu have been replace to debug exposure compensation in EV100 space and is always visible.
- Further optimized PrepareLightsForGPU (3x faster with few shadows, 1.4x faster with a lot of shadows or equivalently cost reduced by 68% to 37%).
- Raytracing: Replaced the DIFFUSE_LIGHTING_ONLY multicompile by a uniform.
- Raytracing: Removed the dynamic lightmap multicompile.
- Raytracing: Remove the LOD cross fade multi compile for ray tracing.
- Cookie are now supported in lightmaper. All lights casting cookie and baked will now include cookie influence.
- Avoid building the mip chain a second time for SSR for transparent objects.
- Replaced "High Quality" Subsurface Scattering with a set of Quality Levels.
- Replaced "High Quality" Volumetric Lighting with "Screen Resolution Percentage" and "Volume Slice Count" on the Fog volume component.
- Merged material samples and shader samples
- Update material samples scene visuals
- Use multi_compile API for deferred compute shader with shadow mask.
- Made the StaticLightingSky class public so that users can change it by script for baking purpose.
- Shadowmask and realtime reflectoin probe property are hide in Quality settings
- Improved performance of reflection probe management when using a lot of probes.
- Ignoring the disable SSR flags for recursive rendering.
- Removed logic in the UI to disable parameters for contact shadows and fog volume components as it was going against the concept of the volume system.
- Fixed the sub surface mask not being taken into account when computing ray traced sub surface scattering.
- MSAA Within Forward Frame Setting is now enabled by default on Cameras when new Render Pipeline Asset is created
- Slightly changed the TAA anti-flicker mechanism so that it is more aggressive on almost static images (only on High preset for now).
- Changed default exposure compensation to 0.
- Refactored shadow caching system.
- Removed experimental namespace for ray tracing code.
- Increase limit for max numbers of lights in UX
- Removed direct use of BSDFData in the path tracing pass, delegated to the material instead.
- Pre-warm the RTHandle system to reduce the amount of memory allocations and the total memory needed at all points. 
- DXR: Only read the geometric attributes that are required using the share pass info and shader graph defines.
- DXR: Dispatch binned rays in 1D instead of 2D.
- Lit and LayeredLit tessellation cross lod fade don't used dithering anymore between LOD but fade the tessellation height instead. Allow a smoother transition
- Changed the way planar reflections are filtered in order to be a bit more "physically based".
- Increased path tracing BSDFs roughness range from [0.001, 0.999] to [0.00001, 0.99999].
- Changing the default SSGI radius for the all configurations.
- Changed the default parameters for quality RTGI to match expected behavior.
- Add color clear pass while rendering XR occlusion mesh to avoid leaks.
- Only use one texture for ray traced reflection upscaling.
- Adjust the upscale radius based on the roughness value.
- DXR: Changed the way the filter size is decided for directional, point and spot shadows.
- Changed the default exposure mode to "Automatic (Histogram)", along with "Limit Min" to -4 and "Limit Max" to 16.
- Replaced the default scene system with the builtin Scene Template feature.
- Changed extensions of shader CAS include files.
- Making the planar probe atlas's format match the color buffer's format.
- Removing the planarReflectionCacheCompressed setting from asset.
- SHADERPASS for TransparentDepthPrepass and TransparentDepthPostpass identification is using respectively SHADERPASS_TRANSPARENT_DEPTH_PREPASS and SHADERPASS_TRANSPARENT_DEPTH_POSTPASS
- Moved the Parallax Occlusion Mapping node into Shader Graph.
- Renamed the debug name from SSAO to ScreenSpaceAmbientOcclusion (1254974).
- Added missing tooltips and improved the UI of the aperture control (case 1254916).
- Fixed wrong tooltips in the Dof Volume (case 1256641).
- The `CustomPassLoadCameraColor` and `CustomPassSampleCameraColor` functions now returns the correct color buffer when used in after post process instead of the color pyramid (which didn't had post processes).
- PBR Sky now doesn't go black when going below sea level, but it instead freezes calculation as if on the horizon. 
- Fixed an issue with quality setting foldouts not opening when clicking on them (1253088).
- Shutter speed can now be changed by dragging the mouse over the UI label (case 1245007).
- Remove the 'Point Cube Size' for cookie, use the Cubemap size directly.
- VFXTarget with Unlit now allows EmissiveColor output to be consistent with HDRP unlit.
- Only building the RTAS if there is an effect that will require it (1262217).
- Fixed the first ray tracing frame not having the light cluster being set up properly (1260311).
- Render graph pre-setup for ray traced ambient occlusion.
- Avoid casting multiple rays and denoising for hard directional, point and spot ray traced shadows (1261040).
- Making sure the preview cameras do not use ray tracing effects due to a by design issue to build ray tracing acceleration structures (1262166).
- Preparing ray traced reflections for the render graph support (performance and quality).
- Preparing recursive rendering for the render graph port.
- Preparation pass for RTGI, temporal filter and diffuse denoiser for render graph.
- Updated the documentation for the DXR implementation.
- Changed the DXR wizard to support optional checks.
- Changed the DXR wizard steps.
- Preparation pass for RTSSS to be supported by render graph.
- Changed the color space of EmissiveColorLDR property on all shader. Was linear but should have been sRGB. Auto upgrade script handle the conversion.
- Add tooltips with the full name of the (graphics) compositor properties to properly show large names that otherwise are clipped by the UI (case 1263590)
- Composition profile .asset files cannot be manually edited/reset by users (to avoid breaking things - case 1265631)

## [7.1.1] - 2019-09-05

### Added
- Transparency Overdraw debug mode. Allows to visualize transparent objects draw calls as an "heat map".
- Enabled single-pass instancing support for XR SDK with new API cmd.SetInstanceMultiplier()
- XR settings are now available in the HDRP asset
- Support for Material Quality in Shader Graph
- Material Quality support selection in HDRP Asset
- Renamed XR shader macro from UNITY_STEREO_ASSIGN_COMPUTE_EYE_INDEX to UNITY_XR_ASSIGN_VIEW_INDEX
- Raytracing ShaderGraph node for HDRP shaders
- Custom passes volume component with 3 injection points: Before Rendering, Before Transparent and Before Post Process
- Alpha channel is now properly exported to camera render textures when using FP16 color buffer format
- Support for XR SDK mirror view modes
- HD Master nodes in Shader Graph now support Normal and Tangent modification in vertex stage.
- DepthOfFieldCoC option in the fullscreen debug modes.
- Added override Ambient Occlusion option on debug windows
- Added Custom Post Processes with 3 injection points: Before Transparent, Before Post Process and After Post Process
- Added draft of minimal interactive path tracing (experimental) based on DXR API - Support only 4 area light, lit and unlit shader (non-shadergraph)
- Small adjustments to TAA anti flicker (more aggressive on high values).

### Fixed
- Fixed wizard infinite loop on cancellation
- Fixed with compute shader error about too many threads in threadgroup on low GPU
- Fixed invalid contact shadow shaders being created on metal
- Fixed a bug where if Assembly.GetTypes throws an exception due to mis-versioned dlls, then no preprocessors are used in the shader stripper
- Fixed typo in AXF decal property preventing to compile
- Fixed reflection probe with XR single-pass and FPTL
- Fixed force gizmo shown when selecting camera in hierarchy
- Fixed issue with XR occlusion mesh and dynamic resolution
- Fixed an issue where lighting compute buffers were re-created with the wrong size when resizing the window, causing tile artefacts at the top of the screen.
- Fix FrameSettings names and tooltips
- Fixed error with XR SDK when the Editor is not in focus
- Fixed errors with RenderGraph, XR SDK and occlusion mesh
- Fixed shadow routines compilation errors when "real" type is a typedef on "half".
- Fixed toggle volumetric lighting in the light UI
- Fixed post-processing history reset handling rt-scale incorrectly
- Fixed crash with terrain and XR multi-pass
- Fixed ShaderGraph material synchronization issues
- Fixed a null reference exception when using an Emissive texture with Unlit shader (case 1181335)
- Fixed an issue where area lights and point lights where not counted separately with regards to max lights on screen (case 1183196)
- Fixed an SSR and Subsurface Scattering issue (appearing black) when using XR.

### Changed
- Update Wizard layout.
- Remove almost all Garbage collection call within a frame.
- Rename property AdditionalVeclocityChange to AddPrecomputeVelocity
- Call the End/Begin camera rendering callbacks for camera with customRender enabled
- Changeg framesettings migration order of postprocess flags as a pr for reflection settings flags have been backported to 2019.2
- Replaced usage of ENABLE_VR in XRSystem.cs by version defines based on the presence of the built-in VR and XR modules
- Added an update virtual function to the SkyRenderer class. This is called once per frame. This allows a given renderer to amortize heavy computation at the rate it chooses. Currently only the physically based sky implements this.
- Removed mandatory XRPass argument in HDCamera.GetOrCreate()
- Restored the HDCamera parameter to the sky rendering builtin parameters.
- Removed usage of StructuredBuffer for XR View Constants
- Expose Direct Specular Lighting control in FrameSettings
- Deprecated ExponentialFog and VolumetricFog volume components. Now there is only one exponential fog component (Fog) which can add Volumetric Fog as an option. Added a script in Edit -> Render Pipeline -> Upgrade Fog Volume Components.

## [7.0.1] - 2019-07-25

### Added
- Added option in the config package to disable globally Area Lights and to select shadow quality settings for the deferred pipeline.
- When shader log stripping is enabled, shader stripper statistics will be written at `Temp/shader-strip.json`
- Occlusion mesh support from XR SDK

### Fixed
- Fixed XR SDK mirror view blit, cleanup some XRTODO and removed XRDebug.cs
- Fixed culling for volumetrics with XR single-pass rendering
- Fix shadergraph material pass setup not called
- Fixed documentation links in component's Inspector header bar
- Cookies using the render texture output from a camera are now properly updated
- Allow in ShaderGraph to enable pre/post pass when the alpha clip is disabled

### Changed
- RenderQueue for Opaque now start at Background instead of Geometry.
- Clamp the area light size for scripting API when we change the light type
- Added a warning in the material UI when the diffusion profile assigned is not in the HDRP asset


## [7.0.0] - 2019-07-17

### Added
- `Fixed`, `Viewer`, and `Automatic` modes to compute the FOV used when rendering a `PlanarReflectionProbe`
- A checkbox to toggle the chrome gizmo of `ReflectionProbe`and `PlanarReflectionProbe`
- Added a Light layer in shadows that allow for objects to cast shadows without being affected by light (and vice versa).
- You can now access ShaderGraph blend states from the Material UI (for example, **Surface Type**, **Sorting Priority**, and **Blending Mode**). This change may break Materials that use a ShaderGraph, to fix them, select **Edit > Render Pipeline > Reset all ShaderGraph Scene Materials BlendStates**. This syncs the blendstates of you ShaderGraph master nodes with the Material properties.
- You can now control ZTest, ZWrite, and CullMode for transparent Materials.
- Materials that use Unlit Shaders or Unlit Master Node Shaders now cast shadows.
- Added an option to enable the ztest on **After Post Process** materials when TAA is disabled.
- Added a new SSAO (based on Ground Truth Ambient Occlusion algorithm) to replace the previous one.
- Added support for shadow tint on light
- BeginCameraRendering and EndCameraRendering callbacks are now called with probes
- Adding option to update shadow maps only On Enable and On Demand.
- Shader Graphs that use time-dependent vertex modification now generate correct motion vectors.
- Added option to allow a custom spot angle for spot light shadow maps.
- Added frame settings for individual post-processing effects
- Added dither transition between cascades for Low and Medium quality settings
- Added single-pass instancing support with XR SDK
- Added occlusion mesh support with XR SDK
- Added support of Alembic velocity to various shaders
- Added support for more than 2 views for single-pass instancing
- Added support for per punctual/directional light min roughness in StackLit
- Added mirror view support with XR SDK
- Added VR verification in HDRPWizard
- Added DXR verification in HDRPWizard
- Added feedbacks in UI of Volume regarding skies
- Cube LUT support in Tonemapping. Cube LUT helpers for external grading are available in the Post-processing Sample package.

### Fixed
- Fixed an issue with history buffers causing effects like TAA or auto exposure to flicker when more than one camera was visible in the editor
- The correct preview is displayed when selecting multiple `PlanarReflectionProbe`s
- Fixed volumetric rendering with camera-relative code and XR stereo instancing
- Fixed issue with flashing cyan due to async compilation of shader when selecting a mesh
- Fix texture type mismatch when the contact shadow are disabled (causing errors on IOS devices)
- Fixed Generate Shader Includes while in package
- Fixed issue when texture where deleted in ShadowCascadeGUI
- Fixed issue in FrameSettingsHistory when disabling a camera several time without enabling it in between.
- Fixed volumetric reprojection with camera-relative code and XR stereo instancing
- Added custom BaseShaderPreprocessor in HDEditorUtils.GetBaseShaderPreprocessorList()
- Fixed compile issue when USE_XR_SDK is not defined
- Fixed procedural sky sun disk intensity for high directional light intensities
- Fixed Decal mip level when using texture mip map streaming to avoid dropping to lowest permitted mip (now loading all mips)
- Fixed deferred shading for XR single-pass instancing after lightloop refactor
- Fixed cluster and material classification debug (material classification now works with compute as pixel shader lighting)
- Fixed IOS Nan by adding a maximun epsilon definition REAL_EPS that uses HALF_EPS when fp16 are used
- Removed unnecessary GC allocation in motion blur code
- Fixed locked UI with advanded influence volume inspector for probes
- Fixed invalid capture direction when rendering planar reflection probes
- Fixed Decal HTILE optimization with platform not supporting texture atomatic (Disable it)
- Fixed a crash in the build when the contact shadows are disabled
- Fixed camera rendering callbacks order (endCameraRendering was being called before the actual rendering)
- Fixed issue with wrong opaque blending settings for After Postprocess
- Fixed issue with Low resolution transparency on PS4
- Fixed a memory leak on volume profiles
- Fixed The Parallax Occlusion Mappping node in shader graph and it's UV input slot
- Fixed lighting with XR single-pass instancing by disabling deferred tiles
- Fixed the Bloom prefiltering pass
- Fixed post-processing effect relying on Unity's random number generator
- Fixed camera flickering when using TAA and selecting the camera in the editor
- Fixed issue with single shadow debug view and volumetrics
- Fixed most of the problems with light animation and timeline
- Fixed indirect deferred compute with XR single-pass instancing
- Fixed a slight omission in anisotropy calculations derived from HazeMapping in StackLit
- Improved stack computation numerical stability in StackLit
- Fix PBR master node always opaque (wrong blend modes for forward pass)
- Fixed TAA with XR single-pass instancing (missing macros)
- Fixed an issue causing Scene View selection wire gizmo to not appear when using HDRP Shader Graphs.
- Fixed wireframe rendering mode (case 1083989)
- Fixed the renderqueue not updated when the alpha clip is modified in the material UI.
- Fixed the PBR master node preview
- Remove the ReadOnly flag on Reflection Probe's cubemap assets during bake when there are no VCS active.
- Fixed an issue where setting a material debug view would not reset the other exclusive modes
- Spot light shapes are now correctly taken into account when baking
- Now the static lighting sky will correctly take the default values for non-overridden properties
- Fixed material albedo affecting the lux meter
- Extra test in deferred compute shading to avoid shading pixels that were not rendered by the current camera (for camera stacking)

### Changed
- Optimization: Reduce the group size of the deferred lighting pass from 16x16 to 8x8
- Replaced HDCamera.computePassCount by viewCount
- Removed xrInstancing flag in RTHandles (replaced by TextureXR.slices and TextureXR.dimensions)
- Refactor the HDRenderPipeline and lightloop code to preprare for high level rendergraph
- Removed the **Back Then Front Rendering** option in the fabric Master Node settings. Enabling this option previously did nothing.
- Shader type Real translates to FP16 precision on Nintendo Switch.
- Shader framework refactor: Introduce CBSDF, EvaluateBSDF, IsNonZeroBSDF to replace BSDF functions
- Shader framework refactor:  GetBSDFAngles, LightEvaluation and SurfaceShading functions
- Replace ComputeMicroShadowing by GetAmbientOcclusionForMicroShadowing
- Rename WorldToTangent to TangentToWorld as it was incorrectly named
- Remove SunDisk and Sun Halo size from directional light
- Remove all obsolete wind code from shader
- Renamed DecalProjectorComponent into DecalProjector for API alignment.
- Improved the Volume UI and made them Global by default
- Remove very high quality shadow option
- Change default for shadow quality in Deferred to Medium
- Enlighten now use inverse squared falloff (before was using builtin falloff)
- Enlighten is now deprecated. Please use CPU or GPU lightmaper instead.
- Remove the name in the diffusion profile UI
- Changed how shadow map resolution scaling with distance is computed. Now it uses screen space area rather than light range.
- Updated MoreOptions display in UI
- Moved Display Area Light Emissive Mesh script API functions in the editor namespace
- direct strenght properties in ambient occlusion now affect direct specular as well
- Removed advanced Specular Occlusion control in StackLit: SSAO based SO control is hidden and fixed to behave like Lit, SPTD is the only HQ technique shown for baked SO.
- Shader framework refactor: Changed ClampRoughness signature to include PreLightData access.
- HDRPWizard window is now in Window > General > HD Render Pipeline Wizard
- Moved StaticLightingSky to LightingWindow
- Removes the current "Scene Settings" and replace them with "Sky & Fog Settings" (with Physically Based Sky and Volumetric Fog).
- Changed how cached shadow maps are placed inside the atlas to minimize re-rendering of them.

## [6.7.0-preview] - 2019-05-16

### Added
- Added ViewConstants StructuredBuffer to simplify XR rendering
- Added API to render specific settings during a frame
- Added stadia to the supported platforms (2019.3)
- Enabled cascade blends settings in the HD Shadow component
- Added Hardware Dynamic Resolution support.
- Added MatCap debug view to replace the no scene lighting debug view.
- Added clear GBuffer option in FrameSettings (default to false)
- Added preview for decal shader graph (Only albedo, normal and emission)
- Added exposure weight control for decal
- Screen Space Directional Shadow under a define option. Activated for ray tracing
- Added a new abstraction for RendererList that will help transition to Render Graph and future RendererList API
- Added multipass support for VR
- Added XR SDK integration (multipass only)
- Added Shader Graph samples for Hair, Fabric and Decal master nodes.
- Add fade distance, shadow fade distance and light layers to light explorer
- Add method to draw light layer drawer in a rect to HDEditorUtils

### Fixed
- Fixed deserialization crash at runtime
- Fixed for ShaderGraph Unlit masternode not writing velocity
- Fixed a crash when assiging a new HDRP asset with the 'Verify Saving Assets' option enabled
- Fixed exposure to properly support TEXTURE2D_X
- Fixed TerrainLit basemap texture generation
- Fixed a bug that caused nans when material classification was enabled and a tile contained one standard material + a material with transmission.
- Fixed gradient sky hash that was not using the exposure hash
- Fixed displayed default FrameSettings in HDRenderPipelineAsset wrongly updated on scripts reload.
- Fixed gradient sky hash that was not using the exposure hash.
- Fixed visualize cascade mode with exposure.
- Fixed (enabled) exposure on override lighting debug modes.
- Fixed issue with LightExplorer when volume have no profile
- Fixed issue with SSR for negative, infinite and NaN history values
- Fixed LightLayer in HDReflectionProbe and PlanarReflectionProbe inspector that was not displayed as a mask.
- Fixed NaN in transmission when the thickness and a color component of the scattering distance was to 0
- Fixed Light's ShadowMask multi-edition.
- Fixed motion blur and SMAA with VR single-pass instancing
- Fixed NaNs generated by phase functionsin volumetric lighting
- Fixed NaN issue with refraction effect and IOR of 1 at extreme grazing angle
- Fixed nan tracker not using the exposure
- Fixed sorting priority on lit and unlit materials
- Fixed null pointer exception when there are no AOVRequests defined on a camera
- Fixed dirty state of prefab using disabled ReflectionProbes
- Fixed an issue where gizmos and editor grid were not correctly depth tested
- Fixed created default scene prefab non editable due to wrong file extension.
- Fixed an issue where sky convolution was recomputed for nothing when a preview was visible (causing extreme slowness when fabric convolution is enabled)
- Fixed issue with decal that wheren't working currently in player
- Fixed missing stereo rendering macros in some fragment shaders
- Fixed exposure for ReflectionProbe and PlanarReflectionProbe gizmos
- Fixed single-pass instancing on PSVR
- Fixed Vulkan shader issue with Texture2DArray in ScreenSpaceShadow.compute by re-arranging code (workaround)
- Fixed camera-relative issue with lights and XR single-pass instancing
- Fixed single-pass instancing on Vulkan
- Fixed htile synchronization issue with shader graph decal
- Fixed Gizmos are not drawn in Camera preview
- Fixed pre-exposure for emissive decal
- Fixed wrong values computed in PreIntegrateFGD and in the generation of volumetric lighting data by forcing the use of fp32.
- Fixed NaNs arising during the hair lighting pass
- Fixed synchronization issue in decal HTile that occasionally caused rendering artifacts around decal borders
- Fixed QualitySettings getting marked as modified by HDRP (and thus checked out in Perforce)
- Fixed a bug with uninitialized values in light explorer
- Fixed issue with LOD transition
- Fixed shader warnings related to raytracing and TEXTURE2D_X

### Changed
- Refactor PixelCoordToViewDirWS to be VR compatible and to compute it only once per frame
- Modified the variants stripper to take in account multiple HDRP assets used in the build.
- Improve the ray biasing code to avoid self-intersections during the SSR traversal
- Update Pyramid Spot Light to better match emitted light volume.
- Moved _XRViewConstants out of UnityPerPassStereo constant buffer to fix issues with PSSL
- Removed GetPositionInput_Stereo() and single-pass (double-wide) rendering mode
- Changed label width of the frame settings to accommodate better existing options.
- SSR's Default FrameSettings for camera is now enable.
- Re-enabled the sharpening filter on Temporal Anti-aliasing
- Exposed HDEditorUtils.LightLayerMaskDrawer for integration in other packages and user scripting.
- Rename atmospheric scattering in FrameSettings to Fog
- The size modifier in the override for the culling sphere in Shadow Cascades now defaults to 0.6, which is the same as the formerly hardcoded value.
- Moved LOD Bias and Maximum LOD Level from Frame Setting section `Other` to `Rendering`
- ShaderGraph Decal that affect only emissive, only draw in emissive pass (was drawing in dbuffer pass too)
- Apply decal projector fade factor correctly on all attribut and for shader graph decal
- Move RenderTransparentDepthPostpass after all transparent
- Update exposure prepass to interleave XR single-pass instancing views in a checkerboard pattern
- Removed ScriptRuntimeVersion check in wizard.

## [6.6.0-preview] - 2019-04-01

### Added
- Added preliminary changes for XR deferred shading
- Added support of 111110 color buffer
- Added proper support for Recorder in HDRP
- Added depth offset input in shader graph master nodes
- Added a Parallax Occlusion Mapping node
- Added SMAA support
- Added Homothety and Symetry quick edition modifier on volume used in ReflectionProbe, PlanarReflectionProbe and DensityVolume
- Added multi-edition support for DecalProjectorComponent
- Improve hair shader
- Added the _ScreenToTargetScaleHistory uniform variable to be used when sampling HDRP RTHandle history buffers.
- Added settings in `FrameSettings` to change `QualitySettings.lodBias` and `QualitySettings.maximumLODLevel` during a rendering
- Added an exposure node to retrieve the current, inverse and previous frame exposure value.
- Added an HD scene color node which allow to sample the scene color with mips and a toggle to remove the exposure.
- Added safeguard on HD scene creation if default scene not set in the wizard
- Added Low res transparency rendering pass.

### Fixed
- Fixed HDRI sky intensity lux mode
- Fixed dynamic resolution for XR
- Fixed instance identifier semantic string used by Shader Graph
- Fixed null culling result occuring when changing scene that was causing crashes
- Fixed multi-edition light handles and inspector shapes
- Fixed light's LightLayer field when multi-editing
- Fixed normal blend edition handles on DensityVolume
- Fixed an issue with layered lit shader and height based blend where inactive layers would still have influence over the result
- Fixed multi-selection handles color for DensityVolume
- Fixed multi-edition inspector's blend distances for HDReflectionProbe, PlanarReflectionProbe and DensityVolume
- Fixed metric distance that changed along size in DensityVolume
- Fixed DensityVolume shape handles that have not same behaviour in advance and normal edition mode
- Fixed normal map blending in TerrainLit by only blending the derivatives
- Fixed Xbox One rendering just a grey screen instead of the scene
- Fixed probe handles for multiselection
- Fixed baked cubemap import settings for convolution
- Fixed regression causing crash when attempting to open HDRenderPipelineWizard without an HDRenderPipelineAsset setted
- Fixed FullScreenDebug modes: SSAO, SSR, Contact shadow, Prerefraction Color Pyramid, Final Color Pyramid
- Fixed volumetric rendering with stereo instancing
- Fixed shader warning
- Fixed missing resources in existing asset when updating package
- Fixed PBR master node preview in forward rendering or transparent surface
- Fixed deferred shading with stereo instancing
- Fixed "look at" edition mode of Rotation tool for DecalProjectorComponent
- Fixed issue when switching mode in ReflectionProbe and PlanarReflectionProbe
- Fixed issue where migratable component version where not always serialized when part of prefab's instance
- Fixed an issue where shadow would not be rendered properly when light layer are not enabled
- Fixed exposure weight on unlit materials
- Fixed Light intensity not played in the player when recorded with animation/timeline
- Fixed some issues when multi editing HDRenderPipelineAsset
- Fixed emission node breaking the main shader graph preview in certain conditions.
- Fixed checkout of baked probe asset when baking probes.
- Fixed invalid gizmo position for rotated ReflectionProbe
- Fixed multi-edition of material's SurfaceType and RenderingPath
- Fixed whole pipeline reconstruction on selecting for the first time or modifying other than the currently used HDRenderPipelineAsset
- Fixed single shadow debug mode
- Fixed global scale factor debug mode when scale > 1
- Fixed debug menu material overrides not getting applied to the Terrain Lit shader
- Fixed typo in computeLightVariants
- Fixed deferred pass with XR instancing by disabling ComputeLightEvaluation
- Fixed bloom resolution independence
- Fixed lens dirt intensity not behaving properly
- Fixed the Stop NaN feature
- Fixed some resources to handle more than 2 instanced views for XR
- Fixed issue with black screen (NaN) produced on old GPU hardware or intel GPU hardware with gaussian pyramid
- Fixed issue with disabled punctual light would still render when only directional light is present

### Changed
- DensityVolume scripting API will no longuer allow to change between advance and normal edition mode
- Disabled depth of field, lens distortion and panini projection in the scene view
- TerrainLit shaders and includes are reorganized and made simpler.
- TerrainLit shader GUI now allows custom properties to be displayed in the Terrain fold-out section.
- Optimize distortion pass with stencil
- Disable SceneSelectionPass in shader graph preview
- Control punctual light and area light shadow atlas separately
- Move SMAA anti-aliasing option to after Temporal Anti Aliasing one, to avoid problem with previously serialized project settings
- Optimize rendering with static only lighting and when no cullable lights/decals/density volumes are present.
- Updated handles for DecalProjectorComponent for enhanced spacial position readability and have edition mode for better SceneView management
- DecalProjectorComponent are now scale independent in order to have reliable metric unit (see new Size field for changing the size of the volume)
- Restructure code from HDCamera.Update() by adding UpdateAntialiasing() and UpdateViewConstants()
- Renamed velocity to motion vectors
- Objects rendered during the After Post Process pass while TAA is enabled will not benefit from existing depth buffer anymore. This is done to fix an issue where those object would wobble otherwise
- Removed usage of builtin unity matrix for shadow, shadow now use same constant than other view
- The default volume layer mask for cameras & probes is now `Default` instead of `Everything`

## [6.5.0-preview] - 2019-03-07

### Added
- Added depth-of-field support with stereo instancing
- Adding real time area light shadow support
- Added a new FrameSettings: Specular Lighting to toggle the specular during the rendering

### Fixed
- Fixed diffusion profile upgrade breaking package when upgrading to a new version
- Fixed decals cropped by gizmo not updating correctly if prefab
- Fixed an issue when enabling SSR on multiple view
- Fixed edition of the intensity's unit field while selecting multiple lights
- Fixed wrong calculation in soft voxelization for density volume
- Fixed gizmo not working correctly with pre-exposure
- Fixed issue with setting a not available RT when disabling motion vectors
- Fixed planar reflection when looking at mirror normal
- Fixed mutiselection issue with HDLight Inspector
- Fixed HDAdditionalCameraData data migration
- Fixed failing builds when light explorer window is open
- Fixed cascade shadows border sometime causing artefacts between cascades
- Restored shadows in the Cascade Shadow debug visualization
- `camera.RenderToCubemap` use proper face culling

### Changed
- When rendering reflection probe disable all specular lighting and for metals use fresnelF0 as diffuse color for bake lighting.

## [6.4.0-preview] - 2019-02-21

### Added
- VR: Added TextureXR system to selectively expand TEXTURE2D macros to texture array for single-pass stereo instancing + Convert textures call to these macros
- Added an unit selection dropdown next to shutter speed (camera)
- Added error helpbox when trying to use a sub volume component that require the current HDRenderPipelineAsset to support a feature that it is not supporting.
- Add mesh for tube light when display emissive mesh is enabled

### Fixed
- Fixed Light explorer. The volume explorer used `profile` instead of `sharedProfile` which instantiate a custom volume profile instead of editing the asset itself.
- Fixed UI issue where all is displayed using metric unit in shadow cascade and Percent is set in the unit field (happening when opening the inspector).
- Fixed inspector event error when double clicking on an asset (diffusion profile/material).
- Fixed nullref on layered material UI when the material is not an asset.
- Fixed nullref exception when undo/redo a light property.
- Fixed visual bug when area light handle size is 0.

### Changed
- Update UI for 32bit/16bit shadow precision settings in HDRP asset
- Object motion vectors have been disabled in all but the game view. Camera motion vectors are still enabled everywhere, allowing TAA and Motion Blur to work on static objects.
- Enable texture array by default for most rendering code on DX11 and unlock stereo instancing (DX11 only for now)

## [6.3.0-preview] - 2019-02-18

### Added
- Added emissive property for shader graph decals
- Added a diffusion profile override volume so the list of diffusion profile assets to use can be chanaged without affecting the HDRP asset
- Added a "Stop NaNs" option on cameras and in the Scene View preferences.
- Added metric display option in HDShadowSettings and improve clamping
- Added shader parameter mapping in DebugMenu
- Added scripting API to configure DebugData for DebugMenu

### Fixed
- Fixed decals in forward
- Fixed issue with stencil not correctly setup for various master node and shader for the depth pass, motion vector pass and GBuffer/Forward pass
- Fixed SRP batcher and metal
- Fixed culling and shadows for Pyramid, Box, Rectangle and Tube lights
- Fixed an issue where scissor render state leaking from the editor code caused partially black rendering

### Changed
- When a lit material has a clear coat mask that is not null, we now use the clear coat roughness to compute the screen space reflection.
- Diffusion profiles are now limited to one per asset and can be referenced in materials, shader graphs and vfx graphs. Materials will be upgraded automatically except if they are using a shader graph, in this case it will display an error message.

## [6.2.0-preview] - 2019-02-15

### Added
- Added help box listing feature supported in a given HDRenderPipelineAsset alongs with the drawbacks implied.
- Added cascade visualizer, supporting disabled handles when not overriding.

### Fixed
- Fixed post processing with stereo double-wide
- Fixed issue with Metal: Use sign bit to find the cache type instead of lowest bit.
- Fixed invalid state when creating a planar reflection for the first time
- Fix FrameSettings's LitShaderMode not restrained by supported LitShaderMode regression.

### Changed
- The default value roughness value for the clearcoat has been changed from 0.03 to 0.01
- Update default value of based color for master node
- Update Fabric Charlie Sheen lighting model - Remove Fresnel component that wasn't part of initial model + Remap smoothness to [0.0 - 0.6] range for more artist friendly parameter

### Changed
- Code refactor: all macros with ARGS have been swapped with macros with PARAM. This is because the ARGS macros were incorrectly named.

## [6.1.0-preview] - 2019-02-13

### Added
- Added support for post-processing anti-aliasing in the Scene View (FXAA and TAA). These can be set in Preferences.
- Added emissive property for decal material (non-shader graph)

### Fixed
- Fixed a few UI bugs with the color grading curves.
- Fixed "Post Processing" in the scene view not toggling post-processing effects
- Fixed bake only object with flag `ReflectionProbeStaticFlag` when baking a `ReflectionProbe`

### Changed
- Removed unsupported Clear Depth checkbox in Camera inspector
- Updated the toggle for advanced mode in inspectors.

## [6.0.0-preview] - 2019-02-23

### Added
- Added new API to perform a camera rendering
- Added support for hair master node (Double kajiya kay - Lambert)
- Added Reset behaviour in DebugMenu (ingame mapping is right joystick + B)
- Added Default HD scene at new scene creation while in HDRP
- Added Wizard helping to configure HDRP project
- Added new UI for decal material to allow remapping and scaling of some properties
- Added cascade shadow visualisation toggle in HD shadow settings
- Added icons for assets
- Added replace blending mode for distortion
- Added basic distance fade for density volumes
- Added decal master node for shader graph
- Added HD unlit master node (Cross Pipeline version is name Unlit)
- Added new Rendering Queue in materials
- Added post-processing V3 framework embed in HDRP, remove postprocess V2 framework
- Post-processing now uses the generic volume framework
-   New depth-of-field, bloom, panini projection effects, motion blur
-   Exposure is now done as a pre-exposition pass, the whole system has been revamped
-   Exposure now use EV100 everywhere in the UI (Sky, Emissive Light)
- Added emissive intensity (Luminance and EV100 control) control for Emissive
- Added pre-exposure weigth for Emissive
- Added an emissive color node and a slider to control the pre-exposure percentage of emission color
- Added physical camera support where applicable
- Added more color grading tools
- Added changelog level for Shader Variant stripping
- Added Debug mode for validation of material albedo and metalness/specularColor values
- Added a new dynamic mode for ambient probe and renamed BakingSky to StaticLightingSky
- Added command buffer parameter to all Bind() method of material
- Added Material validator in Render Pipeline Debug
- Added code to future support of DXR (not enabled)
- Added support of multiviewport
- Added HDRenderPipeline.RequestSkyEnvironmentUpdate function to force an update from script when sky is set to OnDemand
- Added a Lighting and BackLighting slots in Lit, StackLit, Fabric and Hair master nodes
- Added support for overriding terrain detail rendering shaders, via the render pipeline editor resources asset
- Added xrInstancing flag support to RTHandle
- Added support for cullmask for decal projectors
- Added software dynamic resolution support
- Added support for "After Post-Process" render pass for unlit shader
- Added support for textured rectangular area lights
- Added stereo instancing macros to MSAA shaders
- Added support for Quarter Res Raytraced Reflections (not enabled)
- Added fade factor for decal projectors.
- Added stereo instancing macros to most shaders used in VR
- Added multi edition support for HDRenderPipelineAsset

### Fixed
- Fixed logic to disable FPTL with stereo rendering
- Fixed stacklit transmission and sun highlight
- Fixed decals with stereo rendering
- Fixed sky with stereo rendering
- Fixed flip logic for postprocessing + VR
- Fixed copyStencilBuffer pass for Switch
- Fixed point light shadow map culling that wasn't taking into account far plane
- Fixed usage of SSR with transparent on all master node
- Fixed SSR and microshadowing on fabric material
- Fixed blit pass for stereo rendering
- Fixed lightlist bounds for stereo rendering
- Fixed windows and in-game DebugMenu sync.
- Fixed FrameSettings' LitShaderMode sync when opening DebugMenu.
- Fixed Metal specific issues with decals, hitting a sampler limit and compiling AxF shader
- Fixed an issue with flipped depth buffer during postprocessing
- Fixed normal map use for shadow bias with forward lit - now use geometric normal
- Fixed transparent depth prepass and postpass access so they can be use without alpha clipping for lit shader
- Fixed support of alpha clip shadow for lit master node
- Fixed unlit master node not compiling
- Fixed issue with debug display of reflection probe
- Fixed issue with phong tessellations not working with lit shader
- Fixed issue with vertex displacement being affected by heightmap setting even if not heightmap where assign
- Fixed issue with density mode on Lit terrain producing NaN
- Fixed issue when going back and forth from Lit to LitTesselation for displacement mode
- Fixed issue with ambient occlusion incorrectly applied to emissiveColor with light layers in deferred
- Fixed issue with fabric convolution not using the correct convolved texture when fabric convolution is enabled
- Fixed issue with Thick mode for Transmission that was disabling transmission with directional light
- Fixed shutdown edge cases with HDRP tests
- Fixed slowdow when enabling Fabric convolution in HDRP asset
- Fixed specularAA not compiling in StackLit Master node
- Fixed material debug view with stereo rendering
- Fixed material's RenderQueue edition in default view.
- Fixed banding issues within volumetric density buffer
- Fixed missing multicompile for MSAA for AxF
- Fixed camera-relative support for stereo rendering
- Fixed remove sync with render thread when updating decal texture atlas.
- Fixed max number of keyword reach [256] issue. Several shader feature are now local
- Fixed Scene Color and Depth nodes
- Fixed SSR in forward
- Fixed custom editor of Unlit, HD Unlit and PBR shader graph master node
- Fixed issue with NewFrame not correctly calculated in Editor when switching scene
- Fixed issue with TerrainLit not compiling with depth only pass and normal buffer
- Fixed geometric normal use for shadow bias with PBR master node in forward
- Fixed instancing macro usage for decals
- Fixed error message when having more than one directional light casting shadow
- Fixed error when trying to display preview of Camera or PlanarReflectionProbe
- Fixed LOAD_TEXTURE2D_ARRAY_MSAA macro
- Fixed min-max and amplitude clamping value in inspector of vertex displacement materials
- Fixed issue with alpha shadow clip (was incorrectly clipping object shadow)
- Fixed an issue where sky cubemap would not be cleared correctly when setting the current sky to None
- Fixed a typo in Static Lighting Sky component UI
- Fixed issue with incorrect reset of RenderQueue when switching shader in inspector GUI
- Fixed issue with variant stripper stripping incorrectly some variants
- Fixed a case of ambient lighting flickering because of previews
- Fixed Decals when rendering multiple camera in a single frame
- Fixed cascade shadow count in shader
- Fixed issue with Stacklit shader with Haze effect
- Fixed an issue with the max sample count for the TAA
- Fixed post-process guard band for XR
- Fixed exposure of emissive of Unlit
- Fixed depth only and motion vector pass for Unlit not working correctly with MSAA
- Fixed an issue with stencil buffer copy causing unnecessary compute dispatches for lighting
- Fixed multi edition issue in FrameSettings
- Fixed issue with SRP batcher and DebugDisplay variant of lit shader
- Fixed issue with debug material mode not doing alpha test
- Fixed "Attempting to draw with missing UAV bindings" errors on Vulkan
- Fixed pre-exposure incorrectly apply to preview
- Fixed issue with duplicate 3D texture in 3D texture altas of volumetric?
- Fixed Camera rendering order (base on the depth parameter)
- Fixed shader graph decals not being cropped by gizmo
- Fixed "Attempting to draw with missing UAV bindings" errors on Vulkan.


### Changed
- ColorPyramid compute shader passes is swapped to pixel shader passes on platforms where the later is faster (Nintendo Switch).
- Removing the simple lightloop used by the simple lit shader
- Whole refactor of reflection system: Planar and reflection probe
- Separated Passthrough from other RenderingPath
- Update several properties naming and caption based on feedback from documentation team
- Remove tile shader variant for transparent backface pass of lit shader
- Rename all HDRenderPipeline to HDRP folder for shaders
- Rename decal property label (based on doc team feedback)
- Lit shader mode now default to Deferred to reduce build time
- Update UI of Emission parameters in shaders
- Improve shader variant stripping including shader graph variant
- Refactored render loop to render realtime probes visible per camera
- Enable SRP batcher by default
- Shader code refactor: Rename LIGHTLOOP_SINGLE_PASS => LIGHTLOOP_DISABLE_TILE_AND_CLUSTER and clean all usage of LIGHTLOOP_TILE_PASS
- Shader code refactor: Move pragma definition of vertex and pixel shader inside pass + Move SURFACE_GRADIENT definition in XXXData.hlsl
- Micro-shadowing in Lit forward now use ambientOcclusion instead of SpecularOcclusion
- Upgraded FrameSettings workflow, DebugMenu and Inspector part relative to it
- Update build light list shader code to support 32 threads in wavefronts on Switch
- LayeredLit layers' foldout are now grouped in one main foldout per layer
- Shadow alpha clip can now be enabled on lit shader and haor shader enven for opaque
- Temporal Antialiasing optimization for Xbox One X
- Parameter depthSlice on SetRenderTarget functions now defaults to -1 to bind the entire resource
- Rename SampleCameraDepth() functions to LoadCameraDepth() and SampleCameraDepth(), same for SampleCameraColor() functions
- Improved Motion Blur quality.
- Update stereo frame settings values for single-pass instancing and double-wide
- Rearrange FetchDepth functions to prepare for stereo-instancing
- Remove unused _ComputeEyeIndex
- Updated HDRenderPipelineAsset inspector
- Re-enable SRP batcher for metal

## [5.2.0-preview] - 2018-11-27

### Added
- Added option to run Contact Shadows and Volumetrics Voxelization stage in Async Compute
- Added camera freeze debug mode - Allow to visually see culling result for a camera
- Added support of Gizmo rendering before and after postprocess in Editor
- Added support of LuxAtDistance for punctual lights

### Fixed
- Fixed Debug.DrawLine and Debug.Ray call to work in game view
- Fixed DebugMenu's enum resetted on change
- Fixed divide by 0 in refraction causing NaN
- Fixed disable rough refraction support
- Fixed refraction, SSS and atmospheric scattering for VR
- Fixed forward clustered lighting for VR (double-wide).
- Fixed Light's UX to not allow negative intensity
- Fixed HDRenderPipelineAsset inspector broken when displaying its FrameSettings from project windows.
- Fixed forward clustered lighting for VR (double-wide).
- Fixed HDRenderPipelineAsset inspector broken when displaying its FrameSettings from project windows.
- Fixed Decals and SSR diable flags for all shader graph master node (Lit, Fabric, StackLit, PBR)
- Fixed Distortion blend mode for shader graph master node (Lit, StackLit)
- Fixed bent Normal for Fabric master node in shader graph
- Fixed PBR master node lightlayers
- Fixed shader stripping for built-in lit shaders.

### Changed
- Rename "Regular" in Diffusion profile UI "Thick Object"
- Changed VBuffer depth parametrization for volumetric from distanceRange to depthExtent - Require update of volumetric settings - Fog start at near plan
- SpotLight with box shape use Lux unit only

## [5.1.0-preview] - 2018-11-19

### Added

- Added a separate Editor resources file for resources Unity does not take when it builds a Player.
- You can now disable SSR on Materials in Shader Graph.
- Added support for MSAA when the Supported Lit Shader Mode is set to Both. Previously HDRP only supported MSAA for Forward mode.
- You can now override the emissive color of a Material when in debug mode.
- Exposed max light for Light Loop Settings in HDRP asset UI.
- HDRP no longer performs a NormalDBuffer pass update if there are no decals in the Scene.
- Added distant (fall-back) volumetric fog and improved the fog evaluation precision.
- Added an option to reflect sky in SSR.
- Added a y-axis offset for the PlanarReflectionProbe and offset tool.
- Exposed the option to run SSR and SSAO on async compute.
- Added support for the _GlossMapScale parameter in the Legacy to HDRP Material converter.
- Added wave intrinsic instructions for use in Shaders (for AMD GCN).


### Fixed
- Fixed sphere shaped influence handles clamping in Reflection Probes.
- Fixed Reflection Probe data migration for projects created before using HDRP.
- Fixed UI of Layered Material where Unity previously rendered the scrollbar above the Copy button.
- Fixed Material tessellations parameters Start fade distance and End fade distance. Originally, Unity clamped these values when you modified them.
- Fixed various distortion and refraction issues - handle a better fall-back.
- Fixed SSR for multiple views.
- Fixed SSR issues related to self-intersections.
- Fixed shape density volume handle speed.
- Fixed density volume shape handle moving too fast.
- Fixed the Camera velocity pass that we removed by mistake.
- Fixed some null pointer exceptions when disabling motion vectors support.
- Fixed viewports for both the Subsurface Scattering combine pass and the transparent depth prepass.
- Fixed the blend mode pop-up in the UI. It previously did not appear when you enabled pre-refraction.
- Fixed some null pointer exceptions that previously occurred when you disabled motion vectors support.
- Fixed Layered Lit UI issue with scrollbar.
- Fixed cubemap assignation on custom ReflectionProbe.
- Fixed Reflection Probes’ capture settings' shadow distance.
- Fixed an issue with the SRP batcher and Shader variables declaration.
- Fixed thickness and subsurface slots for fabric Shader master node that wasn't appearing with the right combination of flags.
- Fixed d3d debug layer warning.
- Fixed PCSS sampling quality.
- Fixed the Subsurface and transmission Material feature enabling for fabric Shader.
- Fixed the Shader Graph UV node’s dimensions when using it in a vertex Shader.
- Fixed the planar reflection mirror gizmo's rotation.
- Fixed HDRenderPipelineAsset's FrameSettings not showing the selected enum in the Inspector drop-down.
- Fixed an error with async compute.
- MSAA now supports transparency.
- The HDRP Material upgrader tool now converts metallic values correctly.
- Volumetrics now render in Reflection Probes.
- Fixed a crash that occurred whenever you set a viewport size to 0.
- Fixed the Camera physic parameter that the UI previously did not display.
- Fixed issue in pyramid shaped spotlight handles manipulation

### Changed

- Renamed Line shaped Lights to Tube Lights.
- HDRP now uses mean height fog parametrization.
- Shadow quality settings are set to All when you use HDRP (This setting is not visible in the UI when using SRP). This avoids Legacy Graphics Quality Settings disabling the shadows and give SRP full control over the Shadows instead.
- HDRP now internally uses premultiplied alpha for all fog.
- Updated default FrameSettings used for realtime Reflection Probes when you create a new HDRenderPipelineAsset.
- Remove multi-camera support. LWRP and HDRP will not support multi-camera layered rendering.
- Updated Shader Graph subshaders to use the new instancing define.
- Changed fog distance calculation from distance to plane to distance to sphere.
- Optimized forward rendering using AMD GCN by scalarizing the light loop.
- Changed the UI of the Light Editor.
- Change ordering of includes in HDRP Materials in order to reduce iteration time for faster compilation.
- Added a StackLit master node replacing the InspectorUI version. IMPORTANT: All previously authored StackLit Materials will be lost. You need to recreate them with the master node.

## [5.0.0-preview] - 2018-09-28

### Added
- Added occlusion mesh to depth prepass for VR (VR still disabled for now)
- Added a debug mode to display only one shadow at once
- Added controls for the highlight created by directional lights
- Added a light radius setting to punctual lights to soften light attenuation and simulate fill lighting
- Added a 'minRoughness' parameter to all non-area lights (was previously only available for certain light types)
- Added separate volumetric light/shadow dimmers
- Added per-pixel jitter to volumetrics to reduce aliasing artifacts
- Added a SurfaceShading.hlsl file, which implements material-agnostic shading functionality in an efficient manner
- Added support for shadow bias for thin object transmission
- Added FrameSettings to control realtime planar reflection
- Added control for SRPBatcher on HDRP Asset
- Added an option to clear the shadow atlases in the debug menu
- Added a color visualization of the shadow atlas rescale in debug mode
- Added support for disabling SSR on materials
- Added intrinsic for XBone
- Added new light volume debugging tool
- Added a new SSR debug view mode
- Added translaction's scale invariance on DensityVolume
- Added multiple supported LitShadermode and per renderer choice in case of both Forward and Deferred supported
- Added custom specular occlusion mode to Lit Shader Graph Master node

### Fixed
- Fixed a normal bias issue with Stacklit (Was causing light leaking)
- Fixed camera preview outputing an error when both scene and game view where display and play and exit was call
- Fixed override debug mode not apply correctly on static GI
- Fixed issue where XRGraphicsConfig values set in the asset inspector GUI weren't propagating correctly (VR still disabled for now)
- Fixed issue with tangent that was using SurfaceGradient instead of regular normal decoding
- Fixed wrong error message display when switching to unsupported target like IOS
- Fixed an issue with ambient occlusion texture sometimes not being created properly causing broken rendering
- Shadow near plane is no longer limited at 0.1
- Fixed decal draw order on transparent material
- Fixed an issue where sometime the lookup texture used for GGX convolution was broken, causing broken rendering
- Fixed an issue where you wouldn't see any fog for certain pipeline/scene configurations
- Fixed an issue with volumetric lighting where the anisotropy value of 0 would not result in perfectly isotropic lighting
- Fixed shadow bias when the atlas is rescaled
- Fixed shadow cascade sampling outside of the atlas when cascade count is inferior to 4
- Fixed shadow filter width in deferred rendering not matching shader config
- Fixed stereo sampling of depth texture in MSAA DepthValues.shader
- Fixed box light UI which allowed negative and zero sizes, thus causing NaNs
- Fixed stereo rendering in HDRISky.shader (VR)
- Fixed normal blend and blend sphere influence for reflection probe
- Fixed distortion filtering (was point filtering, now trilinear)
- Fixed contact shadow for large distance
- Fixed depth pyramid debug view mode
- Fixed sphere shaped influence handles clamping in reflection probes
- Fixed reflection probes data migration for project created before using hdrp
- Fixed ambient occlusion for Lit Master Node when slot is connected

### Changed
- Use samplerunity_ShadowMask instead of samplerunity_samplerLightmap for shadow mask
- Allow to resize reflection probe gizmo's size
- Improve quality of screen space shadow
- Remove support of projection model for ScreenSpaceLighting (SSR always use HiZ and refraction always Proxy)
- Remove all the debug mode from SSR that are obsolete now
- Expose frameSettings and Capture settings for reflection and planar probe
- Update UI for reflection probe, planar probe, camera and HDRP Asset
- Implement proper linear blending for volumetric lighting via deep compositing as described in the paper "Deep Compositing Using Lie Algebras"
- Changed  planar mapping to match terrain convention (XZ instead of ZX)
- XRGraphicsConfig is no longer Read/Write. Instead, it's read-only. This improves consistency of XR behavior between the legacy render pipeline and SRP
- Change reflection probe data migration code (to update old reflection probe to new one)
- Updated gizmo for ReflectionProbes
- Updated UI and Gizmo of DensityVolume

## [4.0.0-preview] - 2018-09-28

### Added
- Added a new TerrainLit shader that supports rendering of Unity terrains.
- Added controls for linear fade at the boundary of density volumes
- Added new API to control decals without monobehaviour object
- Improve Decal Gizmo
- Implement Screen Space Reflections (SSR) (alpha version, highly experimental)
- Add an option to invert the fade parameter on a Density Volume
- Added a Fabric shader (experimental) handling cotton and silk
- Added support for MSAA in forward only for opaque only
- Implement smoothness fade for SSR
- Added support for AxF shader (X-rite format - require special AxF importer from Unity not part of HDRP)
- Added control for sundisc on directional light (hack)
- Added a new HD Lit Master node that implements Lit shader support for Shader Graph
- Added Micro shadowing support (hack)
- Added an event on HDAdditionalCameraData for custom rendering
- HDRP Shader Graph shaders now support 4-channel UVs.

### Fixed
- Fixed an issue where sometimes the deferred shadow texture would not be valid, causing wrong rendering.
- Stencil test during decals normal buffer update is now properly applied
- Decals corectly update normal buffer in forward
- Fixed a normalization problem in reflection probe face fading causing artefacts in some cases
- Fix multi-selection behavior of Density Volumes overwriting the albedo value
- Fixed support of depth texture for RenderTexture. HDRP now correctly output depth to user depth buffer if RenderTexture request it.
- Fixed multi-selection behavior of Density Volumes overwriting the albedo value
- Fixed support of depth for RenderTexture. HDRP now correctly output depth to user depth buffer if RenderTexture request it.
- Fixed support of Gizmo in game view in the editor
- Fixed gizmo for spot light type
- Fixed issue with TileViewDebug mode being inversed in gameview
- Fixed an issue with SAMPLE_TEXTURECUBE_SHADOW macro
- Fixed issue with color picker not display correctly when game and scene view are visible at the same time
- Fixed an issue with reflection probe face fading
- Fixed camera motion vectors shader and associated matrices to update correctly for single-pass double-wide stereo rendering
- Fixed light attenuation functions when range attenuation is disabled
- Fixed shadow component algorithm fixup not dirtying the scene, so changes can be saved to disk.
- Fixed some GC leaks for HDRP
- Fixed contact shadow not affected by shadow dimmer
- Fixed GGX that works correctly for the roughness value of 0 (mean specular highlgiht will disappeard for perfect mirror, we rely on maxSmoothness instead to always have a highlight even on mirror surface)
- Add stereo support to ShaderPassForward.hlsl. Forward rendering now seems passable in limited test scenes with camera-relative rendering disabled.
- Add stereo support to ProceduralSky.shader and OpaqueAtmosphericScattering.shader.
- Added CullingGroupManager to fix more GC.Alloc's in HDRP
- Fixed rendering when multiple cameras render into the same render texture

### Changed
- Changed the way depth & color pyramids are built to be faster and better quality, thus improving the look of distortion and refraction.
- Stabilize the dithered LOD transition mask with respect to the camera rotation.
- Avoid multiple depth buffer copies when decals are present
- Refactor code related to the RT handle system (No more normal buffer manager)
- Remove deferred directional shadow and move evaluation before lightloop
- Add a function GetNormalForShadowBias() that material need to implement to return the normal used for normal shadow biasing
- Remove Jimenez Subsurface scattering code (This code was disabled by default, now remove to ease maintenance)
- Change Decal API, decal contribution is now done in Material. Require update of material using decal
- Move a lot of files from CoreRP to HDRP/CoreRP. All moved files weren't used by Ligthweight pipeline. Long term they could move back to CoreRP after CoreRP become out of preview
- Updated camera inspector UI
- Updated decal gizmo
- Optimization: The objects that are rendered in the Motion Vector Pass are not rendered in the prepass anymore
- Removed setting shader inclue path via old API, use package shader include paths
- The default value of 'maxSmoothness' for punctual lights has been changed to 0.99
- Modified deferred compute and vert/frag shaders for first steps towards stereo support
- Moved material specific Shader Graph files into corresponding material folders.
- Hide environment lighting settings when enabling HDRP (Settings are control from sceneSettings)
- Update all shader includes to use absolute path (allow users to create material in their Asset folder)
- Done a reorganization of the files (Move ShaderPass to RenderPipeline folder, Move all shadow related files to Lighting/Shadow and others)
- Improved performance and quality of Screen Space Shadows

## [3.3.0-preview] - 2018-01-01

### Added
- Added an error message to say to use Metal or Vulkan when trying to use OpenGL API
- Added a new Fabric shader model that supports Silk and Cotton/Wool
- Added a new HDRP Lighting Debug mode to visualize Light Volumes for Point, Spot, Line, Rectangular and Reflection Probes
- Add support for reflection probe light layers
- Improve quality of anisotropic on IBL

### Fixed
- Fix an issue where the screen where darken when rendering camera preview
- Fix display correct target platform when showing message to inform user that a platform is not supported
- Remove workaround for metal and vulkan in normal buffer encoding/decoding
- Fixed an issue with color picker not working in forward
- Fixed an issue where reseting HDLight do not reset all of its parameters
- Fixed shader compile warning in DebugLightVolumes.shader

### Changed
- Changed default reflection probe to be 256x256x6 and array size to be 64
- Removed dependence on the NdotL for thickness evaluation for translucency (based on artist's input)
- Increased the precision when comparing Planar or HD reflection probe volumes
- Remove various GC alloc in C#. Slightly better performance

## [3.2.0-preview] - 2018-01-01

### Added
- Added a luminance meter in the debug menu
- Added support of Light, reflection probe, emissive material, volume settings related to lighting to Lighting explorer
- Added support for 16bit shadows

### Fixed
- Fix issue with package upgrading (HDRP resources asset is now versionned to worarkound package manager limitation)
- Fix HDReflectionProbe offset displayed in gizmo different than what is affected.
- Fix decals getting into a state where they could not be removed or disabled.
- Fix lux meter mode - The lux meter isn't affected by the sky anymore
- Fix area light size reset when multi-selected
- Fix filter pass number in HDUtils.BlitQuad
- Fix Lux meter mode that was applying SSS
- Fix planar reflections that were not working with tile/cluster (olbique matrix)
- Fix debug menu at runtime not working after nested prefab PR come to trunk
- Fix scrolling issue in density volume

### Changed
- Shader code refactor: Split MaterialUtilities file in two parts BuiltinUtilities (independent of FragInputs) and MaterialUtilities (Dependent of FragInputs)
- Change screen space shadow rendertarget format from ARGB32 to RG16

## [3.1.0-preview] - 2018-01-01

### Added
- Decal now support per channel selection mask. There is now two mode. One with BaseColor, Normal and Smoothness and another one more expensive with BaseColor, Normal, Smoothness, Metal and AO. Control is on HDRP Asset. This may require to launch an update script for old scene: 'Edit/Render Pipeline/Single step upgrade script/Upgrade all DecalMaterial MaskBlendMode'.
- Decal now supports depth bias for decal mesh, to prevent z-fighting
- Decal material now supports draw order for decal projectors
- Added LightLayers support (Base on mask from renderers name RenderingLayers and mask from light name LightLayers - if they match, the light apply) - cost an extra GBuffer in deferred (more bandwidth)
- When LightLayers is enabled, the AmbientOclusion is store in the GBuffer in deferred path allowing to avoid double occlusion with SSAO. In forward the double occlusion is now always avoided.
- Added the possibility to add an override transform on the camera for volume interpolation
- Added desired lux intensity and auto multiplier for HDRI sky
- Added an option to disable light by type in the debug menu
- Added gradient sky
- Split EmissiveColor and bakeDiffuseLighting in forward avoiding the emissiveColor to be affect by SSAO
- Added a volume to control indirect light intensity
- Added EV 100 intensity unit for area lights
- Added support for RendererPriority on Renderer. This allow to control order of transparent rendering manually. HDRP have now two stage of sorting for transparent in addition to bact to front. Material have a priority then Renderer have a priority.
- Add Coupling of (HD)Camera and HDAdditionalCameraData for reset and remove in inspector contextual menu of Camera
- Add Coupling of (HD)ReflectionProbe and HDAdditionalReflectionData for reset and remove in inspector contextual menu of ReflectoinProbe
- Add macro to forbid unity_ObjectToWorld/unity_WorldToObject to be use as it doesn't handle camera relative rendering
- Add opacity control on contact shadow

### Fixed
- Fixed an issue with PreIntegratedFGD texture being sometimes destroyed and not regenerated causing rendering to break
- PostProcess input buffers are not copied anymore on PC if the viewport size matches the final render target size
- Fixed an issue when manipulating a lot of decals, it was displaying a lot of errors in the inspector
- Fixed capture material with reflection probe
- Refactored Constant Buffers to avoid hitting the maximum number of bound CBs in some cases.
- Fixed the light range affecting the transform scale when changed.
- Snap to grid now works for Decal projector resizing.
- Added a warning for 128x128 cookie texture without mipmaps
- Replace the sampler used for density volumes for correct wrap mode handling

### Changed
- Move Render Pipeline Debug "Windows from Windows->General-> Render Pipeline debug windows" to "Windows from Windows->Analysis-> Render Pipeline debug windows"
- Update detail map formula for smoothness and albedo, goal it to bright and dark perceptually and scale factor is use to control gradient speed
- Refactor the Upgrade material system. Now a material can be update from older version at any time. Call Edit/Render Pipeline/Upgrade all Materials to newer version
- Change name EnableDBuffer to EnableDecals at several place (shader, hdrp asset...), this require a call to Edit/Render Pipeline/Upgrade all Materials to newer version to have up to date material.
- Refactor shader code: BakeLightingData structure have been replace by BuiltinData. Lot of shader code have been remove/change.
- Refactor shader code: All GBuffer are now handled by the deferred material. Mean ShadowMask and LightLayers are control by lit material in lit.hlsl and not outside anymore. Lot of shader code have been remove/change.
- Refactor shader code: Rename GetBakedDiffuseLighting to ModifyBakedDiffuseLighting. This function now handle lighting model for transmission too. Lux meter debug mode is factor outisde.
- Refactor shader code: GetBakedDiffuseLighting is not call anymore in GBuffer or forward pass, including the ConvertSurfaceDataToBSDFData and GetPreLightData, this is done in ModifyBakedDiffuseLighting now
- Refactor shader code: Added a backBakeDiffuseLighting to BuiltinData to handle lighting for transmission
- Refactor shader code: Material must now call InitBuiltinData (Init all to zero + init bakeDiffuseLighting and backBakeDiffuseLighting ) and PostInitBuiltinData

## [3.0.0-preview] - 2018-01-01

### Fixed
- Fixed an issue with distortion that was using previous frame instead of current frame
- Fixed an issue where disabled light where not upgrade correctly to the new physical light unit system introduce in 2.0.5-preview

### Changed
- Update assembly definitions to output assemblies that match Unity naming convention (Unity.*).

## [2.0.5-preview] - 2018-01-01

### Added
- Add option supportDitheringCrossFade on HDRP Asset to allow to remove shader variant during player build if needed
- Add contact shadows for punctual lights (in additional shadow settings), only one light is allowed to cast contact shadows at the same time and so at each frame a dominant light is choosed among all light with contact shadows enabled.
- Add PCSS shadow filter support (from SRP Core)
- Exposed shadow budget parameters in HDRP asset
- Add an option to generate an emissive mesh for area lights (currently rectangle light only). The mesh fits the size, intensity and color of the light.
- Add an option to the HDRP asset to increase the resolution of volumetric lighting.
- Add additional ligth unit support for punctual light (Lumens, Candela) and area lights (Lumens, Luminance)
- Add dedicated Gizmo for the box Influence volume of HDReflectionProbe / PlanarReflectionProbe

### Changed
- Re-enable shadow mask mode in debug view
- SSS and Transmission code have been refactored to be able to share it between various material. Guidelines are in SubsurfaceScattering.hlsl
- Change code in area light with LTC for Lit shader. Magnitude is now take from FGD texture instead of a separate texture
- Improve camera relative rendering: We now apply camera translation on the model matrix, so before the TransformObjectToWorld(). Note: unity_WorldToObject and unity_ObjectToWorld must never be used directly.
- Rename positionWS to positionRWS (Camera relative world position) at a lot of places (mainly in interpolator and FragInputs). In case of custom shader user will be required to update their code.
- Rename positionWS, capturePositionWS, proxyPositionWS, influencePositionWS to positionRWS, capturePositionRWS, proxyPositionRWS, influencePositionRWS (Camera relative world position) in LightDefinition struct.
- Improve the quality of trilinear filtering of density volume textures.
- Improve UI for HDReflectionProbe / PlanarReflectionProbe

### Fixed
- Fixed a shader preprocessor issue when compiling DebugViewMaterialGBuffer.shader against Metal target
- Added a temporary workaround to Lit.hlsl to avoid broken lighting code with Metal/AMD
- Fixed issue when using more than one volume texture mask with density volumes.
- Fixed an error which prevented volumetric lighting from working if no density volumes with 3D textures were present.
- Fix contact shadows applied on transmission
- Fix issue with forward opaque lit shader variant being removed by the shader preprocessor
- Fixed compilation errors on Nintendo Switch (limited XRSetting support).
- Fixed apply range attenuation option on punctual light
- Fixed issue with color temperature not take correctly into account with static lighting
- Don't display fog when diffuse lighting, specular lighting, or lux meter debug mode are enabled.

## [2.0.4-preview] - 2018-01-01

### Fixed
- Fix issue when disabling rough refraction and building a player. Was causing a crash.

## [2.0.3-preview] - 2018-01-01

### Added
- Increased debug color picker limit up to 260k lux

## [2.0.2-preview] - 2018-01-01

### Added
- Add Light -> Planar Reflection Probe command
- Added a false color mode in rendering debug
- Add support for mesh decals
- Add flag to disable projector decals on transparent geometry to save performance and decal texture atlas space
- Add ability to use decal diffuse map as mask only
- Add visualize all shadow masks in lighting debug
- Add export of normal and roughness buffer for forwardOnly and when in supportOnlyForward mode for forward
- Provide a define in lit.hlsl (FORWARD_MATERIAL_READ_FROM_WRITTEN_NORMAL_BUFFER) when output buffer normal is used to read the normal and roughness instead of caclulating it (can save performance, but lower quality due to compression)
- Add color swatch to decal material

### Changed
- Change Render -> Planar Reflection creation to 3D Object -> Mirror
- Change "Enable Reflector" name on SpotLight to "Angle Affect Intensity"
- Change prototype of BSDFData ConvertSurfaceDataToBSDFData(SurfaceData surfaceData) to BSDFData ConvertSurfaceDataToBSDFData(uint2 positionSS, SurfaceData surfaceData)

### Fixed
- Fix issue with StackLit in deferred mode with deferredDirectionalShadow due to GBuffer not being cleared. Gbuffer is still not clear and issue was fix with the new Output of normal buffer.
- Fixed an issue where interpolation volumes were not updated correctly for reflection captures.
- Fixed an exception in Light Loop settings UI

## [2.0.1-preview] - 2018-01-01

### Added
- Add stripper of shader variant when building a player. Save shader compile time.
- Disable per-object culling that was executed in C++ in HD whereas it was not used (Optimization)
- Enable texture streaming debugging (was not working before 2018.2)
- Added Screen Space Reflection with Proxy Projection Model
- Support correctly scene selection for alpha tested object
- Add per light shadow mask mode control (i.e shadow mask distance and shadow mask). It use the option NonLightmappedOnly
- Add geometric filtering to Lit shader (allow to reduce specular aliasing)
- Add shortcut to create DensityVolume and PlanarReflection in hierarchy
- Add a DefaultHDMirrorMaterial material for PlanarReflection
- Added a script to be able to upgrade material to newer version of HDRP
- Removed useless duplication of ForwardError passes.
- Add option to not compile any DEBUG_DISPLAY shader in the player (Faster build) call Support Runtime Debug display

### Changed
- Changed SupportForwardOnly to SupportOnlyForward in render pipeline settings
- Changed versioning variable name in HDAdditionalXXXData from m_version to version
- Create unique name when creating a game object in the rendering menu (i.e Density Volume(2))
- Re-organize various files and folder location to clean the repository
- Change Debug windows name and location. Now located at:  Windows -> General -> Render Pipeline Debug

### Removed
- Removed GlobalLightLoopSettings.maxPlanarReflectionProbes and instead use value of GlobalLightLoopSettings.planarReflectionProbeCacheSize
- Remove EmissiveIntensity parameter and change EmissiveColor to be HDR (Matching Builtin Unity behavior) - Data need to be updated - Launch Edit -> Single Step Upgrade Script -> Upgrade all Materials emissionColor

### Fixed
- Fix issue with LOD transition and instancing
- Fix discrepency between object motion vector and camera motion vector
- Fix issue with spot and dir light gizmo axis not highlighted correctly
- Fix potential crash while register debug windows inputs at startup
- Fix warning when creating Planar reflection
- Fix specular lighting debug mode (was rendering black)
- Allow projector decal with null material to allow to configure decal when HDRP is not set
- Decal atlas texture offset/scale is updated after allocations (used to be before so it was using date from previous frame)

## [0.0.0-preview] - 2018-01-01

### Added
- Configure the VolumetricLightingSystem code path to be on by default
- Trigger a build exception when trying to build an unsupported platform
- Introduce the VolumetricLightingController component, which can (and should) be placed on the camera, and allows one to control the near and the far plane of the V-Buffer (volumetric "froxel" buffer) along with the depth distribution (from logarithmic to linear)
- Add 3D texture support for DensityVolumes
- Add a better mapping of roughness to mipmap for planar reflection
- The VolumetricLightingSystem now uses RTHandles, which allows to save memory by sharing buffers between different cameras (history buffers are not shared), and reduce reallocation frequency by reallocating buffers only if the rendering resolution increases (and suballocating within existing buffers if the rendering resolution decreases)
- Add a Volumetric Dimmer slider to lights to control the intensity of the scattered volumetric lighting
- Add UV tiling and offset support for decals.
- Add mipmapping support for volume 3D mask textures

### Changed
- Default number of planar reflection change from 4 to 2
- Rename _MainDepthTexture to _CameraDepthTexture
- The VolumetricLightingController has been moved to the Interpolation Volume framework and now functions similarly to the VolumetricFog settings
- Update of UI of cookie, CubeCookie, Reflection probe and planar reflection probe to combo box
- Allow enabling/disabling shadows for area lights when they are set to baked.
- Hide applyRangeAttenuation and FadeDistance for directional shadow as they are not used

### Removed
- Remove Resource folder of PreIntegratedFGD and add the resource to RenderPipeline Asset

### Fixed
- Fix ConvertPhysicalLightIntensityToLightIntensity() function used when creating light from script to match HDLightEditor behavior
- Fix numerical issues with the default value of mean free path of volumetric fog
- Fix the bug preventing decals from coexisting with density volumes
- Fix issue with alpha tested geometry using planar/triplanar mapping not render correctly or flickering (due to being wrongly alpha tested in depth prepass)
- Fix meta pass with triplanar (was not handling correctly the normal)
- Fix preview when a planar reflection is present
- Fix Camera preview, it is now a Preview cameraType (was a SceneView)
- Fix handling unknown GPUShadowTypes in the shadow manager.
- Fix area light shapes sent as point lights to the baking backends when they are set to baked.
- Fix unnecessary division by PI for baked area lights.
- Fix line lights sent to the lightmappers. The backends don't support this light type.
- Fix issue with shadow mask framesettings not correctly taken into account when shadow mask is enabled for lighting.
- Fix directional light and shadow mask transition, they are now matching making smooth transition
- Fix banding issues caused by high intensity volumetric lighting
- Fix the debug window being emptied on SRP asset reload
- Fix issue with debug mode not correctly clearing the GBuffer in editor after a resize
- Fix issue with ResetMaterialKeyword not resetting correctly ToggleOff/Roggle Keyword
- Fix issue with motion vector not render correctly if there is no depth prepass in deferred

## [0.0.0-preview] - 2018-01-01

### Added
- Screen Space Refraction projection model (Proxy raycasting, HiZ raymarching)
- Screen Space Refraction settings as volume component
- Added buffered frame history per camera
- Port Global Density Volumes to the Interpolation Volume System.
- Optimize ImportanceSampleLambert() to not require the tangent frame.
- Generalize SampleVBuffer() to handle different sampling and reconstruction methods.
- Improve the quality of volumetric lighting reprojection.
- Optimize Morton Order code in the Subsurface Scattering pass.
- Planar Reflection Probe support roughness (gaussian convolution of captured probe)
- Use an atlas instead of a texture array for cluster transparent decals
- Add a debug view to visualize the decal atlas
- Only store decal textures to atlas if decal is visible, debounce out of memory decal atlas warning.
- Add manipulator gizmo on decal to improve authoring workflow
- Add a minimal StackLit material (work in progress, this version can be used as template to add new material)

### Changed
- EnableShadowMask in FrameSettings (But shadowMaskSupport still disable by default)
- Forced Planar Probe update modes to (Realtime, Every Update, Mirror Camera)
- Screen Space Refraction proxy model uses the proxy of the first environment light (Reflection probe/Planar probe) or the sky
- Moved RTHandle static methods to RTHandles
- Renamed RTHandle to RTHandleSystem.RTHandle
- Move code for PreIntegratedFDG (Lit.shader) into its dedicated folder to be share with other material
- Move code for LTCArea (Lit.shader) into its dedicated folder to be share with other material

### Removed
- Removed Planar Probe mirror plane position and normal fields in inspector, always display mirror plane and normal gizmos

### Fixed
- Fix fog flags in scene view is now taken into account
- Fix sky in preview windows that were disappearing after a load of a new level
- Fix numerical issues in IntersectRayAABB().
- Fix alpha blending of volumetric lighting with transparent objects.
- Fix the near plane of the V-Buffer causing out-of-bounds look-ups in the clustered data structure.
- Depth and color pyramid are properly computed and sampled when the camera renders inside a viewport of a RTHandle.
- Fix decal atlas debug view to work correctly when shadow atlas view is also enabled<|MERGE_RESOLUTION|>--- conflicted
+++ resolved
@@ -8,10 +8,21 @@
 
 ### Added
 - Added an option to have only the metering mask displayed in the debug mode.
-- Added option for 11-11-10 format for cube reflection probes.
-
-### Fixed
-- Fix several issues with physically-based DoF (TAA ghosting of the CoC buffer, smooth layer transitions, etc)
+- Added a new mode to cluster visualization debug where users can see a slice instead of the cluster on opaque objects.
+- Added ray traced reflection support for the render graph version of the pipeline.
+- Added render graph support of RTAO and required denoisers.
+- Added render graph support of RTGI.
+- Added support of RTSSS and Recursive Rendering in the render graph mode.
+- Added support of RT and screen space shadow for render graph.
+- Added tooltips with the full name of the (graphics) compositor properties to properly show large names that otherwise are clipped by the UI (case 1263590)
+- Added error message if a callback AOV allocation fail
+- Added marker for all AOV request operation on GPU
+- Added remapping options for Depth Pyramid debug view mode
+- Added an option to support AOV shader at runtime in HDRP settings (case 1265070)
+- Added support of SSGI in the render graph mode.
+
+### Fixed
+- Fixed several issues with physically-based DoF (TAA ghosting of the CoC buffer, smooth layer transitions, etc)
 - Fixed GPU hang on D3D12 on xbox. 
 - Fixed Amplitude -> Min/Max parametrization conversion
 - Fixed CoatMask block appearing when creating lit master node (case 1264632)
@@ -38,76 +49,13 @@
 - Fixed issue that allocated a small cookie for normal spot lights.
 - Fixed issue when undoing a change in diffuse profile list after deleting the volume profile.
 - Fixed custom pass re-ordering and removing.
-- Fixed TAA issue and hardware dynamic resolution.
-- Fixed a static lighting flickering issue caused by having an active planar probe in the scene while rendering inspector preview.
-- Fixed an issue where even when set to OnDemand, the sky lighting would still be updated when changing sky parameters.
-- Fixed Amplitude -> Min/Max parametrization conversion
-- Fixed CoatMask block appearing when creating lit master node (case 1264632)
-- Fixed issue with SceneEV100 debug mode indicator when rescaling the window.
-- Fixed issue with PCSS filter being wrong on first frame. 
-- Fixed issue with emissive mesh for area light not appearing in playmode if Reload Scene option is disabled in Enter Playmode Settings.
-- Fixed issue when Reflection Probes are set to OnEnable and are never rendered if the probe is enabled when the camera is farther than the probe fade distance. 
-- Fixed issue with sun icon being clipped in the look dev window. 
-- Fixed error about layers when disabling emissive mesh for area lights.
-- Fixed issue when the user deletes the composition graph or .asset in runtime (case 1263319)
-- Fixed assertion failure when changing resolution to compositor layers after using AOVs (case 1265023) 
-- Fixed flickering layers in graphics compositor (case 1264552)
-- Fixed issue causing the editor field not updating the disc area light radius.
-- Fixed issues that lead to cookie atlas to be updated every frame even if cached data was valid.
-- Fixed an issue where world space UI was not emitted for reflection cameras in HDRP
-- Fixed an issue with cookie texture atlas that would cause realtime textures to always update in the atlas even when the content did not change.
-- Fixed an issue where only one of the two lookdev views would update when changing the default lookdev volume profile.
-- Fixed a bug related to light cluster invalidation.
-- Fixed shader warning in DofGather (case 1272931)
-- Fixed AOV export of depth buffer which now correctly export linear depth (case 1265001)
-- Fixed issue that caused the decal atlas to not be updated upon changing of the decal textures content.
-- Fixed "Screen position out of view frustum" error when camera is at exactly the planar reflection probe location.
-- Fixed Amplitude -> Min/Max parametrization conversion
-- Fixed issue that allocated a small cookie for normal spot lights.
-- Fixed issue when undoing a change in diffuse profile list after deleting the volume profile.
-- Fixed custom pass re-ordering and removing.
-- Fixed TAA issue and hardware dynamic resolution.
-- Fixed a static lighting flickering issue caused by having an active planar probe in the scene while rendering inspector preview.
-- Fixed an issue where even when set to OnDemand, the sky lighting would still be updated when changing sky parameters.
-- Fixed an error message trigerred when a mesh has more than 32 sub-meshes (case 1274508).
-- Fixed RTGI getting noisy for grazying angle geometry (case 1266462).
-- Fixed an issue with TAA history management on pssl.
-- Fixed the global illumination volume override having an unwanted advanced mode (case 1270459).
-- Fixed screen space shadow option displayed on directional shadows while they shouldn't (case 1270537).
-- Fixed the handling of undo and redo actions in the graphics compositor (cases 1268149, 1266212, 1265028)
-- Fixed issue with composition graphs that include virtual textures, cubemaps and other non-2D textures (cases 1263347, 1265638).
-- Fixed issues when selecting a new composition graph or setting it to None (cases 1263350, 1266202)
-- Fixed ArgumentNullException when saving shader graphs after removing the compositor from the scene (case 1268658)
-- Fixed issue with updating the compositor output when not in play mode (case 1266216)
-- Fixed warning with area mesh (case 1268379)
-- Fixed issue with diffusion profile not being updated upon reset of the editor. 
-- Fixed an issue that lead to corrupted refraction in some scenarios on xbox.
-- Fix Amplitude -> Min/Max parametrization conversion
 
 ### Changed
 - Preparation pass for RTSSShadows to be supported by render graph.
 - Add tooltips with the full name of the (graphics) compositor properties to properly show large names that otherwise are clipped by the UI (case 1263590)
 - Composition profile .asset files cannot be manually edited/reset by users (to avoid breaking things - case 1265631)
 - Preparation pass for RTSSShadows to be supported by render graph.
-<<<<<<< HEAD
-- Changed the way the ray tracing property is displayed on the material (QOL 1265297).
-- Exposed lens attenuation mode in default settings and remove it as a debug mode.
-- Add tooltips with the full name of the (graphics) compositor properties to properly show large names that otherwise are clipped by the UI (case 1263590)
-- Composition profile .asset files cannot be manually edited/reset by users (to avoid breaking things - case 1265631)
-- Preparation pass for RTSSShadows to be supported by render graph.
-- Changed the way the ray tracing property is displayed on the material (QOL 1265297).
-- Exposed lens attenuation mode in default settings and remove it as a debug mode.
-- Composition layers without any sub layers are now cleared to black to avoid confusion (case 1265061).
-- Slight reduction of VGPR used by area light code.
-- Changed thread group size for contact shadows (save 1.1ms on PS4)
-- Make sure distortion stencil test happens before pixel shader is run.
-- Small optimization that allows to skip motion vector prepping when the whole wave as velocity of 0.
-- Improved performance to avoid generating coarse stencil buffer when not needed.
-- Remove HTile generation for decals (faster without).
-- Skip biquadratic resampling of vbuffer when volumetric fog filtering is enabled.
-=======
 - Optimized Grain and sRGB Dithering.
->>>>>>> 34ae3e06
 
 ## [10.0.0] - 2019-06-10
 
@@ -269,12 +217,6 @@
 - Added API to check if a Camera, Light or ReflectionProbe is compatible with HDRP.
 - Added path tracing test scene for normal mapping.
 - Added missing API documentation.
-- Added a new mode to cluster visualization debug where users can see a slice instead of the cluster on opaque objects.
-- Added ray traced reflection support for the render graph version of the pipeline.
-- Added render graph support of RTAO and required denoisers.
-- Added render graph support of RTGI.
-- Supporting RTSSS and Recursive Rendering in the render graph mode.
-- Supporting directional RT and screen space shadow for render graph.
 
 ### Fixed
 - Fix when rescale probe all direction below zero (1219246)
@@ -865,25 +807,6 @@
 - Fixed multiple volumes, planar reflection, and decal projector position when creating them from the menu.
 - Reduced the number of global keyword used in deferredTile.shader
 - Fixed incorrect processing of Ambient occlusion probe (9% error was introduced)
-- Fixed an error message trigerred when a mesh has more than 32 sub-meshes (case 1274508).
-- Fixed RTGI getting noisy for grazying angle geometry (case 1266462).
-- Fixed CoatMask block appearing when creating lit master node (case 1264632)
-- Fixed issue with SceneEV100 debug mode indicator when rescaling the window.
-- Fixed issue with PCSS filter being wrong on first frame. 
-- Fixed issue with emissive mesh for area light not appearing in playmode if Reload Scene option is disabled in Enter Playmode Settings.
-- Fixed issue when Reflection Probes are set to OnEnable and are never rendered if the probe is enabled when the camera is farther than the probe fade distance. 
-- Fixed issue with sun icon being clipped in the look dev window. 
-- Fixed error about layers when disabling emissive mesh for area lights.
-- Fix issue when the user deletes the composition graph or .asset in runtime (case 1263319)
-- Fixed assertion failure when changing resolution to compositor layers after using AOVs (case 1265023) 
-- Fixed flickering layers in graphics compositor (case 1264552)
-- Fix issue causing the editor field not updating the disc area light radius.
-- Fixed issues that lead to cookie atlas to be updated every frame even if cached data was valid.
-- Fixed an issue where world space UI was not emitted for reflection cameras in HDRP
-- Fixed an issue with cookie texture atlas that would cause realtime textures to always update in the atlas even when the content did not change.
-- Fixed an issue where only one of the two lookdev views would update when changing the default lookdev volume profile.
-- Fixed a bug related to light cluster invalidation.
-- Fixed shader warning in DofGather (case 1272931)
 
 ### Changed
 - Improve MIP selection for decals on Transparents
@@ -1060,8 +983,6 @@
 - Changed the DXR wizard steps.
 - Preparation pass for RTSSS to be supported by render graph.
 - Changed the color space of EmissiveColorLDR property on all shader. Was linear but should have been sRGB. Auto upgrade script handle the conversion.
-- Add tooltips with the full name of the (graphics) compositor properties to properly show large names that otherwise are clipped by the UI (case 1263590)
-- Composition profile .asset files cannot be manually edited/reset by users (to avoid breaking things - case 1265631)
 
 ## [7.1.1] - 2019-09-05
 
