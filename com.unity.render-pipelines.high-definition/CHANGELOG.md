--- conflicted
+++ resolved
@@ -731,7 +731,7 @@
 - Fixed path-traced subsurface scattering mixing with diffuse and specular BRDFs (1250601).
 - Fixed custom pass re-ordering issues.
 - Improved robustness of normal mapping when scale is 0, and mapping is extreme (normals in or below the tangent plane).
-<<<<<<< HEAD
+- Fixed XR Display providers not getting zNear and zFar plane distances passed to them when in HDRP.
 - Fixed rendering breaking when disabling tonemapping in the frame settings.
 - Fixed issue with serialization of exposure modes in volume profiles not being consistent between HDRP versions (case 1261385).
 - Fixed issue with duplicate names in newly created sub-layers in the graphics compositor (case 1263093).
@@ -739,9 +739,6 @@
 - Fixed some post processing using motion vectors when they are disabled
 - Fixed the multiplier of the environement lights being overriden with a wrong value for ray tracing (1260311).
 - Fixed a series of exceptions happening when trying to load an asset during wizard execution (1262171).
-=======
-- Fixed XR Display providers not getting zNear and zFar plane distances passed to them when in HDRP.
->>>>>>> a7d2d744
 
 ### Changed
 - Improve MIP selection for decals on Transparents
