# Changelog
All notable changes to this package will be documented in this file.

The format is based on [Keep a Changelog](http://keepachangelog.com/en/1.0.0/)
and this project adheres to [Semantic Versioning](http://semver.org/spec/v2.0.0.html).

## [Unreleased]

### Added
- Ray tracing support for VR single-pass
- Added sharpen filter shader parameter and UI for TemporalAA to control image quality instead of hardcoded value
- Added frame settings option for custom post process and custom passes as well as custom color buffer format option.
- Add check in wizard on SRP Batcher enabled.
- Added default implementations of OnPreprocessMaterialDescription for FBX, Obj, Sketchup and 3DS file formats.
- Added custom pass fade radius
- Added after post process injection point for custom passes
- Added basic alpha compositing support - Alpha is available afterpostprocess when using FP16 buffer format.
- Added falloff distance on Reflection Probe and Planar Reflection Probe
- Added Backplate projection from the HDRISky
- Added Shadow Matte in UnlitMasterNode, which only received shadow without lighting
- Added hability to name LightLayers in HDRenderPipelineAsset
- Added a range compression factor for Reflection Probe and Planar Reflection Probe to avoid saturation of colors.
- Added path tracing support for directional, point and spot lights, as well as emission from Lit and Unlit.
- Added non temporal version of SSAO.
- Added more detailed ray tracing stats in the debug window
- Added Disc area light (bake only)
- Added a warning in the material UI to prevent transparent + subsurface-scattering combination.
- Added XR single-pass setting into HDRP asset
- Added a penumbra tint option for lights
- Added support for depth copy with XR SDK
- Added debug setting to Render Pipeline Debug Window to list the active XR views
- Added an option to filter the result of the volumetric lighting (off by default).
- Added a transmission multiplier for directional lights
- Added XR single-pass test mode to Render Pipeline Debug Window
- Added debug setting to Render Pipeline Window to list the active XR views
- Added a new refraction mode for the Lit shader (thin). Which is a box refraction with small thickness values
- Added the code to support Barn Doors for Area Lights based on a shaderconfig option.
- Added HDRPCameraBinder property binder for Visual Effect Graph
- Added "Celestial Body" controls to the Directional Light
- Added new parameters to the Physically Based Sky
- Added Reflections to the DXR Wizard
- Added the possibility to have ray traced colored and semi-transparent shadows on directional lights.
- Added a check in the custom post process template to throw an error if the default shader is not found.
- Exposed the debug overlay ratio in the debug menu.
- Added a separate frame settings for tonemapping alongside color grading.
- Added the receive fog option in the material UI for ShaderGraphs.
- Added a public virtual bool in the custom post processes API to specify if a post processes should be executed in the scene view.
- Added a menu option that checks scene issues with ray tracing. Also removed the previously existing warning at runtime.
- Added Contrast Adaptive Sharpen (CAS) Upscaling effect.
- Added APIs to update probe settings at runtime.
- Added documentation for the rayTracingSupported method in HDRP
- Added user-selectable format for the post processing passes.
- Added support for alpha channel in some post-processing passes (DoF, TAA, Uber).

### Fixed
- Sorting, undo, labels, layout in the Lighting Explorer.
- Fixed sky settings and materials in Shader Graph Samples package
- Fix/workaround a probable graphics driver bug in the GTAO shader.
- Fixed Hair and PBR shader graphs double sided modes
- Fixed an issue where updating an HDRP asset in the Quality setting panel would not recreate the pipeline.
- Fixed issue with point lights being considered even when occupying less than a pixel on screen (case 1183196)
- Fix a potential NaN source with iridescence (case 1183216)
- Fixed issue of spotlight breaking when minimizing the cone angle via the gizmo (case 1178279)
- Fixed issue that caused decals not to modify the roughness in the normal buffer, causing SSR to not behave correctly (case 1178336)
- Fixed lit transparent refraction with XR single-pass rendering
- Removed extra jitter for TemporalAA in VR
- Fixed ShaderGraph time in main preview
- Fixed issue on some UI elements in HDRP asset not expanding when clicking the arrow (case 1178369)
- Fixed alpha blending in custom post process
- Fixed the modification of the _AlphaCutoff property in the material UI when exposed with a ShaderGraph parameter.
- Fixed HDRP test `1218_Lit_DiffusionProfiles` on Vulkan.
- Fixed an issue where building a player in non-dev mode would generate render target error logs every frame
- Fixed crash when upgrading version of HDRP
- Fixed rendering issues with material previews
- Fixed NPE when using light module in Shuriken particle systems (1173348).
- Refresh cached shadow on editor changes
- Fixed light supported units caching (1182266)
- Fixed an issue where SSAO (that needs temporal reprojection) was still being rendered when Motion Vectors were not available (case 1184998)
- Fixed a nullref when modifying the height parameters inside the layered lit shader UI.
- Fixed Decal gizmo that become white after exiting play mode
- Fixed Decal pivot position to behave like a spotlight
- Fixed an issue where using the LightingOverrideMask would break sky reflection for regular cameras
- Fix DebugMenu FrameSettingsHistory persistency on close
- Fix DensityVolume, ReflectionProbe aned PlanarReflectionProbe advancedControl display
- Fix DXR scene serialization in wizard
- Fixed an issue where Previews would reallocate History Buffers every frame
- Fixed the SetLightLayer function in HDAdditionalLightData setting the wrong light layer
- Fix error first time a preview is created for planar
- Fixed an issue where SSR would use an incorrect roughness value on ForwardOnly (StackLit, AxF, Fabric, etc.) materials when the pipeline is configured to also allow deferred Lit.
- Fixed issues with light explorer (cases 1183468, 1183269)
- Fix dot colors in LayeredLit material inspector
- Fix undo not resetting all value when undoing the material affectation in LayerLit material
- Fix for issue that caused gizmos to render in render textures (case 1174395)
- Fixed the light emissive mesh not updated when the light was disabled/enabled
- Fixed light and shadow layer sync when setting the HDAdditionalLightData.lightlayersMask property
- Fixed a nullref when a custom post process component that was in the HDRP PP list is removed from the project
- Fixed issue that prevented decals from modifying specular occlusion (case 1178272).
- Fixed exposure of volumetric reprojection
- Fixed multi selection support for Scalable Settings in lights
- Fixed font shaders in test projects for VR by using a Shader Graph version
- Fixed refresh of baked cubemap by incrementing updateCount at the end of the bake (case 1158677).
- Fixed issue with rectangular area light when seen from the back
- Fixed decals not affecting lightmap/lightprobe
- Fixed zBufferParams with XR single-pass rendering
- Fixed moving objects not rendered in custom passes
- Fixed abstract classes listed in the + menu of the custom pass list
- Fixed custom pass that was rendered in previews
- Fixed precision error in zero value normals when applying decals (case 1181639)
- Fixed issue that triggered No Scene Lighting view in game view as well (case 1156102)
- Assign default volume profile when creating a new HDRP Asset
- Fixed fov to 0 in planar probe breaking the projection matrix (case 1182014)
- Fixed bugs with shadow caching
- Reassign the same camera for a realtime probe face render request to have appropriate history buffer during realtime probe rendering.
- Fixed issue causing wrong shading when normal map mode is Object space, no normal map is set, but a detail map is present (case 1143352)
- Fixed issue with decal and htile optimization
- Fixed TerrainLit shader compilation error regarding `_Control0_TexelSize` redefinition (case 1178480).
- Fixed warning about duplicate HDRuntimeReflectionSystem when configuring play mode without domain reload.
- Fixed an editor crash when multiple decal projectors were selected and some had null material
- Added all relevant fix actions to FixAll button in Wizard
- Moved FixAll button on top of the Wizard
- Fixed an issue where fog color was not pre-exposed correctly
- Fix priority order when custom passes are overlapping
- Fix cleanup not called when the custom pass GameObject is destroyed
- Replaced most instances of GraphicsSettings.renderPipelineAsset by GraphicsSettings.currentRenderPipeline. This should fix some parameters not working on Quality Settings overrides.
- Fixed an issue with Realtime GI not working on upgraded projects.
- Fixed issue with screen space shadows fallback texture was not set as a texture array.
- Fixed Pyramid Lights bounding box
- Fixed terrain heightmap default/null values and epsilons
- Fixed custom post-processing effects breaking when an abstract class inherited from `CustomPostProcessVolumeComponent`
- Fixed XR single-pass rendering in Editor by using ShaderConfig.s_XrMaxViews to allocate matrix array
- Multiple different skies rendered at the same time by different cameras are now handled correctly without flickering
- Fixed flickering issue happening when different volumes have shadow settings and multiple cameras are present.
- Fixed issue causing planar probes to disappear if there is no light in the scene.
- Fixed a number of issues with the prefab isolation mode (Volumes leaking from the main scene and reflection not working properly)
- Fixed an issue with fog volume component upgrade not working properly
- Fixed Spot light Pyramid Shape has shadow artifacts on aspect ratio values lower than 1
- Fixed issue with AO upsampling in XR
- Fixed camera without HDAdditionalCameraData component not rendering
- Removed the macro ENABLE_RAYTRACING for most of the ray tracing code
- Fixed prefab containing camera reloading in loop while selected in the Project view
- Fixed issue causing NaN wheh the Z scale of an object is set to 0.
- Fixed DXR shader passes attempting to render before pipeline loaded
- Fixed black ambient sky issue when importing a project after deleting Library.
- Fixed issue when upgrading a Standard transparent material (case 1186874)
- Fixed area light cookies not working properly with stack lit
- Fixed material render queue not updated when the shader is changed in the material inspector.
- Fixed a number of issues with full screen debug modes not reseting correctly when setting another mutually exclusive mode
- Fixed compile errors for platforms with no VR support
- Fixed an issue with volumetrics and RTHandle scaling (case 1155236)
- Fixed an issue where sky lighting might be updated uselessly
- Fixed issue preventing to allow setting decal material to none (case 1196129)
- Fixed XR multi-pass decals rendering
- Fixed several fields on Light Inspector that not supported Prefab overrides
- Fixed EOL for some files
- Fixed scene view rendering with volumetrics and XR enabled
- Fixed decals to work with multiple cameras
- Fixed optional clear of GBuffer (Was always on)
- Fixed render target clears with XR single-pass rendering
- Fixed HDRP samples file hierarchy
- Fixed Light units not matching light type
- Fixed QualitySettings panel not displaying HDRP Asset
- Fixed black reflection probes the first time loading a project
- Fixed y-flip in scene view with XR SDK
- Fixed Decal projectors do not immediately respond when parent object layer mask is changed in editor.
- Fixed y-flip in scene view with XR SDK
- Fixed a number of issues with Material Quality setting
- Fixed the transparent Cull Mode option in HD unlit master node settings only visible if double sided is ticked.
- Fixed an issue causing shadowed areas by contact shadows at the edge of far clip plane if contact shadow length is very close to far clip plane.
- Fixed editing a scalable settings will edit all loaded asset in memory instead of targetted asset.
- Fixed Planar reflection default viewer FOV
- Fixed flickering issues when moving the mouse in the editor with ray tracing on.
- Fixed the ShaderGraph main preview being black after switching to SSS in the master node settings
- Fixed custom fullscreen passes in VR
- Fixed camera culling masks not taken in account in custom pass volumes
- Fixed object not drawn in custom pass when using a DrawRenderers with an HDRP shader in a build.
- Fixed injection points for Custom Passes (AfterDepthAndNormal and BeforePreRefraction were missing)
- Fixed a enum to choose shader tags used for drawing objects (DepthPrepass or Forward) when there is no override material.
- Fixed lit objects in the BeforePreRefraction, BeforeTransparent and BeforePostProcess.
- Fixed the None option when binding custom pass render targets to allow binding only depth or color.
- Fixed custom pass buffers allocation so they are not allocated if they're not used.
- Fixed the Custom Pass entry in the volume create asset menu items.
- Fixed Prefab Overrides workflow on Camera.
- Fixed alignment issue in Preset for Camera.
- Fixed alignment issue in Physical part for Camera.
- Fixed FrameSettings multi-edition.
- Fixed a bug happening when denoising multiple ray traced light shadows
- Fixed minor naming issues in ShaderGraph settings
- VFX: Removed z-fight glitches that could appear when using deferred depth prepass and lit quad primitives
- VFX: Preserve specular option for lit outputs (matches HDRP lit shader)
- Fixed an issue with Metal Shader Compiler and GTAO shader for metal
- Fixed resources load issue while upgrading HDRP package.
- Fix LOD fade mask by accounting for field of view
- Fixed spot light missing from ray tracing indirect effects.
- Fixed a UI bug in the diffusion profile list after fixing them from the wizard.
- Fixed the hash collision when creating new diffusion profile assets.
- Fixed a light leaking issue with box light casting shadows (case 1184475)
- Fixed Cookie texture type in the cookie slot of lights (Now displays a warning because it is not supported).
- Fixed a nullref that happens when using the Shuriken particle light module
- Fixed alignment in Wizard
- Fixed text overflow in Wizard's helpbox
- Fixed Wizard button fix all that was not automatically grab all required fixes
- Fixed VR tab for MacOS in Wizard
- Fixed local config package workflow in Wizard
- Fixed issue with contact shadows shifting when MSAA is enabled.
- Fixed EV100 in the PBR sky
- Fixed an issue In URP where sometime the camera is not passed to the volume system and causes a null ref exception (case 1199388)
- Fixed nullref when releasing HDRP with custom pass disabled
- Fixed performance issue derived from copying stencil buffer.
- Fixed an editor freeze when importing a diffusion profile asset from a unity package.
- Fixed an exception when trying to reload a builtin resource.
- Fixed the light type intensity unit reset when switching the light type.
- Fixed compilation error related to define guards and CreateLayoutFromXrSdk()
- Fixed documentation link on CustomPassVolume.
- Fixed player build when HDRP is in the project but not assigned in the graphic settings.
- Fixed an issue where ambient probe would be black for the first face of a baked reflection probe
- VFX: Fixed Missing Reference to Visual Effect Graph Runtime Assembly
- Fixed an issue where rendering done by users in EndCameraRendering would be executed before the main render loop.
- Fixed Prefab Override in main scope of Volume.
- Fixed alignment issue in Presset of main scope of Volume.
- Fixed persistence of ShowChromeGizmo and moved it to toolbar for coherency in ReflectionProbe and PlanarReflectionProbe.
- Fixed Alignement issue in ReflectionProbe and PlanarReflectionProbe.
- Fixed Prefab override workflow issue in ReflectionProbe and PlanarReflectionProbe.
- Fixed empty MoreOptions and moved AdvancedManipulation in a dedicated location for coherency in ReflectionProbe and PlanarReflectionProbe.
- Fixed Prefab override workflow issue in DensityVolume.
- Fixed empty MoreOptions and moved AdvancedManipulation in a dedicated location for coherency in DensityVolume.
- Fix light limit counts specified on the HDRP asset
- Fixed Quality Settings for SSR, Contact Shadows and Ambient Occlusion volume components
- Fixed decalui deriving from hdshaderui instead of just shaderui
- Use DelayedIntField instead of IntField for scalable settings
- Fixed init of debug for FrameSettingsHistory on SceneView camera
- Added a fix script to handle the warning 'referenced script in (GameObject 'SceneIDMap') is missing'
- Fix Wizard load when none selected for RenderPipelineAsset
- Fixed TerrainLitGUI when per-pixel normal property is not present.
- Fixed rendering errors when enabling debug modes with custom passes
- Fix an issue that made PCSS dependent on Atlas resolution (not shadow map res)
- Fixing a bug whith histories when n>4 for ray traced shadows
- Fixing wrong behavior in ray traced shadows for mesh renderers if their cast shadow is shadow only or double sided
- Only tracing rays for shadow if the point is inside the code for spotlight shadows
- Only tracing rays if the point is inside the range for point lights
- Fixing ghosting issues when the screen space shadow  indexes change for a light with ray traced shadows
- Fixed an issue with stencil management and Xbox One build that caused corrupted output in deferred mode.
- Fixed a mismatch in behavior between the culling of shadow maps and ray traced point and spot light shadows
- Fixed recursive ray tracing not working anymore after intermediate buffer refactor.
- Fixed ray traced shadow denoising not working (history rejected all the time).
- Fixed shader warning on xbox one
- Fixed cookies not working for spot lights in ray traced reflections, ray traced GI and recursive rendering
- Fixed an inverted handling of CoatSmoothness for SSR in StackLit.
- Fixed missing distortion inputs in Lit and Unlit material UI.
- Fixed issue that propagated NaNs across multiple frames through the exposure texture.
- Fixed issue with Exclude from TAA stencil ignored.
- Fixed ray traced reflection exposure issue.
- Fixed issue with TAA history not initialising corretly scale factor for first frame
- Fixed issue with stencil test of material classification not using the correct Mask (causing false positive and bad performance with forward material in deferred)
- Fixed issue with History not reset when chaning antialiasing mode on camera
- Fixed issue with volumetric data not being initialized if default settings have volumetric and reprojection off.
- Fixed ray tracing reflection denoiser not applied in tier 1
- Fixed the vibility of ray tracing related methods.
- Fixed the diffusion profile list not saved when clicking the fix button in the material UI.
- Fixed crash when pushing bounce count higher than 1 for ray traced GI or reflections
- Fixed PCSS softness scale so that it better match ray traced reference for punctual lights.
- Fixed exposure management for the path tracer
- Fixed AxF material UI containing two advanced options settings.
- Fixed an issue where cached sky contexts were being destroyed wrongly, breaking lighting in the LookDev
- Fixed issue that clamped PCSS softness too early and not after distance scale.
- Fixed fog affect transparent on HD unlit master node
- Fixed custom post processes re-ordering not saved.
- Fixed NPE when using scalable settings
- Fixed an issue where PBR sky precomputation was reset incorrectly in some cases causing bad performance.
- Fixed a bug due to depth history begin overriden too soon
- Fixed CustomPassSampleCameraColor scale issue when called from Before Transparent injection point.
- Fixed corruption of AO in baked probes.
- Fixed issue with upgrade of projects that still had Very High as shadow filtering quality.
- Fixed issue that caused Distortion UI to appear in Lit.
- Fixed several issues with decal duplicating when editing them.
- Fixed initialization of volumetric buffer params (1204159)
- Fixed an issue where frame count was incorrectly reset for the game view, causing temporal processes to fail.
- Fixed Culling group was not disposed error.
- Fixed issues on some GPU that do not support gathers on integer textures.
- Fixed an issue with ambient probe not being initialized for the first frame after a domain reload for volumetric fog.
- Fixed the scene visibility of decal projectors and density volumes
- Fixed a leak in sky manager.
- Fixed an issue where entering playmode while the light editor is opened would produce null reference exceptions.
- Fixed the debug overlay overlapping the debug menu at runtime.
- Fixed an issue with the framecount when changing scene.
- Fixed errors that occurred when using invalid near and far clip plane values for planar reflections.
- Fixed issue with motion blur sample weighting function.
- Fixed motion vectors in MSAA.
- Fixed sun flare blending (case 1205862).
- Fixed a lot of issues related to ray traced screen space shadows.
- Fixed memory leak caused by apply distortion material not being disposed.
- Fixed Reflection probe incorrectly culled when moving its parent (case 1207660)
- Fixed a nullref when upgrading the Fog volume components while the volume is opened in the inspector.
- Fix issues where decals on PS4 would not correctly write out the tile mask causing bits of the decal to go missing.
- Use appropriate label width and text content so the label is completely visible
- Fixed an issue where final post process pass would not output the default alpha value of 1.0 when using 11_11_10 color buffer format.
- Fixed SSR issue after the MSAA Motion Vector fix.
- Fixed an issue with PCSS on directional light if punctual shadow atlas was not allocated.
- Fixed an issue where shadow resolution would be wrong on the first face of a baked reflection probe.
- Fixed issue with PCSS softness being incorrect for cascades different than the first one.
- Fixed custom post process not rendering when using multiple HDRP asset in quality settings
- Fixed probe gizmo missing id (case 1208975)
- Fixed a warning in raytracingshadowfilter.compute
- Fixed issue with AO breaking with small near plane values.
- Fixed custom post process Cleanup function not called in some cases.
- Fixed shader warning in AO code.
- Fixed a warning in simpledenoiser.compute
- Fixed tube and rectangle light culling to use their shape instead of their range as a bounding box.
- Fixed caused by using gather on a UINT texture in motion blur.
- Fix issue with ambient occlusion breaking when dynamic resolution is active.
- Fixed some possible NaN causes in Depth of Field.
- Fixed Custom Pass nullref due to the new Profiling Sample API changes
- Fixed the black/grey screen issue on after post process Custom Passes in non dev builds.
- Fixed particle lights.
- Improved behavior of lights and probe going over the HDRP asset limits.
- Fixed issue triggered when last punctual light is disabled and more than one camera is used.
- Fixed Custom Pass nullref due to the new Profiling Sample API changes
- Fixed the black/grey screen issue on after post process Custom Passes in non dev builds.
- Fixed XR rendering locked to vsync of main display with Standalone Player.
- Fixed custom pass cleanup not called at the right time when using multiple volumes.
- Fixed an issue on metal with edge of decal having artifact by delaying discard of fragments during decal projection
- Fixed various shader warning
- Fixing unnecessary memory allocations in the ray tracing cluster build

### Changed
- Color buffer pyramid is not allocated anymore if neither refraction nor distortion are enabled
- Rename Emission Radius to Radius in UI in Point, Spot
- Angular Diameter parameter for directional light is no longuer an advanced property
- DXR: Remove Light Radius and Angular Diamater of Raytrace shadow. Angular Diameter and Radius are used instead.
- Remove MaxSmoothness parameters from UI for point, spot and directional light. The MaxSmoothness is now deduce from Radius Parameters
- DXR: Remove the Ray Tracing Environement Component. Add a Layer Mask to the ray Tracing volume components to define which objects are taken into account for each effect.
- Removed second cubemaps used for shadowing in lookdev
- Disable Physically Based Sky below ground
- Increase max limit of area light and reflection probe to 128
- Change default texture for detailmap to grey
- Optimize Shadow RT load on Tile based architecture platforms.
- Improved quality of SSAO.
- Moved RequestShadowMapRendering() back to public API.
- Update HDRP DXR Wizard with an option to automatically clone the hdrp config package and setup raytracing to 1 in shaders file.
- Added SceneSelection pass for TerrainLit shader.
- Simplified Light's type API regrouping the logic in one place (Check type in HDAdditionalLightData)
- The support of LOD CrossFade (Dithering transition) in master nodes now required to enable it in the master node settings (Save variant)
- Improved shadow bias, by removing constant depth bias and substituting it with slope-scale bias.
- Fix the default stencil values when a material is created from a SSS ShaderGraph.
- Tweak test asset to be compatible with XR: unlit SG material for canvas and double-side font material
- Slightly tweaked the behaviour of bloom when resolution is low to reduce artifacts.
- Hidden fields in Light Inspector that is not relevant while in BakingOnly mode.
- Changed parametrization of PCSS, now softness is derived from angular diameter (for directional lights) or shape radius (for point/spot lights) and min filter size is now in the [0..1] range.
- Moved the copy of the geometry history buffers to right after the depth mip chain generation.
- Rename "Luminance" to "Nits" in UX for physical light unit
- Rename FrameSettings "SkyLighting" to "SkyReflection"
- Reworked XR automated tests
- The ray traced screen space shadow history for directional, spot and point lights is discarded if the light transform has changed.
- Changed the behavior for ray tracing in case a mesh renderer has both transparent and opaque submeshes.
- Improve history buffer management
- Replaced PlayerSettings.virtualRealitySupported with XRGraphics.tryEnable.
- Remove redundant FrameSettings RealTimePlanarReflection
- Improved a bit the GC calls generated during the rendering.
- Material update is now only triggered when the relevant settings are touched in the shader graph master nodes
- Changed the way Sky Intensity (on Sky volume components) is handled. It's now a combo box where users can choose between Exposure, Multiplier or Lux (for HDRI sky only) instead of both multiplier and exposure being applied all the time. Added a new menu item to convert old profiles.
- Change how method for specular occlusions is decided on inspector shader (Lit, LitTesselation, LayeredLit, LayeredLitTessellation)
- Unlocked SSS, SSR, Motion Vectors and Distortion frame settings for reflections probes.
- Hide unused LOD settings in Quality Settings legacy window.
- Reduced the constrained distance for temporal reprojection of ray tracing denoising
- Removed shadow near plane from the Directional Light Shadow UI.
- Improved the performances of custom pass culling.
- The scene view camera now replicates the physical parameters from the camera tagged as "MainCamera".
- Reduced the number of GC.Alloc calls, one simple scene without plarnar / probes, it should be 0B.
- Renamed ProfilingSample to ProfilingScope and unified API. Added GPU Timings.
- Updated macros to be compatible with the new shader preprocessor.
- Ray tracing reflection temporal filtering is now done in pre-exposed space
- Search field selects the appropriate fields in both project settings panels 'HDRP Default Settings' and 'Quality/HDRP'
- Disabled the refraction and transmission map keywords if the material is opaque.
- Keep celestial bodies outside the atmosphere.
- Updated the MSAA documentation to specify what features HDRP supports MSAA for and what features it does not.
- Shader use for Runtime Debug Display are now correctly stripper when doing a release build
- Now each camera has its own Volume Stack. This allows Volume Parameters to be updated as early as possible and be ready for the whole frame without conflicts between cameras.
- Disable Async for SSR, SSAO and Contact shadow when aggregated ray tracing frame setting is on.
- Improved performance when entering play mode without domain reload by a factor of ~25
<<<<<<< HEAD
- Renamed the camera profiling sample to include the camera name
- Setting a material's Refraction Model to Thin does not overwrite the Thickness and Transmission Absorption Distance anymore
=======
- Renamened the camera profiling sample to include the camera name
- Discarding the ray tracing history for AO, reflection, diffuse shadows and GI when the viewport size changes.
>>>>>>> 7c90aa5e

## [7.1.1] - 2019-09-05

### Added
- Transparency Overdraw debug mode. Allows to visualize transparent objects draw calls as an "heat map".
- Enabled single-pass instancing support for XR SDK with new API cmd.SetInstanceMultiplier()
- XR settings are now available in the HDRP asset
- Support for Material Quality in Shader Graph
- Material Quality support selection in HDRP Asset
- Renamed XR shader macro from UNITY_STEREO_ASSIGN_COMPUTE_EYE_INDEX to UNITY_XR_ASSIGN_VIEW_INDEX
- Raytracing ShaderGraph node for HDRP shaders
- Custom passes volume component with 3 injection points: Before Rendering, Before Transparent and Before Post Process
- Alpha channel is now properly exported to camera render textures when using FP16 color buffer format
- Support for XR SDK mirror view modes
- HD Master nodes in Shader Graph now support Normal and Tangent modification in vertex stage.
- DepthOfFieldCoC option in the fullscreen debug modes.
- Added override Ambient Occlusion option on debug windows
- Added Custom Post Processes with 3 injection points: Before Transparent, Before Post Process and After Post Process
- Added draft of minimal interactive path tracing (experimental) based on DXR API - Support only 4 area light, lit and unlit shader (non-shadergraph)

### Fixed
- Fixed wizard infinite loop on cancellation
- Fixed with compute shader error about too many threads in threadgroup on low GPU
- Fixed invalid contact shadow shaders being created on metal
- Fixed a bug where if Assembly.GetTypes throws an exception due to mis-versioned dlls, then no preprocessors are used in the shader stripper
- Fixed typo in AXF decal property preventing to compile
- Fixed reflection probe with XR single-pass and FPTL
- Fixed force gizmo shown when selecting camera in hierarchy
- Fixed issue with XR occlusion mesh and dynamic resolution
- Fixed an issue where lighting compute buffers were re-created with the wrong size when resizing the window, causing tile artefacts at the top of the screen.
- Fix FrameSettings names and tooltips
- Fixed error with XR SDK when the Editor is not in focus
- Fixed errors with RenderGraph, XR SDK and occlusion mesh
- Fixed shadow routines compilation errors when "real" type is a typedef on "half".
- Fixed toggle volumetric lighting in the light UI
- Fixed post-processing history reset handling rt-scale incorrectly
- Fixed crash with terrain and XR multi-pass
- Fixed ShaderGraph material synchronization issues
- Fixed a null reference exception when using an Emissive texture with Unlit shader (case 1181335)
- Fixed an issue where area lights and point lights where not counted separately with regards to max lights on screen (case 1183196)

### Changed
- Update Wizard layout.
- Remove almost all Garbage collection call within a frame.
- Rename property AdditionalVeclocityChange to AddPrecomputeVelocity
- Call the End/Begin camera rendering callbacks for camera with customRender enabled
- Changeg framesettings migration order of postprocess flags as a pr for reflection settings flags have been backported to 2019.2
- Replaced usage of ENABLE_VR in XRSystem.cs by version defines based on the presence of the built-in VR and XR modules
- Added an update virtual function to the SkyRenderer class. This is called once per frame. This allows a given renderer to amortize heavy computation at the rate it chooses. Currently only the physically based sky implements this.
- Removed mandatory XRPass argument in HDCamera.GetOrCreate()
- Restored the HDCamera parameter to the sky rendering builtin parameters.
- Removed usage of StructuredBuffer for XR View Constants
- Expose Direct Specular Lighting control in FrameSettings
- Deprecated ExponentialFog and VolumetricFog volume components. Now there is only one exponential fog component (Fog) which can add Volumetric Fog as an option. Added a script in Edit -> Render Pipeline -> Upgrade Fog Volume Components.

## [7.0.1] - 2019-07-25

### Added
- Added option in the config package to disable globally Area Lights and to select shadow quality settings for the deferred pipeline.
- When shader log stripping is enabled, shader stripper statistics will be written at `Temp/shader-strip.json`
- Occlusion mesh support from XR SDK

### Fixed
- Fixed XR SDK mirror view blit, cleanup some XRTODO and removed XRDebug.cs
- Fixed culling for volumetrics with XR single-pass rendering
- Fix shadergraph material pass setup not called
- Fixed documentation links in component's Inspector header bar
- Cookies using the render texture output from a camera are now properly updated
- Allow in ShaderGraph to enable pre/post pass when the alpha clip is disabled

### Changed
- RenderQueue for Opaque now start at Background instead of Geometry.
- Clamp the area light size for scripting API when we change the light type
- Added a warning in the material UI when the diffusion profile assigned is not in the HDRP asset


## [7.0.0] - 2019-07-17

### Added
- `Fixed`, `Viewer`, and `Automatic` modes to compute the FOV used when rendering a `PlanarReflectionProbe`
- A checkbox to toggle the chrome gizmo of `ReflectionProbe`and `PlanarReflectionProbe`
- Added a Light layer in shadows that allow for objects to cast shadows without being affected by light (and vice versa).
- You can now access ShaderGraph blend states from the Material UI (for example, **Surface Type**, **Sorting Priority**, and **Blending Mode**). This change may break Materials that use a ShaderGraph, to fix them, select **Edit > Render Pipeline > Reset all ShaderGraph Scene Materials BlendStates**. This syncs the blendstates of you ShaderGraph master nodes with the Material properties.
- You can now control ZTest, ZWrite, and CullMode for transparent Materials.
- Materials that use Unlit Shaders or Unlit Master Node Shaders now cast shadows.
- Added an option to enable the ztest on **After Post Process** materials when TAA is disabled.
- Added a new SSAO (based on Ground Truth Ambient Occlusion algorithm) to replace the previous one.
- Added support for shadow tint on light
- BeginCameraRendering and EndCameraRendering callbacks are now called with probes
- Adding option to update shadow maps only On Enable and On Demand.
- Shader Graphs that use time-dependent vertex modification now generate correct motion vectors.
- Added option to allow a custom spot angle for spot light shadow maps.
- Added frame settings for individual post-processing effects
- Added dither transition between cascades for Low and Medium quality settings
- Added single-pass instancing support with XR SDK
- Added occlusion mesh support with XR SDK
- Added support of Alembic velocity to various shaders
- Added support for more than 2 views for single-pass instancing
- Added support for per punctual/directional light min roughness in StackLit
- Added mirror view support with XR SDK
- Added VR verification in HDRPWizard
- Added DXR verification in HDRPWizard
- Added feedbacks in UI of Volume regarding skies
- Cube LUT support in Tonemapping. Cube LUT helpers for external grading are available in the Post-processing Sample package.

### Fixed
- Fixed an issue with history buffers causing effects like TAA or auto exposure to flicker when more than one camera was visible in the editor
- The correct preview is displayed when selecting multiple `PlanarReflectionProbe`s
- Fixed volumetric rendering with camera-relative code and XR stereo instancing
- Fixed issue with flashing cyan due to async compilation of shader when selecting a mesh
- Fix texture type mismatch when the contact shadow are disabled (causing errors on IOS devices)
- Fixed Generate Shader Includes while in package
- Fixed issue when texture where deleted in ShadowCascadeGUI
- Fixed issue in FrameSettingsHistory when disabling a camera several time without enabling it in between.
- Fixed volumetric reprojection with camera-relative code and XR stereo instancing
- Added custom BaseShaderPreprocessor in HDEditorUtils.GetBaseShaderPreprocessorList()
- Fixed compile issue when USE_XR_SDK is not defined
- Fixed procedural sky sun disk intensity for high directional light intensities
- Fixed Decal mip level when using texture mip map streaming to avoid dropping to lowest permitted mip (now loading all mips)
- Fixed deferred shading for XR single-pass instancing after lightloop refactor
- Fixed cluster and material classification debug (material classification now works with compute as pixel shader lighting)
- Fixed IOS Nan by adding a maximun epsilon definition REAL_EPS that uses HALF_EPS when fp16 are used
- Removed unnecessary GC allocation in motion blur code
- Fixed locked UI with advanded influence volume inspector for probes
- Fixed invalid capture direction when rendering planar reflection probes
- Fixed Decal HTILE optimization with platform not supporting texture atomatic (Disable it)
- Fixed a crash in the build when the contact shadows are disabled
- Fixed camera rendering callbacks order (endCameraRendering was being called before the actual rendering)
- Fixed issue with wrong opaque blending settings for After Postprocess
- Fixed issue with Low resolution transparency on PS4
- Fixed a memory leak on volume profiles
- Fixed The Parallax Occlusion Mappping node in shader graph and it's UV input slot
- Fixed lighting with XR single-pass instancing by disabling deferred tiles
- Fixed the Bloom prefiltering pass
- Fixed post-processing effect relying on Unity's random number generator
- Fixed camera flickering when using TAA and selecting the camera in the editor
- Fixed issue with single shadow debug view and volumetrics
- Fixed most of the problems with light animation and timeline
- Fixed indirect deferred compute with XR single-pass instancing
- Fixed a slight omission in anisotropy calculations derived from HazeMapping in StackLit
- Improved stack computation numerical stability in StackLit
- Fix PBR master node always opaque (wrong blend modes for forward pass)
- Fixed TAA with XR single-pass instancing (missing macros)
- Fixed an issue causing Scene View selection wire gizmo to not appear when using HDRP Shader Graphs.
- Fixed wireframe rendering mode (case 1083989)
- Fixed the renderqueue not updated when the alpha clip is modified in the material UI.
- Fixed the PBR master node preview
- Remove the ReadOnly flag on Reflection Probe's cubemap assets during bake when there are no VCS active.
- Fixed an issue where setting a material debug view would not reset the other exclusive modes
- Spot light shapes are now correctly taken into account when baking
- Now the static lighting sky will correctly take the default values for non-overridden properties
- Fixed material albedo affecting the lux meter

### Changed
- Optimization: Reduce the group size of the deferred lighting pass from 16x16 to 8x8
- Replaced HDCamera.computePassCount by viewCount
- Removed xrInstancing flag in RTHandles (replaced by TextureXR.slices and TextureXR.dimensions)
- Refactor the HDRenderPipeline and lightloop code to preprare for high level rendergraph
- Removed the **Back Then Front Rendering** option in the fabric Master Node settings. Enabling this option previously did nothing.
- Shader type Real translates to FP16 precision on Nintendo Switch.
- Shader framework refactor: Introduce CBSDF, EvaluateBSDF, IsNonZeroBSDF to replace BSDF functions
- Shader framework refactor:  GetBSDFAngles, LightEvaluation and SurfaceShading functions
- Replace ComputeMicroShadowing by GetAmbientOcclusionForMicroShadowing
- Rename WorldToTangent to TangentToWorld as it was incorrectly named
- Remove SunDisk and Sun Halo size from directional light
- Remove all obsolete wind code from shader
- Renamed DecalProjectorComponent into DecalProjector for API alignment.
- Improved the Volume UI and made them Global by default
- Remove very high quality shadow option
- Change default for shadow quality in Deferred to Medium
- Enlighten now use inverse squared falloff (before was using builtin falloff)
- Enlighten is now deprecated. Please use CPU or GPU lightmaper instead.
- Remove the name in the diffusion profile UI
- Changed how shadow map resolution scaling with distance is computed. Now it uses screen space area rather than light range.
- Updated MoreOptions display in UI
- Moved Display Area Light Emissive Mesh script API functions in the editor namespace
- direct strenght properties in ambient occlusion now affect direct specular as well
- Removed advanced Specular Occlusion control in StackLit: SSAO based SO control is hidden and fixed to behave like Lit, SPTD is the only HQ technique shown for baked SO.
- Shader framework refactor: Changed ClampRoughness signature to include PreLightData access.
- HDRPWizard window is now in Window > General > HD Render Pipeline Wizard
- Moved StaticLightingSky to LightingWindow
- Removes the current "Scene Settings" and replace them with "Sky & Fog Settings" (with Physically Based Sky and Volumetric Fog).
- Changed how cached shadow maps are placed inside the atlas to minimize re-rendering of them.

## [6.7.0-preview] - 2019-05-16

### Added
- Added ViewConstants StructuredBuffer to simplify XR rendering
- Added API to render specific settings during a frame
- Added stadia to the supported platforms (2019.3)
- Enabled cascade blends settings in the HD Shadow component
- Added Hardware Dynamic Resolution support.
- Added MatCap debug view to replace the no scene lighting debug view.
- Added clear GBuffer option in FrameSettings (default to false)
- Added preview for decal shader graph (Only albedo, normal and emission)
- Added exposure weight control for decal
- Screen Space Directional Shadow under a define option. Activated for ray tracing
- Added a new abstraction for RendererList that will help transition to Render Graph and future RendererList API
- Added multipass support for VR
- Added XR SDK integration (multipass only)
- Added Shader Graph samples for Hair, Fabric and Decal master nodes.
- Add fade distance, shadow fade distance and light layers to light explorer
- Add method to draw light layer drawer in a rect to HDEditorUtils

### Fixed
- Fixed deserialization crash at runtime
- Fixed for ShaderGraph Unlit masternode not writing velocity
- Fixed a crash when assiging a new HDRP asset with the 'Verify Saving Assets' option enabled
- Fixed exposure to properly support TEXTURE2D_X
- Fixed TerrainLit basemap texture generation
- Fixed a bug that caused nans when material classification was enabled and a tile contained one standard material + a material with transmission.
- Fixed gradient sky hash that was not using the exposure hash
- Fixed displayed default FrameSettings in HDRenderPipelineAsset wrongly updated on scripts reload.
- Fixed gradient sky hash that was not using the exposure hash.
- Fixed visualize cascade mode with exposure.
- Fixed (enabled) exposure on override lighting debug modes.
- Fixed issue with LightExplorer when volume have no profile
- Fixed issue with SSR for negative, infinite and NaN history values
- Fixed LightLayer in HDReflectionProbe and PlanarReflectionProbe inspector that was not displayed as a mask.
- Fixed NaN in transmission when the thickness and a color component of the scattering distance was to 0
- Fixed Light's ShadowMask multi-edition.
- Fixed motion blur and SMAA with VR single-pass instancing
- Fixed NaNs generated by phase functionsin volumetric lighting
- Fixed NaN issue with refraction effect and IOR of 1 at extreme grazing angle
- Fixed nan tracker not using the exposure
- Fixed sorting priority on lit and unlit materials
- Fixed null pointer exception when there are no AOVRequests defined on a camera
- Fixed dirty state of prefab using disabled ReflectionProbes
- Fixed an issue where gizmos and editor grid were not correctly depth tested
- Fixed created default scene prefab non editable due to wrong file extension.
- Fixed an issue where sky convolution was recomputed for nothing when a preview was visible (causing extreme slowness when fabric convolution is enabled)
- Fixed issue with decal that wheren't working currently in player
- Fixed missing stereo rendering macros in some fragment shaders
- Fixed exposure for ReflectionProbe and PlanarReflectionProbe gizmos
- Fixed single-pass instancing on PSVR
- Fixed Vulkan shader issue with Texture2DArray in ScreenSpaceShadow.compute by re-arranging code (workaround)
- Fixed camera-relative issue with lights and XR single-pass instancing
- Fixed single-pass instancing on Vulkan
- Fixed htile synchronization issue with shader graph decal
- Fixed Gizmos are not drawn in Camera preview
- Fixed pre-exposure for emissive decal
- Fixed wrong values computed in PreIntegrateFGD and in the generation of volumetric lighting data by forcing the use of fp32.
- Fixed NaNs arising during the hair lighting pass
- Fixed synchronization issue in decal HTile that occasionally caused rendering artifacts around decal borders
- Fixed QualitySettings getting marked as modified by HDRP (and thus checked out in Perforce)
- Fixed a bug with uninitialized values in light explorer
- Fixed issue with LOD transition
- Fixed shader warnings related to raytracing and TEXTURE2D_X

### Changed
- Refactor PixelCoordToViewDirWS to be VR compatible and to compute it only once per frame
- Modified the variants stripper to take in account multiple HDRP assets used in the build.
- Improve the ray biasing code to avoid self-intersections during the SSR traversal
- Update Pyramid Spot Light to better match emitted light volume.
- Moved _XRViewConstants out of UnityPerPassStereo constant buffer to fix issues with PSSL
- Removed GetPositionInput_Stereo() and single-pass (double-wide) rendering mode
- Changed label width of the frame settings to accommodate better existing options.
- SSR's Default FrameSettings for camera is now enable.
- Re-enabled the sharpening filter on Temporal Anti-aliasing
- Exposed HDEditorUtils.LightLayerMaskDrawer for integration in other packages and user scripting.
- Rename atmospheric scattering in FrameSettings to Fog
- The size modifier in the override for the culling sphere in Shadow Cascades now defaults to 0.6, which is the same as the formerly hardcoded value.
- Moved LOD Bias and Maximum LOD Level from Frame Setting section `Other` to `Rendering`
- ShaderGraph Decal that affect only emissive, only draw in emissive pass (was drawing in dbuffer pass too)
- Apply decal projector fade factor correctly on all attribut and for shader graph decal
- Move RenderTransparentDepthPostpass after all transparent
- Update exposure prepass to interleave XR single-pass instancing views in a checkerboard pattern
- Removed ScriptRuntimeVersion check in wizard.

## [6.6.0-preview] - 2019-04-01

### Added
- Added preliminary changes for XR deferred shading
- Added support of 111110 color buffer
- Added proper support for Recorder in HDRP
- Added depth offset input in shader graph master nodes
- Added a Parallax Occlusion Mapping node
- Added SMAA support
- Added Homothety and Symetry quick edition modifier on volume used in ReflectionProbe, PlanarReflectionProbe and DensityVolume
- Added multi-edition support for DecalProjectorComponent
- Improve hair shader
- Added the _ScreenToTargetScaleHistory uniform variable to be used when sampling HDRP RTHandle history buffers.
- Added settings in `FrameSettings` to change `QualitySettings.lodBias` and `QualitySettings.maximumLODLevel` during a rendering
- Added an exposure node to retrieve the current, inverse and previous frame exposure value.
- Added an HD scene color node which allow to sample the scene color with mips and a toggle to remove the exposure.
- Added safeguard on HD scene creation if default scene not set in the wizard
- Added Low res transparency rendering pass.

### Fixed
- Fixed HDRI sky intensity lux mode
- Fixed dynamic resolution for XR
- Fixed instance identifier semantic string used by Shader Graph
- Fixed null culling result occuring when changing scene that was causing crashes
- Fixed multi-edition light handles and inspector shapes
- Fixed light's LightLayer field when multi-editing
- Fixed normal blend edition handles on DensityVolume
- Fixed an issue with layered lit shader and height based blend where inactive layers would still have influence over the result
- Fixed multi-selection handles color for DensityVolume
- Fixed multi-edition inspector's blend distances for HDReflectionProbe, PlanarReflectionProbe and DensityVolume
- Fixed metric distance that changed along size in DensityVolume
- Fixed DensityVolume shape handles that have not same behaviour in advance and normal edition mode
- Fixed normal map blending in TerrainLit by only blending the derivatives
- Fixed Xbox One rendering just a grey screen instead of the scene
- Fixed probe handles for multiselection
- Fixed baked cubemap import settings for convolution
- Fixed regression causing crash when attempting to open HDRenderPipelineWizard without an HDRenderPipelineAsset setted
- Fixed FullScreenDebug modes: SSAO, SSR, Contact shadow, Prerefraction Color Pyramid, Final Color Pyramid
- Fixed volumetric rendering with stereo instancing
- Fixed shader warning
- Fixed missing resources in existing asset when updating package
- Fixed PBR master node preview in forward rendering or transparent surface
- Fixed deferred shading with stereo instancing
- Fixed "look at" edition mode of Rotation tool for DecalProjectorComponent
- Fixed issue when switching mode in ReflectionProbe and PlanarReflectionProbe
- Fixed issue where migratable component version where not always serialized when part of prefab's instance
- Fixed an issue where shadow would not be rendered properly when light layer are not enabled
- Fixed exposure weight on unlit materials
- Fixed Light intensity not played in the player when recorded with animation/timeline
- Fixed some issues when multi editing HDRenderPipelineAsset
- Fixed emission node breaking the main shader graph preview in certain conditions.
- Fixed checkout of baked probe asset when baking probes.
- Fixed invalid gizmo position for rotated ReflectionProbe
- Fixed multi-edition of material's SurfaceType and RenderingPath
- Fixed whole pipeline reconstruction on selecting for the first time or modifying other than the currently used HDRenderPipelineAsset
- Fixed single shadow debug mode
- Fixed global scale factor debug mode when scale > 1
- Fixed debug menu material overrides not getting applied to the Terrain Lit shader
- Fixed typo in computeLightVariants
- Fixed deferred pass with XR instancing by disabling ComputeLightEvaluation
- Fixed bloom resolution independence
- Fixed lens dirt intensity not behaving properly
- Fixed the Stop NaN feature
- Fixed some resources to handle more than 2 instanced views for XR
- Fixed issue with black screen (NaN) produced on old GPU hardware or intel GPU hardware with gaussian pyramid
- Fixed issue with disabled punctual light would still render when only directional light is present

### Changed
- DensityVolume scripting API will no longuer allow to change between advance and normal edition mode
- Disabled depth of field, lens distortion and panini projection in the scene view
- TerrainLit shaders and includes are reorganized and made simpler.
- TerrainLit shader GUI now allows custom properties to be displayed in the Terrain fold-out section.
- Optimize distortion pass with stencil
- Disable SceneSelectionPass in shader graph preview
- Control punctual light and area light shadow atlas separately
- Move SMAA anti-aliasing option to after Temporal Anti Aliasing one, to avoid problem with previously serialized project settings
- Optimize rendering with static only lighting and when no cullable lights/decals/density volumes are present.
- Updated handles for DecalProjectorComponent for enhanced spacial position readability and have edition mode for better SceneView management
- DecalProjectorComponent are now scale independent in order to have reliable metric unit (see new Size field for changing the size of the volume)
- Restructure code from HDCamera.Update() by adding UpdateAntialiasing() and UpdateViewConstants()
- Renamed velocity to motion vectors
- Objects rendered during the After Post Process pass while TAA is enabled will not benefit from existing depth buffer anymore. This is done to fix an issue where those object would wobble otherwise
- Removed usage of builtin unity matrix for shadow, shadow now use same constant than other view
- The default volume layer mask for cameras & probes is now `Default` instead of `Everything`

## [6.5.0-preview] - 2019-03-07

### Added
- Added depth-of-field support with stereo instancing
- Adding real time area light shadow support
- Added a new FrameSettings: Specular Lighting to toggle the specular during the rendering

### Fixed
- Fixed diffusion profile upgrade breaking package when upgrading to a new version
- Fixed decals cropped by gizmo not updating correctly if prefab
- Fixed an issue when enabling SSR on multiple view
- Fixed edition of the intensity's unit field while selecting multiple lights
- Fixed wrong calculation in soft voxelization for density volume
- Fixed gizmo not working correctly with pre-exposure
- Fixed issue with setting a not available RT when disabling motion vectors
- Fixed planar reflection when looking at mirror normal
- Fixed mutiselection issue with HDLight Inspector
- Fixed HDAdditionalCameraData data migration
- Fixed failing builds when light explorer window is open
- Fixed cascade shadows border sometime causing artefacts between cascades
- Restored shadows in the Cascade Shadow debug visualization
- `camera.RenderToCubemap` use proper face culling

### Changed
- When rendering reflection probe disable all specular lighting and for metals use fresnelF0 as diffuse color for bake lighting.

## [6.4.0-preview] - 2019-02-21

### Added
- VR: Added TextureXR system to selectively expand TEXTURE2D macros to texture array for single-pass stereo instancing + Convert textures call to these macros
- Added an unit selection dropdown next to shutter speed (camera)
- Added error helpbox when trying to use a sub volume component that require the current HDRenderPipelineAsset to support a feature that it is not supporting.
- Add mesh for tube light when display emissive mesh is enabled

### Fixed
- Fixed Light explorer. The volume explorer used `profile` instead of `sharedProfile` which instantiate a custom volume profile instead of editing the asset itself.
- Fixed UI issue where all is displayed using metric unit in shadow cascade and Percent is set in the unit field (happening when opening the inspector).
- Fixed inspector event error when double clicking on an asset (diffusion profile/material).
- Fixed nullref on layered material UI when the material is not an asset.
- Fixed nullref exception when undo/redo a light property.
- Fixed visual bug when area light handle size is 0.

### Changed
- Update UI for 32bit/16bit shadow precision settings in HDRP asset
- Object motion vectors have been disabled in all but the game view. Camera motion vectors are still enabled everywhere, allowing TAA and Motion Blur to work on static objects.
- Enable texture array by default for most rendering code on DX11 and unlock stereo instancing (DX11 only for now)

## [6.3.0-preview] - 2019-02-18

### Added
- Added emissive property for shader graph decals
- Added a diffusion profile override volume so the list of diffusion profile assets to use can be chanaged without affecting the HDRP asset
- Added a "Stop NaNs" option on cameras and in the Scene View preferences.
- Added metric display option in HDShadowSettings and improve clamping
- Added shader parameter mapping in DebugMenu
- Added scripting API to configure DebugData for DebugMenu

### Fixed
- Fixed decals in forward
- Fixed issue with stencil not correctly setup for various master node and shader for the depth pass, motion vector pass and GBuffer/Forward pass
- Fixed SRP batcher and metal
- Fixed culling and shadows for Pyramid, Box, Rectangle and Tube lights
- Fixed an issue where scissor render state leaking from the editor code caused partially black rendering

### Changed
- When a lit material has a clear coat mask that is not null, we now use the clear coat roughness to compute the screen space reflection.
- Diffusion profiles are now limited to one per asset and can be referenced in materials, shader graphs and vfx graphs. Materials will be upgraded automatically except if they are using a shader graph, in this case it will display an error message.

## [6.2.0-preview] - 2019-02-15

### Added
- Added help box listing feature supported in a given HDRenderPipelineAsset alongs with the drawbacks implied.
- Added cascade visualizer, supporting disabled handles when not overriding.

### Fixed
- Fixed post processing with stereo double-wide
- Fixed issue with Metal: Use sign bit to find the cache type instead of lowest bit.
- Fixed invalid state when creating a planar reflection for the first time
- Fix FrameSettings's LitShaderMode not restrained by supported LitShaderMode regression.

### Changed
- The default value roughness value for the clearcoat has been changed from 0.03 to 0.01
- Update default value of based color for master node
- Update Fabric Charlie Sheen lighting model - Remove Fresnel component that wasn't part of initial model + Remap smoothness to [0.0 - 0.6] range for more artist friendly parameter

### Changed
- Code refactor: all macros with ARGS have been swapped with macros with PARAM. This is because the ARGS macros were incorrectly named.

## [6.1.0-preview] - 2019-02-13

### Added
- Added support for post-processing anti-aliasing in the Scene View (FXAA and TAA). These can be set in Preferences.
- Added emissive property for decal material (non-shader graph)

### Fixed
- Fixed a few UI bugs with the color grading curves.
- Fixed "Post Processing" in the scene view not toggling post-processing effects
- Fixed bake only object with flag `ReflectionProbeStaticFlag` when baking a `ReflectionProbe`

### Changed
- Removed unsupported Clear Depth checkbox in Camera inspector
- Updated the toggle for advanced mode in inspectors.

## [6.0.0-preview] - 2019-02-23

### Added
- Added new API to perform a camera rendering
- Added support for hair master node (Double kajiya kay - Lambert)
- Added Reset behaviour in DebugMenu (ingame mapping is right joystick + B)
- Added Default HD scene at new scene creation while in HDRP
- Added Wizard helping to configure HDRP project
- Added new UI for decal material to allow remapping and scaling of some properties
- Added cascade shadow visualisation toggle in HD shadow settings
- Added icons for assets
- Added replace blending mode for distortion
- Added basic distance fade for density volumes
- Added decal master node for shader graph
- Added HD unlit master node (Cross Pipeline version is name Unlit)
- Added new Rendering Queue in materials
- Added post-processing V3 framework embed in HDRP, remove postprocess V2 framework
- Post-processing now uses the generic volume framework
-   New depth-of-field, bloom, panini projection effects, motion blur
-   Exposure is now done as a pre-exposition pass, the whole system has been revamped
-   Exposure now use EV100 everywhere in the UI (Sky, Emissive Light)
- Added emissive intensity (Luminance and EV100 control) control for Emissive
- Added pre-exposure weigth for Emissive
- Added an emissive color node and a slider to control the pre-exposure percentage of emission color
- Added physical camera support where applicable
- Added more color grading tools
- Added changelog level for Shader Variant stripping
- Added Debug mode for validation of material albedo and metalness/specularColor values
- Added a new dynamic mode for ambient probe and renamed BakingSky to StaticLightingSky
- Added command buffer parameter to all Bind() method of material
- Added Material validator in Render Pipeline Debug
- Added code to future support of DXR (not enabled)
- Added support of multiviewport
- Added HDRenderPipeline.RequestSkyEnvironmentUpdate function to force an update from script when sky is set to OnDemand
- Added a Lighting and BackLighting slots in Lit, StackLit, Fabric and Hair master nodes
- Added support for overriding terrain detail rendering shaders, via the render pipeline editor resources asset
- Added xrInstancing flag support to RTHandle
- Added support for cullmask for decal projectors
- Added software dynamic resolution support
- Added support for "After Post-Process" render pass for unlit shader
- Added support for textured rectangular area lights
- Added stereo instancing macros to MSAA shaders
- Added support for Quarter Res Raytraced Reflections (not enabled)
- Added fade factor for decal projectors.
- Added stereo instancing macros to most shaders used in VR
- Added multi edition support for HDRenderPipelineAsset

### Fixed
- Fixed logic to disable FPTL with stereo rendering
- Fixed stacklit transmission and sun highlight
- Fixed decals with stereo rendering
- Fixed sky with stereo rendering
- Fixed flip logic for postprocessing + VR
- Fixed copyStencilBuffer pass for Switch
- Fixed point light shadow map culling that wasn't taking into account far plane
- Fixed usage of SSR with transparent on all master node
- Fixed SSR and microshadowing on fabric material
- Fixed blit pass for stereo rendering
- Fixed lightlist bounds for stereo rendering
- Fixed windows and in-game DebugMenu sync.
- Fixed FrameSettings' LitShaderMode sync when opening DebugMenu.
- Fixed Metal specific issues with decals, hitting a sampler limit and compiling AxF shader
- Fixed an issue with flipped depth buffer during postprocessing
- Fixed normal map use for shadow bias with forward lit - now use geometric normal
- Fixed transparent depth prepass and postpass access so they can be use without alpha clipping for lit shader
- Fixed support of alpha clip shadow for lit master node
- Fixed unlit master node not compiling
- Fixed issue with debug display of reflection probe
- Fixed issue with phong tessellations not working with lit shader
- Fixed issue with vertex displacement being affected by heightmap setting even if not heightmap where assign
- Fixed issue with density mode on Lit terrain producing NaN
- Fixed issue when going back and forth from Lit to LitTesselation for displacement mode
- Fixed issue with ambient occlusion incorrectly applied to emissiveColor with light layers in deferred
- Fixed issue with fabric convolution not using the correct convolved texture when fabric convolution is enabled
- Fixed issue with Thick mode for Transmission that was disabling transmission with directional light
- Fixed shutdown edge cases with HDRP tests
- Fixed slowdow when enabling Fabric convolution in HDRP asset
- Fixed specularAA not compiling in StackLit Master node
- Fixed material debug view with stereo rendering
- Fixed material's RenderQueue edition in default view.
- Fixed banding issues within volumetric density buffer
- Fixed missing multicompile for MSAA for AxF
- Fixed camera-relative support for stereo rendering
- Fixed remove sync with render thread when updating decal texture atlas.
- Fixed max number of keyword reach [256] issue. Several shader feature are now local
- Fixed Scene Color and Depth nodes
- Fixed SSR in forward
- Fixed custom editor of Unlit, HD Unlit and PBR shader graph master node
- Fixed issue with NewFrame not correctly calculated in Editor when switching scene
- Fixed issue with TerrainLit not compiling with depth only pass and normal buffer
- Fixed geometric normal use for shadow bias with PBR master node in forward
- Fixed instancing macro usage for decals
- Fixed error message when having more than one directional light casting shadow
- Fixed error when trying to display preview of Camera or PlanarReflectionProbe
- Fixed LOAD_TEXTURE2D_ARRAY_MSAA macro
- Fixed min-max and amplitude clamping value in inspector of vertex displacement materials
- Fixed issue with alpha shadow clip (was incorrectly clipping object shadow)
- Fixed an issue where sky cubemap would not be cleared correctly when setting the current sky to None
- Fixed a typo in Static Lighting Sky component UI
- Fixed issue with incorrect reset of RenderQueue when switching shader in inspector GUI
- Fixed issue with variant stripper stripping incorrectly some variants
- Fixed a case of ambient lighting flickering because of previews
- Fixed Decals when rendering multiple camera in a single frame
- Fixed cascade shadow count in shader
- Fixed issue with Stacklit shader with Haze effect
- Fixed an issue with the max sample count for the TAA
- Fixed post-process guard band for XR
- Fixed exposure of emissive of Unlit
- Fixed depth only and motion vector pass for Unlit not working correctly with MSAA
- Fixed an issue with stencil buffer copy causing unnecessary compute dispatches for lighting
- Fixed multi edition issue in FrameSettings
- Fixed issue with SRP batcher and DebugDisplay variant of lit shader
- Fixed issue with debug material mode not doing alpha test
- Fixed "Attempting to draw with missing UAV bindings" errors on Vulkan
- Fixed pre-exposure incorrectly apply to preview
- Fixed issue with duplicate 3D texture in 3D texture altas of volumetric?
- Fixed Camera rendering order (base on the depth parameter)
- Fixed shader graph decals not being cropped by gizmo
- Fixed "Attempting to draw with missing UAV bindings" errors on Vulkan.


### Changed
- ColorPyramid compute shader passes is swapped to pixel shader passes on platforms where the later is faster (Nintendo Switch).
- Removing the simple lightloop used by the simple lit shader
- Whole refactor of reflection system: Planar and reflection probe
- Separated Passthrough from other RenderingPath
- Update several properties naming and caption based on feedback from documentation team
- Remove tile shader variant for transparent backface pass of lit shader
- Rename all HDRenderPipeline to HDRP folder for shaders
- Rename decal property label (based on doc team feedback)
- Lit shader mode now default to Deferred to reduce build time
- Update UI of Emission parameters in shaders
- Improve shader variant stripping including shader graph variant
- Refactored render loop to render realtime probes visible per camera
- Enable SRP batcher by default
- Shader code refactor: Rename LIGHTLOOP_SINGLE_PASS => LIGHTLOOP_DISABLE_TILE_AND_CLUSTER and clean all usage of LIGHTLOOP_TILE_PASS
- Shader code refactor: Move pragma definition of vertex and pixel shader inside pass + Move SURFACE_GRADIENT definition in XXXData.hlsl
- Micro-shadowing in Lit forward now use ambientOcclusion instead of SpecularOcclusion
- Upgraded FrameSettings workflow, DebugMenu and Inspector part relative to it
- Update build light list shader code to support 32 threads in wavefronts on Switch
- LayeredLit layers' foldout are now grouped in one main foldout per layer
- Shadow alpha clip can now be enabled on lit shader and haor shader enven for opaque
- Temporal Antialiasing optimization for Xbox One X
- Parameter depthSlice on SetRenderTarget functions now defaults to -1 to bind the entire resource
- Rename SampleCameraDepth() functions to LoadCameraDepth() and SampleCameraDepth(), same for SampleCameraColor() functions
- Improved Motion Blur quality.
- Update stereo frame settings values for single-pass instancing and double-wide
- Rearrange FetchDepth functions to prepare for stereo-instancing
- Remove unused _ComputeEyeIndex
- Updated HDRenderPipelineAsset inspector
- Re-enable SRP batcher for metal

## [5.2.0-preview] - 2018-11-27

### Added
- Added option to run Contact Shadows and Volumetrics Voxelization stage in Async Compute
- Added camera freeze debug mode - Allow to visually see culling result for a camera
- Added support of Gizmo rendering before and after postprocess in Editor
- Added support of LuxAtDistance for punctual lights

### Fixed
- Fixed Debug.DrawLine and Debug.Ray call to work in game view
- Fixed DebugMenu's enum resetted on change
- Fixed divide by 0 in refraction causing NaN
- Fixed disable rough refraction support
- Fixed refraction, SSS and atmospheric scattering for VR
- Fixed forward clustered lighting for VR (double-wide).
- Fixed Light's UX to not allow negative intensity
- Fixed HDRenderPipelineAsset inspector broken when displaying its FrameSettings from project windows.
- Fixed forward clustered lighting for VR (double-wide).
- Fixed HDRenderPipelineAsset inspector broken when displaying its FrameSettings from project windows.
- Fixed Decals and SSR diable flags for all shader graph master node (Lit, Fabric, StackLit, PBR)
- Fixed Distortion blend mode for shader graph master node (Lit, StackLit)
- Fixed bent Normal for Fabric master node in shader graph
- Fixed PBR master node lightlayers
- Fixed shader stripping for built-in lit shaders.

### Changed
- Rename "Regular" in Diffusion profile UI "Thick Object"
- Changed VBuffer depth parametrization for volumetric from distanceRange to depthExtent - Require update of volumetric settings - Fog start at near plan
- SpotLight with box shape use Lux unit only

## [5.1.0-preview] - 2018-11-19

### Added

- Added a separate Editor resources file for resources Unity does not take when it builds a Player.
- You can now disable SSR on Materials in Shader Graph.
- Added support for MSAA when the Supported Lit Shader Mode is set to Both. Previously HDRP only supported MSAA for Forward mode.
- You can now override the emissive color of a Material when in debug mode.
- Exposed max light for Light Loop Settings in HDRP asset UI.
- HDRP no longer performs a NormalDBuffer pass update if there are no decals in the Scene.
- Added distant (fall-back) volumetric fog and improved the fog evaluation precision.
- Added an option to reflect sky in SSR.
- Added a y-axis offset for the PlanarReflectionProbe and offset tool.
- Exposed the option to run SSR and SSAO on async compute.
- Added support for the _GlossMapScale parameter in the Legacy to HDRP Material converter.
- Added wave intrinsic instructions for use in Shaders (for AMD GCN).


### Fixed
- Fixed sphere shaped influence handles clamping in Reflection Probes.
- Fixed Reflection Probe data migration for projects created before using HDRP.
- Fixed UI of Layered Material where Unity previously rendered the scrollbar above the Copy button.
- Fixed Material tessellations parameters Start fade distance and End fade distance. Originally, Unity clamped these values when you modified them.
- Fixed various distortion and refraction issues - handle a better fall-back.
- Fixed SSR for multiple views.
- Fixed SSR issues related to self-intersections.
- Fixed shape density volume handle speed.
- Fixed density volume shape handle moving too fast.
- Fixed the Camera velocity pass that we removed by mistake.
- Fixed some null pointer exceptions when disabling motion vectors support.
- Fixed viewports for both the Subsurface Scattering combine pass and the transparent depth prepass.
- Fixed the blend mode pop-up in the UI. It previously did not appear when you enabled pre-refraction.
- Fixed some null pointer exceptions that previously occurred when you disabled motion vectors support.
- Fixed Layered Lit UI issue with scrollbar.
- Fixed cubemap assignation on custom ReflectionProbe.
- Fixed Reflection Probes’ capture settings' shadow distance.
- Fixed an issue with the SRP batcher and Shader variables declaration.
- Fixed thickness and subsurface slots for fabric Shader master node that wasn't appearing with the right combination of flags.
- Fixed d3d debug layer warning.
- Fixed PCSS sampling quality.
- Fixed the Subsurface and transmission Material feature enabling for fabric Shader.
- Fixed the Shader Graph UV node’s dimensions when using it in a vertex Shader.
- Fixed the planar reflection mirror gizmo's rotation.
- Fixed HDRenderPipelineAsset's FrameSettings not showing the selected enum in the Inspector drop-down.
- Fixed an error with async compute.
- MSAA now supports transparency.
- The HDRP Material upgrader tool now converts metallic values correctly.
- Volumetrics now render in Reflection Probes.
- Fixed a crash that occurred whenever you set a viewport size to 0.
- Fixed the Camera physic parameter that the UI previously did not display.
- Fixed issue in pyramid shaped spotlight handles manipulation

### Changed

- Renamed Line shaped Lights to Tube Lights.
- HDRP now uses mean height fog parametrization.
- Shadow quality settings are set to All when you use HDRP (This setting is not visible in the UI when using SRP). This avoids Legacy Graphics Quality Settings disabling the shadows and give SRP full control over the Shadows instead.
- HDRP now internally uses premultiplied alpha for all fog.
- Updated default FrameSettings used for realtime Reflection Probes when you create a new HDRenderPipelineAsset.
- Remove multi-camera support. LWRP and HDRP will not support multi-camera layered rendering.
- Updated Shader Graph subshaders to use the new instancing define.
- Changed fog distance calculation from distance to plane to distance to sphere.
- Optimized forward rendering using AMD GCN by scalarizing the light loop.
- Changed the UI of the Light Editor.
- Change ordering of includes in HDRP Materials in order to reduce iteration time for faster compilation.
- Added a StackLit master node replacing the InspectorUI version. IMPORTANT: All previously authored StackLit Materials will be lost. You need to recreate them with the master node.

## [5.0.0-preview] - 2018-09-28

### Added
- Added occlusion mesh to depth prepass for VR (VR still disabled for now)
- Added a debug mode to display only one shadow at once
- Added controls for the highlight created by directional lights
- Added a light radius setting to punctual lights to soften light attenuation and simulate fill lighting
- Added a 'minRoughness' parameter to all non-area lights (was previously only available for certain light types)
- Added separate volumetric light/shadow dimmers
- Added per-pixel jitter to volumetrics to reduce aliasing artifacts
- Added a SurfaceShading.hlsl file, which implements material-agnostic shading functionality in an efficient manner
- Added support for shadow bias for thin object transmission
- Added FrameSettings to control realtime planar reflection
- Added control for SRPBatcher on HDRP Asset
- Added an option to clear the shadow atlases in the debug menu
- Added a color visualization of the shadow atlas rescale in debug mode
- Added support for disabling SSR on materials
- Added intrinsic for XBone
- Added new light volume debugging tool
- Added a new SSR debug view mode
- Added translaction's scale invariance on DensityVolume
- Added multiple supported LitShadermode and per renderer choice in case of both Forward and Deferred supported
- Added custom specular occlusion mode to Lit Shader Graph Master node

### Fixed
- Fixed a normal bias issue with Stacklit (Was causing light leaking)
- Fixed camera preview outputing an error when both scene and game view where display and play and exit was call
- Fixed override debug mode not apply correctly on static GI
- Fixed issue where XRGraphicsConfig values set in the asset inspector GUI weren't propagating correctly (VR still disabled for now)
- Fixed issue with tangent that was using SurfaceGradient instead of regular normal decoding
- Fixed wrong error message display when switching to unsupported target like IOS
- Fixed an issue with ambient occlusion texture sometimes not being created properly causing broken rendering
- Shadow near plane is no longer limited at 0.1
- Fixed decal draw order on transparent material
- Fixed an issue where sometime the lookup texture used for GGX convolution was broken, causing broken rendering
- Fixed an issue where you wouldn't see any fog for certain pipeline/scene configurations
- Fixed an issue with volumetric lighting where the anisotropy value of 0 would not result in perfectly isotropic lighting
- Fixed shadow bias when the atlas is rescaled
- Fixed shadow cascade sampling outside of the atlas when cascade count is inferior to 4
- Fixed shadow filter width in deferred rendering not matching shader config
- Fixed stereo sampling of depth texture in MSAA DepthValues.shader
- Fixed box light UI which allowed negative and zero sizes, thus causing NaNs
- Fixed stereo rendering in HDRISky.shader (VR)
- Fixed normal blend and blend sphere influence for reflection probe
- Fixed distortion filtering (was point filtering, now trilinear)
- Fixed contact shadow for large distance
- Fixed depth pyramid debug view mode
- Fixed sphere shaped influence handles clamping in reflection probes
- Fixed reflection probes data migration for project created before using hdrp
- Fixed ambient occlusion for Lit Master Node when slot is connected

### Changed
- Use samplerunity_ShadowMask instead of samplerunity_samplerLightmap for shadow mask
- Allow to resize reflection probe gizmo's size
- Improve quality of screen space shadow
- Remove support of projection model for ScreenSpaceLighting (SSR always use HiZ and refraction always Proxy)
- Remove all the debug mode from SSR that are obsolete now
- Expose frameSettings and Capture settings for reflection and planar probe
- Update UI for reflection probe, planar probe, camera and HDRP Asset
- Implement proper linear blending for volumetric lighting via deep compositing as described in the paper "Deep Compositing Using Lie Algebras"
- Changed  planar mapping to match terrain convention (XZ instead of ZX)
- XRGraphicsConfig is no longer Read/Write. Instead, it's read-only. This improves consistency of XR behavior between the legacy render pipeline and SRP
- Change reflection probe data migration code (to update old reflection probe to new one)
- Updated gizmo for ReflectionProbes
- Updated UI and Gizmo of DensityVolume

## [4.0.0-preview] - 2018-09-28

### Added
- Added a new TerrainLit shader that supports rendering of Unity terrains.
- Added controls for linear fade at the boundary of density volumes
- Added new API to control decals without monobehaviour object
- Improve Decal Gizmo
- Implement Screen Space Reflections (SSR) (alpha version, highly experimental)
- Add an option to invert the fade parameter on a Density Volume
- Added a Fabric shader (experimental) handling cotton and silk
- Added support for MSAA in forward only for opaque only
- Implement smoothness fade for SSR
- Added support for AxF shader (X-rite format - require special AxF importer from Unity not part of HDRP)
- Added control for sundisc on directional light (hack)
- Added a new HD Lit Master node that implements Lit shader support for Shader Graph
- Added Micro shadowing support (hack)
- Added an event on HDAdditionalCameraData for custom rendering
- HDRP Shader Graph shaders now support 4-channel UVs.

### Fixed
- Fixed an issue where sometimes the deferred shadow texture would not be valid, causing wrong rendering.
- Stencil test during decals normal buffer update is now properly applied
- Decals corectly update normal buffer in forward
- Fixed a normalization problem in reflection probe face fading causing artefacts in some cases
- Fix multi-selection behavior of Density Volumes overwriting the albedo value
- Fixed support of depth texture for RenderTexture. HDRP now correctly output depth to user depth buffer if RenderTexture request it.
- Fixed multi-selection behavior of Density Volumes overwriting the albedo value
- Fixed support of depth for RenderTexture. HDRP now correctly output depth to user depth buffer if RenderTexture request it.
- Fixed support of Gizmo in game view in the editor
- Fixed gizmo for spot light type
- Fixed issue with TileViewDebug mode being inversed in gameview
- Fixed an issue with SAMPLE_TEXTURECUBE_SHADOW macro
- Fixed issue with color picker not display correctly when game and scene view are visible at the same time
- Fixed an issue with reflection probe face fading
- Fixed camera motion vectors shader and associated matrices to update correctly for single-pass double-wide stereo rendering
- Fixed light attenuation functions when range attenuation is disabled
- Fixed shadow component algorithm fixup not dirtying the scene, so changes can be saved to disk.
- Fixed some GC leaks for HDRP
- Fixed contact shadow not affected by shadow dimmer
- Fixed GGX that works correctly for the roughness value of 0 (mean specular highlgiht will disappeard for perfect mirror, we rely on maxSmoothness instead to always have a highlight even on mirror surface)
- Add stereo support to ShaderPassForward.hlsl. Forward rendering now seems passable in limited test scenes with camera-relative rendering disabled.
- Add stereo support to ProceduralSky.shader and OpaqueAtmosphericScattering.shader.
- Added CullingGroupManager to fix more GC.Alloc's in HDRP
- Fixed rendering when multiple cameras render into the same render texture

### Changed
- Changed the way depth & color pyramids are built to be faster and better quality, thus improving the look of distortion and refraction.
- Stabilize the dithered LOD transition mask with respect to the camera rotation.
- Avoid multiple depth buffer copies when decals are present
- Refactor code related to the RT handle system (No more normal buffer manager)
- Remove deferred directional shadow and move evaluation before lightloop
- Add a function GetNormalForShadowBias() that material need to implement to return the normal used for normal shadow biasing
- Remove Jimenez Subsurface scattering code (This code was disabled by default, now remove to ease maintenance)
- Change Decal API, decal contribution is now done in Material. Require update of material using decal
- Move a lot of files from CoreRP to HDRP/CoreRP. All moved files weren't used by Ligthweight pipeline. Long term they could move back to CoreRP after CoreRP become out of preview
- Updated camera inspector UI
- Updated decal gizmo
- Optimization: The objects that are rendered in the Motion Vector Pass are not rendered in the prepass anymore
- Removed setting shader inclue path via old API, use package shader include paths
- The default value of 'maxSmoothness' for punctual lights has been changed to 0.99
- Modified deferred compute and vert/frag shaders for first steps towards stereo support
- Moved material specific Shader Graph files into corresponding material folders.
- Hide environment lighting settings when enabling HDRP (Settings are control from sceneSettings)
- Update all shader includes to use absolute path (allow users to create material in their Asset folder)
- Done a reorganization of the files (Move ShaderPass to RenderPipeline folder, Move all shadow related files to Lighting/Shadow and others)
- Improved performance and quality of Screen Space Shadows

## [3.3.0-preview]

### Added
- Added an error message to say to use Metal or Vulkan when trying to use OpenGL API
- Added a new Fabric shader model that supports Silk and Cotton/Wool
- Added a new HDRP Lighting Debug mode to visualize Light Volumes for Point, Spot, Line, Rectangular and Reflection Probes
- Add support for reflection probe light layers
- Improve quality of anisotropic on IBL

### Fixed
- Fix an issue where the screen where darken when rendering camera preview
- Fix display correct target platform when showing message to inform user that a platform is not supported
- Remove workaround for metal and vulkan in normal buffer encoding/decoding
- Fixed an issue with color picker not working in forward
- Fixed an issue where reseting HDLight do not reset all of its parameters
- Fixed shader compile warning in DebugLightVolumes.shader

### Changed
- Changed default reflection probe to be 256x256x6 and array size to be 64
- Removed dependence on the NdotL for thickness evaluation for translucency (based on artist's input)
- Increased the precision when comparing Planar or HD reflection probe volumes
- Remove various GC alloc in C#. Slightly better performance

## [3.2.0-preview]

### Added
- Added a luminance meter in the debug menu
- Added support of Light, reflection probe, emissive material, volume settings related to lighting to Lighting explorer
- Added support for 16bit shadows

### Fixed
- Fix issue with package upgrading (HDRP resources asset is now versionned to worarkound package manager limitation)
- Fix HDReflectionProbe offset displayed in gizmo different than what is affected.
- Fix decals getting into a state where they could not be removed or disabled.
- Fix lux meter mode - The lux meter isn't affected by the sky anymore
- Fix area light size reset when multi-selected
- Fix filter pass number in HDUtils.BlitQuad
- Fix Lux meter mode that was applying SSS
- Fix planar reflections that were not working with tile/cluster (olbique matrix)
- Fix debug menu at runtime not working after nested prefab PR come to trunk
- Fix scrolling issue in density volume

### Changed
- Shader code refactor: Split MaterialUtilities file in two parts BuiltinUtilities (independent of FragInputs) and MaterialUtilities (Dependent of FragInputs)
- Change screen space shadow rendertarget format from ARGB32 to RG16

## [3.1.0-preview]

### Added
- Decal now support per channel selection mask. There is now two mode. One with BaseColor, Normal and Smoothness and another one more expensive with BaseColor, Normal, Smoothness, Metal and AO. Control is on HDRP Asset. This may require to launch an update script for old scene: 'Edit/Render Pipeline/Single step upgrade script/Upgrade all DecalMaterial MaskBlendMode'.
- Decal now supports depth bias for decal mesh, to prevent z-fighting
- Decal material now supports draw order for decal projectors
- Added LightLayers support (Base on mask from renderers name RenderingLayers and mask from light name LightLayers - if they match, the light apply) - cost an extra GBuffer in deferred (more bandwidth)
- When LightLayers is enabled, the AmbientOclusion is store in the GBuffer in deferred path allowing to avoid double occlusion with SSAO. In forward the double occlusion is now always avoided.
- Added the possibility to add an override transform on the camera for volume interpolation
- Added desired lux intensity and auto multiplier for HDRI sky
- Added an option to disable light by type in the debug menu
- Added gradient sky
- Split EmissiveColor and bakeDiffuseLighting in forward avoiding the emissiveColor to be affect by SSAO
- Added a volume to control indirect light intensity
- Added EV 100 intensity unit for area lights
- Added support for RendererPriority on Renderer. This allow to control order of transparent rendering manually. HDRP have now two stage of sorting for transparent in addition to bact to front. Material have a priority then Renderer have a priority.
- Add Coupling of (HD)Camera and HDAdditionalCameraData for reset and remove in inspector contextual menu of Camera
- Add Coupling of (HD)ReflectionProbe and HDAdditionalReflectionData for reset and remove in inspector contextual menu of ReflectoinProbe
- Add macro to forbid unity_ObjectToWorld/unity_WorldToObject to be use as it doesn't handle camera relative rendering
- Add opacity control on contact shadow

### Fixed
- Fixed an issue with PreIntegratedFGD texture being sometimes destroyed and not regenerated causing rendering to break
- PostProcess input buffers are not copied anymore on PC if the viewport size matches the final render target size
- Fixed an issue when manipulating a lot of decals, it was displaying a lot of errors in the inspector
- Fixed capture material with reflection probe
- Refactored Constant Buffers to avoid hitting the maximum number of bound CBs in some cases.
- Fixed the light range affecting the transform scale when changed.
- Snap to grid now works for Decal projector resizing.
- Added a warning for 128x128 cookie texture without mipmaps
- Replace the sampler used for density volumes for correct wrap mode handling

### Changed
- Move Render Pipeline Debug "Windows from Windows->General-> Render Pipeline debug windows" to "Windows from Windows->Analysis-> Render Pipeline debug windows"
- Update detail map formula for smoothness and albedo, goal it to bright and dark perceptually and scale factor is use to control gradient speed
- Refactor the Upgrade material system. Now a material can be update from older version at any time. Call Edit/Render Pipeline/Upgrade all Materials to newer version
- Change name EnableDBuffer to EnableDecals at several place (shader, hdrp asset...), this require a call to Edit/Render Pipeline/Upgrade all Materials to newer version to have up to date material.
- Refactor shader code: BakeLightingData structure have been replace by BuiltinData. Lot of shader code have been remove/change.
- Refactor shader code: All GBuffer are now handled by the deferred material. Mean ShadowMask and LightLayers are control by lit material in lit.hlsl and not outside anymore. Lot of shader code have been remove/change.
- Refactor shader code: Rename GetBakedDiffuseLighting to ModifyBakedDiffuseLighting. This function now handle lighting model for transmission too. Lux meter debug mode is factor outisde.
- Refactor shader code: GetBakedDiffuseLighting is not call anymore in GBuffer or forward pass, including the ConvertSurfaceDataToBSDFData and GetPreLightData, this is done in ModifyBakedDiffuseLighting now
- Refactor shader code: Added a backBakeDiffuseLighting to BuiltinData to handle lighting for transmission
- Refactor shader code: Material must now call InitBuiltinData (Init all to zero + init bakeDiffuseLighting and backBakeDiffuseLighting ) and PostInitBuiltinData

## [3.0.0-preview]

### Fixed
- Fixed an issue with distortion that was using previous frame instead of current frame
- Fixed an issue where disabled light where not upgrade correctly to the new physical light unit system introduce in 2.0.5-preview

### Changed
- Update assembly definitions to output assemblies that match Unity naming convention (Unity.*).

## [2.0.5-preview]

### Added
- Add option supportDitheringCrossFade on HDRP Asset to allow to remove shader variant during player build if needed
- Add contact shadows for punctual lights (in additional shadow settings), only one light is allowed to cast contact shadows at the same time and so at each frame a dominant light is choosed among all light with contact shadows enabled.
- Add PCSS shadow filter support (from SRP Core)
- Exposed shadow budget parameters in HDRP asset
- Add an option to generate an emissive mesh for area lights (currently rectangle light only). The mesh fits the size, intensity and color of the light.
- Add an option to the HDRP asset to increase the resolution of volumetric lighting.
- Add additional ligth unit support for punctual light (Lumens, Candela) and area lights (Lumens, Luminance)
- Add dedicated Gizmo for the box Influence volume of HDReflectionProbe / PlanarReflectionProbe

### Changed
- Re-enable shadow mask mode in debug view
- SSS and Transmission code have been refactored to be able to share it between various material. Guidelines are in SubsurfaceScattering.hlsl
- Change code in area light with LTC for Lit shader. Magnitude is now take from FGD texture instead of a separate texture
- Improve camera relative rendering: We now apply camera translation on the model matrix, so before the TransformObjectToWorld(). Note: unity_WorldToObject and unity_ObjectToWorld must never be used directly.
- Rename positionWS to positionRWS (Camera relative world position) at a lot of places (mainly in interpolator and FragInputs). In case of custom shader user will be required to update their code.
- Rename positionWS, capturePositionWS, proxyPositionWS, influencePositionWS to positionRWS, capturePositionRWS, proxyPositionRWS, influencePositionRWS (Camera relative world position) in LightDefinition struct.
- Improve the quality of trilinear filtering of density volume textures.
- Improve UI for HDReflectionProbe / PlanarReflectionProbe

### Fixed
- Fixed a shader preprocessor issue when compiling DebugViewMaterialGBuffer.shader against Metal target
- Added a temporary workaround to Lit.hlsl to avoid broken lighting code with Metal/AMD
- Fixed issue when using more than one volume texture mask with density volumes.
- Fixed an error which prevented volumetric lighting from working if no density volumes with 3D textures were present.
- Fix contact shadows applied on transmission
- Fix issue with forward opaque lit shader variant being removed by the shader preprocessor
- Fixed compilation errors on Nintendo Switch (limited XRSetting support).
- Fixed apply range attenuation option on punctual light
- Fixed issue with color temperature not take correctly into account with static lighting
- Don't display fog when diffuse lighting, specular lighting, or lux meter debug mode are enabled.

## [2.0.4-preview]

### Fixed
- Fix issue when disabling rough refraction and building a player. Was causing a crash.

## [2.0.3-preview]

### Added
- Increased debug color picker limit up to 260k lux

## [2.0.2-preview]

### Added
- Add Light -> Planar Reflection Probe command
- Added a false color mode in rendering debug
- Add support for mesh decals
- Add flag to disable projector decals on transparent geometry to save performance and decal texture atlas space
- Add ability to use decal diffuse map as mask only
- Add visualize all shadow masks in lighting debug
- Add export of normal and roughness buffer for forwardOnly and when in supportOnlyForward mode for forward
- Provide a define in lit.hlsl (FORWARD_MATERIAL_READ_FROM_WRITTEN_NORMAL_BUFFER) when output buffer normal is used to read the normal and roughness instead of caclulating it (can save performance, but lower quality due to compression)
- Add color swatch to decal material

### Changed
- Change Render -> Planar Reflection creation to 3D Object -> Mirror
- Change "Enable Reflector" name on SpotLight to "Angle Affect Intensity"
- Change prototype of BSDFData ConvertSurfaceDataToBSDFData(SurfaceData surfaceData) to BSDFData ConvertSurfaceDataToBSDFData(uint2 positionSS, SurfaceData surfaceData)

### Fixed
- Fix issue with StackLit in deferred mode with deferredDirectionalShadow due to GBuffer not being cleared. Gbuffer is still not clear and issue was fix with the new Output of normal buffer.
- Fixed an issue where interpolation volumes were not updated correctly for reflection captures.
- Fixed an exception in Light Loop settings UI

## [2.0.1-preview]

### Added
- Add stripper of shader variant when building a player. Save shader compile time.
- Disable per-object culling that was executed in C++ in HD whereas it was not used (Optimization)
- Enable texture streaming debugging (was not working before 2018.2)
- Added Screen Space Reflection with Proxy Projection Model
- Support correctly scene selection for alpha tested object
- Add per light shadow mask mode control (i.e shadow mask distance and shadow mask). It use the option NonLightmappedOnly
- Add geometric filtering to Lit shader (allow to reduce specular aliasing)
- Add shortcut to create DensityVolume and PlanarReflection in hierarchy
- Add a DefaultHDMirrorMaterial material for PlanarReflection
- Added a script to be able to upgrade material to newer version of HDRP
- Removed useless duplication of ForwardError passes.
- Add option to not compile any DEBUG_DISPLAY shader in the player (Faster build) call Support Runtime Debug display

### Changed
- Changed SupportForwardOnly to SupportOnlyForward in render pipeline settings
- Changed versioning variable name in HDAdditionalXXXData from m_version to version
- Create unique name when creating a game object in the rendering menu (i.e Density Volume(2))
- Re-organize various files and folder location to clean the repository
- Change Debug windows name and location. Now located at:  Windows -> General -> Render Pipeline Debug

### Removed
- Removed GlobalLightLoopSettings.maxPlanarReflectionProbes and instead use value of GlobalLightLoopSettings.planarReflectionProbeCacheSize
- Remove EmissiveIntensity parameter and change EmissiveColor to be HDR (Matching Builtin Unity behavior) - Data need to be updated - Launch Edit -> Single Step Upgrade Script -> Upgrade all Materials emissionColor

### Fixed
- Fix issue with LOD transition and instancing
- Fix discrepency between object motion vector and camera motion vector
- Fix issue with spot and dir light gizmo axis not highlighted correctly
- Fix potential crash while register debug windows inputs at startup
- Fix warning when creating Planar reflection
- Fix specular lighting debug mode (was rendering black)
- Allow projector decal with null material to allow to configure decal when HDRP is not set
- Decal atlas texture offset/scale is updated after allocations (used to be before so it was using date from previous frame)

## [2018.1 experimental]

### Added
- Configure the VolumetricLightingSystem code path to be on by default
- Trigger a build exception when trying to build an unsupported platform
- Introduce the VolumetricLightingController component, which can (and should) be placed on the camera, and allows one to control the near and the far plane of the V-Buffer (volumetric "froxel" buffer) along with the depth distribution (from logarithmic to linear)
- Add 3D texture support for DensityVolumes
- Add a better mapping of roughness to mipmap for planar reflection
- The VolumetricLightingSystem now uses RTHandles, which allows to save memory by sharing buffers between different cameras (history buffers are not shared), and reduce reallocation frequency by reallocating buffers only if the rendering resolution increases (and suballocating within existing buffers if the rendering resolution decreases)
- Add a Volumetric Dimmer slider to lights to control the intensity of the scattered volumetric lighting
- Add UV tiling and offset support for decals.
- Add mipmapping support for volume 3D mask textures

### Changed
- Default number of planar reflection change from 4 to 2
- Rename _MainDepthTexture to _CameraDepthTexture
- The VolumetricLightingController has been moved to the Interpolation Volume framework and now functions similarly to the VolumetricFog settings
- Update of UI of cookie, CubeCookie, Reflection probe and planar reflection probe to combo box
- Allow enabling/disabling shadows for area lights when they are set to baked.
- Hide applyRangeAttenuation and FadeDistance for directional shadow as they are not used

### Removed
- Remove Resource folder of PreIntegratedFGD and add the resource to RenderPipeline Asset

### Fixed
- Fix ConvertPhysicalLightIntensityToLightIntensity() function used when creating light from script to match HDLightEditor behavior
- Fix numerical issues with the default value of mean free path of volumetric fog
- Fix the bug preventing decals from coexisting with density volumes
- Fix issue with alpha tested geometry using planar/triplanar mapping not render correctly or flickering (due to being wrongly alpha tested in depth prepass)
- Fix meta pass with triplanar (was not handling correctly the normal)
- Fix preview when a planar reflection is present
- Fix Camera preview, it is now a Preview cameraType (was a SceneView)
- Fix handling unknown GPUShadowTypes in the shadow manager.
- Fix area light shapes sent as point lights to the baking backends when they are set to baked.
- Fix unnecessary division by PI for baked area lights.
- Fix line lights sent to the lightmappers. The backends don't support this light type.
- Fix issue with shadow mask framesettings not correctly taken into account when shadow mask is enabled for lighting.
- Fix directional light and shadow mask transition, they are now matching making smooth transition
- Fix banding issues caused by high intensity volumetric lighting
- Fix the debug window being emptied on SRP asset reload
- Fix issue with debug mode not correctly clearing the GBuffer in editor after a resize
- Fix issue with ResetMaterialKeyword not resetting correctly ToggleOff/Roggle Keyword
- Fix issue with motion vector not render correctly if there is no depth prepass in deferred

## [2018.1.0f2]

### Added
- Screen Space Refraction projection model (Proxy raycasting, HiZ raymarching)
- Screen Space Refraction settings as volume component
- Added buffered frame history per camera
- Port Global Density Volumes to the Interpolation Volume System.
- Optimize ImportanceSampleLambert() to not require the tangent frame.
- Generalize SampleVBuffer() to handle different sampling and reconstruction methods.
- Improve the quality of volumetric lighting reprojection.
- Optimize Morton Order code in the Subsurface Scattering pass.
- Planar Reflection Probe support roughness (gaussian convolution of captured probe)
- Use an atlas instead of a texture array for cluster transparent decals
- Add a debug view to visualize the decal atlas
- Only store decal textures to atlas if decal is visible, debounce out of memory decal atlas warning.
- Add manipulator gizmo on decal to improve authoring workflow
- Add a minimal StackLit material (work in progress, this version can be used as template to add new material)

### Changed
- EnableShadowMask in FrameSettings (But shadowMaskSupport still disable by default)
- Forced Planar Probe update modes to (Realtime, Every Update, Mirror Camera)
- Screen Space Refraction proxy model uses the proxy of the first environment light (Reflection probe/Planar probe) or the sky
- Moved RTHandle static methods to RTHandles
- Renamed RTHandle to RTHandleSystem.RTHandle
- Move code for PreIntegratedFDG (Lit.shader) into its dedicated folder to be share with other material
- Move code for LTCArea (Lit.shader) into its dedicated folder to be share with other material

### Removed
- Removed Planar Probe mirror plane position and normal fields in inspector, always display mirror plane and normal gizmos

### Fixed
- Fix fog flags in scene view is now taken into account
- Fix sky in preview windows that were disappearing after a load of a new level
- Fix numerical issues in IntersectRayAABB().
- Fix alpha blending of volumetric lighting with transparent objects.
- Fix the near plane of the V-Buffer causing out-of-bounds look-ups in the clustered data structure.
- Depth and color pyramid are properly computed and sampled when the camera renders inside a viewport of a RTHandle.
- Fix decal atlas debug view to work correctly when shadow atlas view is also enabled

## [2018.1.0b13]

...<|MERGE_RESOLUTION|>--- conflicted
+++ resolved
@@ -376,13 +376,9 @@
 - Now each camera has its own Volume Stack. This allows Volume Parameters to be updated as early as possible and be ready for the whole frame without conflicts between cameras.
 - Disable Async for SSR, SSAO and Contact shadow when aggregated ray tracing frame setting is on.
 - Improved performance when entering play mode without domain reload by a factor of ~25
-<<<<<<< HEAD
 - Renamed the camera profiling sample to include the camera name
+- Discarding the ray tracing history for AO, reflection, diffuse shadows and GI when the viewport size changes.
 - Setting a material's Refraction Model to Thin does not overwrite the Thickness and Transmission Absorption Distance anymore
-=======
-- Renamened the camera profiling sample to include the camera name
-- Discarding the ray tracing history for AO, reflection, diffuse shadows and GI when the viewport size changes.
->>>>>>> 7c90aa5e
 
 ## [7.1.1] - 2019-09-05
 
