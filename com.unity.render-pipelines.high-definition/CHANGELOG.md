--- conflicted
+++ resolved
@@ -28,13 +28,10 @@
 - Added Simple mode to Earth Preset for PBR Sky
 - Added the export of normals during the prepass for shadow matte for proper SSAO calculation.
 - Added the usage of SSAO for shadow matte unlit shader graph.
-<<<<<<< HEAD
+- Added the support of input system V2
 - Added a new volume component parameter to control the max ray length of directional lights(case 1279849).
 - Added support for 'Pyramid' and 'Box' spot light shapes in path tracing.
 - Added high quality prefiltering option for Bloom.
-=======
-- Added the support of input system V2
->>>>>>> a757f859
 
 ### Fixed
 - Fixed several issues with physically-based DoF (TAA ghosting of the CoC buffer, smooth layer transitions, etc)
