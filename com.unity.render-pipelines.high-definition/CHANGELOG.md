--- conflicted
+++ resolved
@@ -327,7 +327,7 @@
 - Fixed memory leak in Sky when in matcap mode.
 - Fixed compilation issues on platform that don't support VR.
 - Fixed migration code called when we create a new HDRP asset.
-<<<<<<< HEAD
+- Fixed RemoveComponent on Camera contextual menu to not remove Camera while a component depend on it.
 - Fixed an issue where ambient occlusion and screen space reflections editors would generate null ref exceptions when HDRP was not set as the current pipeline.
 - Fixed a null reference exception in the probe UI when no HDRP asset is present.
 - Fixed the outline example in the doc (sampling range was dependent on screen resolution)
@@ -335,9 +335,6 @@
 - Fixed an issue where Decal Projectors created from script where rotated around the X axis by 90°.
 - Fixed frustum used to compute Density Volumes visibility when projection matrix is oblique.
 - Fixed a null reference exception in Path Tracing, Recursive Rendering and raytraced Global Illumination editors when no HDRP asset is present.
-=======
-- Fixed RemoveComponent on Camera contextual menu to not remove Camera while a component depend on it.
->>>>>>> bb0f9530
 
 ### Changed
 - Color buffer pyramid is not allocated anymore if neither refraction nor distortion are enabled
