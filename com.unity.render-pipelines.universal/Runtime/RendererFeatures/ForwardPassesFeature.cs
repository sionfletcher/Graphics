--- conflicted
+++ resolved
@@ -39,15 +39,9 @@
             get { return m_DeferredLights != null ? m_DeferredLights.AccurateGbufferNormals : false; }
         }
 
-<<<<<<< HEAD
         //ColorGradingLutPass m_ColorGradingLutPass;
-        DepthOnlyPass m_DepthPrepass;
-        DepthNormalOnlyPass m_DepthNormalPrepass;
-=======
-        ColorGradingLutPass m_ColorGradingLutPass;
         //DepthOnlyPass m_DepthPrepass;
         //DepthNormalOnlyPass m_DepthNormalPrepass;
->>>>>>> 8090c66a
         MainLightShadowCasterPass m_MainLightShadowCasterPass;
         AdditionalLightsShadowCasterPass m_AdditionalLightsShadowCasterPass;
         GBufferPass m_GBufferPass;
