--- conflicted
+++ resolved
@@ -333,18 +333,13 @@
         [SerializeField] bool m_ClearDepth = true;
         [SerializeField] bool m_AllowXRRendering = true;
 
-<<<<<<< HEAD
-        /// <summary>Physical camera parameters.</summary>
-        // [ValueCopy] // reference should not be same. only content.
-
-        [SerializeField]
-        private bool m_UsePhysicalCamera = false;
-=======
         [SerializeField] bool m_UseScreenCoordOverride;
         [SerializeField] Vector4 m_ScreenSizeOverride;
         [SerializeField] Vector4 m_ScreenCoordScaleBias;
->>>>>>> 288c319c
-
+
+        [SerializeField]
+        private bool m_UsePhysicalCamera = false;
+  
         [NonSerialized] Camera m_Camera;
         // Deprecated:
         [FormerlySerializedAs("requiresDepthTexture"), SerializeField]
