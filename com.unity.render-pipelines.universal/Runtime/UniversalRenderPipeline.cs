--- conflicted
+++ resolved
@@ -857,7 +857,6 @@
                 cameraData.antialiasing = AntialiasingMode.None;
                 cameraData.antialiasingQuality = AntialiasingQuality.High;
                 cameraData.xrRendering = false;
-<<<<<<< HEAD
 #if UNITY_EDITOR
                 if (UniversalAdditionalSceneViewSettings.sceneExposureOverriden)
                 {
@@ -865,9 +864,6 @@
                     cameraData.overrideExposureValue = UniversalAdditionalSceneViewSettings.sceneExposure;
                 }
 #endif
-#endif
-=======
->>>>>>> 94fdc7c4
             }
             else if (baseAdditionalCameraData != null)
             {
@@ -877,14 +873,7 @@
                 cameraData.isDitheringEnabled = baseAdditionalCameraData.dithering;
                 cameraData.antialiasing = baseAdditionalCameraData.antialiasing;
                 cameraData.antialiasingQuality = baseAdditionalCameraData.antialiasingQuality;
-<<<<<<< HEAD
-
-#if ENABLE_VR && ENABLE_XR_MODULE
-                cameraData.xrRendering = baseAdditionalCameraData.allowXRRendering && m_XRSystem.RefreshXrSdk();
-#endif
-=======
                 cameraData.xrRendering = baseAdditionalCameraData.allowXRRendering && XRSystem.displayActive;
->>>>>>> 94fdc7c4
             }
             else
             {
