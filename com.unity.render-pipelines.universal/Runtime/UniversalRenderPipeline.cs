using System;
using Unity.Collections;
using System.Collections.Generic;
#if UNITY_EDITOR
using UnityEditor;
using UnityEditor.Rendering.Universal;
#endif
using UnityEngine.Scripting.APIUpdating;
using Lightmapping = UnityEngine.Experimental.GlobalIllumination.Lightmapping;

namespace UnityEngine.Rendering.LWRP
{
    [Obsolete("LWRP -> Universal (UnityUpgradable) -> UnityEngine.Rendering.Universal.UniversalRenderPipeline", true)]
    public class LightweightRenderPipeline
    {
        public LightweightRenderPipeline(LightweightRenderPipelineAsset asset)
        {
        }
    }
}

namespace UnityEngine.Rendering.Universal
{
    public sealed partial class UniversalRenderPipeline : RenderPipeline
    {
        internal static class PerFrameBuffer
        {
            public static int _GlossyEnvironmentColor;
            public static int _SubtractiveShadowColor;

            public static int _Time;
            public static int _SinTime;
            public static int _CosTime;
            public static int unity_DeltaTime;
            public static int _TimeParameters;
        }

        static internal class PerCameraBuffer
        {
            // TODO: This needs to account for stereo rendering
            public static int unity_MatrixInvVP;
            public static int _ScaledScreenParams;
            public static int _ScreenParams;
            public static int _WorldSpaceCameraPos;
        }

        public const string k_ShaderTagName = "UniversalPipeline";

        const string k_RenderCameraTag = "Render Camera";
        static ProfilingSampler _CameraProfilingSampler = new ProfilingSampler(k_RenderCameraTag);

        public static float maxShadowBias
        {
            get => 10.0f;
        }

        public static float minRenderScale
        {
            get => 0.1f;
        }

        public static float maxRenderScale
        {
            get => 2.0f;
        }

        // Amount of Lights that can be shaded per object (in the for loop in the shader)
        public static int maxPerObjectLights
        {
            // No support to bitfield mask and int[] in gles2. Can't index fast more than 4 lights.
            // Check Lighting.hlsl for more details.
            get => (SystemInfo.graphicsDeviceType == GraphicsDeviceType.OpenGLES2) ? 4 : 8;
        }

        // These limits have to match same limits in Input.hlsl
        const int k_MaxVisibleAdditionalLightsMobile    = 32;
        const int k_MaxVisibleAdditionalLightsNonMobile = 256;
        public static int maxVisibleAdditionalLights
        {
            get
            {
                return (Application.isMobilePlatform || SystemInfo.graphicsDeviceType == GraphicsDeviceType.OpenGLCore) 
                        ? k_MaxVisibleAdditionalLightsMobile : k_MaxVisibleAdditionalLightsNonMobile;
            }
        }

        // Internal max count for how many ScriptableRendererData can be added to a single Universal RP asset
        internal static int maxScriptableRenderers
        {
            get => 8;
        }

        public UniversalRenderPipeline(UniversalRenderPipelineAsset asset)
        {
            SetSupportedRenderingFeatures();

            PerFrameBuffer._GlossyEnvironmentColor = Shader.PropertyToID("_GlossyEnvironmentColor");
            PerFrameBuffer._SubtractiveShadowColor = Shader.PropertyToID("_SubtractiveShadowColor");

            PerFrameBuffer._Time = Shader.PropertyToID("_Time");
            PerFrameBuffer._SinTime = Shader.PropertyToID("_SinTime");
            PerFrameBuffer._CosTime = Shader.PropertyToID("_CosTime");
            PerFrameBuffer.unity_DeltaTime = Shader.PropertyToID("unity_DeltaTime");
            PerFrameBuffer._TimeParameters = Shader.PropertyToID("_TimeParameters");

            PerCameraBuffer.unity_MatrixInvVP = Shader.PropertyToID("unity_MatrixInvVP");
            PerCameraBuffer._ScreenParams = Shader.PropertyToID("_ScreenParams");
            PerCameraBuffer._ScaledScreenParams = Shader.PropertyToID("_ScaledScreenParams");
            PerCameraBuffer._WorldSpaceCameraPos = Shader.PropertyToID("_WorldSpaceCameraPos");

            // Let engine know we have MSAA on for cases where we support MSAA backbuffer
            if (QualitySettings.antiAliasing != asset.msaaSampleCount)
            {
                QualitySettings.antiAliasing = asset.msaaSampleCount;
#if ENABLE_VR && ENABLE_VR_MODULE
                XR.XRDevice.UpdateEyeTextureMSAASetting();
#endif
            }

            // For compatibility reasons we also match old LightweightPipeline tag.
            Shader.globalRenderPipeline = "UniversalPipeline,LightweightPipeline";

            Lightmapping.SetDelegate(lightsDelegate);

            CameraCaptureBridge.enabled = true;

            RenderingUtils.ClearSystemInfoCache();
        }

        protected override void Dispose(bool disposing)
        {
            base.Dispose(disposing);

            Shader.globalRenderPipeline = "";
            SupportedRenderingFeatures.active = new SupportedRenderingFeatures();
            ShaderData.instance.Dispose();

#if UNITY_EDITOR
            SceneViewDrawMode.ResetDrawMode();
#endif
            Lightmapping.ResetDelegate();
            CameraCaptureBridge.enabled = false;
        }

        protected override void Render(ScriptableRenderContext renderContext, Camera[] cameras)
        {
            BeginFrameRendering(renderContext, cameras);

            GraphicsSettings.lightsUseLinearIntensity = (QualitySettings.activeColorSpace == ColorSpace.Linear);
            GraphicsSettings.useScriptableRenderPipelineBatching = asset.useSRPBatcher;
            SetupPerFrameShaderConstants();

            SortCameras(cameras);
            for (int i = 0; i < cameras.Length; ++i)
            {
                var camera = cameras[i];
                if (IsGameCamera(camera))
                {
                    RenderCameraStack(renderContext, camera);
                }
                else
                {
                    BeginCameraRendering(renderContext, camera);
#if VISUAL_EFFECT_GRAPH_0_0_1_OR_NEWER
                    //It should be called before culling to prepare material. When there isn't any VisualEffect component, this method has no effect.
                    VFX.VFXManager.PrepareCamera(camera);
#endif
                    UpdateVolumeFramework(camera, null);
                    
                    RenderSingleCamera(renderContext, camera);
                    EndCameraRendering(renderContext, camera);
                }
            }

            EndFrameRendering(renderContext, cameras);
        }

        /// <summary>
        /// Standalone camera rendering. Use this to render procedural cameras.
        /// This method doesn't call <c>BeginCameraRendering</c> and <c>EndCameraRendering</c> callbacks.
        /// </summary>
        /// <param name="context">Render context used to record commands during execution.</param>
        /// <param name="camera">Camera to render.</param>
        /// <seealso cref="ScriptableRenderContext"/>
        public static void RenderSingleCamera(ScriptableRenderContext context, Camera camera)
        {
            UniversalAdditionalCameraData additionalCameraData = null;
            if (IsGameCamera(camera))
                camera.gameObject.TryGetComponent(out additionalCameraData);

<<<<<<< HEAD
                InitializeCameraData(settings, camera, additionalCameraData, out var cameraData);
            SetupPerCameraShaderConstants(cameraData);
=======
            if (additionalCameraData != null && additionalCameraData.renderType != CameraRenderType.Base)
            {
                Debug.LogWarning("Only Base cameras can be rendered with standalone RenderSingleCamera. Camera will be skipped.");
                return;
            }
>>>>>>> 5b062ad0

            InitializeCameraData(camera, additionalCameraData, out var cameraData);
            RenderSingleCamera(context, cameraData, true, cameraData.postProcessEnabled);
        }

        /// <summary>
        /// Renders a single camera. This method will do culling, setup and execution of the renderer.
        /// </summary>
        /// <param name="context">Render context used to record commands during execution.</param>
        /// <param name="cameraData">Camera rendering data. This might contain data inherited from a base camera.</param>
        /// <param name="requiresBlitToBackbuffer">True if this is the last camera in the stack rendering, false otherwise.</param>
        /// <param name="anyPostProcessingEnabled">True if at least one camera has post-processing enabled in the stack, false otherwise.</param>
        static void RenderSingleCamera(ScriptableRenderContext context, CameraData cameraData, bool requiresBlitToBackbuffer, bool anyPostProcessingEnabled)
        {
            Camera camera = cameraData.camera;
            var renderer = cameraData.renderer;
            if (renderer == null)
            {
                Debug.LogWarning(string.Format("Trying to render {0} with an invalid renderer. Camera rendering will be skipped.", camera.name));
                return;
            }

            if (!camera.TryGetCullingParameters(IsStereoEnabled(camera), out var cullingParameters))
                return;

            SetupPerCameraShaderConstants(cameraData);

            ProfilingSampler sampler = (asset.debugLevel >= PipelineDebugLevel.Profiling) ? new ProfilingSampler(camera.name): _CameraProfilingSampler;
            CommandBuffer cmd = CommandBufferPool.Get(sampler.name);
            using (new ProfilingScope(cmd, sampler))
            {
                renderer.Clear(cameraData.renderType);
                renderer.SetupCullingParameters(ref cullingParameters, ref cameraData);

                context.ExecuteCommandBuffer(cmd);
                cmd.Clear();

#if UNITY_EDITOR
                // Emit scene view UI
                if (cameraData.isSceneViewCamera)
                {
                    ScriptableRenderContext.EmitWorldGeometryForSceneView(camera);
                }
#endif

                var cullResults = context.Cull(ref cullingParameters);
                InitializeRenderingData(asset, ref cameraData, ref cullResults, requiresBlitToBackbuffer, anyPostProcessingEnabled, out var renderingData);

                renderer.Setup(context, ref renderingData);
                renderer.Execute(context, ref renderingData);
            }

            context.ExecuteCommandBuffer(cmd);
            CommandBufferPool.Release(cmd);
            context.Submit();
        }

        /// <summary>
        // Renders a camera stack. This method calls RenderSingleCamera for each valid camera in the stack.
        // The last camera resolves the final target to screen.
        /// </summary>
        /// <param name="context">Render context used to record commands during execution.</param>
        /// <param name="camera">Camera to render.</param>
        static void RenderCameraStack(ScriptableRenderContext context, Camera baseCamera)
        {
            baseCamera.TryGetComponent<UniversalAdditionalCameraData>(out var baseCameraAdditionalData);

            // Overlay cameras will be rendered stacked while rendering base cameras
            if (baseCameraAdditionalData != null && baseCameraAdditionalData.renderType == CameraRenderType.Overlay)
                return;

            // renderer contains a stack if it has additional data and the renderer supports stacking
            var renderer = baseCameraAdditionalData?.scriptableRenderer;
            bool supportsCameraStacking = renderer != null && renderer.supportedRenderingFeatures.cameraStacking;
            List<Camera> cameraStack = (supportsCameraStacking) ? baseCameraAdditionalData?.cameraStack : null;

            bool anyPostProcessingEnabled = baseCameraAdditionalData != null && baseCameraAdditionalData.renderPostProcessing;

            // We need to know the last active camera in the stack to be able to resolve
            // rendering to screen when rendering it. The last camera in the stack is not
            // necessarily the last active one as it users might disable it.
            int lastActiveOverlayCameraIndex = -1;
            if (cameraStack != null)
            {
                // TODO: Add support to camera stack in VR multi pass mode
                if (!IsMultiPassStereoEnabled(baseCamera))
                {
                    var baseCameraRendererType = baseCameraAdditionalData?.scriptableRenderer.GetType();

                    for (int i = 0; i < cameraStack.Count; ++i)
                    {
                        Camera currCamera = cameraStack[i];

                        if (currCamera != null && currCamera.isActiveAndEnabled)
                        {
                            currCamera.TryGetComponent<UniversalAdditionalCameraData>(out var data);

                            if (data == null || data.renderType != CameraRenderType.Overlay)
                            {
                                Debug.LogWarning(string.Format("Stack can only contain Overlay cameras. {0} will skip rendering.", currCamera.name));
                            }
                            else if (data?.scriptableRenderer.GetType() != baseCameraRendererType)
                            {
                                Debug.LogWarning(string.Format("Only cameras with the same renderer type as the base camera can be stacked. {0} will skip rendering", currCamera.name));
                            }
                            else
                            {
                                anyPostProcessingEnabled |= data.renderPostProcessing;
                                lastActiveOverlayCameraIndex = i;
                            }
                        }
                    }
                }
                else
                {
                    Debug.LogWarning("Multi pass stereo mode doesn't support Camera Stacking. Overlay cameras will skip rendering.");
                }
            }


            bool isStackedRendering = lastActiveOverlayCameraIndex != -1;

            BeginCameraRendering(context, baseCamera);
#if VISUAL_EFFECT_GRAPH_0_0_1_OR_NEWER
            //It should be called before culling to prepare material. When there isn't any VisualEffect component, this method has no effect.
            VFX.VFXManager.PrepareCamera(baseCamera);
#endif
            UpdateVolumeFramework(baseCamera, baseCameraAdditionalData);
            InitializeCameraData(baseCamera, baseCameraAdditionalData, out var baseCameraData);
            RenderSingleCamera(context, baseCameraData, !isStackedRendering, anyPostProcessingEnabled);
            EndCameraRendering(context, baseCamera);

            if (!isStackedRendering)
                return;

            for (int i = 0; i < cameraStack.Count; ++i)
            {
                var currCamera = cameraStack[i];

                if (!currCamera.isActiveAndEnabled)
                    continue;

                currCamera.TryGetComponent<UniversalAdditionalCameraData>(out var currCameraData);
                // Camera is overlay and enabled
                if (currCameraData != null)
                {
                    // Copy base settings from base camera data and initialize initialize remaining specific settings for this camera type.
                    CameraData overlayCameraData = baseCameraData;
                    bool lastCamera = i == lastActiveOverlayCameraIndex;

                    BeginCameraRendering(context, currCamera);
#if VISUAL_EFFECT_GRAPH_0_0_1_OR_NEWER
                    //It should be called before culling to prepare material. When there isn't any VisualEffect component, this method has no effect.
                    VFX.VFXManager.PrepareCamera(currCamera);
#endif
                    UpdateVolumeFramework(currCamera, currCameraData);
                    InitializeAdditionalCameraData(currCamera, currCameraData, ref overlayCameraData);
                    RenderSingleCamera(context, overlayCameraData, lastCamera, anyPostProcessingEnabled);
                    EndCameraRendering(context, currCamera);
                }
            }
        }

        static void UpdateVolumeFramework(Camera camera, UniversalAdditionalCameraData additionalCameraData)
        {
            // Default values when there's no additional camera data available
            LayerMask layerMask = 1; // "Default"
            Transform trigger = camera.transform;

            if (additionalCameraData != null)
            {
                layerMask = additionalCameraData.volumeLayerMask;
                trigger = additionalCameraData.volumeTrigger != null
                    ? additionalCameraData.volumeTrigger
                    : trigger;
            }
            else if (camera.cameraType == CameraType.SceneView)
            {
                // Try to mirror the MainCamera volume layer mask for the scene view - do not mirror the target
                var mainCamera = Camera.main;
                UniversalAdditionalCameraData mainAdditionalCameraData = null;

                if (mainCamera != null && mainCamera.TryGetComponent(out mainAdditionalCameraData))
                    layerMask = mainAdditionalCameraData.volumeLayerMask;
                
                trigger = mainAdditionalCameraData != null && mainAdditionalCameraData.volumeTrigger != null ? mainAdditionalCameraData.volumeTrigger : trigger;
            }

            VolumeManager.instance.Update(trigger, layerMask);
        }

        static bool CheckPostProcessForDepth(in CameraData cameraData)
        {
            if (!cameraData.postProcessEnabled)
                return false;

            if (cameraData.antialiasing == AntialiasingMode.SubpixelMorphologicalAntiAliasing)
                return true;

            var stack = VolumeManager.instance.stack;

            if (stack.GetComponent<DepthOfField>().IsActive())
                return true;

            if (stack.GetComponent<MotionBlur>().IsActive())
                return true;

            return false;
        }

        static void SetSupportedRenderingFeatures()
        {
#if UNITY_EDITOR
            SupportedRenderingFeatures.active = new SupportedRenderingFeatures()
            {
                reflectionProbeModes = SupportedRenderingFeatures.ReflectionProbeModes.None,
                defaultMixedLightingModes = SupportedRenderingFeatures.LightmapMixedBakeModes.Subtractive,
                mixedLightingModes = SupportedRenderingFeatures.LightmapMixedBakeModes.Subtractive | SupportedRenderingFeatures.LightmapMixedBakeModes.IndirectOnly,
                lightmapBakeTypes = LightmapBakeType.Baked | LightmapBakeType.Mixed,
                lightmapsModes = LightmapsMode.CombinedDirectional | LightmapsMode.NonDirectional,
                lightProbeProxyVolumes = false,
                motionVectors = false,
                receiveShadows = false,
                reflectionProbes = true
            };
            SceneViewDrawMode.SetupDrawMode();
#endif
        }

        static void InitializeCameraData(Camera camera, UniversalAdditionalCameraData additionalCameraData, out CameraData cameraData)
        {
            cameraData = new CameraData();
            InitializeStackedCameraData(camera, additionalCameraData, ref cameraData);
            InitializeAdditionalCameraData(camera, additionalCameraData, ref cameraData);
        }

        /// <summary>
        /// Initialize camera data settings common for all cameras in the stack. Overlay cameras will inherit
        /// settings from base camera.
        /// </summary>
        /// <param name="baseCamera">Base camera to inherit settings from.</param>
        /// <param name="baseAdditionalCameraData">Component that contains additional base camera data.</param>
        /// <param name="cameraData">Camera data to initialize setttings.</param>
        static void InitializeStackedCameraData(Camera baseCamera, UniversalAdditionalCameraData baseAdditionalCameraData, ref CameraData cameraData)
        {
            var settings = asset;
            cameraData.targetTexture = baseCamera.targetTexture;
            cameraData.isStereoEnabled = IsStereoEnabled(baseCamera);
            cameraData.isSceneViewCamera = baseCamera.cameraType == CameraType.SceneView;

            cameraData.numberOfXRPasses = 1;
            cameraData.isXRMultipass = false;

#if ENABLE_VR && ENABLE_VR_MODULE
            if (cameraData.isStereoEnabled && !cameraData.isSceneViewCamera && XR.XRSettings.stereoRenderingMode == XR.XRSettings.StereoRenderingMode.MultiPass)
            {
                cameraData.numberOfXRPasses = 2;
                cameraData.isXRMultipass = true;
            }
#endif

            ///////////////////////////////////////////////////////////////////
            // Environment and Post-processing settings                       /
            ///////////////////////////////////////////////////////////////////
            if (cameraData.isSceneViewCamera)
            {
                cameraData.volumeLayerMask = 1; // "Default"
                cameraData.volumeTrigger = null;
                cameraData.isStopNaNEnabled = false;
                cameraData.isDitheringEnabled = false;
                cameraData.antialiasing = AntialiasingMode.None;
                cameraData.antialiasingQuality = AntialiasingQuality.High;
            }
            else if (baseAdditionalCameraData != null)
            {
                cameraData.volumeLayerMask = baseAdditionalCameraData.volumeLayerMask;
                cameraData.volumeTrigger = baseAdditionalCameraData.volumeTrigger == null ? baseCamera.transform : baseAdditionalCameraData.volumeTrigger;
                cameraData.isStopNaNEnabled = baseAdditionalCameraData.stopNaN && SystemInfo.graphicsShaderLevel >= 35;
                cameraData.isDitheringEnabled = baseAdditionalCameraData.dithering;
                cameraData.antialiasing = baseAdditionalCameraData.antialiasing;
                cameraData.antialiasingQuality = baseAdditionalCameraData.antialiasingQuality;
            }
            else
            {
                cameraData.volumeLayerMask = 1; // "Default"
                cameraData.volumeTrigger = null;
                cameraData.isStopNaNEnabled = false;
                cameraData.isDitheringEnabled = false;
                cameraData.antialiasing = AntialiasingMode.None;
                cameraData.antialiasingQuality = AntialiasingQuality.High;
            }

            ///////////////////////////////////////////////////////////////////
            // Settings that control output of the camera                     /
            ///////////////////////////////////////////////////////////////////
            int msaaSamples = 1;
            if (baseCamera.allowMSAA && settings.msaaSampleCount > 1)
                msaaSamples = (baseCamera.targetTexture != null) ? baseCamera.targetTexture.antiAliasing : settings.msaaSampleCount;
            cameraData.isHdrEnabled = baseCamera.allowHDR && settings.supportsHDR;

            Rect cameraRect = baseCamera.rect;
            cameraData.pixelRect = baseCamera.pixelRect;
            cameraData.pixelWidth = baseCamera.pixelWidth;
            cameraData.pixelHeight = baseCamera.pixelHeight;
            cameraData.aspectRatio = (float)cameraData.pixelWidth / (float)cameraData.pixelHeight;
            cameraData.isDefaultViewport = (!(Math.Abs(cameraRect.x) > 0.0f || Math.Abs(cameraRect.y) > 0.0f ||
                Math.Abs(cameraRect.width) < 1.0f || Math.Abs(cameraRect.height) < 1.0f));

            // If XR is enabled, use XR renderScale.
            // Discard variations lesser than kRenderScaleThreshold.
            // Scale is only enabled for gameview.
            const float kRenderScaleThreshold = 0.05f;
            float usedRenderScale = XRGraphics.enabled ? XRGraphics.eyeTextureResolutionScale : settings.renderScale;
            cameraData.renderScale = (Mathf.Abs(1.0f - usedRenderScale) < kRenderScaleThreshold) ? 1.0f : usedRenderScale;
            var commonOpaqueFlags = SortingCriteria.CommonOpaque;
            var noFrontToBackOpaqueFlags = SortingCriteria.SortingLayer | SortingCriteria.RenderQueue | SortingCriteria.OptimizeStateChanges | SortingCriteria.CanvasOrder;
            bool hasHSRGPU = SystemInfo.hasHiddenSurfaceRemovalOnGPU;
            bool canSkipFrontToBackSorting = (baseCamera.opaqueSortMode == OpaqueSortMode.Default && hasHSRGPU) || baseCamera.opaqueSortMode == OpaqueSortMode.NoDistanceSort;

            cameraData.defaultOpaqueSortFlags = canSkipFrontToBackSorting ? noFrontToBackOpaqueFlags : commonOpaqueFlags;
            cameraData.captureActions = CameraCaptureBridge.GetCaptureActions(baseCamera);

            bool needsAlphaChannel = Graphics.preserveFramebufferAlpha;
            cameraData.cameraTargetDescriptor = CreateRenderTextureDescriptor(baseCamera, cameraData.renderScale,
                cameraData.isStereoEnabled, cameraData.isHdrEnabled, msaaSamples, needsAlphaChannel);
        }

        /// <summary>
        /// Initialize settings that can be different for each camera in the stack.
        /// </summary>
        /// <param name="camera">Camera to initialize settings from.</param>
        /// <param name="additionalCameraData">Additional camera data component to initialize settings from.</param>
        /// <param name="cameraData">Settings to be initilized.</param>
        static void InitializeAdditionalCameraData(Camera camera, UniversalAdditionalCameraData additionalCameraData, ref CameraData cameraData)
        {
            var settings = asset;
            cameraData.camera = camera;

            bool anyShadowsEnabled = settings.supportsMainLightShadows || settings.supportsAdditionalLightShadows;
            cameraData.maxShadowDistance = Mathf.Min(settings.shadowDistance, camera.farClipPlane);
            cameraData.maxShadowDistance = (anyShadowsEnabled && cameraData.maxShadowDistance >= camera.nearClipPlane) ?
                cameraData.maxShadowDistance : 0.0f;

            cameraData.viewMatrix = camera.worldToCameraMatrix;

            // Overlay cameras inherit viewport from base.
            // If the viewport is different between them we might need to patch the projection
            // matrix to prevent squishing when rendering objects in overlay cameras.
            cameraData.projectionMatrix = (!camera.orthographic && !cameraData.isStereoEnabled && cameraData.pixelRect != camera.pixelRect) ?
                Matrix4x4.Perspective(camera.fieldOfView, cameraData.aspectRatio, camera.nearClipPlane, camera.farClipPlane) :
                camera.projectionMatrix;

            if (cameraData.isSceneViewCamera)
            {
                cameraData.renderType = CameraRenderType.Base;
                cameraData.clearDepth = true;
                cameraData.postProcessEnabled = CoreUtils.ArePostProcessesEnabled(camera);
                cameraData.requiresDepthTexture = settings.supportsCameraDepthTexture;
                cameraData.requiresOpaqueTexture = settings.supportsCameraOpaqueTexture;
                cameraData.renderer = asset.scriptableRenderer;
            }
            else if (additionalCameraData != null)
            {
                cameraData.renderType = additionalCameraData.renderType;
                cameraData.clearDepth = (additionalCameraData.renderType != CameraRenderType.Base) ? additionalCameraData.clearDepth : true;
                cameraData.postProcessEnabled = additionalCameraData.renderPostProcessing;
                cameraData.maxShadowDistance = (additionalCameraData.renderShadows) ? cameraData.maxShadowDistance : 0.0f;
                cameraData.requiresDepthTexture = additionalCameraData.requiresDepthTexture;
                cameraData.requiresOpaqueTexture = additionalCameraData.requiresColorTexture;
                cameraData.renderer = additionalCameraData.scriptableRenderer;
            }
            else
            {
                cameraData.renderType = CameraRenderType.Base;
                cameraData.clearDepth = true;
                cameraData.postProcessEnabled = false;
                cameraData.requiresDepthTexture = settings.supportsCameraDepthTexture;
                cameraData.requiresOpaqueTexture = settings.supportsCameraOpaqueTexture;
                cameraData.renderer = asset.scriptableRenderer;
            }

            // Disable depth and color copy. We should add it in the renderer instead to avoid performance pitfalls
            // of camera stacking breaking render pass execution implicitly.
            if (cameraData.renderType == CameraRenderType.Overlay)
            {
                cameraData.requiresDepthTexture = false;
                cameraData.requiresOpaqueTexture = false;
            }

            // Disables post if GLes2
            cameraData.postProcessEnabled &= SystemInfo.graphicsDeviceType != GraphicsDeviceType.OpenGLES2;

            cameraData.requiresDepthTexture |= cameraData.isSceneViewCamera || CheckPostProcessForDepth(cameraData);
        }

        static void InitializeRenderingData(UniversalRenderPipelineAsset settings, ref CameraData cameraData, ref CullingResults cullResults,
            bool requiresBlitToBackbuffer, bool anyPostProcessingEnabled, out RenderingData renderingData)
        {
            var visibleLights = cullResults.visibleLights;

            int mainLightIndex = GetMainLightIndex(settings, visibleLights);
            bool mainLightCastShadows = false;
            bool additionalLightsCastShadows = false;

            if (cameraData.maxShadowDistance > 0.0f)
            {
                mainLightCastShadows = (mainLightIndex != -1 && visibleLights[mainLightIndex].light != null &&
                                        visibleLights[mainLightIndex].light.shadows != LightShadows.None);

                // If additional lights are shaded per-pixel they cannot cast shadows
                if (settings.additionalLightsRenderingMode == LightRenderingMode.PerPixel)
                {
                    for (int i = 0; i < visibleLights.Length; ++i)
                    {
                        if (i == mainLightIndex)
                            continue;

                        Light light = visibleLights[i].light;

                        // UniversalRP doesn't support additional directional lights or point light shadows yet
                        if (visibleLights[i].lightType == LightType.Spot && light != null && light.shadows != LightShadows.None)
                        {
                            additionalLightsCastShadows = true;
                            break;
                        }
                    }
                }
            }

            renderingData.cullResults = cullResults;
            renderingData.cameraData = cameraData;
            InitializeLightData(settings, visibleLights, mainLightIndex, out renderingData.lightData);
            InitializeShadowData(settings, visibleLights, mainLightCastShadows, additionalLightsCastShadows && !renderingData.lightData.shadeAdditionalLightsPerVertex, out renderingData.shadowData);
            InitializePostProcessingData(settings, out renderingData.postProcessingData);
            renderingData.supportsDynamicBatching = settings.supportsDynamicBatching;
            renderingData.perObjectData = GetPerObjectLightFlags(renderingData.lightData.additionalLightsCount);

            bool isOffscreenCamera = cameraData.targetTexture != null && !cameraData.isSceneViewCamera;
            renderingData.resolveFinalTarget = requiresBlitToBackbuffer;
            renderingData.postProcessingEnabled = anyPostProcessingEnabled;
        }

        static void InitializeShadowData(UniversalRenderPipelineAsset settings, NativeArray<VisibleLight> visibleLights, bool mainLightCastShadows, bool additionalLightsCastShadows, out ShadowData shadowData)
        {
            m_ShadowBiasData.Clear();

            for (int i = 0; i < visibleLights.Length; ++i)
            {
                Light light = visibleLights[i].light;
                UniversalAdditionalLightData data = null;
                if (light != null)
                {
                    light.gameObject.TryGetComponent(out data);
                }

                if (data && !data.usePipelineSettings)
                    m_ShadowBiasData.Add(new Vector4(light.shadowBias, light.shadowNormalBias, 0.0f, 0.0f));
                else
                    m_ShadowBiasData.Add(new Vector4(settings.shadowDepthBias, settings.shadowNormalBias, 0.0f, 0.0f));
            }

            shadowData.bias = m_ShadowBiasData;
            shadowData.supportsMainLightShadows = SystemInfo.supportsShadows && settings.supportsMainLightShadows && mainLightCastShadows;

            // We no longer use screen space shadows in URP.
            // This change allows us to have particles & transparent objects receive shadows.
            shadowData.requiresScreenSpaceShadowResolve = false;// shadowData.supportsMainLightShadows && supportsScreenSpaceShadows && settings.shadowCascadeOption != ShadowCascadesOption.NoCascades;

            int shadowCascadesCount;
            switch (settings.shadowCascadeOption)
            {
                case ShadowCascadesOption.FourCascades:
                    shadowCascadesCount = 4;
                    break;

                case ShadowCascadesOption.TwoCascades:
                    shadowCascadesCount = 2;
                    break;

                default:
                    shadowCascadesCount = 1;
                    break;
            }

            shadowData.mainLightShadowCascadesCount = shadowCascadesCount;//(shadowData.requiresScreenSpaceShadowResolve) ? shadowCascadesCount : 1;
            shadowData.mainLightShadowmapWidth = settings.mainLightShadowmapResolution;
            shadowData.mainLightShadowmapHeight = settings.mainLightShadowmapResolution;

            switch (shadowData.mainLightShadowCascadesCount)
            {
                case 1:
                    shadowData.mainLightShadowCascadesSplit = new Vector3(1.0f, 0.0f, 0.0f);
                    break;

                case 2:
                    shadowData.mainLightShadowCascadesSplit = new Vector3(settings.cascade2Split, 1.0f, 0.0f);
                    break;

                default:
                    shadowData.mainLightShadowCascadesSplit = settings.cascade4Split;
                    break;
            }

            shadowData.supportsAdditionalLightShadows = SystemInfo.supportsShadows && settings.supportsAdditionalLightShadows && additionalLightsCastShadows;
            shadowData.additionalLightsShadowmapWidth = shadowData.additionalLightsShadowmapHeight = settings.additionalLightsShadowmapResolution;
            shadowData.supportsSoftShadows = settings.supportsSoftShadows && (shadowData.supportsMainLightShadows || shadowData.supportsAdditionalLightShadows);
            shadowData.shadowmapDepthBufferBits = 16;
        }

        static void InitializePostProcessingData(UniversalRenderPipelineAsset settings, out PostProcessingData postProcessingData)
        {
            postProcessingData.gradingMode = settings.supportsHDR
                ? settings.colorGradingMode
                : ColorGradingMode.LowDynamicRange;

            postProcessingData.lutSize = settings.colorGradingLutSize;
        }

        static void InitializeLightData(UniversalRenderPipelineAsset settings, NativeArray<VisibleLight> visibleLights, int mainLightIndex, out LightData lightData)
        {
            int maxPerObjectAdditionalLights = UniversalRenderPipeline.maxPerObjectLights;
            int maxVisibleAdditionalLights = UniversalRenderPipeline.maxVisibleAdditionalLights;

            lightData.mainLightIndex = mainLightIndex;

            if (settings.additionalLightsRenderingMode != LightRenderingMode.Disabled)
            {
                lightData.additionalLightsCount =
                    Math.Min((mainLightIndex != -1) ? visibleLights.Length - 1 : visibleLights.Length,
                        maxVisibleAdditionalLights);
                lightData.maxPerObjectAdditionalLightsCount = Math.Min(settings.maxAdditionalLightsCount, maxPerObjectAdditionalLights);
            }
            else
            {
                lightData.additionalLightsCount = 0;
                lightData.maxPerObjectAdditionalLightsCount = 0;
            }

            lightData.shadeAdditionalLightsPerVertex = settings.additionalLightsRenderingMode == LightRenderingMode.PerVertex;
            lightData.visibleLights = visibleLights;
            lightData.supportsMixedLighting = settings.supportsMixedLighting;
        }

        static PerObjectData GetPerObjectLightFlags(int additionalLightsCount)
        {
            var configuration = PerObjectData.ReflectionProbes | PerObjectData.Lightmaps | PerObjectData.LightProbe | PerObjectData.LightData | PerObjectData.OcclusionProbe;

            if (additionalLightsCount > 0)
            {
                configuration |= PerObjectData.LightData;

                // In this case we also need per-object indices (unity_LightIndices)
                if (!RenderingUtils.useStructuredBuffer)
                    configuration |= PerObjectData.LightIndices;
            }

            return configuration;
        }

        // Main Light is always a directional light
        static int GetMainLightIndex(UniversalRenderPipelineAsset settings, NativeArray<VisibleLight> visibleLights)
        {
            int totalVisibleLights = visibleLights.Length;

            if (totalVisibleLights == 0 || settings.mainLightRenderingMode != LightRenderingMode.PerPixel)
                return -1;

            Light sunLight = RenderSettings.sun;
            int brightestDirectionalLightIndex = -1;
            float brightestLightIntensity = 0.0f;
            for (int i = 0; i < totalVisibleLights; ++i)
            {
                VisibleLight currVisibleLight = visibleLights[i];
                Light currLight = currVisibleLight.light;

                // Particle system lights have the light property as null. We sort lights so all particles lights
                // come last. Therefore, if first light is particle light then all lights are particle lights.
                // In this case we either have no main light or already found it.
                if (currLight == null)
                    break;

                if (currLight == sunLight)
                    return i;

                // In case no shadow light is present we will return the brightest directional light
                if (currVisibleLight.lightType == LightType.Directional && currLight.intensity > brightestLightIntensity)
                {
                    brightestLightIntensity = currLight.intensity;
                    brightestDirectionalLightIndex = i;
                }
            }

            return brightestDirectionalLightIndex;
        }

        static void SetupPerFrameShaderConstants()
        {
            // When glossy reflections are OFF in the shader we set a constant color to use as indirect specular
            SphericalHarmonicsL2 ambientSH = RenderSettings.ambientProbe;
            Color linearGlossyEnvColor = new Color(ambientSH[0, 0], ambientSH[1, 0], ambientSH[2, 0]) * RenderSettings.reflectionIntensity;
            Color glossyEnvColor = CoreUtils.ConvertLinearToActiveColorSpace(linearGlossyEnvColor);
            Shader.SetGlobalVector(PerFrameBuffer._GlossyEnvironmentColor, glossyEnvColor);

            // Used when subtractive mode is selected
            Shader.SetGlobalVector(PerFrameBuffer._SubtractiveShadowColor, CoreUtils.ConvertSRGBToActiveColorSpace(RenderSettings.subtractiveShadowColor));
        }

        static void SetupPerCameraShaderConstants(in CameraData cameraData)
        {
            Camera camera = cameraData.camera;

            Rect pixelRect = cameraData.pixelRect;
            float scaledCameraWidth = (float)pixelRect.width * cameraData.renderScale;
            float scaledCameraHeight = (float)pixelRect.height * cameraData.renderScale;
            Shader.SetGlobalVector(PerCameraBuffer._ScaledScreenParams, new Vector4(scaledCameraWidth, scaledCameraHeight, 1.0f + 1.0f / scaledCameraWidth, 1.0f + 1.0f / scaledCameraHeight));
            Shader.SetGlobalVector(PerCameraBuffer._WorldSpaceCameraPos, camera.transform.position);
            float cameraWidth = (float)pixelRect.width;
            float cameraHeight = (float)pixelRect.height;
            Shader.SetGlobalVector(PerCameraBuffer._ScreenParams, new Vector4(cameraWidth, cameraHeight, 1.0f + 1.0f / cameraWidth, 1.0f + 1.0f / cameraHeight));

            Matrix4x4 projMatrix = GL.GetGPUProjectionMatrix(camera.projectionMatrix, false);
            Matrix4x4 viewMatrix = camera.worldToCameraMatrix;
            Matrix4x4 viewProjMatrix = projMatrix * viewMatrix;
            Matrix4x4 invViewProjMatrix = Matrix4x4.Inverse(viewProjMatrix);
            Shader.SetGlobalMatrix(PerCameraBuffer.unity_MatrixInvVP, invViewProjMatrix);
        }
    }
}<|MERGE_RESOLUTION|>--- conflicted
+++ resolved
@@ -188,18 +188,13 @@
             if (IsGameCamera(camera))
                 camera.gameObject.TryGetComponent(out additionalCameraData);
 
-<<<<<<< HEAD
-                InitializeCameraData(settings, camera, additionalCameraData, out var cameraData);
-            SetupPerCameraShaderConstants(cameraData);
-=======
             if (additionalCameraData != null && additionalCameraData.renderType != CameraRenderType.Base)
             {
                 Debug.LogWarning("Only Base cameras can be rendered with standalone RenderSingleCamera. Camera will be skipped.");
                 return;
             }
->>>>>>> 5b062ad0
-
-            InitializeCameraData(camera, additionalCameraData, out var cameraData);
+
+            InitializeCameraData(settings, camera, additionalCameraData, out var cameraData);
             RenderSingleCamera(context, cameraData, true, cameraData.postProcessEnabled);
         }
 
