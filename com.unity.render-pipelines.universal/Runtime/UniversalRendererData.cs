#if UNITY_EDITOR
using UnityEditor;
using UnityEditor.ProjectWindowCallback;
#endif
using System;
using UnityEngine.Scripting.APIUpdating;
using UnityEngine.Assertions;
using System.Collections.Generic;
using UnityEngine.Experimental.Rendering;

namespace UnityEngine.Rendering.Universal
{
    /// <summary>
    /// Defines if Unity will copy the depth that can be bound in shaders as _CameraDepthTexture after the opaques pass or after the transparents pass.
    /// </summary>
    public enum CopyDepthMode
    {
        /// <summary>Depth will be copied after the opaques pass</summary>
        AfterOpaques,
        /// <summary>Depth will be copied after the transparents pass</summary>
        AfterTransparents
    }

    /// <summary>
    /// Class containing resources needed for the <c>UniversalRenderer</c>.
    /// </summary>
    [Serializable, ReloadGroup, ExcludeFromPreset]
    [URPHelpURL("urp-universal-renderer")]
    public class UniversalRendererData : ScriptableRendererData, ISerializationCallbackReceiver
    {
<<<<<<< HEAD
=======
#if UNITY_EDITOR
        [System.Diagnostics.CodeAnalysis.SuppressMessage("Microsoft.Performance", "CA1812")]
        internal class CreateUniversalRendererAsset : EndNameEditAction
        {
            public override void Action(int instanceId, string pathName, string resourceFile)
            {
                var instance = UniversalRenderPipelineAsset.CreateRendererAsset(pathName, RendererType.UniversalRenderer, false) as UniversalRendererData;
                Selection.activeObject = instance;
            }
        }

        [MenuItem("Assets/Create/Rendering/URP Universal Renderer", priority = CoreUtils.Sections.section3 + CoreUtils.Priorities.assetsCreateRenderingMenuPriority + 2)]
        static void CreateUniversalRendererData()
        {
            ProjectWindowUtil.StartNameEditingIfProjectWindowExists(0, CreateInstance<CreateUniversalRendererAsset>(), "New Custom Universal Renderer Data.asset", null, null);
        }

#endif

        /// <summary>
        /// Class containing shader resources used in URP.
        /// </summary>
>>>>>>> 63d466bb
        [Serializable, ReloadGroup]
        public sealed class ShaderResources
        {
            /// <summary>
            /// Blit shader.
            /// </summary>
            [Reload("Shaders/Utils/Blit.shader")]
            public Shader blitPS;

            /// <summary>
            /// Copy Depth shader.
            /// </summary>
            [Reload("Shaders/Utils/CopyDepth.shader")]
            public Shader copyDepthPS;

            /// <summary>
            /// Screen Space Shadows shader.
            /// </summary>
            [Obsolete("Obsolete, this feature will be supported by new 'ScreenSpaceShadows' renderer feature")]
            public Shader screenSpaceShadowPS;

            /// <summary>
            /// Sampling shader.
            /// </summary>
            [Reload("Shaders/Utils/Sampling.shader")]
            public Shader samplingPS;

            /// <summary>
            /// Stencil Deferred shader.
            /// </summary>
            [Reload("Shaders/Utils/StencilDeferred.shader")]
            public Shader stencilDeferredPS;

            /// <summary>
            /// Fallback error shader.
            /// </summary>
            [Reload("Shaders/Utils/FallbackError.shader")]
            public Shader fallbackErrorPS;

            /// <summary>
            /// Material Error shader.
            /// </summary>
            [Reload("Shaders/Utils/MaterialError.shader")]
            public Shader materialErrorPS;

            // Core blitter shaders, adapted from HDRP
            // TODO: move to core and share with HDRP
            [Reload("Shaders/Utils/CoreBlit.shader"), SerializeField]
            internal Shader coreBlitPS;
            [Reload("Shaders/Utils/CoreBlitColorAndDepth.shader"), SerializeField]
            internal Shader coreBlitColorAndDepthPS;

            /// <summary>
            /// Camera Motion Vectors shader.
            /// </summary>
            [Reload("Shaders/CameraMotionVectors.shader")]
            public Shader cameraMotionVector;

            /// <summary>
            /// Object Motion Vectors shader.
            /// </summary>
            [Reload("Shaders/ObjectMotionVectors.shader")]
            public Shader objectMotionVector;
        }

<<<<<<< HEAD
=======
        /// <summary>
        /// Resources needed for Post Processing.
        /// </summary>
        public PostProcessData postProcessData = null;

>>>>>>> 63d466bb
#if ENABLE_VR && ENABLE_XR_MODULE
        /// <summary>
        /// Shader resources needed in URP for XR.
        /// </summary>
        [Reload("Runtime/Data/XRSystemData.asset")]
        public XRSystemData xrSystemData = null;
#endif

        /// <summary>
        /// Shader resources used in URP.
        /// </summary>
        public ShaderResources shaders = null;

        const int k_LatestAssetVersion = 2;
        [SerializeField] int m_AssetVersion = 0;
        [SerializeField] LayerMask m_OpaqueLayerMask = -1;
        [SerializeField] LayerMask m_TransparentLayerMask = -1;
        [SerializeField] StencilStateData m_DefaultStencilState = new StencilStateData() { passOperation = StencilOp.Replace }; // This default state is compatible with deferred renderer.
        [SerializeField] bool m_ShadowTransparentReceive = true;
        [SerializeField] RenderingMode m_RenderingMode = RenderingMode.Forward;
        [SerializeField] DepthPrimingMode m_DepthPrimingMode = DepthPrimingMode.Disabled; // Default disabled because there are some outstanding issues with Text Mesh rendering.
        [SerializeField] CopyDepthMode m_CopyDepthMode = CopyDepthMode.AfterTransparents;
        [SerializeField] bool m_AccurateGbufferNormals = false;
        [SerializeField] bool m_ClusteredRendering = false;
        const TileSize k_DefaultTileSize = TileSize._32;
        [SerializeField] TileSize m_TileSize = k_DefaultTileSize;


        public static readonly int AdditionalLightsDefaultShadowResolutionTierLow = 256;
        public static readonly int AdditionalLightsDefaultShadowResolutionTierMedium = 512;
        public static readonly int AdditionalLightsDefaultShadowResolutionTierHigh = 1024;

        internal const int k_ShadowCascadeMinCount = 1;
        internal const int k_ShadowCascadeMaxCount = 4;

        // Main directional light Settings
        [SerializeField] LightRenderingMode m_MainLightRenderingMode = LightRenderingMode.PerPixel;
        [SerializeField] bool m_MainLightShadowsSupported = true;
        [SerializeField] ShadowResolution m_MainLightShadowmapResolution = ShadowResolution._2048;

        // Additional lights settings
        [SerializeField] LightRenderingMode m_AdditionalLightsRenderingMode = LightRenderingMode.PerPixel;
        [SerializeField] int m_AdditionalLightsPerObjectLimit = 4;
        [SerializeField] bool m_AdditionalLightShadowsSupported = false;
        [SerializeField] ShadowResolution m_AdditionalLightsShadowmapResolution = ShadowResolution._2048;

        [SerializeField] int m_AdditionalLightsShadowResolutionTierLow = AdditionalLightsDefaultShadowResolutionTierLow;
        [SerializeField] int m_AdditionalLightsShadowResolutionTierMedium = AdditionalLightsDefaultShadowResolutionTierMedium;
        [SerializeField] int m_AdditionalLightsShadowResolutionTierHigh = AdditionalLightsDefaultShadowResolutionTierHigh;
        // Shadows Settings
        [SerializeField] float m_ShadowDistance = 50.0f;
        [SerializeField] int m_ShadowCascadeCount = 1;
        [SerializeField] float m_Cascade2Split = 0.25f;
        [SerializeField] Vector2 m_Cascade3Split = new Vector2(0.1f, 0.3f);
        [SerializeField] Vector3 m_Cascade4Split = new Vector3(0.067f, 0.2f, 0.467f);
        [SerializeField] float m_CascadeBorder = 0.2f;
        [SerializeField] float m_ShadowDepthBias = 1.0f;
        [SerializeField] float m_ShadowNormalBias = 1.0f;
        [SerializeField] bool m_SoftShadowsSupported = false;
        [SerializeField] bool m_ConservativeEnclosingSphere = true;
        [SerializeField] int m_NumIterationsEnclosingSphere = 64;

        [SerializeField] bool m_MixedLightingSupported = true;
        [SerializeField] bool m_SupportsLightLayers = false;

        // Reflection Probes
        [SerializeField] bool m_ReflectionProbeBlending = false;
        [SerializeField] bool m_ReflectionProbeBoxProjection = false;

        // Light Cookie Settings
        [SerializeField] LightCookieResolution m_AdditionalLightsCookieResolution = LightCookieResolution._2048;
        [SerializeField] LightCookieFormat m_AdditionalLightsCookieFormat = LightCookieFormat.ColorHigh;


        public UniversalRendererData() : base() { }

        protected override ScriptableRenderer Create()
        {
            if (!Application.isPlaying)
            {
                ReloadAllNullProperties();
            }
            return new UniversalRenderer(this);
        }

        public LightRenderingMode mainLightRenderingMode
        {
            get { return m_MainLightRenderingMode; }
            internal set { m_MainLightRenderingMode = value; }
        }

        public bool supportsMainLightShadows
        {
            get { return m_MainLightShadowsSupported; }
            internal set { m_MainLightShadowsSupported = value; }
        }

        public int mainLightShadowmapResolution
        {
            get { return (int)m_MainLightShadowmapResolution; }
            internal set { m_MainLightShadowmapResolution = (ShadowResolution)value; }
        }

        public LightRenderingMode additionalLightsRenderingMode
        {
            get { return m_AdditionalLightsRenderingMode; }
            internal set { m_AdditionalLightsRenderingMode = value; }
        }

        public int maxAdditionalLightsCount
        {
            get { return m_AdditionalLightsPerObjectLimit; }
            set { m_AdditionalLightsPerObjectLimit = ValidatePerObjectLights(value); }
        }

        public bool supportsAdditionalLightShadows
        {
            get { return m_AdditionalLightShadowsSupported; }
            internal set { m_AdditionalLightShadowsSupported = value; }
        }

        public int additionalLightsShadowmapResolution
        {
            get { return (int)m_AdditionalLightsShadowmapResolution; }
            internal set { m_AdditionalLightsShadowmapResolution = (ShadowResolution)value; }
        }

        /// <summary>
        /// Returns the additional light shadow resolution defined for tier "Low" in the UniversalRenderPipeline asset.
        /// </summary>
        public int additionalLightsShadowResolutionTierLow
        {
            get { return (int)m_AdditionalLightsShadowResolutionTierLow; }
            internal set { additionalLightsShadowResolutionTierLow = value; }
        }

        /// <summary>
        /// Returns the additional light shadow resolution defined for tier "Medium" in the UniversalRenderPipeline asset.
        /// </summary>
        public int additionalLightsShadowResolutionTierMedium
        {
            get { return (int)m_AdditionalLightsShadowResolutionTierMedium; }
            internal set { m_AdditionalLightsShadowResolutionTierMedium = value; }
        }

        /// <summary>
        /// Returns the additional light shadow resolution defined for tier "High" in the UniversalRenderPipeline asset.
        /// </summary>
        public int additionalLightsShadowResolutionTierHigh
        {
            get { return (int)m_AdditionalLightsShadowResolutionTierHigh; }
            internal set { additionalLightsShadowResolutionTierHigh = value; }
        }

        /// <summary>
        /// Controls the maximum distance at which shadows are visible.
        /// </summary>
        public float shadowDistance
        {
            get { return m_ShadowDistance; }
            set { m_ShadowDistance = Mathf.Max(0.0f, value); }
        }

        /// <summary>
        /// Returns the number of shadow cascades.
        /// </summary>
        public int shadowCascadeCount
        {
            get { return m_ShadowCascadeCount; }
            set
            {
                if (value < k_ShadowCascadeMinCount || value > k_ShadowCascadeMaxCount)
                {
                    throw new ArgumentException($"Value ({value}) needs to be between {k_ShadowCascadeMinCount} and {k_ShadowCascadeMaxCount}.");
                }
                m_ShadowCascadeCount = value;
            }
        }

        /// <summary>
        /// Returns the split value.
        /// </summary>
        /// <returns>Returns a Float with the split value.</returns>
        public float cascade2Split
        {
            get { return m_Cascade2Split; }
            internal set { m_Cascade2Split = value; }
        }

        /// <summary>
        /// Returns the split values.
        /// </summary>
        /// <returns>Returns a Vector2 with the split values.</returns>
        public Vector2 cascade3Split
        {
            get { return m_Cascade3Split; }
            internal set { m_Cascade3Split = value; }
        }

        /// <summary>
        /// Returns the split values.
        /// </summary>
        /// <returns>Returns a Vector3 with the split values.</returns>
        public Vector3 cascade4Split
        {
            get { return m_Cascade4Split; }
            internal set { m_Cascade4Split = value; }
        }

        /// <summary>
        /// Last cascade fade distance in percentage.
        /// </summary>
        public float cascadeBorder
        {
            get { return m_CascadeBorder; }
            set { cascadeBorder = value; }
        }

        /// <summary>
        /// The Shadow Depth Bias, controls the offset of the lit pixels.
        /// </summary>
        public float shadowDepthBias
        {
            get { return m_ShadowDepthBias; }
            set { m_ShadowDepthBias = ValidateShadowBias(value); }
        }

        /// <summary>
        /// Controls the distance at which the shadow casting surfaces are shrunk along the surface normal.
        /// </summary>
        public float shadowNormalBias
        {
            get { return m_ShadowNormalBias; }
            set { m_ShadowNormalBias = ValidateShadowBias(value); }
        }

        /// <summary>
        /// Supports Soft Shadows controls the Soft Shadows.
        /// </summary>
        public bool supportsSoftShadows
        {
            get { return m_SoftShadowsSupported; }
            internal set { m_SoftShadowsSupported = value; }
        }


        public bool supportsMixedLighting
        {
            get { return m_MixedLightingSupported; }
        }

        /// <summary>
        /// Returns true if the Render Pipeline Asset supports light layers, false otherwise.
        /// </summary>
        public bool supportsLightLayers
        {
            get { return m_SupportsLightLayers; }
        }

        /// <summary>
        /// Set to true to enable a conservative method for calculating the size and position of the minimal enclosing sphere around the frustum cascade corner points for shadow culling.
        /// </summary>
        public bool conservativeEnclosingSphere
        {
            get { return m_ConservativeEnclosingSphere; }
            set { m_ConservativeEnclosingSphere = value; }
        }

        /// <summary>
        /// Set the number of iterations to reduce the cascade culling enlcosing sphere to be closer to the absolute minimun enclosing sphere, but will also require more CPU computation for increasing values.
        /// This parameter is used only when conservativeEnclosingSphere is set to true. Default value is 64.
        /// </summary>
        public int numIterationsEnclosingSphere
        {
            get { return m_NumIterationsEnclosingSphere; }
            set { m_NumIterationsEnclosingSphere = value; }
        }

        public bool reflectionProbeBlending
        {
            get { return m_ReflectionProbeBlending; }
            internal set { m_ReflectionProbeBlending = value; }
        }

        public bool reflectionProbeBoxProjection
        {
            get { return m_ReflectionProbeBoxProjection; }
            internal set { m_ReflectionProbeBoxProjection = value; }
        }

        private static GraphicsFormat[][] s_LightCookieFormatList = new GraphicsFormat[][]
        {
            /* Grayscale Low */ new GraphicsFormat[] {GraphicsFormat.R8_UNorm},
            /* Grayscale High*/ new GraphicsFormat[] {GraphicsFormat.R16_UNorm},
            /* Color Low     */ new GraphicsFormat[] {GraphicsFormat.R5G6B5_UNormPack16, GraphicsFormat.B5G6R5_UNormPack16, GraphicsFormat.R5G5B5A1_UNormPack16, GraphicsFormat.B5G5R5A1_UNormPack16},
            /* Color High    */ new GraphicsFormat[] {GraphicsFormat.A2B10G10R10_UNormPack32, GraphicsFormat.R8G8B8A8_SRGB, GraphicsFormat.B8G8R8A8_SRGB},
            /* Color HDR     */ new GraphicsFormat[] {GraphicsFormat.B10G11R11_UFloatPack32},
        };

        internal int GetAdditionalLightsShadowResolution(int additionalLightsShadowResolutionTier)
        {
            if (additionalLightsShadowResolutionTier <= UniversalAdditionalLightData.AdditionalLightsShadowResolutionTierLow /* 0 */)
                return additionalLightsShadowResolutionTierLow;

            if (additionalLightsShadowResolutionTier == UniversalAdditionalLightData.AdditionalLightsShadowResolutionTierMedium /* 1 */)
                return additionalLightsShadowResolutionTierMedium;

            if (additionalLightsShadowResolutionTier >= UniversalAdditionalLightData.AdditionalLightsShadowResolutionTierHigh /* 2 */)
                return additionalLightsShadowResolutionTierHigh;

            return additionalLightsShadowResolutionTierMedium;
        }

        internal Vector2Int additionalLightsCookieResolution => new Vector2Int((int)m_AdditionalLightsCookieResolution, (int)m_AdditionalLightsCookieResolution);


        float ValidateShadowBias(float value)
        {
            return Mathf.Max(0.0f, Mathf.Min(value, UniversalRenderPipeline.maxShadowBias));
        }

        int ValidatePerObjectLights(int value)
        {
            return System.Math.Max(0, System.Math.Min(value, UniversalRenderPipeline.maxPerObjectLights));
        }
        internal GraphicsFormat additionalLightsCookieFormat
        {
            get
            {
                GraphicsFormat result = GraphicsFormat.None;
                foreach (var format in s_LightCookieFormatList[(int)m_AdditionalLightsCookieFormat])
                {
                    if (SystemInfo.IsFormatSupported(format, FormatUsage.Render))
                    {
                        result = format;
                        break;
                    }
                }

                if (QualitySettings.activeColorSpace == ColorSpace.Gamma)
                    result = GraphicsFormatUtility.GetLinearFormat(result);

                // Fallback
                if (result == GraphicsFormat.None)
                {
                    result = GraphicsFormat.R8G8B8A8_UNorm;
                    Debug.LogWarning($"Additional Lights Cookie Format ({ m_AdditionalLightsCookieFormat.ToString() }) is not supported by the platform. Falling back to {GraphicsFormatUtility.GetBlockSize(result) * 8}-bit format ({GraphicsFormatUtility.GetFormatString(result)})");
                }

                return result;
            }
        }

        /// <summary>
        /// Use this to configure how to filter opaque objects.
        /// </summary>
        public LayerMask opaqueLayerMask
        {
            get => m_OpaqueLayerMask;
            set
            {
                SetDirty();
                m_OpaqueLayerMask = value;
            }
        }

        /// <summary>
        /// Use this to configure how to filter transparent objects.
        /// </summary>
        public LayerMask transparentLayerMask
        {
            get => m_TransparentLayerMask;
            set
            {
                SetDirty();
                m_TransparentLayerMask = value;
            }
        }

        public StencilStateData defaultStencilState
        {
            get => m_DefaultStencilState;
            set
            {
                SetDirty();
                m_DefaultStencilState = value;
            }
        }

        /// <summary>
        /// True if transparent objects receive shadows.
        /// </summary>
        public bool shadowTransparentReceive
        {
            get => m_ShadowTransparentReceive;
            set
            {
                SetDirty();
                m_ShadowTransparentReceive = value;
            }
        }

        /// <summary>
        /// Rendering mode.
        /// </summary>
        public RenderingMode renderingMode
        {
            get => m_RenderingMode;
            set
            {
                SetDirty();
                m_RenderingMode = value;
            }
        }

        /// <summary>
        /// Depth priming mode.
        /// </summary>
        public DepthPrimingMode depthPrimingMode
        {
            get => m_DepthPrimingMode;
            set
            {
                SetDirty();
                m_DepthPrimingMode = value;
            }
        }

        /// <summary>
        /// Copy depth mode.
        /// </summary>
        public CopyDepthMode copyDepthMode
        {
            get => m_CopyDepthMode;
            set
            {
                SetDirty();
                m_CopyDepthMode = value;
            }
        }

        /// <summary>
        /// Use Octaedron Octahedron normal vector encoding for gbuffer normals.
        /// The overhead is negligible from desktop GPUs, while it should be avoided for mobile GPUs.
        /// </summary>
        public bool accurateGbufferNormals
        {
            get => m_AccurateGbufferNormals;
            set
            {
                SetDirty();
                m_AccurateGbufferNormals = value;
            }
        }

        internal bool clusteredRendering
        {
            get => m_ClusteredRendering;
            set
            {
                SetDirty();
                m_ClusteredRendering = value;
            }
        }

        internal TileSize tileSize
        {
            get => m_TileSize;
            set
            {
                Assert.IsTrue(value.IsValid());
                SetDirty();
                m_TileSize = value;
            }
        }

<<<<<<< HEAD
        /// <summary>
        /// Controls when URP renders via an intermediate texture.
        /// </summary>
        public IntermediateTextureMode intermediateTextureMode
        {
            get => m_IntermediateTextureMode;
            set
            {
                SetDirty();
                m_IntermediateTextureMode = value;
            }
        }

        public override void OnValidate()
=======
        /// <inheritdoc/>
        protected override void OnValidate()
>>>>>>> 63d466bb
        {
            base.OnValidate();
            if (!m_TileSize.IsValid())
            {
                m_TileSize = k_DefaultTileSize;
            }
        }

<<<<<<< HEAD
        public override void OnEnable()
=======
        /// <inheritdoc/>
        protected override void OnEnable()
>>>>>>> 63d466bb
        {
            base.OnEnable();

            // Upon asset creation, OnEnable is called and `shaders` reference is not yet initialized
            // We need to call the OnEnable for data migration when updating from old versions of UniversalRP that
            // serialized resources in a different format. Early returning here when OnEnable is called
            // upon asset creation is fine because we guarantee new assets get created with all resources initialized.
            if (shaders == null)
                return;

            ReloadAllNullProperties();
        }

        private void ReloadAllNullProperties()
        {
#if UNITY_EDITOR
            ResourceReloader.TryReloadAllNullIn(this, UniversalRenderPipelineAsset.packagePath);

            if (postProcessData != null)
                ResourceReloader.TryReloadAllNullIn(postProcessData, UniversalRenderPipelineAsset.packagePath);

#if ENABLE_VR && ENABLE_XR_MODULE
            ResourceReloader.TryReloadAllNullIn(xrSystemData, UniversalRenderPipelineAsset.packagePath);
#endif
#endif
        }

        public override void OnBeforeSerialize()
        {
            m_AssetVersion = k_LatestAssetVersion;
        }

        public override void OnAfterDeserialize()
        {
<<<<<<< HEAD
            //TODO: fix the upgrade.
            if (m_AssetVersion <= 0)
            {
                var anyNonUrpRendererFeatures = false;

                foreach (var feature in m_RendererFeatures)
                {
                    try
                    {
                        if (feature.GetType().Assembly == typeof(UniversalRendererData).Assembly)
                        {
                            continue;
                        }
                    }
                    catch
                    {
                        // If we hit any exceptions while poking around assemblies,
                        // conservatively assume there was a non URP renderer feature.
                    }

                    anyNonUrpRendererFeatures = true;
                }

                // Replicate old intermediate texture behaviour in case of any non-URP renderer features,
                // where we cannot know if they properly declare needed inputs.
                m_IntermediateTextureMode = anyNonUrpRendererFeatures ? IntermediateTextureMode.Always : IntermediateTextureMode.Auto;
            }

=======
>>>>>>> 63d466bb
            if (m_AssetVersion <= 1)
            {
                // To avoid breaking existing projects, keep the old AfterOpaques behaviour. The new AfterTransparents default will only apply to new projects.
                m_CopyDepthMode = CopyDepthMode.AfterOpaques;
            }


            m_AssetVersion = k_LatestAssetVersion;
        }
    }
}<|MERGE_RESOLUTION|>--- conflicted
+++ resolved
@@ -28,31 +28,9 @@
     [URPHelpURL("urp-universal-renderer")]
     public class UniversalRendererData : ScriptableRendererData, ISerializationCallbackReceiver
     {
-<<<<<<< HEAD
-=======
-#if UNITY_EDITOR
-        [System.Diagnostics.CodeAnalysis.SuppressMessage("Microsoft.Performance", "CA1812")]
-        internal class CreateUniversalRendererAsset : EndNameEditAction
-        {
-            public override void Action(int instanceId, string pathName, string resourceFile)
-            {
-                var instance = UniversalRenderPipelineAsset.CreateRendererAsset(pathName, RendererType.UniversalRenderer, false) as UniversalRendererData;
-                Selection.activeObject = instance;
-            }
-        }
-
-        [MenuItem("Assets/Create/Rendering/URP Universal Renderer", priority = CoreUtils.Sections.section3 + CoreUtils.Priorities.assetsCreateRenderingMenuPriority + 2)]
-        static void CreateUniversalRendererData()
-        {
-            ProjectWindowUtil.StartNameEditingIfProjectWindowExists(0, CreateInstance<CreateUniversalRendererAsset>(), "New Custom Universal Renderer Data.asset", null, null);
-        }
-
-#endif
-
         /// <summary>
         /// Class containing shader resources used in URP.
         /// </summary>
->>>>>>> 63d466bb
         [Serializable, ReloadGroup]
         public sealed class ShaderResources
         {
@@ -118,14 +96,6 @@
             public Shader objectMotionVector;
         }
 
-<<<<<<< HEAD
-=======
-        /// <summary>
-        /// Resources needed for Post Processing.
-        /// </summary>
-        public PostProcessData postProcessData = null;
-
->>>>>>> 63d466bb
 #if ENABLE_VR && ENABLE_XR_MODULE
         /// <summary>
         /// Shader resources needed in URP for XR.
@@ -602,25 +572,8 @@
             }
         }
 
-<<<<<<< HEAD
-        /// <summary>
-        /// Controls when URP renders via an intermediate texture.
-        /// </summary>
-        public IntermediateTextureMode intermediateTextureMode
-        {
-            get => m_IntermediateTextureMode;
-            set
-            {
-                SetDirty();
-                m_IntermediateTextureMode = value;
-            }
-        }
-
+        /// <inheritdoc/>
         public override void OnValidate()
-=======
-        /// <inheritdoc/>
-        protected override void OnValidate()
->>>>>>> 63d466bb
         {
             base.OnValidate();
             if (!m_TileSize.IsValid())
@@ -629,12 +582,8 @@
             }
         }
 
-<<<<<<< HEAD
+        /// <inheritdoc/>
         public override void OnEnable()
-=======
-        /// <inheritdoc/>
-        protected override void OnEnable()
->>>>>>> 63d466bb
         {
             base.OnEnable();
 
@@ -653,8 +602,8 @@
 #if UNITY_EDITOR
             ResourceReloader.TryReloadAllNullIn(this, UniversalRenderPipelineAsset.packagePath);
 
-            if (postProcessData != null)
-                ResourceReloader.TryReloadAllNullIn(postProcessData, UniversalRenderPipelineAsset.packagePath);
+            if (UniversalRenderPipelineGlobalSettings.instance.postProcessData != null)
+                ResourceReloader.TryReloadAllNullIn(UniversalRenderPipelineGlobalSettings.instance.postProcessData, UniversalRenderPipelineAsset.packagePath);
 
 #if ENABLE_VR && ENABLE_XR_MODULE
             ResourceReloader.TryReloadAllNullIn(xrSystemData, UniversalRenderPipelineAsset.packagePath);
@@ -669,37 +618,6 @@
 
         public override void OnAfterDeserialize()
         {
-<<<<<<< HEAD
-            //TODO: fix the upgrade.
-            if (m_AssetVersion <= 0)
-            {
-                var anyNonUrpRendererFeatures = false;
-
-                foreach (var feature in m_RendererFeatures)
-                {
-                    try
-                    {
-                        if (feature.GetType().Assembly == typeof(UniversalRendererData).Assembly)
-                        {
-                            continue;
-                        }
-                    }
-                    catch
-                    {
-                        // If we hit any exceptions while poking around assemblies,
-                        // conservatively assume there was a non URP renderer feature.
-                    }
-
-                    anyNonUrpRendererFeatures = true;
-                }
-
-                // Replicate old intermediate texture behaviour in case of any non-URP renderer features,
-                // where we cannot know if they properly declare needed inputs.
-                m_IntermediateTextureMode = anyNonUrpRendererFeatures ? IntermediateTextureMode.Always : IntermediateTextureMode.Auto;
-            }
-
-=======
->>>>>>> 63d466bb
             if (m_AssetVersion <= 1)
             {
                 // To avoid breaking existing projects, keep the old AfterOpaques behaviour. The new AfterTransparents default will only apply to new projects.
