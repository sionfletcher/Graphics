using System;
using System.Collections.Generic;
using UnityEngine.Scripting.APIUpdating;
using UnityEngine.Serialization;

#if UNITY_EDITOR
using UnityEditor;
using UnityEditor.ProjectWindowCallback;
#endif

namespace UnityEngine.Rendering.Universal
{
    [Serializable, ReloadGroup, ExcludeFromPreset]
    [MovedFrom("UnityEngine.Experimental.Rendering.Universal")]
    [HelpURL("https://docs.unity3d.com/Packages/com.unity.render-pipelines.universal@latest/index.html?subfolder=/manual/2DRendererData_overview.html")]
    public partial class Renderer2DData : ScriptableRendererData
    {
        internal enum Renderer2DDefaultMaterialType
        {
            Lit,
            Unlit,
            Custom
        }

        [SerializeField]
        TransparencySortMode m_TransparencySortMode = TransparencySortMode.Default;

        [SerializeField]
        Vector3 m_TransparencySortAxis = Vector3.up;

        [SerializeField]
        float m_HDREmulationScale = 1;

        [SerializeField, Range(0.01f, 1.0f)]
        float m_LightRenderTextureScale = 0.5f;

        [SerializeField, FormerlySerializedAs("m_LightOperations")]
        Light2DBlendStyle[] m_LightBlendStyles = null;

        [SerializeField]
        bool m_UseDepthStencilBuffer = true;

        [SerializeField]
        bool m_UseCameraSortingLayersTexture = false;

        [SerializeField]
        int m_CameraSortingLayersTextureBound = 0;

        [SerializeField]
        Downsampling m_CameraSortingLayerDownsamplingMethod = Downsampling.None;

        [SerializeField]
        uint m_MaxLightRenderTextureCount = 16;

        [SerializeField]
        uint m_MaxShadowRenderTextureCount = 1;

        [SerializeField, Reload("Shaders/2D/Light2D-Shape.shader")]
        Shader m_ShapeLightShader = null;

        [SerializeField, Reload("Shaders/2D/Light2D-Shape-Volumetric.shader")]
        Shader m_ShapeLightVolumeShader = null;

        [SerializeField, Reload("Shaders/2D/Light2D-Point.shader")]
        Shader m_PointLightShader = null;

        [SerializeField, Reload("Shaders/2D/Light2D-Point-Volumetric.shader")]
        Shader m_PointLightVolumeShader = null;

        [SerializeField, Reload("Shaders/Utils/Blit.shader")]
        Shader m_BlitShader = null;

        [SerializeField, Reload("Shaders/Utils/Sampling.shader")]
        Shader m_SamplingShader = null;

        [SerializeField, Reload("Shaders/2D/Shadow2D-Projected.shader")]
        Shader m_ProjectedShadowShader = null;

        [SerializeField, Reload("Shaders/2D/Shadow2D-Shadow-Sprite.shader")]
        Shader m_SpriteShadowShader = null;

        [SerializeField, Reload("Shaders/2D/Shadow2D-Unshadow-Sprite.shader")]
        Shader m_SpriteUnshadowShader = null;
<<<<<<< HEAD
=======

        [SerializeField, Reload("Shaders/2D/Shadow2D-Unshadow-Geometry.shader")]
        Shader m_GeometryUnshadowShader = null;
>>>>>>> 41e77cb7

        [SerializeField, Reload("Shaders/Utils/FallbackError.shader")]
        Shader m_FallbackErrorShader;

        [SerializeField]
        PostProcessData m_PostProcessData = null;

        [SerializeField, Reload("Runtime/2D/Data/Textures/FalloffLookupTexture.png")]
        [HideInInspector]
        private Texture2D m_FallOffLookup = null;

        /// <summary>
        /// HDR Emulation Scale allows platforms to use HDR lighting by compressing the number of expressible colors in exchange for extra intensity range.
        /// Scale describes this extra intensity range. Increasing this value too high may cause undesirable banding to occur.
        /// </summary>
        public float hdrEmulationScale => m_HDREmulationScale;
        internal float lightRenderTextureScale => m_LightRenderTextureScale;
        /// <summary>
        /// Returns a list Light2DBlendStyle
        /// </summary>
        public Light2DBlendStyle[] lightBlendStyles => m_LightBlendStyles;
        internal bool useDepthStencilBuffer => m_UseDepthStencilBuffer;
        internal Texture2D fallOffLookup => m_FallOffLookup;
        internal Shader shapeLightShader => m_ShapeLightShader;
        internal Shader shapeLightVolumeShader => m_ShapeLightVolumeShader;
        internal Shader pointLightShader => m_PointLightShader;
        internal Shader pointLightVolumeShader => m_PointLightVolumeShader;
        internal Shader blitShader => m_BlitShader;
        internal Shader samplingShader => m_SamplingShader;
        internal PostProcessData postProcessData { get => m_PostProcessData; set { m_PostProcessData = value; } }
        internal Shader spriteShadowShader => m_SpriteShadowShader;
        internal Shader spriteUnshadowShader => m_SpriteUnshadowShader;
<<<<<<< HEAD
=======
        internal Shader geometryUnshadowShader => m_GeometryUnshadowShader;

>>>>>>> 41e77cb7
        internal Shader projectedShadowShader => m_ProjectedShadowShader;
        internal TransparencySortMode transparencySortMode => m_TransparencySortMode;
        internal Vector3 transparencySortAxis => m_TransparencySortAxis;
        internal uint lightRenderTextureMemoryBudget => m_MaxLightRenderTextureCount;
        internal uint shadowRenderTextureMemoryBudget => m_MaxShadowRenderTextureCount;
        internal bool useCameraSortingLayerTexture => m_UseCameraSortingLayersTexture;
        internal int cameraSortingLayerTextureBound => m_CameraSortingLayersTextureBound;
        internal Downsampling cameraSortingLayerDownsamplingMethod => m_CameraSortingLayerDownsamplingMethod;

        protected override ScriptableRenderer Create()
        {
#if UNITY_EDITOR
            if (!Application.isPlaying)
            {
                ReloadAllNullProperties();
            }
#endif
            return new Renderer2D(this);
        }

        protected override void OnEnable()
        {
            base.OnEnable();

            for (var i = 0; i < m_LightBlendStyles.Length; ++i)
            {
                m_LightBlendStyles[i].renderTargetHandle.Init($"_ShapeLightTexture{i}");
            }

            normalsRenderTarget.Init("_NormalMap");
            shadowsRenderTarget.Init("_ShadowTex");

            spriteSelfShadowMaterial = null;
            spriteUnshadowMaterial = null;
            projectedShadowMaterial = null;
            stencilOnlyShadowMaterial = null;
        }

        // transient data
        internal Dictionary<uint, Material> lightMaterials { get; } = new Dictionary<uint, Material>();
        internal Material[] spriteSelfShadowMaterial { get; set; }
        internal Material[] spriteUnshadowMaterial { get; set; }
<<<<<<< HEAD
=======
        internal Material[] geometryUnshadowMaterial { get; set; }

>>>>>>> 41e77cb7
        internal Material[] projectedShadowMaterial { get; set; }
        internal Material[] stencilOnlyShadowMaterial { get; set; }

        internal bool isNormalsRenderTargetValid { get; set; }
        internal float normalsRenderTargetScale { get; set; }
        internal RenderTargetHandle normalsRenderTarget;
        internal RenderTargetHandle shadowsRenderTarget;
        internal RenderTargetHandle cameraSortingLayerRenderTarget;

        // this shouldn've been in RenderingData along with other cull results
        internal ILight2DCullResult lightCullResult { get; set; }
    }
}<|MERGE_RESOLUTION|>--- conflicted
+++ resolved
@@ -81,12 +81,9 @@
 
         [SerializeField, Reload("Shaders/2D/Shadow2D-Unshadow-Sprite.shader")]
         Shader m_SpriteUnshadowShader = null;
-<<<<<<< HEAD
-=======
 
         [SerializeField, Reload("Shaders/2D/Shadow2D-Unshadow-Geometry.shader")]
         Shader m_GeometryUnshadowShader = null;
->>>>>>> 41e77cb7
 
         [SerializeField, Reload("Shaders/Utils/FallbackError.shader")]
         Shader m_FallbackErrorShader;
@@ -119,11 +116,8 @@
         internal PostProcessData postProcessData { get => m_PostProcessData; set { m_PostProcessData = value; } }
         internal Shader spriteShadowShader => m_SpriteShadowShader;
         internal Shader spriteUnshadowShader => m_SpriteUnshadowShader;
-<<<<<<< HEAD
-=======
-        internal Shader geometryUnshadowShader => m_GeometryUnshadowShader;
+        //internal Shader geometryUnshadowShader => m_GeometryUnshadowShader;
 
->>>>>>> 41e77cb7
         internal Shader projectedShadowShader => m_ProjectedShadowShader;
         internal TransparencySortMode transparencySortMode => m_TransparencySortMode;
         internal Vector3 transparencySortAxis => m_TransparencySortAxis;
@@ -166,11 +160,8 @@
         internal Dictionary<uint, Material> lightMaterials { get; } = new Dictionary<uint, Material>();
         internal Material[] spriteSelfShadowMaterial { get; set; }
         internal Material[] spriteUnshadowMaterial { get; set; }
-<<<<<<< HEAD
-=======
-        internal Material[] geometryUnshadowMaterial { get; set; }
+        //internal Material[] geometryUnshadowMaterial { get; set; }
 
->>>>>>> 41e77cb7
         internal Material[] projectedShadowMaterial { get; set; }
         internal Material[] stencilOnlyShadowMaterial { get; set; }
 
