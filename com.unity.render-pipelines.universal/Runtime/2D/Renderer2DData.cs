using System;
using UnityEngine.Rendering;
using UnityEngine.Rendering.Universal;
using UnityEngine.Scripting.APIUpdating;
using UnityEngine.Serialization;

#if UNITY_EDITOR
using UnityEditor;
using UnityEditor.ProjectWindowCallback;
#endif

namespace UnityEngine.Experimental.Rendering.Universal
{
    [Serializable, ReloadGroup, ExcludeFromPreset]
    [MovedFrom("UnityEngine.Experimental.Rendering.LWRP")]
    public class Renderer2DData : ScriptableRendererData
    {
        public enum Renderer2DDefaultMaterialType
        {
            Lit,
            Unlit,
            Custom
        }

        [SerializeField]
        TransparencySortMode m_TransparencySortMode = TransparencySortMode.Default;

        [SerializeField]
        Vector3 m_TransparencySortAxis = Vector3.up;

        [SerializeField]
        float m_HDREmulationScale = 1;

        [SerializeField, FormerlySerializedAs("m_LightOperations")]
        Light2DBlendStyle[] m_LightBlendStyles = null;

        [SerializeField]
        bool m_UseDepthStencilBuffer = true;

#if UNITY_EDITOR
        [SerializeField]
        Renderer2DDefaultMaterialType m_DefaultMaterialType = Renderer2DDefaultMaterialType.Lit;

        [SerializeField, Reload("Runtime/Materials/Sprite-Lit-Default.mat")]
        Material m_DefaultCustomMaterial = null;

        [SerializeField, Reload("Runtime/Materials/Sprite-Lit-Default.mat")]
        Material m_DefaultLitMaterial = null;

        [SerializeField, Reload("Runtime/Materials/Sprite-Unlit-Default.mat")]
        Material m_DefaultUnlitMaterial = null;
#endif

        [SerializeField, Reload("Shaders/2D/Light2D-Shape.shader")]
        Shader m_ShapeLightShader = null;

        [SerializeField, Reload("Shaders/2D/Light2D-Shape-Volumetric.shader")]
        Shader m_ShapeLightVolumeShader = null;

        [SerializeField, Reload("Shaders/2D/Light2D-Point.shader")]
        Shader m_PointLightShader = null;

        [SerializeField, Reload("Shaders/2D/Light2D-Point-Volumetric.shader")]
        Shader m_PointLightVolumeShader = null;

        [SerializeField, Reload("Shaders/Utils/Blit.shader")]
        Shader m_BlitShader = null;

        [SerializeField, Reload("Shaders/2D/ShadowGroup2D.shader")]
        Shader m_ShadowGroupShader = null;

        [SerializeField, Reload("Shaders/2D/Shadow2DRemoveSelf.shader")]
        Shader m_RemoveSelfShadowShader = null;

        [SerializeField, Reload("Shaders/2D/Light2D-Global.shader")]
        Shader m_GlobalLightShader = null;

        [SerializeField, Reload("Runtime/Data/PostProcessData.asset")]
        PostProcessData m_PostProcessData = null;

        public float hdrEmulationScale => m_HDREmulationScale;
        public Light2DBlendStyle[] lightBlendStyles => m_LightBlendStyles;
        internal bool useDepthStencilBuffer => m_UseDepthStencilBuffer;

        internal Shader shapeLightShader => m_ShapeLightShader;
        internal Shader shapeLightVolumeShader => m_ShapeLightVolumeShader;
        internal Shader pointLightShader => m_PointLightShader;
        internal Shader pointLightVolumeShader => m_PointLightVolumeShader;
        internal Shader blitShader => m_BlitShader;
        internal Shader shadowGroupShader => m_ShadowGroupShader;
        internal Shader removeSelfShadowShader => m_RemoveSelfShadowShader;
<<<<<<< HEAD

        internal Shader globalLightShader => m_GlobalLightShader;

        internal PostProcessData postProcessData => m_PostProcessData;
=======
        internal PostProcessData postProcessData => m_PostProcessData;
        internal TransparencySortMode transparencySortMode => m_TransparencySortMode;
        internal Vector3 transparencySortAxis => m_TransparencySortAxis;
>>>>>>> 4e4f73d0

        protected override ScriptableRenderer Create()
        {
#if UNITY_EDITOR
            if (!Application.isPlaying)
            {
                ResourceReloader.TryReloadAllNullIn(this, UniversalRenderPipelineAsset.packagePath);
                ResourceReloader.TryReloadAllNullIn(m_PostProcessData, UniversalRenderPipelineAsset.packagePath);
            }
#endif
            return new Renderer2D(this);
        }

#if UNITY_EDITOR
        internal static void Create2DRendererData(Action<Renderer2DData> onCreatedCallback)
        {
            var instance = CreateInstance<Create2DRendererDataAsset>();
            instance.onCreated += onCreatedCallback;
            ProjectWindowUtil.StartNameEditingIfProjectWindowExists(0, instance, "New 2D Renderer Data.asset", null, null);
        }

        class Create2DRendererDataAsset : EndNameEditAction
        {
            public event Action<Renderer2DData> onCreated;

            public override void Action(int instanceId, string pathName, string resourceFile)
            {
                var instance = CreateInstance<Renderer2DData>();
                instance.OnCreate();
                AssetDatabase.CreateAsset(instance, pathName);
                Selection.activeObject = instance;

                onCreated(instance);
            }
        }

        void OnCreate()
        {
            m_LightBlendStyles = new Light2DBlendStyle[4];

            m_LightBlendStyles[0].name = "Default";
            m_LightBlendStyles[0].blendMode = Light2DBlendStyle.BlendMode.Multiply;
            m_LightBlendStyles[0].renderTextureScale = 1.0f;

            for (int i = 1; i < m_LightBlendStyles.Length; ++i)
            {
                m_LightBlendStyles[i].name = "Blend Style " + i;
                m_LightBlendStyles[i].blendMode = Light2DBlendStyle.BlendMode.Multiply;
                m_LightBlendStyles[i].renderTextureScale = 1.0f;
            }
        }

        protected override void OnEnable()
        {
            base.OnEnable();

            // Provide a list of suggested texture property names to Sprite Editor via EditorPrefs.
            const string suggestedNamesKey = "SecondarySpriteTexturePropertyNames";
            const string maskTex = "_MaskTex";
            const string normalMap = "_NormalMap";
            string suggestedNamesPrefs = EditorPrefs.GetString(suggestedNamesKey);

            if (string.IsNullOrEmpty(suggestedNamesPrefs))
                EditorPrefs.SetString(suggestedNamesKey, maskTex + "," + normalMap);
            else
            {
                if (!suggestedNamesPrefs.Contains(maskTex))
                    suggestedNamesPrefs += ("," + maskTex);

                if (!suggestedNamesPrefs.Contains(normalMap))
                    suggestedNamesPrefs += ("," + normalMap);

                EditorPrefs.SetString(suggestedNamesKey, suggestedNamesPrefs);
            }

            ResourceReloader.TryReloadAllNullIn(this, UniversalRenderPipelineAsset.packagePath);
            ResourceReloader.TryReloadAllNullIn(m_PostProcessData, UniversalRenderPipelineAsset.packagePath);
        }

        internal override Material GetDefaultMaterial(DefaultMaterialType materialType)
        {
            if (materialType == DefaultMaterialType.Sprite || materialType == DefaultMaterialType.Particle)
            {
                if (m_DefaultMaterialType == Renderer2DDefaultMaterialType.Lit)
                    return m_DefaultLitMaterial;
                else if (m_DefaultMaterialType == Renderer2DDefaultMaterialType.Unlit)
                    return m_DefaultUnlitMaterial;
                else
                    return m_DefaultCustomMaterial;
            }

            return null;
        }


        internal override Shader GetDefaultShader()
        {
            return Shader.Find("Universal Render Pipeline/2D/Sprite-Lit-Default");
        }
#endif
    }
}<|MERGE_RESOLUTION|>--- conflicted
+++ resolved
@@ -89,17 +89,12 @@
         internal Shader blitShader => m_BlitShader;
         internal Shader shadowGroupShader => m_ShadowGroupShader;
         internal Shader removeSelfShadowShader => m_RemoveSelfShadowShader;
-<<<<<<< HEAD
 
         internal Shader globalLightShader => m_GlobalLightShader;
 
         internal PostProcessData postProcessData => m_PostProcessData;
-=======
-        internal PostProcessData postProcessData => m_PostProcessData;
         internal TransparencySortMode transparencySortMode => m_TransparencySortMode;
         internal Vector3 transparencySortAxis => m_TransparencySortAxis;
->>>>>>> 4e4f73d0
-
         protected override ScriptableRenderer Create()
         {
 #if UNITY_EDITOR
