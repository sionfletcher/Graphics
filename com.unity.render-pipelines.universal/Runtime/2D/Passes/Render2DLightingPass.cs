using System.Collections.Generic;
using UnityEngine.Rendering;
using UnityEngine.Profiling;
using UnityEngine.Rendering.Universal;

namespace UnityEngine.Experimental.Rendering.Universal
{
    internal class Render2DLightingPass : ScriptableRenderPass, IRenderPass2D
    {
        static SortingLayer[] s_SortingLayers;
        Renderer2DData m_Renderer2DData;
        static readonly ShaderTagId k_CombinedRenderingPassNameOld = new ShaderTagId("Lightweight2D");
        static readonly ShaderTagId k_CombinedRenderingPassName = new ShaderTagId("Universal2D");
        static readonly ShaderTagId k_NormalsRenderingPassName = new ShaderTagId("NormalsRendering");
        static readonly ShaderTagId k_LegacyPassName = new ShaderTagId("SRPDefaultUnlit");
        static readonly List<ShaderTagId> k_ShaderTags = new List<ShaderTagId>() { k_LegacyPassName, k_CombinedRenderingPassName, k_CombinedRenderingPassNameOld };

        const int k_BlendStylesCount = 4;
        bool[] m_BlendStyleInitialized = new bool[k_BlendStylesCount];

        private static readonly ProfilingSampler m_ProfilingSampler = new ProfilingSampler("Render 2D Lighting");
        private static readonly ProfilingSampler m_ProfilingSamplerUnlit = new ProfilingSampler("Render Unlit");

        public Render2DLightingPass(Renderer2DData rendererData)
        {
            if (s_SortingLayers == null)
                s_SortingLayers = SortingLayer.layers;

            m_Renderer2DData = rendererData;
        }

        public void GetTransparencySortingMode(Camera camera, ref SortingSettings sortingSettings)
        {
            TransparencySortMode mode = camera.transparencySortMode;

            if (mode == TransparencySortMode.Default)
            {
                mode = m_Renderer2DData.transparencySortMode;
                if (mode == TransparencySortMode.Default)
                    mode = camera.orthographic ? TransparencySortMode.Orthographic : TransparencySortMode.Perspective;
            }

            if (mode == TransparencySortMode.Perspective)
            {
                sortingSettings.distanceMetric = DistanceMetric.Perspective;
            }
            else if (mode == TransparencySortMode.Orthographic)
            {
                sortingSettings.distanceMetric = DistanceMetric.Orthographic;
            }
            else
            {
                sortingSettings.distanceMetric = DistanceMetric.CustomAxis;
                sortingSettings.customAxis = m_Renderer2DData.transparencySortAxis;
            }
        }

        bool CompareLightsInLayer(int layerIndex1, int layerIndex2)
        {
            var layerId1 = s_SortingLayers[layerIndex1].id;
            var layerId2 = s_SortingLayers[layerIndex2].id;
            foreach (var lightStyle in Light2DManager.lights)
            {
                foreach (var light in lightStyle)
                {
                    if (light.IsLitLayer(layerId1) != light.IsLitLayer(layerId2))
                        return false;
                }
            }
            return true;
        }

        int FindUpperBoundInBatch(int startLayerIndex)
        {
            // start checking at the next layer
            for (var i = startLayerIndex+1; i < s_SortingLayers.Length; i++)
            {
                if(!CompareLightsInLayer(startLayerIndex, i))
                    return i-1;
            }
            return s_SortingLayers.Length-1;
        }

        public override void Execute(ScriptableRenderContext context, ref RenderingData renderingData)
        {

            bool isLitView = true;

#if UNITY_EDITOR
            if (renderingData.cameraData.isSceneViewCamera)
                isLitView = UnityEditor.SceneView.currentDrawingSceneView.sceneLighting;

            if (renderingData.cameraData.camera.cameraType == CameraType.Preview)
                isLitView = false;

            if (!Application.isPlaying)
                s_SortingLayers = SortingLayer.layers;
#endif
            Camera camera = renderingData.cameraData.camera;

            FilteringSettings filterSettings = new FilteringSettings();
            filterSettings.renderQueueRange = RenderQueueRange.all;
            filterSettings.layerMask = -1;
            filterSettings.renderingLayerMask = 0xFFFFFFFF;
            filterSettings.sortingLayerRange = SortingLayerRange.all;


            bool isSceneLit = Light2D.IsSceneLit(camera);
            if (isSceneLit)
            {
                m_Renderer2DData.InitializeTransient();

                CommandBuffer cmd = CommandBufferPool.Get();
                cmd.Clear();

                using (new ProfilingScope(cmd, m_ProfilingSampler))
                {
                    this.CreateNormalMapRenderTexture(renderingData, cmd);

                    cmd.SetGlobalFloat("_HDREmulationScale", m_Renderer2DData.hdrEmulationScale);
                    cmd.SetGlobalFloat("_InverseHDREmulationScale", 1.0f / m_Renderer2DData.hdrEmulationScale);
                    cmd.SetGlobalFloat("_UseSceneLighting", isLitView ? 1.0f : 0.0f);
                    cmd.SetGlobalColor("_RendererColor", Color.white);
                    this.SetShapeLightShaderGlobals(cmd);

                    context.ExecuteCommandBuffer(cmd);

                    DrawingSettings combinedDrawSettings = CreateDrawingSettings(k_ShaderTags, ref renderingData, SortingCriteria.CommonTransparent);
                    DrawingSettings normalsDrawSettings = CreateDrawingSettings(k_NormalsRenderingPassName, ref renderingData, SortingCriteria.CommonTransparent);

                    SortingSettings sortSettings = combinedDrawSettings.sortingSettings;
                    GetTransparencySortingMode(camera, ref sortSettings);
                    combinedDrawSettings.sortingSettings = sortSettings;
<<<<<<< HEAD

                    var blendStylesCount = m_Renderer2DData.lightBlendStyles.Length;
                    var hasBeenInitialized = new bool[blendStylesCount];
                    for (var i = 0; i < s_SortingLayers.Length;)
=======
                    normalsDrawSettings.sortingSettings = sortSettings;

                    for (int i = 0; i < m_BlendStyleInitialized.Length; ++i)
                        m_BlendStyleInitialized[i] = false;
                    
                    for (int i = 0; i < s_SortingLayers.Length; i++)
>>>>>>> 24ca0c79
                    {
                        var layerToRender = s_SortingLayers[i].id;
                        var lightStats = Light2D.GetLightStatsByLayer(layerToRender, camera);

                        cmd.Clear();
                        for (int blendStyleIndex = 0; blendStyleIndex < k_BlendStylesCount; blendStyleIndex++)
                        {
                            uint blendStyleMask = (uint) (1 << blendStyleIndex);
                            bool blendStyleUsed = (lightStats.blendStylesUsed & blendStyleMask) > 0;

                            if (blendStyleUsed && !m_BlendStyleInitialized[blendStyleIndex])
                            {
<<<<<<< HEAD
                                this.CreateBlendStyleRenderTexture(renderingData, cmd, blendStyleIndex);
                                hasBeenInitialized[blendStyleIndex] = true;
=======
                                RendererLighting.CreateBlendStyleRenderTexture(cmd, blendStyleIndex);
                                m_BlendStyleInitialized[blendStyleIndex] = true;
>>>>>>> 24ca0c79
                            }

                            RendererLighting.EnableBlendStyle(cmd, blendStyleIndex, blendStyleUsed);
                        }

                        context.ExecuteCommandBuffer(cmd);

                        // find the highest layer that share the same set of lights as this layer
                        var upperLayerInBatch = FindUpperBoundInBatch(i);
                        // Some renderers override their sorting layer value with short.MinValue or short.MaxValue.
                        // When drawing the first sorting layer, we should include the range from short.MinValue to layerValue.
                        // Similarly, when drawing the last sorting layer, include the range from layerValue to short.MaxValue.
                        var startLayerValue = (short) s_SortingLayers[i].value;
                        var lowerBound = (i == 0) ? short.MinValue : startLayerValue;
                        var endLayerValue = (short) s_SortingLayers[upperLayerInBatch].value;
                        var upperBound = (upperLayerInBatch == s_SortingLayers.Length - 1) ? short.MaxValue : endLayerValue;
                        // renderer within this range share the same set of lights so they should be rendered together
                        filterSettings.sortingLayerRange = new SortingLayerRange(lowerBound, upperBound);

                        // Start Rendering
                        if (lightStats.totalNormalMapUsage > 0)
                            this.RenderNormals(context, renderingData.cullResults, normalsDrawSettings, filterSettings, depthAttachment);

                        cmd.Clear();
                        if (lightStats.totalLights > 0)
                        {
                            this.RenderLights(renderingData, cmd, layerToRender, lightStats.blendStylesUsed);
                        }
                        else
                        {
                            this.ClearDirtyLighting(cmd, lightStats.blendStylesUsed);
                        }

                        CoreUtils.SetRenderTarget(cmd, colorAttachment, depthAttachment, ClearFlag.None, Color.white);
                        context.ExecuteCommandBuffer(cmd);

                        Profiler.BeginSample("RenderSpritesWithLighting - Draw Transparent Renderers");
                        context.DrawRenderers(renderingData.cullResults, ref combinedDrawSettings, ref filterSettings);
                        Profiler.EndSample();

                        if (lightStats.totalVolumetricUsage > 0)
                        {

                            cmd.Clear();
                            this.RenderLightVolumes(renderingData, cmd, layerToRender, colorAttachment, depthAttachment, lightStats.blendStylesUsed);
                            context.ExecuteCommandBuffer(cmd);
                            cmd.Clear();
                        }

                        // move on to the next one
                        i = upperLayerInBatch + 1;
                    }

                    cmd.Clear();
                    Profiler.BeginSample("RenderSpritesWithLighting - Release RenderTextures");
                    this.ReleaseRenderTextures(cmd);
                    Profiler.EndSample();
                }

                context.ExecuteCommandBuffer(cmd);
                CommandBufferPool.Release(cmd);

                filterSettings.sortingLayerRange = SortingLayerRange.all;
                RenderingUtils.RenderObjectsWithError(context, ref renderingData.cullResults, camera, filterSettings, SortingCriteria.None);
            }
            else
            {
                DrawingSettings unlitDrawSettings = CreateDrawingSettings(k_ShaderTags, ref renderingData,
                    SortingCriteria.CommonTransparent);

                CommandBuffer cmd = CommandBufferPool.Get();
                using (new ProfilingScope(cmd, m_ProfilingSamplerUnlit))
                {
                    CoreUtils.SetRenderTarget(cmd, colorAttachment, depthAttachment, ClearFlag.None, Color.white);
                    cmd.SetGlobalTexture("_ShapeLightTexture0", Texture2D.blackTexture);
                    cmd.SetGlobalTexture("_ShapeLightTexture1", Texture2D.blackTexture);
                    cmd.SetGlobalTexture("_ShapeLightTexture2", Texture2D.blackTexture);
                    cmd.SetGlobalTexture("_ShapeLightTexture3", Texture2D.blackTexture);
                    cmd.SetGlobalFloat("_UseSceneLighting", isLitView ? 1.0f : 0.0f);
                    cmd.SetGlobalColor("_RendererColor", Color.white);
                    cmd.EnableShaderKeyword("USE_SHAPE_LIGHT_TYPE_0");
                }

                context.ExecuteCommandBuffer(cmd);
                CommandBufferPool.Release(cmd);

                Profiler.BeginSample("Render Sprites Unlit");
                    context.DrawRenderers(renderingData.cullResults, ref unlitDrawSettings, ref filterSettings);
                Profiler.EndSample();

                RenderingUtils.RenderObjectsWithError(context, ref renderingData.cullResults, camera, filterSettings, SortingCriteria.None);
            }
        }

        Renderer2DData IRenderPass2D.rendererData
        {
            get { return m_Renderer2DData; }
        }
    }
}<|MERGE_RESOLUTION|>--- conflicted
+++ resolved
@@ -15,9 +15,6 @@
         static readonly ShaderTagId k_LegacyPassName = new ShaderTagId("SRPDefaultUnlit");
         static readonly List<ShaderTagId> k_ShaderTags = new List<ShaderTagId>() { k_LegacyPassName, k_CombinedRenderingPassName, k_CombinedRenderingPassNameOld };
 
-        const int k_BlendStylesCount = 4;
-        bool[] m_BlendStyleInitialized = new bool[k_BlendStylesCount];
-
         private static readonly ProfilingSampler m_ProfilingSampler = new ProfilingSampler("Render 2D Lighting");
         private static readonly ProfilingSampler m_ProfilingSamplerUnlit = new ProfilingSampler("Render Unlit");
 
@@ -131,38 +128,25 @@
                     SortingSettings sortSettings = combinedDrawSettings.sortingSettings;
                     GetTransparencySortingMode(camera, ref sortSettings);
                     combinedDrawSettings.sortingSettings = sortSettings;
-<<<<<<< HEAD
+                    normalsDrawSettings.sortingSettings = sortSettings;
 
                     var blendStylesCount = m_Renderer2DData.lightBlendStyles.Length;
                     var hasBeenInitialized = new bool[blendStylesCount];
                     for (var i = 0; i < s_SortingLayers.Length;)
-=======
-                    normalsDrawSettings.sortingSettings = sortSettings;
-
-                    for (int i = 0; i < m_BlendStyleInitialized.Length; ++i)
-                        m_BlendStyleInitialized[i] = false;
-                    
-                    for (int i = 0; i < s_SortingLayers.Length; i++)
->>>>>>> 24ca0c79
                     {
                         var layerToRender = s_SortingLayers[i].id;
                         var lightStats = Light2D.GetLightStatsByLayer(layerToRender, camera);
 
                         cmd.Clear();
-                        for (int blendStyleIndex = 0; blendStyleIndex < k_BlendStylesCount; blendStyleIndex++)
+                        for (int blendStyleIndex = 0; blendStyleIndex < blendStylesCount; blendStyleIndex++)
                         {
                             uint blendStyleMask = (uint) (1 << blendStyleIndex);
                             bool blendStyleUsed = (lightStats.blendStylesUsed & blendStyleMask) > 0;
 
-                            if (blendStyleUsed && !m_BlendStyleInitialized[blendStyleIndex])
+                            if (blendStyleUsed && !hasBeenInitialized[blendStyleIndex])
                             {
-<<<<<<< HEAD
                                 this.CreateBlendStyleRenderTexture(renderingData, cmd, blendStyleIndex);
                                 hasBeenInitialized[blendStyleIndex] = true;
-=======
-                                RendererLighting.CreateBlendStyleRenderTexture(cmd, blendStyleIndex);
-                                m_BlendStyleInitialized[blendStyleIndex] = true;
->>>>>>> 24ca0c79
                             }
 
                             RendererLighting.EnableBlendStyle(cmd, blendStyleIndex, blendStyleUsed);
