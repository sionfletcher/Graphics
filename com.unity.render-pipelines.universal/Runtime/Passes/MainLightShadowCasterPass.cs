using System;

namespace UnityEngine.Rendering.Universal.Internal
{
    /// <summary>
    /// Renders a shadow map for the main Light.
    /// </summary>
    public class MainLightShadowCasterPass : ScriptableRenderPass
    {
        private static class MainLightShadowConstantBuffer
        {
            public static int _WorldToShadow;
            public static int _CascadeShadowSplitSpheres0;
            public static int _CascadeShadowSplitSpheres1;
            public static int _CascadeShadowSplitSpheres2;
            public static int _CascadeShadowSplitSpheres3;
            public static int _CascadeShadowSplitSphereRadii;
            public static int _ShadowOffset0;
            public static int _ShadowOffset1;
            public static int _ShadowOffset2;
            public static int _ShadowOffset3;
            public static int _ShadowmapSize;
        }

        const int k_MaxCascades = 4;
        const int k_ShadowmapBufferBits = 16;
        Vector4 m_MainLightShadowParams;
        int m_ShadowmapWidth;
        int m_ShadowmapHeight;
        int m_ShadowCasterCascadesCount;
        bool m_SupportsBoxFilterForShadows;

        RenderTargetHandle m_MainLightShadowmap;
        internal RenderTexture m_MainLightShadowmapTexture;

        Matrix4x4[] m_MainLightShadowMatrices;
        ShadowSliceData[] m_CascadeSlices;
        Vector4[] m_CascadeSplitDistances;

        ProfilingSampler m_ProfilingSetupSampler = new ProfilingSampler("Setup Main Shadowmap");

        public MainLightShadowCasterPass(RenderPassEvent evt)
        {
            base.profilingSampler = new ProfilingSampler(nameof(MainLightShadowCasterPass));
            renderPassEvent = evt;

            m_MainLightShadowMatrices = new Matrix4x4[k_MaxCascades + 1];
            m_CascadeSlices = new ShadowSliceData[k_MaxCascades];
            m_CascadeSplitDistances = new Vector4[k_MaxCascades];

            MainLightShadowConstantBuffer._WorldToShadow = Shader.PropertyToID("_MainLightWorldToShadow");
            MainLightShadowConstantBuffer._CascadeShadowSplitSpheres0 = Shader.PropertyToID("_CascadeShadowSplitSpheres0");
            MainLightShadowConstantBuffer._CascadeShadowSplitSpheres1 = Shader.PropertyToID("_CascadeShadowSplitSpheres1");
            MainLightShadowConstantBuffer._CascadeShadowSplitSpheres2 = Shader.PropertyToID("_CascadeShadowSplitSpheres2");
            MainLightShadowConstantBuffer._CascadeShadowSplitSpheres3 = Shader.PropertyToID("_CascadeShadowSplitSpheres3");
            MainLightShadowConstantBuffer._CascadeShadowSplitSphereRadii = Shader.PropertyToID("_CascadeShadowSplitSphereRadii");
            MainLightShadowConstantBuffer._ShadowOffset0 = Shader.PropertyToID("_MainLightShadowOffset0");
            MainLightShadowConstantBuffer._ShadowOffset1 = Shader.PropertyToID("_MainLightShadowOffset1");
            MainLightShadowConstantBuffer._ShadowOffset2 = Shader.PropertyToID("_MainLightShadowOffset2");
            MainLightShadowConstantBuffer._ShadowOffset3 = Shader.PropertyToID("_MainLightShadowOffset3");
            MainLightShadowConstantBuffer._ShadowmapSize = Shader.PropertyToID("_MainLightShadowmapSize");

            m_MainLightShadowmap.Init("_MainLightShadowmapTexture");
            m_SupportsBoxFilterForShadows = Application.isMobilePlatform || SystemInfo.graphicsDeviceType == GraphicsDeviceType.Switch;
        }

        public bool Setup(ref RenderingData renderingData)
        {
            using var profScope = new ProfilingScope(null, m_ProfilingSetupSampler);

            if (!renderingData.shadowData.supportsMainLightShadows)
                return false;

            Clear();
            int shadowLightIndex = renderingData.lightData.mainLightIndex;
            if (shadowLightIndex == -1)
                return false;

            VisibleLight shadowLight = renderingData.lightData.visibleLights[shadowLightIndex];
            Light light = shadowLight.light;
            if (light.shadows == LightShadows.None)
                return false;

            if (shadowLight.lightType != LightType.Directional)
            {
                Debug.LogWarning("Only directional lights are supported as main light.");
            }

            Bounds bounds;
            if (!renderingData.cullResults.GetShadowCasterBounds(shadowLightIndex, out bounds))
                return false;

            m_ShadowCasterCascadesCount = renderingData.shadowData.mainLightShadowCascadesCount;

            int shadowResolution = ShadowUtils.GetMaxTileResolutionInAtlas(renderingData.shadowData.mainLightShadowmapWidth,
                renderingData.shadowData.mainLightShadowmapHeight, m_ShadowCasterCascadesCount);
            m_ShadowmapWidth = renderingData.shadowData.mainLightShadowmapWidth;
            m_ShadowmapHeight = (m_ShadowCasterCascadesCount == 2) ?
                renderingData.shadowData.mainLightShadowmapHeight >> 1 :
                renderingData.shadowData.mainLightShadowmapHeight;

            for (int cascadeIndex = 0; cascadeIndex < m_ShadowCasterCascadesCount; ++cascadeIndex)
            {
                bool success = ShadowUtils.ExtractDirectionalLightMatrix(ref renderingData.cullResults, ref renderingData.shadowData,
                    shadowLightIndex, cascadeIndex, m_ShadowmapWidth, m_ShadowmapHeight, shadowResolution, light.shadowNearPlane,
                    out m_CascadeSplitDistances[cascadeIndex], out m_CascadeSlices[cascadeIndex]);

                if (!success)
                    return false;
            }

<<<<<<< HEAD
            m_MainLightShadowmapTexture = ShadowUtils.GetTemporaryShadowTexture(m_ShadowmapWidth, m_ShadowmapHeight, k_ShadowmapBufferBits);
            m_MaxShadowDistance = renderingData.cameraData.maxShadowDistance * renderingData.cameraData.maxShadowDistance;
=======
            m_MainLightShadowParams = ShadowUtils.GetMainLightShadowParams(ref renderingData);
>>>>>>> a5a425e9

            return true;
        }

        public override void Configure(CommandBuffer cmd, RenderTextureDescriptor cameraTextureDescriptor)
        {
            ConfigureTarget(new RenderTargetIdentifier(m_MainLightShadowmapTexture));
            ConfigureClear(ClearFlag.All, Color.black);
        }

        /// <inheritdoc/>
        public override void Execute(ScriptableRenderContext context, ref RenderingData renderingData)
        {
            RenderMainLightCascadeShadowmap(ref context, ref renderingData.cullResults, ref renderingData.lightData, ref renderingData.shadowData);
        }

        /// <inheritdoc/>
        public override void OnCameraCleanup(CommandBuffer cmd)
        {
            if (cmd == null)
                throw new ArgumentNullException("cmd");

            if (m_MainLightShadowmapTexture)
            {
                RenderTexture.ReleaseTemporary(m_MainLightShadowmapTexture);
                m_MainLightShadowmapTexture = null;
            }
        }

        void Clear()
        {
            m_MainLightShadowmapTexture = null;

            for (int i = 0; i < m_MainLightShadowMatrices.Length; ++i)
                m_MainLightShadowMatrices[i] = Matrix4x4.identity;

            for (int i = 0; i < m_CascadeSplitDistances.Length; ++i)
                m_CascadeSplitDistances[i] = new Vector4(0.0f, 0.0f, 0.0f, 0.0f);

            for (int i = 0; i < m_CascadeSlices.Length; ++i)
                m_CascadeSlices[i].Clear();
        }

        void RenderMainLightCascadeShadowmap(ref ScriptableRenderContext context, ref CullingResults cullResults, ref LightData lightData, ref ShadowData shadowData)
        {
            int shadowLightIndex = lightData.mainLightIndex;
            if (shadowLightIndex == -1)
                return;

            VisibleLight shadowLight = lightData.visibleLights[shadowLightIndex];

            // NOTE: Do NOT mix ProfilingScope with named CommandBuffers i.e. CommandBufferPool.Get("name").
            // Currently there's an issue which results in mismatched markers.
            CommandBuffer cmd = CommandBufferPool.Get();
            using (new ProfilingScope(cmd, ProfilingSampler.Get(URPProfileId.MainLightShadow)))
            {
                var settings = new ShadowDrawingSettings(cullResults, shadowLightIndex);

                for (int cascadeIndex = 0; cascadeIndex < m_ShadowCasterCascadesCount; ++cascadeIndex)
                {
                    //settings.splitData = m_CascadeSlices[cascadeIndex].splitData; // NOTE: currently DrawShadows culls more casters if no ShadowSplitData.cullingPlanes are set (version cds 8652678b), so it is currently better to not pass the m_CascadeSlices[cascadeIndex].splitData object returned by CullingResults.ComputeDirectionalShadowMatricesAndCullingPrimitives (change introduced in 8bf71cf). Culling is only based on the ShadowSplitData.cullingSphere distances.
                    var splitData = settings.splitData;
                    splitData.cullingSphere = m_CascadeSplitDistances[cascadeIndex];
                    settings.splitData = splitData;

                    Vector4 shadowBias = ShadowUtils.GetShadowBias(ref shadowLight, shadowLightIndex, ref shadowData, m_CascadeSlices[cascadeIndex].projectionMatrix, m_CascadeSlices[cascadeIndex].resolution);
                    ShadowUtils.SetupShadowCasterConstantBuffer(cmd, ref shadowLight, shadowBias);
                    CoreUtils.SetKeyword(cmd, ShaderKeywordStrings.CastingPunctualLightShadow, false);
                    ShadowUtils.RenderShadowSlice(cmd, ref context, ref m_CascadeSlices[cascadeIndex],
                        ref settings, m_CascadeSlices[cascadeIndex].projectionMatrix, m_CascadeSlices[cascadeIndex].viewMatrix);
                }

                bool softShadows = shadowLight.light.shadows == LightShadows.Soft && shadowData.supportsSoftShadows;
                CoreUtils.SetKeyword(cmd, ShaderKeywordStrings.MainLightShadows, shadowData.mainLightShadowCascadesCount == 1);
                CoreUtils.SetKeyword(cmd, ShaderKeywordStrings.MainLightShadowCascades, shadowData.mainLightShadowCascadesCount > 1);
                CoreUtils.SetKeyword(cmd, ShaderKeywordStrings.SoftShadows, softShadows);

                SetupMainLightShadowReceiverConstants(cmd, shadowLight, shadowData.supportsSoftShadows);
            }

            context.ExecuteCommandBuffer(cmd);
            CommandBufferPool.Release(cmd);
        }

        void SetupMainLightShadowReceiverConstants(CommandBuffer cmd, VisibleLight shadowLight, bool supportsSoftShadows)
        {
            int cascadeCount = m_ShadowCasterCascadesCount;
            for (int i = 0; i < cascadeCount; ++i)
                m_MainLightShadowMatrices[i] = m_CascadeSlices[i].shadowTransform;

            // We setup and additional a no-op WorldToShadow matrix in the last index
            // because the ComputeCascadeIndex function in Shadows.hlsl can return an index
            // out of bounds. (position not inside any cascade) and we want to avoid branching
            Matrix4x4 noOpShadowMatrix = Matrix4x4.zero;
            noOpShadowMatrix.m22 = (SystemInfo.usesReversedZBuffer) ? 1.0f : 0.0f;
            for (int i = cascadeCount; i <= k_MaxCascades; ++i)
                m_MainLightShadowMatrices[i] = noOpShadowMatrix;

            float invShadowAtlasWidth = 1.0f / m_ShadowmapWidth;
            float invShadowAtlasHeight = 1.0f / m_ShadowmapHeight;
            float invHalfShadowAtlasWidth = 0.5f * invShadowAtlasWidth;
            float invHalfShadowAtlasHeight = 0.5f * invShadowAtlasHeight;

            cmd.SetGlobalTexture(m_MainLightShadowmap.id, m_MainLightShadowmapTexture);
            cmd.SetGlobalMatrixArray(MainLightShadowConstantBuffer._WorldToShadow, m_MainLightShadowMatrices);
            ShadowUtils.SetupShadowReceiverConstantBuffer(cmd, m_MainLightShadowParams);

            if (m_ShadowCasterCascadesCount > 1)
            {
                cmd.SetGlobalVector(MainLightShadowConstantBuffer._CascadeShadowSplitSpheres0,
                    m_CascadeSplitDistances[0]);
                cmd.SetGlobalVector(MainLightShadowConstantBuffer._CascadeShadowSplitSpheres1,
                    m_CascadeSplitDistances[1]);
                cmd.SetGlobalVector(MainLightShadowConstantBuffer._CascadeShadowSplitSpheres2,
                    m_CascadeSplitDistances[2]);
                cmd.SetGlobalVector(MainLightShadowConstantBuffer._CascadeShadowSplitSpheres3,
                    m_CascadeSplitDistances[3]);
                cmd.SetGlobalVector(MainLightShadowConstantBuffer._CascadeShadowSplitSphereRadii, new Vector4(
                    m_CascadeSplitDistances[0].w * m_CascadeSplitDistances[0].w,
                    m_CascadeSplitDistances[1].w * m_CascadeSplitDistances[1].w,
                    m_CascadeSplitDistances[2].w * m_CascadeSplitDistances[2].w,
                    m_CascadeSplitDistances[3].w * m_CascadeSplitDistances[3].w));
            }

            // Inside shader soft shadows are controlled through global keyword.
            // If any additional light has soft shadows it will force soft shadows on main light too.
            // As it is not trivial finding out which additional light has soft shadows, we will pass main light properties if soft shadows are supported.
            // This workaround will be removed once we will support soft shadows per light.
            if (supportsSoftShadows)
            {
                if (m_SupportsBoxFilterForShadows)
                {
                    cmd.SetGlobalVector(MainLightShadowConstantBuffer._ShadowOffset0,
                        new Vector4(-invHalfShadowAtlasWidth, -invHalfShadowAtlasHeight, 0.0f, 0.0f));
                    cmd.SetGlobalVector(MainLightShadowConstantBuffer._ShadowOffset1,
                        new Vector4(invHalfShadowAtlasWidth, -invHalfShadowAtlasHeight, 0.0f, 0.0f));
                    cmd.SetGlobalVector(MainLightShadowConstantBuffer._ShadowOffset2,
                        new Vector4(-invHalfShadowAtlasWidth, invHalfShadowAtlasHeight, 0.0f, 0.0f));
                    cmd.SetGlobalVector(MainLightShadowConstantBuffer._ShadowOffset3,
                        new Vector4(invHalfShadowAtlasWidth, invHalfShadowAtlasHeight, 0.0f, 0.0f));
                }

                // Currently only used when !SHADER_API_MOBILE but risky to not set them as it's generic
                // enough so custom shaders might use it.
                cmd.SetGlobalVector(MainLightShadowConstantBuffer._ShadowmapSize, new Vector4(invShadowAtlasWidth,
                    invShadowAtlasHeight,
                    m_ShadowmapWidth, m_ShadowmapHeight));
            }
        }
    };
}<|MERGE_RESOLUTION|>--- conflicted
+++ resolved
@@ -109,12 +109,8 @@
                     return false;
             }
 
-<<<<<<< HEAD
             m_MainLightShadowmapTexture = ShadowUtils.GetTemporaryShadowTexture(m_ShadowmapWidth, m_ShadowmapHeight, k_ShadowmapBufferBits);
-            m_MaxShadowDistance = renderingData.cameraData.maxShadowDistance * renderingData.cameraData.maxShadowDistance;
-=======
             m_MainLightShadowParams = ShadowUtils.GetMainLightShadowParams(ref renderingData);
->>>>>>> a5a425e9
 
             return true;
         }
