--- conflicted
+++ resolved
@@ -119,13 +119,9 @@
             // The number of visible lights can become much higher when using the Deferred rendering path, we resize the arrays during Setup() if required.
             m_AdditionalLightIndexToVisibleLightIndex = new int[maxAdditionalLightShadowParams];
             m_VisibleLightIndexToAdditionalLightIndex = new int[maxVisibleLights];
-<<<<<<< HEAD
-            m_AdditionalLightIndexToShadowParams = new Vector4[maxAdditionalLightShadowParams];
-=======
             m_VisibleLightIndexToSortedShadowResolutionRequestsFirstSliceIndex = new int[maxVisibleLights];
             m_AdditionalLightIndexToShadowParams = new Vector4[maxAdditionalLightShadowParams];
             m_VisibleLightIndexToCameraSquareDistance = new float[maxVisibleLights];
->>>>>>> b05621d8
 
             if (!m_UseStructuredBuffer)
             {
@@ -614,25 +610,6 @@
                 (m_UseStructuredBuffer && (m_AdditionalLightShadowSliceIndexTo_WorldShadowMatrix.Length < totalShadowSlicesCount)))   // m_AdditionalLightShadowSliceIndexTo_WorldShadowMatrix can be resized when using SSBO to pass shadow data (no size limitation)
                 m_AdditionalLightShadowSliceIndexTo_WorldShadowMatrix = new Matrix4x4[totalShadowSlicesCount];
 
-<<<<<<< HEAD
-            if (m_VisibleLightIndexToAdditionalLightIndex.Length < visibleLights.Length)
-            {
-                // Array "visibleLights" is returned by ScriptableRenderContext.Cull()
-                // The maximum number of "visibleLights" that ScriptableRenderContext.Cull() should return, is defined by parameter ScriptableCullingParameters.maximumVisibleLights
-                // Universal RP sets this "ScriptableCullingParameters.maximumVisibleLights" value during ScriptableRenderer.SetupCullingParameters.
-                // When using Deferred rendering, it is possible to specify a very high number of visible lights.
-                m_VisibleLightIndexToAdditionalLightIndex = new int[visibleLights.Length];
-            }
-
-            int maxAdditionalLightShadowParams = m_UseStructuredBuffer ? visibleLights.Length : Math.Min(visibleLights.Length, UniversalRenderPipeline.maxVisibleAdditionalLights);
-            if (m_AdditionalLightIndexToVisibleLightIndex.Length < maxAdditionalLightShadowParams)
-            {
-                m_AdditionalLightIndexToVisibleLightIndex = new int[maxAdditionalLightShadowParams];
-                m_AdditionalLightIndexToShadowParams = new Vector4[maxAdditionalLightShadowParams];
-            }
-
-=======
->>>>>>> b05621d8
             // initialize _AdditionalShadowParams
             Vector4 defaultShadowParams = new Vector4(0 /*shadowStrength*/, 0, 0, -1 /*perLightFirstShadowSliceIndex*/);
             // shadowParams.x is used in RenderAdditionalShadowMapAtlas to skip shadow map rendering for non-shadow-casting lights
@@ -661,15 +638,6 @@
                 LightType lightType = shadowLight.lightType;
                 int perLightShadowSlicesCount = GetPunctualLightShadowSlicesCount(lightType);
 
-<<<<<<< HEAD
-                if (IsValidShadowCastingLight(ref renderingData.lightData, visibleLightIndex) && (m_ShadowSliceToAdditionalLightIndex.Count + perLightShadowSlicesCount) > totalShadowSlicesCount)
-                {
-                    if (!m_IssuedMessageAboutShadowSlicesTooMany_Deferred)
-                    {
-                        // This case can happen in Deferred, where there can be a high number of visibleLights
-                        Debug.Log($"There are too many additional punctual lights shadow slices, URP will not render all the shadows. To ensure all shadows are rendered, reduce the number of shadowed additional lights in the scene ; make sure they are not active at the same time ; or replace point lights by spot lights (spot lights use less shadow maps than point lights).");
-                        m_IssuedMessageAboutShadowSlicesTooMany_Deferred = true; // Only output this once
-=======
                 if ((m_ShadowSliceToAdditionalLightIndex.Count + perLightShadowSlicesCount) > totalShadowSlicesCount && IsValidShadowCastingLight(ref renderingData.lightData, visibleLightIndex))
                 {
                     if (!m_IssuedMessageAboutShadowSlicesTooMany)
@@ -677,15 +645,11 @@
                         // This case can especially happen in Deferred, where there can be a high number of visibleLights
                         Debug.Log($"There are too many shadowed additional punctual lights active at the same time, URP will not render all the shadows. To ensure all shadows are rendered, reduce the number of shadowed additional lights in the scene ; make sure they are not active at the same time ; or replace point lights by spot lights (spot lights use less shadow maps than point lights).");
                         m_IssuedMessageAboutShadowSlicesTooMany = true; // Only output this once
->>>>>>> b05621d8
                     }
                     break;
                 }
 
-<<<<<<< HEAD
-=======
-
->>>>>>> b05621d8
+
                 int perLightFirstShadowSliceIndex = m_ShadowSliceToAdditionalLightIndex.Count; // shadowSliceIndex within the global array of all additional light shadow slices
 
                 bool isValidShadowCastingLight = false;
