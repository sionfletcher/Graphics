--- conflicted
+++ resolved
@@ -119,13 +119,9 @@
             // The number of visible lights can become much higher when using the Deferred rendering path, we resize the arrays during Setup() if required.
             m_AdditionalLightIndexToVisibleLightIndex = new int[maxAdditionalLightShadowParams];
             m_VisibleLightIndexToAdditionalLightIndex = new int[maxVisibleLights];
-<<<<<<< HEAD
             m_VisibleLightIndexToSortedShadowResolutionRequestsFirstSliceIndex = new int[maxVisibleLights];
-            m_AdditionalLightIndexToShadowParams = new Vector4[maxVisibleLights];
+            m_AdditionalLightIndexToShadowParams = new Vector4[maxAdditionalLightShadowParams];
             m_VisibleLightIndexToCameraSquareDistance = new float[maxVisibleLights];
-=======
-            m_AdditionalLightIndexToShadowParams = new Vector4[maxAdditionalLightShadowParams];
->>>>>>> ff1f691c
 
             if (!m_UseStructuredBuffer)
             {
@@ -264,7 +260,6 @@
         }
 
         bool m_IssuedMessageAboutShadowSlicesTooMany = false;
-        bool m_IssuedMessageAboutShadowSlicesTooMany_Deferred = false;
 
         Vector4 m_MainLightShadowParams; // Shadow Fade parameters _MainLightShadowParams.zw are actually also used by AdditionalLights
 
@@ -516,6 +511,19 @@
                 }
             }
 
+            //if (m_AdditionalLightIndexToVisibleLightIndex.Length < visibleLights.Length)
+            //{
+            //    // Array "visibleLights" is returned by ScriptableRenderContext.Cull()
+            //    // The maximum number of "visibleLights" that ScriptableRenderContext.Cull() should return, is defined by parameter ScriptableCullingParameters.maximumVisibleLights
+            //    // Universal RP sets this "ScriptableCullingParameters.maximumVisibleLights" value during ScriptableRenderer.SetupCullingParameters.
+            //    // When using Deferred rendering, it is possible to specify a very high number of visible lights.
+            //    m_AdditionalLightIndexToVisibleLightIndex = new int[visibleLights.Length];
+            //    m_VisibleLightIndexToAdditionalLightIndex = new int[visibleLights.Length];
+            //    m_AdditionalLightIndexToShadowParams = new Vector4[visibleLights.Length];
+            //    m_VisibleLightIndexToCameraSquareDistance = new float[visibleLights.Length];
+            //    m_VisibleLightIndexToSortedShadowResolutionRequestsFirstSliceIndex = new int[visibleLights.Length];
+            //}
+
             if (m_VisibleLightIndexToAdditionalLightIndex.Length < visibleLights.Length)
             {
                 // Array "visibleLights" is returned by ScriptableRenderContext.Cull()
@@ -523,10 +531,15 @@
                 // Universal RP sets this "ScriptableCullingParameters.maximumVisibleLights" value during ScriptableRenderer.SetupCullingParameters.
                 // When using Deferred rendering, it is possible to specify a very high number of visible lights.
                 m_VisibleLightIndexToAdditionalLightIndex = new int[visibleLights.Length];
-<<<<<<< HEAD
-                m_AdditionalLightIndexToShadowParams = new Vector4[visibleLights.Length];
                 m_VisibleLightIndexToCameraSquareDistance = new float[visibleLights.Length];
                 m_VisibleLightIndexToSortedShadowResolutionRequestsFirstSliceIndex = new int[visibleLights.Length];
+            }
+
+            int maxAdditionalLightShadowParams = m_UseStructuredBuffer ? visibleLights.Length : Math.Min(visibleLights.Length, UniversalRenderPipeline.maxVisibleAdditionalLights);
+            if (m_AdditionalLightIndexToVisibleLightIndex.Length < maxAdditionalLightShadowParams)
+            {
+                m_AdditionalLightIndexToVisibleLightIndex = new int[maxAdditionalLightShadowParams];
+                m_AdditionalLightIndexToShadowParams = new Vector4[maxAdditionalLightShadowParams];
             }
 
             // reset m_VisibleLightIndexClosenessToCamera
@@ -588,15 +601,6 @@
                     Debug.LogWarning($"Too many additional punctual lights shadows to look good, URP removed {totalShadowResolutionRequestsCount - totalShadowSlicesCount } shadow maps to make the others fit in the shadow atlas. To avoid this, increase shadow atlas size, remove some shadowed lights, replace soft shadows by hard shadows ; or replace point lights by spot lights");
                     m_IssuedMessageAboutRemovedShadowSlices = true;  // Only output this once per shadow requests configuration
                 }
-=======
-            }
-
-            int maxAdditionalLightShadowParams = m_UseStructuredBuffer ? visibleLights.Length : Math.Min(visibleLights.Length, UniversalRenderPipeline.maxVisibleAdditionalLights);
-            if (m_AdditionalLightIndexToVisibleLightIndex.Length < maxAdditionalLightShadowParams)
-            {
-                m_AdditionalLightIndexToVisibleLightIndex = new int[maxAdditionalLightShadowParams];
-                m_AdditionalLightIndexToShadowParams = new Vector4[maxAdditionalLightShadowParams];
->>>>>>> ff1f691c
             }
             for (int sortedArrayIndex = totalShadowSlicesCount; sortedArrayIndex < m_SortedShadowResolutionRequests.Length; ++sortedArrayIndex)
                 m_SortedShadowResolutionRequests[sortedArrayIndex].requestedResolution = 0; // Reset entries that we cannot fit in the atlas
@@ -618,6 +622,7 @@
                 (m_UseStructuredBuffer && (m_AdditionalLightShadowSliceIndexTo_WorldShadowMatrix.Length < totalShadowSlicesCount)))   // m_AdditionalLightShadowSliceIndexTo_WorldShadowMatrix can be resized when using SSBO to pass shadow data (no size limitation)
                 m_AdditionalLightShadowSliceIndexTo_WorldShadowMatrix = new Matrix4x4[totalShadowSlicesCount];
 
+
             // initialize _AdditionalShadowParams
             Vector4 defaultShadowParams = new Vector4(0 /*shadowStrength*/, 0, 0, -1 /*perLightFirstShadowSliceIndex*/);
             // shadowParams.x is used in RenderAdditionalShadowMapAtlas to skip shadow map rendering for non-shadow-casting lights
@@ -646,7 +651,6 @@
                 LightType lightType = shadowLight.lightType;
                 int perLightShadowSlicesCount = GetPunctualLightShadowSlicesCount(lightType);
 
-<<<<<<< HEAD
                 if ((m_ShadowSliceToAdditionalLightIndex.Count + perLightShadowSlicesCount) > totalShadowSlicesCount && IsValidShadowCastingLight(ref renderingData.lightData, visibleLightIndex))
                 {
                     if (!m_IssuedMessageAboutShadowSlicesTooMany)
@@ -654,15 +658,6 @@
                         // This case can especially happen in Deferred, where there can be a high number of visibleLights
                         Debug.Log($"There are too many shadowed additional punctual lights active at the same time, URP will not render all the shadows. To ensure all shadows are rendered, reduce the number of shadowed additional lights in the scene ; make sure they are not active at the same time ; or replace point lights by spot lights (spot lights use less shadow maps than point lights).");
                         m_IssuedMessageAboutShadowSlicesTooMany = true; // Only output this once
-=======
-                if (IsValidShadowCastingLight(ref renderingData.lightData, visibleLightIndex) && (m_ShadowSliceToAdditionalLightIndex.Count + perLightShadowSlicesCount) > totalShadowSlicesCount)
-                {
-                    if (!m_IssuedMessageAboutShadowSlicesTooMany_Deferred)
-                    {
-                        // This case can happen in Deferred, where there can be a high number of visibleLights
-                        Debug.Log($"There are too many additional punctual lights shadow slices, URP will not render all the shadows. To ensure all shadows are rendered, reduce the number of shadowed additional lights in the scene ; make sure they are not active at the same time ; or replace point lights by spot lights (spot lights use less shadow maps than point lights).");
-                        m_IssuedMessageAboutShadowSlicesTooMany_Deferred = true; // Only output this once
->>>>>>> ff1f691c
                     }
                     break;
                 }
