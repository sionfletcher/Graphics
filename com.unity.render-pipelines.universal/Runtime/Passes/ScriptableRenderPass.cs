using System;
using System.Collections;
using System.Collections.Generic;
using System.ComponentModel;
using Unity.Collections;
using UnityEngine.Scripting.APIUpdating;
using UnityEngine.Experimental.Rendering;

namespace UnityEngine.Rendering.Universal
{
    /// <summary>
    /// Input requirements for <c>ScriptableRenderPass</c>.
    /// </summary>
    /// <seealso cref="ConfigureInput"/>
    [Flags]
    public enum ScriptableRenderPassInput
    {
        /// <summary>
        /// Used when a <c>ScriptableRenderPass</c> does not require any texture.
        /// </summary>
        None = 0,

        /// <summary>
        /// Used when a <c>ScriptableRenderPass</c> requires a depth texture.
        /// </summary>
        Depth = 1 << 0,

        /// <summary>
        /// Used when a <c>ScriptableRenderPass</c> requires a normal texture.
        /// </summary>
        Normal = 1 << 1,

        /// <summary>
        /// Used when a <c>ScriptableRenderPass</c> requires a color texture.
        /// </summary>
        Color = 1 << 2,
<<<<<<< HEAD
        Motion = 1 << 3,
=======

        /// <summary>
        /// Used when a <c>ScriptableRenderPass</c> requires a motion vectors texture.
        /// </summary>
        Motion = 1 << 3
>>>>>>> dff105c8
    }

    // Note: Spaced built-in events so we can add events in between them
    // We need to leave room as we sort render passes based on event.
    // Users can also inject render pass events in a specific point by doing RenderPassEvent + offset
    /// <summary>
    /// Controls when the render pass executes.
    /// </summary>
    public enum RenderPassEvent
    {
        /// <summary>
        /// Executes a <c>ScriptableRenderPass</c> before rendering any other passes in the pipeline.
        /// Camera matrices and stereo rendering are not setup this point.
        /// You can use this to draw to custom input textures used later in the pipeline, f.ex LUT textures.
        /// </summary>
        BeforeRendering = 0,

        /// <summary>
        /// Executes a <c>ScriptableRenderPass</c> before rendering shadowmaps.
        /// Camera matrices and stereo rendering are not setup this point.
        /// </summary>
        BeforeRenderingShadows = 50,

        /// <summary>
        /// Executes a <c>ScriptableRenderPass</c> after rendering shadowmaps.
        /// Camera matrices and stereo rendering are not setup this point.
        /// </summary>
        AfterRenderingShadows = 100,

        /// <summary>
        /// Executes a <c>ScriptableRenderPass</c> before rendering prepasses, f.ex, depth prepass.
        /// Camera matrices and stereo rendering are already setup at this point.
        /// </summary>
        BeforeRenderingPrePasses = 150,

        [EditorBrowsable(EditorBrowsableState.Never)]
        [Obsolete("Obsolete, to match the capital from 'Prepass' to 'PrePass' (UnityUpgradable) -> BeforeRenderingPrePasses")]
        BeforeRenderingPrepasses = 151,

        /// <summary>
        /// Executes a <c>ScriptableRenderPass</c> after rendering prepasses, f.ex, depth prepass.
        /// Camera matrices and stereo rendering are already setup at this point.
        /// </summary>
        AfterRenderingPrePasses = 200,

        /// <summary>
        /// Executes a <c>ScriptableRenderPass</c> before rendering gbuffer pass.
        /// </summary>
        BeforeRenderingGbuffer = 210,

        /// <summary>
        /// Executes a <c>ScriptableRenderPass</c> after rendering gbuffer pass.
        /// </summary>
        AfterRenderingGbuffer = 220,

        /// <summary>
        /// Executes a <c>ScriptableRenderPass</c> before rendering deferred shading pass.
        /// </summary>
        BeforeRenderingDeferredLights = 230,

        /// <summary>
        /// Executes a <c>ScriptableRenderPass</c> after rendering deferred shading pass.
        /// </summary>
        AfterRenderingDeferredLights = 240,

        /// <summary>
        /// Executes a <c>ScriptableRenderPass</c> before rendering opaque objects.
        /// </summary>
        BeforeRenderingOpaques = 250,

        /// <summary>
        /// Executes a <c>ScriptableRenderPass</c> after rendering opaque objects.
        /// </summary>
        AfterRenderingOpaques = 300,

        /// <summary>
        /// Executes a <c>ScriptableRenderPass</c> before rendering the sky.
        /// </summary>
        BeforeRenderingSkybox = 350,

        /// <summary>
        /// Executes a <c>ScriptableRenderPass</c> after rendering the sky.
        /// </summary>
        AfterRenderingSkybox = 400,

        /// <summary>
        /// Executes a <c>ScriptableRenderPass</c> before rendering transparent objects.
        /// </summary>
        BeforeRenderingTransparents = 450,

        /// <summary>
        /// Executes a <c>ScriptableRenderPass</c> after rendering transparent objects.
        /// </summary>
        AfterRenderingTransparents = 500,

        /// <summary>
        /// Executes a <c>ScriptableRenderPass</c> before rendering post-processing effects.
        /// </summary>
        BeforeRenderingPostProcessing = 550,

        /// <summary>
        /// Executes a <c>ScriptableRenderPass</c> after rendering post-processing effects but before final blit, post-processing AA effects and color grading.
        /// </summary>
        AfterRenderingPostProcessing = 600,

        /// <summary>
        /// Executes a <c>ScriptableRenderPass</c> after rendering all effects.
        /// </summary>
        AfterRendering = 1000,
    }

    /// <summary>
    /// <c>ScriptableRenderPass</c> implements a logical rendering pass that can be used to extend Universal RP renderer.
    /// </summary>
    public abstract partial class ScriptableRenderPass
    {
        /// <summary>
        /// RTHandle alias for BuiltinRenderTextureType.CameraTarget which is the backbuffer.
        /// </summary>
        static public RTHandle k_CameraTarget = RTHandles.Alloc(BuiltinRenderTextureType.CameraTarget);

        /// <summary>
        /// The event when the render pass executes.
        /// </summary>
        public RenderPassEvent renderPassEvent { get; set; }

        [Obsolete("Use colorAttachmentHandles")]
        public RenderTargetIdentifier[] colorAttachments
        {
            get => m_ColorAttachmentIds;
        }

        [Obsolete("Use colorAttachmentHandle")]
        public RenderTargetIdentifier colorAttachment
        {
            get => m_ColorAttachmentIds[0];
        }

        [Obsolete("Use depthAttachmentHandle")]
        public RenderTargetIdentifier depthAttachment
        {
            get => m_UsesRTHandles ? new RenderTargetIdentifier(m_DepthAttachment.nameID, 0, CubemapFace.Unknown, -1) : m_DepthAttachmentId;
        }

        /// <summary>
        /// List for the g-buffer attachment handles.
        /// </summary>
        public RTHandle[] colorAttachmentHandles
        {
            get => m_ColorAttachments;
        }

        /// <summary>
        /// The main color attachment handle.
        /// </summary>
        public RTHandle colorAttachmentHandle
        {
            get => m_ColorAttachments[0];
        }

        /// <summary>
        /// The depth attachment handle.
        /// </summary>
        public RTHandle depthAttachmentHandle
        {
            get => m_DepthAttachment;
        }

        /// <summary>
        /// The store actions for Color.
        /// </summary>
        public RenderBufferStoreAction[] colorStoreActions
        {
            get => m_ColorStoreActions;
        }

        /// <summary>
        /// The store actions for Depth.
        /// </summary>
        public RenderBufferStoreAction depthStoreAction
        {
            get => m_DepthStoreAction;
        }

        internal bool[] overriddenColorStoreActions
        {
            get => m_OverriddenColorStoreActions;
        }

        internal bool overriddenDepthStoreAction
        {
            get => m_OverriddenDepthStoreAction;
        }

        /// <summary>
        /// The input requirements for the <c>ScriptableRenderPass</c>, which has been set using <c>ConfigureInput</c>
        /// </summary>
        /// <seealso cref="ConfigureInput"/>
        public ScriptableRenderPassInput input
        {
            get => m_Input;
        }

        /// <summary>
        /// The flag to use when clearing.
        /// </summary>
        /// <seealso cref="ClearFlag"/>
        public ClearFlag clearFlag
        {
            get => m_ClearFlag;
        }

        /// <summary>
        /// The color value to use when clearing.
        /// </summary>
        public Color clearColor
        {
            get => m_ClearColor;
        }

        RenderBufferStoreAction[] m_ColorStoreActions = new RenderBufferStoreAction[] { RenderBufferStoreAction.Store };
        RenderBufferStoreAction m_DepthStoreAction = RenderBufferStoreAction.Store;

        // by default all store actions are Store. The overridden flags are used to keep track of explicitly requested store actions, to
        // help figuring out the correct final store action for merged render passes when using the RenderPass API.
        private bool[] m_OverriddenColorStoreActions = new bool[] { false };
        private bool m_OverriddenDepthStoreAction = false;

        /// <summary>
        /// A ProfilingSampler for the entire render pass. Used as a profiling name by <c>ScriptableRenderer</c> when executing the pass.
        /// Default is <c>Unnamed_ScriptableRenderPass</c>.
        /// Set <c>base.profilingSampler</c> from the sub-class constructor to set a profiling name for a custom <c>ScriptableRenderPass</c>.
        /// </summary>
        protected internal ProfilingSampler profilingSampler { get; set; }
        internal bool overrideCameraTarget { get; set; }
        internal bool isBlitRenderPass { get; set; }

        internal bool useNativeRenderPass { get; set; }

        // index to track the position in the current frame
        internal int renderPassQueueIndex { get; set; }

        internal NativeArray<int> m_ColorAttachmentIndices;
        internal NativeArray<int> m_InputAttachmentIndices;

        internal GraphicsFormat[] renderTargetFormat { get; set; }

        internal bool m_UsesRTHandles;
        RTHandle[] m_ColorAttachments;
        RenderTargetIdentifier[] m_ColorAttachmentIds;
        internal RTHandle[] m_InputAttachments = new RTHandle[8];
        internal bool[] m_InputAttachmentIsTransient = new bool[8];
        RTHandle m_DepthAttachment;
        RenderTargetIdentifier m_DepthAttachmentId;

        ScriptableRenderPassInput m_Input = ScriptableRenderPassInput.None;
        ClearFlag m_ClearFlag = ClearFlag.None;
        Color m_ClearColor = Color.black;

        internal DebugHandler GetActiveDebugHandler(RenderingData renderingData)
        {
            var debugHandler = renderingData.cameraData.renderer.DebugHandler;
            if ((debugHandler != null) && debugHandler.IsActiveForCamera(ref renderingData.cameraData))
                return debugHandler;
            return null;
        }

        /// <summary>
        /// Creates a new <c>ScriptableRenderPass"</c> instance.
        /// </summary>
        public ScriptableRenderPass()
        {
            m_UsesRTHandles = true;
            renderPassEvent = RenderPassEvent.AfterRenderingOpaques;
            m_ColorAttachments = new RTHandle[] { k_CameraTarget, null, null, null, null, null, null, null };
            m_InputAttachments = new RTHandle[] { null, null, null, null, null, null, null, null };
            m_InputAttachmentIsTransient = new bool[] { false, false, false, false, false, false, false, false };
            m_DepthAttachment = k_CameraTarget;
            m_ColorStoreActions = new RenderBufferStoreAction[] { RenderBufferStoreAction.Store, 0, 0, 0, 0, 0, 0, 0 };
            m_DepthStoreAction = RenderBufferStoreAction.Store;
            m_OverriddenColorStoreActions = new bool[] { false, false, false, false, false, false, false, false };
            m_OverriddenDepthStoreAction = false;
            m_DepthAttachment = k_CameraTarget;
            m_DepthAttachmentId = m_DepthAttachment.nameID;
            m_ColorAttachmentIds = new RenderTargetIdentifier[] { k_CameraTarget.nameID, 0, 0, 0, 0, 0, 0, 0 };
            m_ClearFlag = ClearFlag.None;
            m_ClearColor = Color.black;
            overrideCameraTarget = false;
            isBlitRenderPass = false;
            profilingSampler = new ProfilingSampler($"Unnamed_{nameof(ScriptableRenderPass)}");
            useNativeRenderPass = true;
            renderPassQueueIndex = -1;
            renderTargetFormat = new GraphicsFormat[]
            {
                GraphicsFormat.None, GraphicsFormat.None, GraphicsFormat.None,
                GraphicsFormat.None, GraphicsFormat.None, GraphicsFormat.None, GraphicsFormat.None, GraphicsFormat.None
            };
        }

        /// <summary>
        /// Configures Input Requirements for this render pass.
        /// This method should be called inside <c>ScriptableRendererFeature.AddRenderPasses</c>.
        /// </summary>
        /// <param name="passInput">ScriptableRenderPassInput containing information about what requirements the pass needs.</param>
        /// <seealso cref="ScriptableRendererFeature.AddRenderPasses"/>
        public void ConfigureInput(ScriptableRenderPassInput passInput)
        {
            m_Input = passInput;
        }

        /// <summary>
        /// Configures the Store Action for a color attachment of this render pass.
        /// </summary>
        /// <param name="storeAction">RenderBufferStoreAction to use</param>
        /// <param name="attachmentIndex">Index of the color attachment</param>
        public void ConfigureColorStoreAction(RenderBufferStoreAction storeAction, uint attachmentIndex = 0)
        {
            m_ColorStoreActions[attachmentIndex] = storeAction;
            m_OverriddenColorStoreActions[attachmentIndex] = true;
        }

        /// <summary>
        /// Configures the Store Actions for all the color attachments of this render pass.
        /// </summary>
        /// <param name="storeActions">Array of RenderBufferStoreActions to use</param>
        public void ConfigureColorStoreActions(RenderBufferStoreAction[] storeActions)
        {
            int count = Math.Min(storeActions.Length, m_ColorStoreActions.Length);
            for (uint i = 0; i < count; ++i)
            {
                m_ColorStoreActions[i] = storeActions[i];
                m_OverriddenColorStoreActions[i] = true;
            }
        }

        /// <summary>
        /// Configures the Store Action for the depth attachment of this render pass.
        /// </summary>
        /// <param name="storeAction">RenderBufferStoreAction to use</param>
        public void ConfigureDepthStoreAction(RenderBufferStoreAction storeAction)
        {
            m_DepthStoreAction = storeAction;
            m_OverriddenDepthStoreAction = true;
        }

        internal void ConfigureInputAttachments(RTHandle input, bool isTransient = false)
        {
            m_InputAttachments[0] = input;
            m_InputAttachmentIsTransient[0] = isTransient;
        }

        internal void ConfigureInputAttachments(RTHandle[] inputs)
        {
            m_InputAttachments = inputs;
        }

        internal void ConfigureInputAttachments(RTHandle[] inputs, bool[] isTransient)
        {
            ConfigureInputAttachments(inputs);
            m_InputAttachmentIsTransient = isTransient;
        }

        internal void SetInputAttachmentTransient(int idx, bool isTransient)
        {
            m_InputAttachmentIsTransient[idx] = isTransient;
        }

        internal bool IsInputAttachmentTransient(int idx)
        {
            return m_InputAttachmentIsTransient[idx];
        }

        /// <summary>
        /// Resets render targets to default.
        /// This method effectively reset changes done by ConfigureTarget.
        /// </summary>
        /// <seealso cref="ConfigureTarget"/>
        public void ResetTarget()
        {
            overrideCameraTarget = false;
            m_UsesRTHandles = true;

            // Reset depth
            m_DepthAttachmentId = -1;
            m_DepthAttachment = null;

            // Reset colors
            m_ColorAttachments[0] = null;
            m_ColorAttachmentIds[0] = -1;
            for (int i = 1; i < m_ColorAttachments.Length; ++i)
            {
                m_ColorAttachments[i] = null;
                m_ColorAttachmentIds[i] = 0;
            }
        }

        /// <summary>
        /// Configures render targets for this render pass. Call this instead of CommandBuffer.SetRenderTarget.
        /// This method should be called inside Configure.
        /// </summary>
        /// <param name="colorAttachment">Color attachment identifier.</param>
        /// <param name="depthAttachment">Depth attachment identifier.</param>
        /// <seealso cref="Configure"/>
        [Obsolete("Use RTHandles for colorAttachment and depthAttachment")]
        public void ConfigureTarget(RenderTargetIdentifier colorAttachment, RenderTargetIdentifier depthAttachment)
        {
            m_DepthAttachmentId = depthAttachment;
            m_DepthAttachment = null;
            ConfigureTarget(colorAttachment);
        }

        /// <summary>
        /// Configures render targets for this render pass. Call this instead of CommandBuffer.SetRenderTarget.
        /// This method should be called inside Configure.
        /// </summary>
        /// <param name="colorAttachment">Color attachment handle.</param>
        /// <param name="depthAttachment">Depth attachment handle.</param>
        /// <seealso cref="Configure"/>
        public void ConfigureTarget(RTHandle colorAttachment, RTHandle depthAttachment)
        {
            m_DepthAttachment = depthAttachment;
            m_DepthAttachmentId = m_DepthAttachment.nameID;
            ConfigureTarget(colorAttachment);
        }

        /// <summary>
        /// Configures render targets for this render pass. Call this instead of CommandBuffer.SetRenderTarget.
        /// This method should be called inside Configure.
        /// </summary>
        /// <param name="colorAttachments">Color attachment identifier.</param>
        /// <param name="depthAttachment">Depth attachment identifier.</param>
        /// <seealso cref="Configure"/>
        [Obsolete("Use RTHandles for colorAttachments and depthAttachment")]
        public void ConfigureTarget(RenderTargetIdentifier[] colorAttachments, RenderTargetIdentifier depthAttachment)
        {
            m_UsesRTHandles = false;
            overrideCameraTarget = true;

            uint nonNullColorBuffers = RenderingUtils.GetValidColorBufferCount(colorAttachments);
            if (nonNullColorBuffers > SystemInfo.supportedRenderTargetCount)
                Debug.LogError("Trying to set " + nonNullColorBuffers + " renderTargets, which is more than the maximum supported:" + SystemInfo.supportedRenderTargetCount);

            m_ColorAttachmentIds = colorAttachments;
            m_DepthAttachmentId = depthAttachment;
        }

        /// <summary>
        /// Configures render targets for this render pass. Call this instead of CommandBuffer.SetRenderTarget.
        /// This method should be called inside Configure.
        /// </summary>
        /// <param name="colorAttachments">Color attachment handle.</param>
        /// <param name="depthAttachment">Depth attachment handle.</param>
        /// <seealso cref="Configure"/>
        public void ConfigureTarget(RTHandle[] colorAttachments, RTHandle depthAttachment)
        {
            m_UsesRTHandles = true;
            overrideCameraTarget = true;

            uint nonNullColorBuffers = RenderingUtils.GetValidColorBufferCount(colorAttachments);
            if (nonNullColorBuffers > SystemInfo.supportedRenderTargetCount)
                Debug.LogError("Trying to set " + nonNullColorBuffers + " renderTargets, which is more than the maximum supported:" + SystemInfo.supportedRenderTargetCount);

            m_ColorAttachments = colorAttachments;
            if (m_ColorAttachmentIds.Length != m_ColorAttachments.Length)
                m_ColorAttachmentIds = new RenderTargetIdentifier[m_ColorAttachments.Length];
            for (var i = 0; i < m_ColorAttachmentIds.Length; ++i)
                m_ColorAttachmentIds[i] = new RenderTargetIdentifier(colorAttachments[i].nameID, 0, CubemapFace.Unknown, -1);
            m_DepthAttachmentId = depthAttachment.nameID;
            m_DepthAttachment = depthAttachment;
        }

        internal void ConfigureTarget(RTHandle[] colorAttachments, RTHandle depthAttachment, GraphicsFormat[] formats)
        {
            ConfigureTarget(colorAttachments, depthAttachment);
            for (int i = 0; i < formats.Length; ++i)
                renderTargetFormat[i] = formats[i];
        }

        /// <summary>
        /// Configures render targets for this render pass. Call this instead of CommandBuffer.SetRenderTarget.
        /// This method should be called inside Configure.
        /// </summary>
        /// <param name="colorAttachment">Color attachment identifier.</param>
        /// <seealso cref="Configure"/>
        [Obsolete("Use RTHandle for colorAttachment")]
        public void ConfigureTarget(RenderTargetIdentifier colorAttachment)
        {
            m_UsesRTHandles = false;
            overrideCameraTarget = true;

            m_ColorAttachmentIds[0] = colorAttachment;
            for (int i = 1; i < m_ColorAttachmentIds.Length; ++i)
                m_ColorAttachmentIds[i] = 0;
        }

        /// <summary>
        /// Configures render targets for this render pass. Call this instead of CommandBuffer.SetRenderTarget.
        /// This method should be called inside Configure.
        /// </summary>
        /// <param name="colorAttachment">Color attachment handle.</param>
        /// <seealso cref="Configure"/>
        public void ConfigureTarget(RTHandle colorAttachment)
        {
            m_UsesRTHandles = true;
            overrideCameraTarget = true;

            m_ColorAttachments[0] = colorAttachment;
            m_ColorAttachmentIds[0] = new RenderTargetIdentifier(colorAttachment.nameID, 0, CubemapFace.Unknown, -1);
            for (int i = 1; i < m_ColorAttachments.Length; ++i)
            {
                m_ColorAttachments[i] = null;
                m_ColorAttachmentIds[i] = 0;
            }
        }

        /// <summary>
        /// Configures render targets for this render pass. Call this instead of CommandBuffer.SetRenderTarget.
        /// This method should be called inside Configure.
        /// </summary>
        /// <param name="colorAttachments">Color attachment identifiers.</param>
        /// <seealso cref="Configure"/>
        [Obsolete("Use RTHandles for colorAttachments")]
        public void ConfigureTarget(RenderTargetIdentifier[] colorAttachments)
        {
            ConfigureTarget(colorAttachments, k_CameraTarget.nameID);
        }

        /// <summary>
        /// Configures render targets for this render pass. Call this instead of CommandBuffer.SetRenderTarget.
        /// This method should be called inside Configure.
        /// </summary>
        /// <param name="colorAttachments">Color attachment handle.</param>
        /// <seealso cref="Configure"/>
        public void ConfigureTarget(RTHandle[] colorAttachments)
        {
            ConfigureTarget(colorAttachments, k_CameraTarget);
        }

        /// <summary>
        /// Configures clearing for the render targets for this render pass. Call this inside Configure.
        /// </summary>
        /// <param name="clearFlag">ClearFlag containing information about what targets to clear.</param>
        /// <param name="clearColor">Clear color.</param>
        /// <seealso cref="Configure"/>
        public void ConfigureClear(ClearFlag clearFlag, Color clearColor)
        {
            m_ClearFlag = clearFlag;
            m_ClearColor = clearColor;
        }

        /// <summary>
        /// This method is called by the renderer before rendering a camera
        /// Override this method if you need to to configure render targets and their clear state, and to create temporary render target textures.
        /// If a render pass doesn't override this method, this render pass renders to the active Camera's render target.
        /// You should never call CommandBuffer.SetRenderTarget. Instead call <c>ConfigureTarget</c> and <c>ConfigureClear</c>.
        /// </summary>
        /// <param name="cmd">CommandBuffer to enqueue rendering commands. This will be executed by the pipeline.</param>
        /// <param name="renderingData">Current rendering state information</param>
        /// <seealso cref="ConfigureTarget"/>
        /// <seealso cref="ConfigureClear"/>
        public virtual void OnCameraSetup(CommandBuffer cmd, ref RenderingData renderingData)
        { }

        /// <summary>
        /// This method is called by the renderer before executing the render pass.
        /// Override this method if you need to to configure render targets and their clear state, and to create temporary render target textures.
        /// If a render pass doesn't override this method, this render pass renders to the active Camera's render target.
        /// You should never call CommandBuffer.SetRenderTarget. Instead call <c>ConfigureTarget</c> and <c>ConfigureClear</c>.
        /// </summary>
        /// <param name="cmd">CommandBuffer to enqueue rendering commands. This will be executed by the pipeline.</param>
        /// <param name="cameraTextureDescriptor">Render texture descriptor of the camera render target.</param>
        /// <seealso cref="ConfigureTarget"/>
        /// <seealso cref="ConfigureClear"/>
        public virtual void Configure(CommandBuffer cmd, RenderTextureDescriptor cameraTextureDescriptor)
        { }


        /// <summary>
        /// Called upon finish rendering a camera. You can use this callback to release any resources created
        /// by this render
        /// pass that need to be cleanup once camera has finished rendering.
        /// This method be called for all cameras in a camera stack.
        /// </summary>
        /// <param name="cmd">Use this CommandBuffer to cleanup any generated data</param>
        public virtual void OnCameraCleanup(CommandBuffer cmd)
        {
        }

        /// <summary>
        /// Called upon finish rendering a camera stack. You can use this callback to release any resources created
        /// by this render pass that need to be cleanup once all cameras in the stack have finished rendering.
        /// This method will be called once after rendering the last camera in the camera stack.
        /// Cameras that don't have an explicit camera stack are also considered stacked rendering.
        /// In that case the Base camera is the first and last camera in the stack.
        /// </summary>
        /// <param name="cmd">Use this CommandBuffer to cleanup any generated data</param>
        public virtual void OnFinishCameraStackRendering(CommandBuffer cmd)
        { }

        /// <summary>
        /// Execute the pass. This is where custom rendering occurs. Specific details are left to the implementation
        /// </summary>
        /// <param name="context">Use this render context to issue any draw commands during execution</param>
        /// <param name="renderingData">Current rendering state information</param>
        public abstract void Execute(ScriptableRenderContext context, ref RenderingData renderingData);

        /// <summary>
        /// Add a blit command to the context for execution. This changes the active render target in the ScriptableRenderer to
        /// destination.
        /// </summary>
        /// <param name="cmd">Command buffer to record command for execution.</param>
        /// <param name="source">Source texture or target identifier to blit from.</param>
        /// <param name="destination">Destination texture or target identifier to blit into. This becomes the renderer active render target.</param>
        /// <param name="material">Material to use.</param>
        /// <param name="passIndex">Shader pass to use. Default is 0.</param>
        /// <seealso cref="ScriptableRenderer"/>
        [Obsolete("Use RTHandles for source and destination")]
        public void Blit(CommandBuffer cmd, RenderTargetIdentifier source, RenderTargetIdentifier destination, Material material = null, int passIndex = 0)
        {
            ScriptableRenderer.SetRenderTarget(cmd, destination, BuiltinRenderTextureType.CameraTarget, clearFlag, clearColor);
            cmd.Blit(source, destination, material, passIndex);
        }

        /// <summary>
        /// Add a blit command to the context for execution. This changes the active render target in the ScriptableRenderer to
        /// destination.
        /// </summary>
        /// <param name="cmd">Command buffer to record command for execution.</param>
        /// <param name="source">Source texture or target handle to blit from.</param>
        /// <param name="destination">Destination texture or target handle to blit into. This becomes the renderer active render target.</param>
        /// <param name="material">Material to use.</param>
        /// <param name="passIndex">Shader pass to use. Default is 0.</param>
        /// <seealso cref="ScriptableRenderer"/>
        public void Blit(CommandBuffer cmd, RTHandle source, RTHandle destination, Material material = null, int passIndex = 0)
        {
            ScriptableRenderer.SetRenderTarget(cmd, destination, k_CameraTarget, clearFlag, clearColor);
            cmd.Blit(source.nameID, destination.nameID, material, passIndex);
        }

        /// <summary>
        /// Add a blit command to the context for execution. This applies the material to the color target.
        /// </summary>
        /// <param name="cmd">Command buffer to record command for execution.</param>
        /// <param name="data">RenderingData to access the active renderer.</param>
        /// <param name="material">Material to use.</param>
        /// <param name="passIndex">Shader pass to use. Default is 0.</param>
        public void Blit(CommandBuffer cmd, ref RenderingData data, Material material, int passIndex = 0)
        {
            var renderer = data.cameraData.renderer;

            Blit(cmd, renderer.cameraColorTargetHandle, renderer.GetCameraColorFrontBuffer(cmd), material, passIndex);
            renderer.SwapColorBuffer(cmd);
        }

        /// <summary>
        /// Add a blit command to the context for execution. This applies the material to the color target.
        /// </summary>
        /// <param name="cmd">Command buffer to record command for execution.</param>
        /// <param name="source">Source texture or target identifier to blit from.</param>
        /// <param name="material">Material to use.</param>
        /// <param name="passIndex">Shader pass to use. Default is 0.</param>
        public void Blit(CommandBuffer cmd, ref RenderingData data, RTHandle source, Material material, int passIndex = 0)
        {
            var renderer = data.cameraData.renderer;
            Blit(cmd, source, renderer.cameraColorTargetHandle, material, passIndex);
        }

        /// <summary>
        /// Creates <c>DrawingSettings</c> based on current the rendering state.
        /// </summary>
        /// <param name="shaderTagId">Shader pass tag to render.</param>
        /// <param name="renderingData">Current rendering state.</param>
        /// <param name="sortingCriteria">Criteria to sort objects being rendered.</param>
        /// <returns></returns>
        /// <seealso cref="DrawingSettings"/>
        public DrawingSettings CreateDrawingSettings(ShaderTagId shaderTagId, ref RenderingData renderingData, SortingCriteria sortingCriteria)
        {
            Camera camera = renderingData.cameraData.camera;
            SortingSettings sortingSettings = new SortingSettings(camera) { criteria = sortingCriteria };
            DrawingSettings settings = new DrawingSettings(shaderTagId, sortingSettings)
            {
                perObjectData = renderingData.perObjectData,
                mainLightIndex = renderingData.lightData.mainLightIndex,
                enableDynamicBatching = renderingData.supportsDynamicBatching,

                // Disable instancing for preview cameras. This is consistent with the built-in forward renderer. Also fixes case 1127324.
                enableInstancing = camera.cameraType == CameraType.Preview ? false : true,
            };
            return settings;
        }

        /// <summary>
        /// Creates <c>DrawingSettings</c> based on current rendering state.
        /// </summary>
        /// /// <param name="shaderTagIdList">List of shader pass tag to render.</param>
        /// <param name="renderingData">Current rendering state.</param>
        /// <param name="sortingCriteria">Criteria to sort objects being rendered.</param>
        /// <returns></returns>
        /// <seealso cref="DrawingSettings"/>
        public DrawingSettings CreateDrawingSettings(List<ShaderTagId> shaderTagIdList,
            ref RenderingData renderingData, SortingCriteria sortingCriteria)
        {
            if (shaderTagIdList == null || shaderTagIdList.Count == 0)
            {
                Debug.LogWarning("ShaderTagId list is invalid. DrawingSettings is created with default pipeline ShaderTagId");
                return CreateDrawingSettings(new ShaderTagId("UniversalPipeline"), ref renderingData, sortingCriteria);
            }

            DrawingSettings settings = CreateDrawingSettings(shaderTagIdList[0], ref renderingData, sortingCriteria);
            for (int i = 1; i < shaderTagIdList.Count; ++i)
                settings.SetShaderPassName(i, shaderTagIdList[i]);
            return settings;
        }

        /// <summary>
        /// Compares two instances of <c>ScriptableRenderPass</c> by their <c>RenderPassEvent</c> and returns if <paramref name="lhs"/> is executed before <paramref name="rhs"/>.
        /// </summary>
        /// <param name="lhs"></param>
        /// <param name="rhs"></param>
        /// <returns></returns>
        public static bool operator <(ScriptableRenderPass lhs, ScriptableRenderPass rhs)
        {
            return lhs.renderPassEvent < rhs.renderPassEvent;
        }

        /// <summary>
        /// Compares two instances of <c>ScriptableRenderPass</c> by their <c>RenderPassEvent</c> and returns if <paramref name="lhs"/> is executed after <paramref name="rhs"/>.
        /// </summary>
        /// <param name="lhs"></param>
        /// <param name="rhs"></param>
        /// <returns></returns>
        public static bool operator >(ScriptableRenderPass lhs, ScriptableRenderPass rhs)
        {
            return lhs.renderPassEvent > rhs.renderPassEvent;
        }
    }
}<|MERGE_RESOLUTION|>--- conflicted
+++ resolved
@@ -34,15 +34,11 @@
         /// Used when a <c>ScriptableRenderPass</c> requires a color texture.
         /// </summary>
         Color = 1 << 2,
-<<<<<<< HEAD
+
+        /// <summary>
+        /// Used when a <c>ScriptableRenderPass</c> requires a motion vectors texture.
+        /// </summary>
         Motion = 1 << 3,
-=======
-
-        /// <summary>
-        /// Used when a <c>ScriptableRenderPass</c> requires a motion vectors texture.
-        /// </summary>
-        Motion = 1 << 3
->>>>>>> dff105c8
     }
 
     // Note: Spaced built-in events so we can add events in between them
