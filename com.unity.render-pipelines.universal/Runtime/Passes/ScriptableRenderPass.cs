using System;
using System.Collections.Generic;
using UnityEngine.Scripting.APIUpdating;

namespace UnityEngine.Rendering.Universal
{
    // Note: Spaced built-in events so we can add events in between them
    // We need to leave room as we sort render passes based on event.
    // Users can also inject render pass events in a specific point by doing RenderPassEvent + offset
    /// <summary>
    /// Controls when the render pass executes.
    /// </summary>
    [MovedFrom("UnityEngine.Rendering.LWRP")] public enum RenderPassEvent
    {
        BeforeRendering = 0,
        BeforeRenderingShadows = 50,
        AfterRenderingShadows = 100,
        BeforeRenderingPrepasses = 150,
        AfterRenderingPrePasses = 200,
        BeforeRenderingOpaques = 250,
        AfterRenderingOpaques = 300,
        BeforeRenderingSkybox = 350,
        AfterRenderingSkybox = 400,
        BeforeRenderingTransparents = 450,
        AfterRenderingTransparents = 500,
        BeforeRenderingPostProcessing = 550,
        AfterRenderingPostProcessing = 600,
        AfterRendering = 1000,
    }

    /// <summary>
    /// <c>ScriptableRenderPass</c> implements a logical rendering pass that can be used to extend Universal RP renderer.
    /// </summary>
    [MovedFrom("UnityEngine.Rendering.LWRP")] public abstract class ScriptableRenderPass
    {
        public RenderPassEvent renderPassEvent { get; set; }

<<<<<<< HEAD
        public RenderTargetIdentifier[] colorAttachment
=======
        public RenderTargetIdentifier[] colorAttachments
        {
            get => m_ColorAttachments;
        }

        public RenderTargetIdentifier colorAttachment
>>>>>>> 82205949
        {
            get => m_ColorAttachments[0];
        }

        public RenderTargetIdentifier depthAttachment
        {
            get => m_DepthAttachment;
        }

        public ClearFlag clearFlag
        {
            get => m_ClearFlag;
        }

        public Color clearColor
        {
            get => m_ClearColor;
        }

        internal int eyeIndex { get; set; }

        internal bool overrideCameraTarget { get; set; }
        internal bool isBlitRenderPass { get; set; }

<<<<<<< HEAD
        RenderTargetIdentifier[] m_ColorAttachment = new RenderTargetIdentifier[]{BuiltinRenderTextureType.CameraTarget};
=======
        RenderTargetIdentifier[] m_ColorAttachments = new RenderTargetIdentifier[]{BuiltinRenderTextureType.CameraTarget};
>>>>>>> 82205949
        RenderTargetIdentifier m_DepthAttachment = BuiltinRenderTextureType.CameraTarget;
        ClearFlag m_ClearFlag = ClearFlag.None;
        Color m_ClearColor = Color.black;

        public ScriptableRenderPass()
        {
            renderPassEvent = RenderPassEvent.AfterRenderingOpaques;
<<<<<<< HEAD
            m_ColorAttachment = new RenderTargetIdentifier[]{BuiltinRenderTextureType.CameraTarget};
=======
            m_ColorAttachments = new RenderTargetIdentifier[]{BuiltinRenderTextureType.CameraTarget, 0, 0, 0, 0, 0, 0, 0};
>>>>>>> 82205949
            m_DepthAttachment = BuiltinRenderTextureType.CameraTarget;
            m_ClearFlag = ClearFlag.None;
            m_ClearColor = Color.black;
            overrideCameraTarget = false;
            isBlitRenderPass = false;
            eyeIndex = 0;
        }

        /// <summary>
        /// Configures render targets for this render pass. Call this instead of CommandBuffer.SetRenderTarget.
        /// This method should be called inside Configure.
        /// </summary>
        /// <param name="colorAttachment">Color attachment identifier.</param>
        /// <param name="depthAttachment">Depth attachment identifier.</param>
        /// <seealso cref="Configure"/>
        public void ConfigureTarget(RenderTargetIdentifier colorAttachment, RenderTargetIdentifier depthAttachment)
        {
<<<<<<< HEAD
            ConfigureTarget(new RenderTargetIdentifier[] { colorAttachment }, depthAttachment);
=======
            m_DepthAttachment = depthAttachment;
            ConfigureTarget(colorAttachment);
>>>>>>> 82205949
        }

        /// <summary>
        /// Configures render targets for this render pass. Call this instead of CommandBuffer.SetRenderTarget.
        /// This method should be called inside Configure.
        /// </summary>
        /// <param name="colorAttachment">Color attachment identifier.</param>
        /// <param name="depthAttachment">Depth attachment identifier.</param>
        /// <seealso cref="Configure"/>
<<<<<<< HEAD
        public void ConfigureTarget(RenderTargetIdentifier[] colorAttachment, RenderTargetIdentifier depthAttachment)
=======
        public void ConfigureTarget(RenderTargetIdentifier[] colorAttachments, RenderTargetIdentifier depthAttachment)
>>>>>>> 82205949
        {
            overrideCameraTarget = true;

            uint nonNullColorBuffers = RenderingUtils.GetValidColorBufferCount(colorAttachments);
            if( nonNullColorBuffers > SystemInfo.supportedRenderTargetCount)
                Debug.LogError("Trying to set " + nonNullColorBuffers + " renderTargets, which is more than the maximum supported:" + SystemInfo.supportedRenderTargetCount);

            m_ColorAttachments = colorAttachments;
            m_DepthAttachment = depthAttachment;
        }

        /// <summary>
        /// Configures render targets for this render pass. Call this instead of CommandBuffer.SetRenderTarget.
        /// This method should be called inside Configure.
        /// </summary>
        /// <param name="colorAttachment">Color attachment identifier.</param>
        /// <seealso cref="Configure"/>
        public void ConfigureTarget(RenderTargetIdentifier colorAttachment)
        {
            ConfigureTarget(new RenderTargetIdentifier[]{ colorAttachment });
        }

        /// <summary>
        /// Configures render targets for this render pass. Call this instead of CommandBuffer.SetRenderTarget.
        /// This method should be called inside Configure.
        /// </summary>
        /// <param name="colorAttachment">Color attachment identifier.</param>
        /// <seealso cref="Configure"/>
        public void ConfigureTarget(RenderTargetIdentifier[] colorAttachment)
        {
            overrideCameraTarget = true;

            m_ColorAttachments[0] = colorAttachment;
            for (int i = 1; i < m_ColorAttachments.Length; ++i)
                m_ColorAttachments[i] = 0;
        }

        /// <summary>
        /// Configures render targets for this render pass. Call this instead of CommandBuffer.SetRenderTarget.
        /// This method should be called inside Configure.
        /// </summary>
        /// <param name="colorAttachment">Color attachment identifier.</param>
        /// <seealso cref="Configure"/>
        public void ConfigureTarget(RenderTargetIdentifier[] colorAttachments)
        {
            ConfigureTarget(colorAttachments, BuiltinRenderTextureType.CameraTarget);
        }

        /// <summary>
        /// Configures clearing for the render targets for this render pass. Call this inside Configure.
        /// </summary>
        /// <param name="clearFlag">ClearFlag containing information about what targets to clear.</param>
        /// <param name="clearColor">Clear color.</param>
        /// <seealso cref="Configure"/>
        public void ConfigureClear(ClearFlag clearFlag, Color clearColor)
        {
            m_ClearFlag = clearFlag;
            m_ClearColor = clearColor;
        }

        /// <summary>
        /// This method is called by the renderer before executing the render pass.
        /// Override this method if you need to to configure render targets and their clear state, and to create temporary render target textures.
        /// If a render pass doesn't override this method, this render pass renders to the active Camera's render target.
        /// You should never call CommandBuffer.SetRenderTarget. Instead call <c>ConfigureTarget</c> and <c>ConfigureClear</c>.
        /// </summary>
        /// <param name="cmd">CommandBuffer to enqueue rendering commands. This will be executed by the pipeline.</param>
        /// <param name="cameraTextureDescriptor">Render texture descriptor of the camera render target.</param>
        /// <seealso cref="ConfigureTarget"/>
        /// <seealso cref="ConfigureClear"/>
        public virtual void Configure(CommandBuffer cmd, RenderTextureDescriptor cameraTextureDescriptor)
        {}

        /// <summary>
        /// Cleanup any allocated data that was created during the execution of the pass.
        /// </summary>
        /// <param name="cmd">Use this CommandBuffer to cleanup any generated data</param>
        public virtual void FrameCleanup(CommandBuffer cmd)
        {}

        /// <summary>
        /// Execute the pass. This is where custom rendering occurs. Specific details are left to the implementation
        /// </summary>
        /// <param name="context">Use this render context to issue any draw commands during execution</param>
        /// <param name="renderingData">Current rendering state information</param>
        public abstract void Execute(ScriptableRenderContext context, ref RenderingData renderingData);

        /// <summary>
        /// Add a blit command to the context for execution. This changes the active render target in the ScriptableRenderer to
        /// destination.
        /// </summary>
        /// <param name="cmd">Command buffer to record command for execution.</param>
        /// <param name="source">Source texture or target identifier to blit from.</param>
        /// <param name="destination">Destination texture or target identifier to blit into. This becomes the renderer active render target.</param>
        /// <param name="material">Material to use.</param>
        /// <param name="passIndex">Shader pass to use. Default is 0.</param>
        /// <seealso cref="ScriptableRenderer"/>
        public void Blit(CommandBuffer cmd, RenderTargetIdentifier source, RenderTargetIdentifier destination, Material material = null, int passIndex = 0)
        {
            ScriptableRenderer.SetRenderTarget(cmd, destination, BuiltinRenderTextureType.CameraTarget, clearFlag, clearColor);
            cmd.Blit(source, destination, material, passIndex);
        }

        /// <summary>
        /// Adds a Render Post-processing command for execution. This changes the active render target in the ScriptableRenderer to destination.
        /// </summary>
        /// <param name="cmd">Command buffer to record command for execution.</param>
        /// <param name="cameraData">Camera rendering data.</param>
        /// <param name="sourceDescriptor">Render texture descriptor for source.</param>
        /// <param name="source">Source texture or render target identifier.</param>
        /// <param name="destination">Destination texture or render target identifier.</param>
        /// <param name="opaqueOnly">If true, only renders opaque post-processing effects. Otherwise, renders before and after stack post-processing effects.</param>
        /// <param name="flip">If true, flips image vertically.</param>
#if POST_PROCESSING_STACK_2_0_0_OR_NEWER
        [Obsolete("The use of the Post-processing Stack V2 is deprecated in the Universal Render Pipeline. Use the builtin post-processing effects instead.")]
        public void RenderPostProcessing(CommandBuffer cmd, ref CameraData cameraData, RenderTextureDescriptor sourceDescriptor, RenderTargetIdentifier source, RenderTargetIdentifier destination, bool opaqueOnly, bool flip)
        {
        }
#endif

        /// <summary>
        /// Creates <c>DrawingSettings</c> based on current the rendering state.
        /// </summary>
        /// <param name="shaderTagId">Shader pass tag to render.</param>
        /// <param name="renderingData">Current rendering state.</param>
        /// <param name="sortingCriteria">Criteria to sort objects being rendered.</param>
        /// <returns></returns>
        /// <seealso cref="DrawingSettings"/>
        public DrawingSettings CreateDrawingSettings(ShaderTagId shaderTagId, ref RenderingData renderingData, SortingCriteria sortingCriteria)
        {
            Camera camera = renderingData.cameraData.camera;
            SortingSettings sortingSettings = new SortingSettings(camera) { criteria = sortingCriteria };
            DrawingSettings settings = new DrawingSettings(shaderTagId, sortingSettings)
            {
                perObjectData = renderingData.perObjectData,
                mainLightIndex = renderingData.lightData.mainLightIndex,
                enableDynamicBatching = renderingData.supportsDynamicBatching,

                // Disable instancing for preview cameras. This is consistent with the built-in forward renderer. Also fixes case 1127324.
                enableInstancing = camera.cameraType == CameraType.Preview ? false : true,
            };
            return settings;
        }

        /// <summary>
        /// Creates <c>DrawingSettings</c> based on current rendering state.
        /// </summary>
        /// /// <param name="shaderTagIdList">List of shader pass tag to render.</param>
        /// <param name="renderingData">Current rendering state.</param>
        /// <param name="sortingCriteria">Criteria to sort objects being rendered.</param>
        /// <returns></returns>
        /// <seealso cref="DrawingSettings"/>
        public DrawingSettings CreateDrawingSettings(List<ShaderTagId> shaderTagIdList,
            ref RenderingData renderingData, SortingCriteria sortingCriteria)
        {
            if (shaderTagIdList == null || shaderTagIdList.Count == 0)
            {
                Debug.LogWarning("ShaderTagId list is invalid. DrawingSettings is created with default pipeline ShaderTagId");
                return CreateDrawingSettings(new ShaderTagId("UniversalPipeline"), ref renderingData, sortingCriteria);
            }

            DrawingSettings settings = CreateDrawingSettings(shaderTagIdList[0], ref renderingData, sortingCriteria);
            for (int i = 1; i < shaderTagIdList.Count; ++i)
                settings.SetShaderPassName(i, shaderTagIdList[i]);
            return settings;
        }

        public static bool operator <(ScriptableRenderPass lhs, ScriptableRenderPass rhs)
        {
            return lhs.renderPassEvent < rhs.renderPassEvent;
        }

        public static bool operator >(ScriptableRenderPass lhs, ScriptableRenderPass rhs)
        {
            return lhs.renderPassEvent > rhs.renderPassEvent;
        }

        // TODO: Remove this. Currently only used by FinalBlit pass.
        internal void SetRenderTarget(
            CommandBuffer cmd,
            RenderTargetIdentifier colorAttachment,
            RenderBufferLoadAction colorLoadAction,
            RenderBufferStoreAction colorStoreAction,
            ClearFlag clearFlags,
            Color clearColor,
            TextureDimension dimension)
        {
            if (dimension == TextureDimension.Tex2DArray)
                CoreUtils.SetRenderTarget(cmd, colorAttachment, clearFlags, clearColor, 0, CubemapFace.Unknown, -1);
            else
                CoreUtils.SetRenderTarget(cmd, colorAttachment, colorLoadAction, colorStoreAction, clearFlags, clearColor);
        }
    }
}<|MERGE_RESOLUTION|>--- conflicted
+++ resolved
@@ -35,16 +35,12 @@
     {
         public RenderPassEvent renderPassEvent { get; set; }
 
-<<<<<<< HEAD
-        public RenderTargetIdentifier[] colorAttachment
-=======
         public RenderTargetIdentifier[] colorAttachments
         {
             get => m_ColorAttachments;
         }
 
         public RenderTargetIdentifier colorAttachment
->>>>>>> 82205949
         {
             get => m_ColorAttachments[0];
         }
@@ -69,11 +65,7 @@
         internal bool overrideCameraTarget { get; set; }
         internal bool isBlitRenderPass { get; set; }
 
-<<<<<<< HEAD
-        RenderTargetIdentifier[] m_ColorAttachment = new RenderTargetIdentifier[]{BuiltinRenderTextureType.CameraTarget};
-=======
         RenderTargetIdentifier[] m_ColorAttachments = new RenderTargetIdentifier[]{BuiltinRenderTextureType.CameraTarget};
->>>>>>> 82205949
         RenderTargetIdentifier m_DepthAttachment = BuiltinRenderTextureType.CameraTarget;
         ClearFlag m_ClearFlag = ClearFlag.None;
         Color m_ClearColor = Color.black;
@@ -81,11 +73,7 @@
         public ScriptableRenderPass()
         {
             renderPassEvent = RenderPassEvent.AfterRenderingOpaques;
-<<<<<<< HEAD
-            m_ColorAttachment = new RenderTargetIdentifier[]{BuiltinRenderTextureType.CameraTarget};
-=======
             m_ColorAttachments = new RenderTargetIdentifier[]{BuiltinRenderTextureType.CameraTarget, 0, 0, 0, 0, 0, 0, 0};
->>>>>>> 82205949
             m_DepthAttachment = BuiltinRenderTextureType.CameraTarget;
             m_ClearFlag = ClearFlag.None;
             m_ClearColor = Color.black;
@@ -103,12 +91,8 @@
         /// <seealso cref="Configure"/>
         public void ConfigureTarget(RenderTargetIdentifier colorAttachment, RenderTargetIdentifier depthAttachment)
         {
-<<<<<<< HEAD
-            ConfigureTarget(new RenderTargetIdentifier[] { colorAttachment }, depthAttachment);
-=======
             m_DepthAttachment = depthAttachment;
             ConfigureTarget(colorAttachment);
->>>>>>> 82205949
         }
 
         /// <summary>
@@ -118,11 +102,7 @@
         /// <param name="colorAttachment">Color attachment identifier.</param>
         /// <param name="depthAttachment">Depth attachment identifier.</param>
         /// <seealso cref="Configure"/>
-<<<<<<< HEAD
-        public void ConfigureTarget(RenderTargetIdentifier[] colorAttachment, RenderTargetIdentifier depthAttachment)
-=======
         public void ConfigureTarget(RenderTargetIdentifier[] colorAttachments, RenderTargetIdentifier depthAttachment)
->>>>>>> 82205949
         {
             overrideCameraTarget = true;
 
@@ -141,17 +121,6 @@
         /// <param name="colorAttachment">Color attachment identifier.</param>
         /// <seealso cref="Configure"/>
         public void ConfigureTarget(RenderTargetIdentifier colorAttachment)
-        {
-            ConfigureTarget(new RenderTargetIdentifier[]{ colorAttachment });
-        }
-
-        /// <summary>
-        /// Configures render targets for this render pass. Call this instead of CommandBuffer.SetRenderTarget.
-        /// This method should be called inside Configure.
-        /// </summary>
-        /// <param name="colorAttachment">Color attachment identifier.</param>
-        /// <seealso cref="Configure"/>
-        public void ConfigureTarget(RenderTargetIdentifier[] colorAttachment)
         {
             overrideCameraTarget = true;
 
