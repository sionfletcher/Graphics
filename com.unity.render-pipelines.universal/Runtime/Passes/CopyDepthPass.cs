--- conflicted
+++ resolved
@@ -27,11 +27,7 @@
         public CopyDepthPass(RenderPassEvent evt, Material copyDepthMaterial)
         {
             base.profilingSampler = new ProfilingSampler(nameof(CopyDepthPass));
-<<<<<<< HEAD
-            AllocateRT = true;
             CopyToDepth = false;
-=======
->>>>>>> 5aaa86b5
             m_CopyDepthMaterial = copyDepthMaterial;
             renderPassEvent = evt;
             m_CopyResolvedDepth = false;
@@ -62,17 +58,13 @@
 #endif
             descriptor.msaaSamples = 1;
 
-            var target = new RenderTargetIdentifier(destination.Identifier(), 0, CubemapFace.Unknown, -1);
+            var target = destinationnew RenderTargetIdentifier(destination.nameID, 0, CubemapFace.Unknown, -1);
 #if UNITY_EDITOR
-            ConfigureTarget(target, target, GraphicsFormat.R32_SFloat, descriptor.width, descriptor.height, descriptor.msaaSamples);
+            ConfigureTarget(destination, destination, GraphicsFormat.R32_SFloat, descriptor.width, descriptor.height, descriptor.msaaSamples);
 #else
             // On Metal iOS, prevent camera attachments to be bound and cleared during this pass.
-<<<<<<< HEAD
-            ConfigureTarget(target, GraphicsFormat.R32_SFloat, descriptor.width, descriptor.height, descriptor.msaaSamples, false);
+            ConfigureTarget(destination, GraphicsFormat.R32_SFloat, descriptor.width, descriptor.height, descriptor.msaaSamples, false);
 #endif
-=======
-            ConfigureTarget(destination, descriptor.depthStencilFormat, descriptor.width, descriptor.height, descriptor.msaaSamples, true);
->>>>>>> 5aaa86b5
             ConfigureClear(ClearFlag.None, Color.black);
         }
 
@@ -130,16 +122,12 @@
                         break;
                 }
 
-<<<<<<< HEAD
                 if (CopyToDepth)
                     cmd.EnableShaderKeyword("_OUTPUT_DEPTH");
                 else
                     cmd.DisableShaderKeyword("_OUTPUT_DEPTH");
 
-                cmd.SetGlobalTexture("_CameraDepthAttachment", source.Identifier());
-=======
                 cmd.SetGlobalTexture("_CameraDepthAttachment", source.nameID);
->>>>>>> 5aaa86b5
 
 
 #if ENABLE_VR && ENABLE_XR_MODULE
