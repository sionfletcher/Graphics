#define URP_HAS_BURST
using System.Runtime.CompilerServices;
using System.Runtime.InteropServices;
using UnityEngine.Experimental.Rendering;
using UnityEngine.Profiling;
using Unity.Collections;
using Unity.Collections.LowLevel.Unsafe;
using Unity.Jobs;
using Unity.Mathematics;
using static Unity.Mathematics.math;

// TODO SimpleLit material, make sure when variant is !defined(_SPECGLOSSMAP) && !defined(_SPECULAR_COLOR), specular is correctly silenced.
// TODO use InitializeSimpleLitSurfaceData() in all shader code
// TODO use InitializeParticleLitSurfaceData() in forward pass for ParticleLitForwardPass.hlsl ? Similar refactoring for ParticleSimpleLitForwardPass.hlsl
// TODO Make sure GPU buffers are uploaded without copying into Unity CommandBuffer memory
// TODO BakedLit.shader has a Universal2D pass, but Unlit.shader doesn't have?

namespace UnityEngine.Rendering.Universal.Internal
{
    // Customization per platform.
    static class DeferredConfig
    {
        // Keep in sync with shader define USE_CBUFFER_FOR_DEPTHRANGE
        // Keep in sync with shader define USE_CBUFFER_FOR_TILELIST
        // Keep in sync with shader define USE_CBUFFER_FOR_LIGHTDATA
        // Keep in sync with shader define USE_CBUFFER_FOR_LIGHTLIST
<<<<<<< HEAD

        internal static bool s_IsOpenGL = false;
=======
        internal static bool IsOpenGL { get; set; }
>>>>>>> f1d64c70

        // Constant buffers are used for data that a repeatedly fetched by shaders.
        // Structured buffers are used for data only consumed once.
        internal static bool UseCBufferForDepthRange
        {
            get
            {
<<<<<<< HEAD
#if !UNITY_EDITOR && UNITY_SWITCH
                    return false;
#else
                return s_IsOpenGL;
#endif
=======
                #if !UNITY_EDITOR && UNITY_SWITCH
                return false;
                #else
                return IsOpenGL;
                #endif
>>>>>>> f1d64c70
            }
        }

        internal static bool UseCBufferForTileList
        {
            get
            {
<<<<<<< HEAD
#if !UNITY_EDITOR && UNITY_SWITCH
                    return false;
#else
                return s_IsOpenGL;
#endif
=======
                #if !UNITY_EDITOR && UNITY_SWITCH
                return false;
                #else
                return IsOpenGL;
                #endif
>>>>>>> f1d64c70
            }
        }

        internal static bool UseCBufferForLightData
        {
            get
            {
                return true;
            }
        }

        internal static bool UseCBufferForLightList
        {
            get
            {
<<<<<<< HEAD
#if !UNITY_EDITOR && UNITY_SWITCH
                    return false;
#else
                return s_IsOpenGL;
#endif
=======
                #if !UNITY_EDITOR && UNITY_SWITCH
                return false;
                #else
                return IsOpenGL;
                #endif
>>>>>>> f1d64c70
            }
        }

        // Keep in sync with PREFERRED_CBUFFER_SIZE.
        public const int kPreferredCBufferSize = 64 * 1024;
        public const int kPreferredStructuredBufferSize = 128 * 1024;

        // Max number of tile depth range data that can be referenced per draw call.
        public static int MaxDepthRangePerBatch
        { get { return (UseCBufferForDepthRange ? kPreferredCBufferSize : kPreferredStructuredBufferSize) / sizeof(uint); } }

        // Max number of instanced tile that can be referenced per draw call.
        public static int MaxTilesPerBatch
        { get { return (DeferredConfig.UseCBufferForTileList ? DeferredConfig.kPreferredCBufferSize : DeferredConfig.kPreferredStructuredBufferSize) / Marshal.SizeOf(typeof(CPUTile)); } }

        // Max number of punctual lights that can be referenced per draw call.
        public static int MaxPunctualLightPerBatch
        { get { return (DeferredConfig.UseCBufferForLightData ? DeferredConfig.kPreferredCBufferSize : DeferredConfig.kPreferredStructuredBufferSize) / Marshal.SizeOf(typeof(PunctualLightData)); } }

        // Max number of relative light indices that can be referenced per draw call.
        public static int MaxRelLightIndicesPerBatch
        { get { return (DeferredConfig.UseCBufferForLightList ? DeferredConfig.kPreferredCBufferSize : DeferredConfig.kPreferredStructuredBufferSize) / sizeof(uint); } }

        public const int kTilePixelWidth = 16;
        public const int kTilePixelHeight = 16;
        // Levels of hierarchical tiling. Each level process 4x4 finer tiles. For example:
        // For platforms using 16x16 px tiles, we use a 16x16px tiles grid, a 64x64px tiles grid, and a 256x256px tiles grid
        // For platforms using  8x8  px tiles, we use a  8x8px  tiles grid, a 32x32px tiles grid, and a 128x128px tiles grid
        // CPU goes deep and not wide (few threads).
        public const int kCPUTilerDepth = 3;
        // CPU does not go deep but wide (many threads).
        public const int kGPUTilerDepth = 2;
        public const int kTilerSubdivisions = 4;

        public const int kAvgLightPerTile = 64;

        // On platforms where the tile dimensions is large (16x16), it may be faster to generate tileDepthInfo texture
        // with an intermediate mip level, as this allows spawning more pixel shaders (avoid GPU starvation).
        // Set to -1 to disable.
#if UNITY_EDITOR && (UNITY_SWITCH || UNITY_IOS)
        public const int kTileDepthInfoIntermediateLevel = 1;
#else
        public const int kTileDepthInfoIntermediateLevel = -1;
#endif

#if !UNITY_EDITOR && UNITY_SWITCH
        public const bool kHasNativeQuadSupport = true;
#else
        public const bool kHasNativeQuadSupport = false;
#endif
    }

<<<<<<< HEAD
    // Manages deferred lighting (stencil, tiled-based CPU, tiled-based GPU).
=======
    internal enum LightFlag
    {
        // Keep in sync with kLightFlagSubtractiveMixedLighting.
        SubtractiveMixedLighting = 4
    }

    // Manages tiled-based deferred lights.
>>>>>>> f1d64c70
    internal class DeferredLights
    {
        internal static class ShaderConstants
        {
<<<<<<< HEAD
            public static readonly int _TileHeaders = Shader.PropertyToID("_TileHeaders");
            public static readonly int _TileData = Shader.PropertyToID("_TileData");
=======
            public static readonly int _LitStencilRef = Shader.PropertyToID("_LitStencilRef");
            public static readonly int _LitStencilReadMask = Shader.PropertyToID("_LitStencilReadMask");
            public static readonly int _LitStencilWriteMask = Shader.PropertyToID("_LitStencilWriteMask");
            public static readonly int _SimpleLitStencilRef = Shader.PropertyToID("_SimpleLitStencilRef");
            public static readonly int _SimpleLitStencilReadMask = Shader.PropertyToID("_SimpleLitStencilReadMask");
            public static readonly int _SimpleLitStencilWriteMask = Shader.PropertyToID("_SimpleLitStencilWriteMask");
            public static readonly int _StencilRef = Shader.PropertyToID("_StencilRef");
            public static readonly int _StencilReadMask = Shader.PropertyToID("_StencilReadMask");
            public static readonly int _StencilWriteMask = Shader.PropertyToID("_StencilWriteMask");
            public static readonly int _LitPunctualStencilRef = Shader.PropertyToID("_LitPunctualStencilRef");
            public static readonly int _LitPunctualStencilReadMask = Shader.PropertyToID("_LitPunctualStencilReadMask");
            public static readonly int _LitPunctualStencilWriteMask = Shader.PropertyToID("_LitPunctualStencilWriteMask");
            public static readonly int _SimpleLitPunctualStencilRef = Shader.PropertyToID("_SimpleLitPunctualStencilRef");
            public static readonly int _SimpleLitPunctualStencilReadMask = Shader.PropertyToID("_SimpleLitPunctualStencilReadMask");
            public static readonly int _SimpleLitPunctualStencilWriteMask = Shader.PropertyToID("_SimpleLitPunctualStencilWriteMask");
            public static readonly int _LitDirStencilRef = Shader.PropertyToID("_LitDirStencilRef");
            public static readonly int _LitDirStencilReadMask = Shader.PropertyToID("_LitDirStencilReadMask");
            public static readonly int _LitDirStencilWriteMask = Shader.PropertyToID("_LitDirStencilWriteMask");
            public static readonly int _SimpleLitDirStencilRef = Shader.PropertyToID("_SimpleLitDirStencilRef");
            public static readonly int _SimpleLitDirStencilReadMask = Shader.PropertyToID("_SimpleLitDirStencilReadMask");
            public static readonly int _SimpleLitDirStencilWriteMask = Shader.PropertyToID("_SimpleLitDirStencilWriteMask");
            public static readonly int _ClearStencilRef = Shader.PropertyToID("_ClearStencilRef");
            public static readonly int _ClearStencilReadMask = Shader.PropertyToID("_ClearStencilReadMask");
            public static readonly int _ClearStencilWriteMask = Shader.PropertyToID("_ClearStencilWriteMask");

>>>>>>> f1d64c70
            public static readonly int UDepthRanges = Shader.PropertyToID("UDepthRanges");
            public static readonly int _DepthRanges = Shader.PropertyToID("_DepthRanges");
            public static readonly int _DownsamplingWidth = Shader.PropertyToID("_DownsamplingWidth");
            public static readonly int _DownsamplingHeight = Shader.PropertyToID("_DownsamplingHeight");
            public static readonly int _SourceShiftX = Shader.PropertyToID("_SourceShiftX");
            public static readonly int _SourceShiftY = Shader.PropertyToID("_SourceShiftY");
            public static readonly int _TileShiftX = Shader.PropertyToID("_TileShiftX");
            public static readonly int _TileShiftY = Shader.PropertyToID("_TileShiftY");
            public static readonly int _tileXCount = Shader.PropertyToID("_tileXCount");
            public static readonly int _DepthRangeOffset = Shader.PropertyToID("_DepthRangeOffset");
            public static readonly int _BitmaskTex = Shader.PropertyToID("_BitmaskTex");
            public static readonly int UTileList = Shader.PropertyToID("UTileList");
            public static readonly int _TileList = Shader.PropertyToID("_TileList");
            public static readonly int UPunctualLightBuffer = Shader.PropertyToID("UPunctualLightBuffer");
            public static readonly int _PunctualLightBuffer = Shader.PropertyToID("_PunctualLightBuffer");
            public static readonly int URelLightList = Shader.PropertyToID("URelLightList");
            public static readonly int _RelLightList = Shader.PropertyToID("_RelLightList");
            public static readonly int _TilePixelWidth = Shader.PropertyToID("_TilePixelWidth");
            public static readonly int _TilePixelHeight = Shader.PropertyToID("_TilePixelHeight");
            public static readonly int _InstanceOffset = Shader.PropertyToID("_InstanceOffset");
            public static readonly int _DepthTex = Shader.PropertyToID("_DepthTex");
            public static readonly int _DepthTexSize = Shader.PropertyToID("_DepthTexSize");
            public static readonly int _TileDepthInfoTexture = Shader.PropertyToID("_TileDepthInfoTexture");
            public static readonly int _ScreenSize = Shader.PropertyToID("_ScreenSize");

            public static readonly int _ScreenToWorld = Shader.PropertyToID("_ScreenToWorld");
            public static readonly int _unproject0 = Shader.PropertyToID("_unproject0");
            public static readonly int _unproject1 = Shader.PropertyToID("_unproject1");

            public static int _MainLightPosition = Shader.PropertyToID("_MainLightPosition");   // ForwardLights.LightConstantBuffer also refers to the same ShaderPropertyID - TODO: move this definition to a common location shared by other UniversalRP classes
            public static int _MainLightColor = Shader.PropertyToID("_MainLightColor");         // ForwardLights.LightConstantBuffer also refers to the same ShaderPropertyID - TODO: move this definition to a common location shared by other UniversalRP classes
            public static int _SpotLightScale = Shader.PropertyToID("_SpotLightScale");
            public static int _SpotLightBias = Shader.PropertyToID("_SpotLightBias");
            public static int _SpotLightGuard = Shader.PropertyToID("_SpotLightGuard");
            public static int _LightPosWS = Shader.PropertyToID("_LightPosWS");
            public static int _LightColor = Shader.PropertyToID("_LightColor");
            public static int _LightAttenuation = Shader.PropertyToID("_LightAttenuation");
            public static int _LightOcclusionProbInfo = Shader.PropertyToID("_LightOcclusionProbInfo");
            public static int _LightDirection = Shader.PropertyToID("_LightDirection");
            public static int _LightFlags = Shader.PropertyToID("_LightFlags");
            public static int _ShadowLightIndex = Shader.PropertyToID("_ShadowLightIndex");
        }

#if URP_HAS_BURST
        [Unity.Burst.BurstCompile(CompileSynchronously = true)]
#endif
        struct CullLightsJob : IJob
        {
            public DeferredTiler tiler;
            [ReadOnly] [Unity.Collections.LowLevel.Unsafe.NativeDisableContainerSafetyRestriction]
            public NativeArray<DeferredTiler.PrePunctualLight> prePunctualLights;
            [ReadOnly] [Unity.Collections.LowLevel.Unsafe.NativeDisableContainerSafetyRestriction]
            public NativeArray<ushort> coarseTiles;
            [ReadOnly] [Unity.Collections.LowLevel.Unsafe.NativeDisableContainerSafetyRestriction]
            public NativeArray<uint> coarseTileHeaders;
            public int coarseHeaderOffset;
            public int istart;
            public int iend;
            public int jstart;
            public int jend;

            public void Execute()
            {
                int coarseTileOffset = (int)coarseTileHeaders[coarseHeaderOffset + DeferredTiler.kListOffset];
                int coarseVisLightCount = (int)coarseTileHeaders[coarseHeaderOffset + DeferredTiler.kListCount];

                if (tiler.TilerLevel != 0)
                {
                    tiler.CullIntermediateLights(
                        ref prePunctualLights,
                        ref coarseTiles, coarseTileOffset, coarseVisLightCount,
                        istart, iend, jstart, jend
                    );
                }
                else
                {
                    tiler.CullFinalLights(
                        ref prePunctualLights,
                        ref coarseTiles, coarseTileOffset, coarseVisLightCount,
                        istart, iend, jstart, jend
                    );
                }
            }
        }

        /*
#if URP_HAS_BURST
        //[Unity.Burst.BurstCompile(CompileSynchronously = true)] 
#endif
        struct DrawTilesJob : IJob
        {
            [ReadOnly] [Unity.Collections.LowLevel.Unsafe.NativeDisableContainerSafetyRestriction]
            public NativeArray<DrawCall> drawCalls;
            [ReadOnly] [Unity.Collections.LowLevel.Unsafe.NativeDisableContainerSafetyRestriction]
            public NativeArray<int> drawCallCount;
            [ReadOnly] [Unity.Collections.LowLevel.Unsafe.NativeDisableContainerSafetyRestriction]
            public NativeArray<VisibleLight> visibleLights;
            public DeferredTiler tiler;
            public int istart;
            public int iend;
            public int jstart;
            public int jend;

            public void Execute()
            {
                unsafe
                {
                    int* _drawCallCount = (int*)drawCallCount.GetUnsafePtr();
                    DeferredLights.PrepareDrawCalls(drawCalls, _drawCallCount, visibleLights, ref tiler, istart, iend, jstart, jend);
                }
            }
        }
        */

        struct DrawCall
        {
            public int tileListId;
            public int punctualLightBufferId;
            public int relLightListId;
            public int tileListSize;
            public int punctualLightBufferSize;
            public int relLightListSize;
            public int instanceOffset;
            public int instanceCount;
        }

        static readonly string[] k_TileDeferredPassNames = new string[]
        {
            "Tiled Deferred Punctual Light (Lit)",
            "Tiled Deferred Punctual Light (SimpleLit)"
        };

        static readonly string[] k_StencilDeferredPassNames = new string[]
        {
            "Stencil Volume",
            "Deferred Punctual Light (Lit)",
            "Deferred Punctual Light (SimpleLit)",
            "Deferred Directional Light (Lit)",
            "Deferred Directional Light (SimpleLit)",
            "ClearStencilPartial",
            "Fog"
        };

        internal enum TileDeferredPasses
        {
            PunctualLit,
            PunctualSimpleLit,
        };

        internal enum StencilDeferredPasses
        {
            StencilVolume,
            PunctualLit,
            PunctualSimpleLit,
            DirectionalLit,
            DirectionalSimpleLit,
            ClearStencilPartial,
            Fog
        };

        // Used to initialize all RenderTargetHandles.
        internal enum GBufferHandles
        {
            DepthAsColor = 0,
            Albedo = 1,
            SpecularMetallic = 2,
            NormalSmoothness = 3,
            Lighting = 4,
            ShadowMask = 5,
            Count = 6
        }

        static readonly string k_SetupLights = "SetupLights";
        static readonly string k_ComputePass = "Compute Pass";
        static readonly string k_DeferredPass = "Deferred Pass";
        static readonly string k_TileDepthInfo = "Tile Depth Info";
        static readonly string k_DeferredCPUTiledPass = "Deferred Shading (Tile-Based CPU)";
        static readonly string k_DeferredGPUTiledPass = "Deferred Shading (Tile-Based GPU)";
        static readonly string k_DeferredStencilPass = "Deferred Shading (Stencil)";
        static readonly string k_DeferredFogPass = "Deferred Fog";
        static readonly string k_ClearStencilPartial = "Clear Stencil Partial";
        static readonly string k_SetupLightConstants = "Setup Light Constants";
        static readonly float kStencilShapeGuard = 1.06067f; // stencil geometric shapes must be inflated to fit the analytic shapes.
<<<<<<< HEAD

        public bool AccurateGbufferNormals
        {
            get { return m_AccurateGbufferNormals; }
            set { m_AccurateGbufferNormals = value; }
        }

        public TileShading TiledDeferredShading
        {
            get { return m_TiledDeferredShading; }
            set { m_TiledDeferredShading = value; }
        }

        public int GBufferAlbedoIndex { get { return 0; } }
        public int GBufferSpecularMetallicIndex { get { return 1; } }
        public int GBufferNormalSmoothnessIndex { get { return 2; } }
        public int GBufferLightingIndex { get { return 3; } }
        //public int GbufferDepthIndex { get { return useRenderPass ? 4 : -1; } }
        //public int GBufferSliceCount { get { return useRenderPass ? 5 : 4; } }
        public int GBufferSliceCount { get { return 4; } }

        public GraphicsFormat GetGBufferFormat(int index)
=======
        private static readonly ProfilingSampler m_ProfilingSetupLights = new ProfilingSampler(k_SetupLights);
        private static readonly ProfilingSampler m_ProfilingDeferredPass = new ProfilingSampler(k_DeferredPass);
        private static readonly ProfilingSampler m_ProfilingTileDepthInfo = new ProfilingSampler(k_TileDepthInfo);
        private static readonly ProfilingSampler m_ProfilingSetupLightConstants = new ProfilingSampler(k_SetupLightConstants);

        internal int GbufferDepthIndex { get { return UseRenderPass ? 0 : -1; } }
        internal int GBufferAlbedoIndex { get { return GbufferDepthIndex + 1; } }
        internal int GBufferSpecularMetallicIndex { get { return GBufferAlbedoIndex + 1; } }
        internal int GBufferNormalSmoothnessIndex { get { return GBufferSpecularMetallicIndex + 1; } }
        internal int GBufferLightingIndex { get { return GBufferNormalSmoothnessIndex + 1; } }
        internal int GBufferShadowMask { get { return UseShadowMask ? GBufferLightingIndex + 1 : -1; } }
        internal int GBufferSliceCount { get { return 4 + (UseRenderPass ? 1 : 0) + (UseShadowMask ? 1 : 0); } }

        internal GraphicsFormat GetGBufferFormat(int index)
>>>>>>> f1d64c70
        {
            if (index == GBufferAlbedoIndex) // sRGB albedo, materialFlags
                return QualitySettings.activeColorSpace == ColorSpace.Linear ? GraphicsFormat.R8G8B8A8_SRGB : GraphicsFormat.R8G8B8A8_UNorm;
            else if (index == GBufferSpecularMetallicIndex) // sRGB specular, [unused]
                return QualitySettings.activeColorSpace == ColorSpace.Linear ? GraphicsFormat.R8G8B8A8_SRGB : GraphicsFormat.R8G8B8A8_UNorm;
            else if (index == GBufferNormalSmoothnessIndex)
                return this.AccurateGbufferNormals ? GraphicsFormat.R8G8B8A8_UNorm : GraphicsFormat.R8G8B8A8_SNorm; // normal normal normal packedSmoothness
            else if (index == GBufferLightingIndex) // Emissive+baked: Most likely B10G11R11_UFloatPack32 or R16G16B16A16_SFloat
                return GraphicsFormat.None;
            else if (index == GbufferDepthIndex) // Render-pass on mobiles: reading back real depth-buffer is either inefficient (Arm Vulkan) or impossible (Metal).
                return GraphicsFormat.R32_SFloat;
            else if (index == GBufferShadowMask) // Optional: shadow mask is outputed in mixed lighting subtractive mode for non-static meshes only
                return GraphicsFormat.R8G8B8A8_UNorm;
            else
                return GraphicsFormat.None;
        }

<<<<<<< HEAD
        public int TileXCount { get { return (m_RenderWidth + DeferredConfig.kTilePixelWidth - 1) / DeferredConfig.kTilePixelWidth; } }

        public int TileYCount { get { return (m_RenderHeight + DeferredConfig.kTilePixelHeight - 1) / DeferredConfig.kTilePixelHeight; } }

        internal bool m_LightCulling = false;
        internal bool m_AccurateGbufferNormals = true;
        internal TileShading m_TiledDeferredShading = TileShading.Disabled;
        internal readonly bool useJobSystem = true;

=======
        // This may return different values depending on what lights are rendered for a given frame.
        internal bool UseShadowMask { get { return this.MixedLightingSetup != MixedLightingSetup.None; } }
>>>>>>> f1d64c70
        //
        internal bool UseRenderPass { get; set; }
        //
        internal bool HasDepthPrepass { get; set; }
        // This is an overlay camera being rendered.
        internal bool IsOverlay { get; set; }
        // Not all platforms support R8G8B8A8_SNorm, so we need to check for the support and force accurate GBuffer normals and relevant shader variants
        private  bool m_AccurateGbufferNormals;
        internal bool AccurateGbufferNormals
        {
            get { return m_AccurateGbufferNormals; }
            set { m_AccurateGbufferNormals = value || !RenderingUtils.SupportsGraphicsFormat(GraphicsFormat.R8G8B8A8_SNorm, FormatUsage.Render); }
        }
        // true: TileDeferred.shader used for some lights (currently: point/spot lights without shadows) - false: use StencilDeferred.shader for all lights
        internal bool TiledDeferredShading { get; set; }
        // We browse all visible lights and found the mixed lighting setup every frame.
        internal MixedLightingSetup MixedLightingSetup { get; set; }
        //
        internal bool UseJobSystem { get; set; }
        //
        internal int RenderWidth { get; set; }
        //
        internal int RenderHeight { get; set; }

        // Output lighting result.
        internal RenderTargetHandle[] GbufferAttachments { get; set; }
        // Input depth texture, also bound as read-only RT
        internal RenderTargetHandle DepthAttachment { get; set; }
        //
        internal RenderTargetHandle DepthCopyTexture { get; set; }
        // Intermediate depth info texture.
        internal RenderTargetHandle DepthInfoTexture { get; set; }
        // Per-tile depth info texture.
        internal RenderTargetHandle TileDepthInfoTexture { get; set; }

        internal RenderTargetIdentifier[] GbufferAttachmentIdentifiers { get; set; }
        internal RenderTargetIdentifier DepthAttachmentIdentifier { get; set; }
        internal RenderTargetIdentifier DepthCopyTextureIdentifier { get; set; }
        internal RenderTargetIdentifier DepthInfoTextureIdentifier { get; set; }
        internal RenderTargetIdentifier TileDepthInfoTextureIdentifier { get; set; }

        // Cached.
        int m_CachedRenderWidth = 0;
        // Cached.
        int m_CachedRenderHeight = 0;
        // Cached.
        Matrix4x4 m_CachedProjectionMatrix;

        // Hierarchical tilers.
        DeferredTiler[] m_Tilers;
        int[] m_TileDataCapacities;

        DeferredGPUTiler[] m_GPUTilers;
        ComputeBuffer m_GPUIndirectArgs;
        ComputeBuffer m_GPUTileList;
        ComputeBuffer m_GPUPunctualightsBuffer;

        // Should any visible lights be rendered as tile?
        bool m_HasTileVisLights;
        // Visible lights indices rendered using stencil volumes.
        NativeArray<DeferredTiler.PrePunctualLight> m_tileVisLights;
        // Visible lights indices rendered using stencil volumes.
        NativeArray<ushort> m_stencilVisLights;
        // Offset of each type of lights in m_stencilVisLights.
        NativeArray<ushort> m_stencilVisLightOffsets;
        // Needed to access light shadow index (can be null if the pass is not queued).
        AdditionalLightsShadowCasterPass m_AdditionalLightsShadowCasterPass;

        // For rendering stencil point lights.
        Mesh m_SphereMesh;
        // For rendering stencil spot lights.
        Mesh m_HemisphereMesh;
        // For rendering directional lights.
        Mesh m_FullscreenMesh;

        // Generate per-tile depth information.
        Material m_TileDepthInfoMaterial;
        // Hold all shaders for tiled-based deferred shading.
        Material m_TileDeferredMaterial;
        // Hold all shaders for stencil-volume deferred shading.
        Material m_StencilDeferredMaterial;

        // Pass indices.
        int[] m_StencilDeferredPasses;
        // Pass indices.
        int[] m_TileDeferredPasses;

<<<<<<< HEAD
        internal ProfilingSampler m_ProfilingSamplerDeferredCPUTiledPass = new ProfilingSampler(k_DeferredCPUTiledPass);
        internal ProfilingSampler m_ProfilingSamplerDeferredGPUTiledPass = new ProfilingSampler(k_DeferredGPUTiledPass);
        internal ProfilingSampler m_ProfilingSamplerDeferredStencilPass = new ProfilingSampler(k_DeferredStencilPass);
        internal ProfilingSampler m_ProfilingSamplerDeferredFogPass = new ProfilingSampler(k_DeferredFogPass);
=======
        // Avoid memory allocations.
        Matrix4x4[] m_ScreenToWorld = new Matrix4x4[2];
>>>>>>> f1d64c70

        ProfilingSampler m_ProfilingSamplerDeferredTiledPass = new ProfilingSampler(k_DeferredTiledPass);
        ProfilingSampler m_ProfilingSamplerDeferredStencilPass = new ProfilingSampler(k_DeferredStencilPass);
        ProfilingSampler m_ProfilingSamplerDeferredFogPass = new ProfilingSampler(k_DeferredFogPass);
        ProfilingSampler m_ProfilingSamplerClearStencilPartialPass = new ProfilingSampler(k_ClearStencilPartial);

<<<<<<< HEAD
        public DeferredLights(Material tileDepthInfoMaterial, Material tileDeferredMaterial, Material stencilDeferredMaterial, ComputeShader tileLightCullingCS)
        {
            // We cache the information here because SystemInfo.graphicsDeviceType cannot be invoked from worker threads.
            DeferredConfig.s_IsOpenGL = SystemInfo.graphicsDeviceType == GraphicsDeviceType.OpenGLCore
                                     || SystemInfo.graphicsDeviceType == GraphicsDeviceType.OpenGLES2
                                     || SystemInfo.graphicsDeviceType == GraphicsDeviceType.OpenGLES3;
=======

        internal DeferredLights(Material tileDepthInfoMaterial, Material tileDeferredMaterial, Material stencilDeferredMaterial)
        {
            // Cache result for GL platform here. SystemInfo properties are in C++ land so repeated access will be unecessary penalized.
            // They can also only be called from main thread!
            DeferredConfig.IsOpenGL = SystemInfo.graphicsDeviceType == GraphicsDeviceType.OpenGLCore
                || SystemInfo.graphicsDeviceType == GraphicsDeviceType.OpenGLES2
                || SystemInfo.graphicsDeviceType == GraphicsDeviceType.OpenGLES3;
>>>>>>> f1d64c70

            m_TileDepthInfoMaterial = tileDepthInfoMaterial;
            m_TileDeferredMaterial = tileDeferredMaterial;
            m_StencilDeferredMaterial = stencilDeferredMaterial;

<<<<<<< HEAD
            m_Tilers = new DeferredTiler[DeferredConfig.kCPUTilerDepth];
            m_TileDataCapacities = new int[DeferredConfig.kCPUTilerDepth];
=======
            m_TileDeferredPasses = new int[k_TileDeferredPassNames.Length];
            if (m_TileDeferredMaterial != null)
            {
                for (int pass = 0; pass < k_TileDeferredPassNames.Length; ++pass)
                    m_TileDeferredPasses[pass] = m_TileDeferredMaterial.FindPass(k_TileDeferredPassNames[pass]);

                m_TileDeferredMaterial.SetFloat(ShaderConstants._LitStencilRef, (float)StencilUsage.MaterialLit);
                m_TileDeferredMaterial.SetFloat(ShaderConstants._LitStencilReadMask, (float)StencilUsage.MaterialMask);
                m_TileDeferredMaterial.SetFloat(ShaderConstants._LitStencilWriteMask, 0.0f);
                m_TileDeferredMaterial.SetFloat(ShaderConstants._SimpleLitStencilRef, (float)StencilUsage.MaterialSimpleLit);
                m_TileDeferredMaterial.SetFloat(ShaderConstants._SimpleLitStencilReadMask, (float)StencilUsage.MaterialMask);
                m_TileDeferredMaterial.SetFloat(ShaderConstants._SimpleLitStencilWriteMask, 0.0f);
            }

            m_StencilDeferredPasses = new int[k_StencilDeferredPassNames.Length];
            if (m_StencilDeferredMaterial != null)
            {
                for (int pass = 0; pass < k_StencilDeferredPassNames.Length; ++pass)
                    m_StencilDeferredPasses[pass] = m_StencilDeferredMaterial.FindPass(k_StencilDeferredPassNames[pass]);

                m_StencilDeferredMaterial.SetFloat(ShaderConstants._StencilRef, (float)StencilUsage.MaterialUnlit);
                m_StencilDeferredMaterial.SetFloat(ShaderConstants._StencilReadMask, (float)StencilUsage.MaterialMask);
                m_StencilDeferredMaterial.SetFloat(ShaderConstants._StencilWriteMask, (float)StencilUsage.StencilLight);
                m_StencilDeferredMaterial.SetFloat(ShaderConstants._LitPunctualStencilRef, (float)((int)StencilUsage.StencilLight | (int)StencilUsage.MaterialLit));
                m_StencilDeferredMaterial.SetFloat(ShaderConstants._LitPunctualStencilReadMask, (float)((int)StencilUsage.StencilLight | (int)StencilUsage.MaterialMask));
                m_StencilDeferredMaterial.SetFloat(ShaderConstants._LitPunctualStencilWriteMask, (float)StencilUsage.StencilLight);
                m_StencilDeferredMaterial.SetFloat(ShaderConstants._SimpleLitPunctualStencilRef, (float)((int)StencilUsage.StencilLight | (int)StencilUsage.MaterialSimpleLit));
                m_StencilDeferredMaterial.SetFloat(ShaderConstants._SimpleLitPunctualStencilReadMask, (float)((int)StencilUsage.StencilLight | (int)StencilUsage.MaterialMask));
                m_StencilDeferredMaterial.SetFloat(ShaderConstants._SimpleLitPunctualStencilWriteMask, (float)StencilUsage.StencilLight);
                m_StencilDeferredMaterial.SetFloat(ShaderConstants._LitDirStencilRef, (float)StencilUsage.MaterialLit);
                m_StencilDeferredMaterial.SetFloat(ShaderConstants._LitDirStencilReadMask, (float)StencilUsage.MaterialMask);
                m_StencilDeferredMaterial.SetFloat(ShaderConstants._LitDirStencilWriteMask, 0.0f);
                m_StencilDeferredMaterial.SetFloat(ShaderConstants._SimpleLitDirStencilRef, (float)StencilUsage.MaterialSimpleLit);
                m_StencilDeferredMaterial.SetFloat(ShaderConstants._SimpleLitDirStencilReadMask, (float)StencilUsage.MaterialMask);
                m_StencilDeferredMaterial.SetFloat(ShaderConstants._SimpleLitDirStencilWriteMask, 0.0f);
                m_StencilDeferredMaterial.SetFloat(ShaderConstants._ClearStencilRef, 0.0f);
                m_StencilDeferredMaterial.SetFloat(ShaderConstants._ClearStencilReadMask, (float)StencilUsage.MaterialMask);
                m_StencilDeferredMaterial.SetFloat(ShaderConstants._ClearStencilWriteMask, (float)StencilUsage.MaterialMask);
            }

            // Compute some platform limits (for deferred tiling).
            m_MaxDepthRangePerBatch = (DeferredConfig.UseCBufferForDepthRange ? DeferredConfig.kPreferredCBufferSize : DeferredConfig.kPreferredStructuredBufferSize) / sizeof(uint);
            m_MaxTilesPerBatch = (DeferredConfig.UseCBufferForTileList ? DeferredConfig.kPreferredCBufferSize : DeferredConfig.kPreferredStructuredBufferSize) / System.Runtime.InteropServices.Marshal.SizeOf(typeof(TileData));
            m_MaxPunctualLightPerBatch = (DeferredConfig.UseCBufferForLightData ? DeferredConfig.kPreferredCBufferSize : DeferredConfig.kPreferredStructuredBufferSize) / System.Runtime.InteropServices.Marshal.SizeOf(typeof(PunctualLightData));
            m_MaxRelLightIndicesPerBatch = (DeferredConfig.UseCBufferForLightList ? DeferredConfig.kPreferredCBufferSize : DeferredConfig.kPreferredStructuredBufferSize) / sizeof(uint);
>>>>>>> f1d64c70

            m_GPUTilers = new DeferredGPUTiler[DeferredConfig.kGPUTilerDepth];

            // Initialize hierarchical tilers. Next tiler processes 4x4 of the tiles of the previous tiler.
            // Tiler 0 has finest tiles, coarser tilers follow.
            for (int tilerLevel = 0; tilerLevel < m_Tilers.Length; ++tilerLevel)
            {
                int scale = (int)Mathf.Pow(DeferredConfig.kTilerSubdivisions, tilerLevel);
                m_Tilers[tilerLevel] = new DeferredTiler(
                    DeferredConfig.kTilePixelWidth * scale,
                    DeferredConfig.kTilePixelHeight * scale,
                    DeferredConfig.kAvgLightPerTile * scale * scale,
                    tilerLevel
                );
                m_TileDataCapacities[tilerLevel] = 0; // not known yet
            }
            for (int tilerLevel = 0; tilerLevel < m_GPUTilers.Length; ++tilerLevel)
            {
                int scale = (int)Mathf.Pow(DeferredConfig.kTilerSubdivisions, tilerLevel);
                m_GPUTilers[tilerLevel] = new DeferredGPUTiler(
                    tileLightCullingCS,
                    DeferredConfig.kTilePixelWidth * scale,
                    DeferredConfig.kTilePixelHeight * scale,
                    DeferredConfig.kAvgLightPerTile * scale * scale,
                    tilerLevel
                );
            }

            this.AccurateGbufferNormals = true;
            this.TiledDeferredShading = true;
            this.UseJobSystem = true;
            m_HasTileVisLights = false;
        }

<<<<<<< HEAD
        // adapted from ForwardLights.SetupShaderLightConstants
        void SetupShaderLightConstants(CommandBuffer cmd, ref RenderingData renderingData)
        {
            //m_MixedLightingSetup = MixedLightingSetup.None;

            // Main light has an optimized shader path for main light. This will benefit games that only care about a single light.
            // Universal Forward pipeline only supports a single shadow light, if available it will be the main light.
            SetupMainLightConstants(cmd, ref renderingData.lightData);
            SetupAdditionalLightConstants(cmd, ref renderingData);
        }

        // adapted from ForwardLights.SetupShaderLightConstants
        void SetupMainLightConstants(CommandBuffer cmd, ref LightData lightData)
=======
        internal ref DeferredTiler GetTiler(int i)
        {
            return ref m_Tilers[i];
        }

        internal void SetupLights(ScriptableRenderContext context, ref RenderingData renderingData)
>>>>>>> f1d64c70
        {
            Profiler.BeginSample(k_SetupLights);

            DeferredShaderData.instance.ResetBuffers();

            Camera camera = renderingData.cameraData.camera;
            // Support for dynamic resolution.
            this.RenderWidth = camera.allowDynamicResolution ? Mathf.CeilToInt(ScalableBufferManager.widthScaleFactor * camera.pixelWidth) : camera.pixelWidth;
            this.RenderHeight = camera.allowDynamicResolution ? Mathf.CeilToInt(ScalableBufferManager.heightScaleFactor * camera.pixelHeight) : camera.pixelHeight;

            if (this.TiledDeferredShading != TileShading.Disabled)
            {
                // Precompute tile data again if the camera projection or the screen resolution has changed.
                if (m_CachedRenderWidth != this.RenderWidth
                    || m_CachedRenderHeight != this.RenderHeight
                    || m_CachedProjectionMatrix != renderingData.cameraData.camera.projectionMatrix)
                {
                    m_CachedRenderWidth = this.RenderWidth;
                    m_CachedRenderHeight = this.RenderHeight;
                    m_CachedProjectionMatrix = renderingData.cameraData.camera.projectionMatrix;

                    if (this.TiledDeferredShading == TileShading.CPU)
                    {
                        for (int tilerIndex = 0; tilerIndex < m_Tilers.Length; ++tilerIndex)
                            m_Tilers[tilerIndex].PrecomputeTiles(renderingData.cameraData.camera.projectionMatrix,
                                renderingData.cameraData.camera.orthographic, m_CachedRenderWidth, m_CachedRenderHeight);
                    }
                    else if (this.TiledDeferredShading == TileShading.GPU)
                    {
                        for (int tilerIndex = 0; tilerIndex < m_GPUTilers.Length; ++tilerIndex)
                            m_GPUTilers[tilerIndex].PrecomputeTiles(renderingData.cameraData.camera.projectionMatrix,
                                renderingData.cameraData.camera.orthographic, m_CachedRenderWidth, m_CachedRenderHeight);
                    }
                }

                if (this.TiledDeferredShading == TileShading.CPU)
                {
                    // Allocate temporary resources for each hierarchical tiler.
                    for (int tilerIndex = 0; tilerIndex < m_Tilers.Length; ++tilerIndex)
                        m_Tilers[tilerIndex].Setup(m_TileDataCapacities[tilerIndex]);
                }
            }

            // inspect lights in renderingData.lightData.visibleLights and convert them to entries in m_tileVisLights OR m_stencilVisLights
            // currently we store point lights and spot lights that can be rendered by TiledDeferred, in the same prePunctualLights list
            PrecomputeLights(
                out m_tileVisLights,
                out m_stencilVisLights,
                out m_stencilVisLightOffsets,
                ref renderingData.lightData.visibleLights,
                renderingData.lightData.additionalLightsCount != 0 || renderingData.lightData.mainLightIndex >= 0,
                renderingData.cameraData.camera.worldToCameraMatrix,
                renderingData.cameraData.camera.orthographic,
                renderingData.cameraData.camera.nearClipPlane
            );

            {
                CommandBuffer cmd = CommandBufferPool.Get();
                using (new ProfilingScope(cmd, m_ProfilingSetupLightConstants))
                {
                    // Shared uniform constants for all lights.
                    SetupShaderLightConstants(cmd, ref renderingData);

                    // Setup global keywords.
                    CoreUtils.SetKeyword(cmd, ShaderKeywordStrings._GBUFFER_NORMALS_OCT, this.AccurateGbufferNormals);
                    bool isShadowMask = renderingData.lightData.supportsMixedLighting && this.MixedLightingSetup == MixedLightingSetup.ShadowMask;
                    bool isShadowMaskAlways = isShadowMask && QualitySettings.shadowmaskMode == ShadowmaskMode.Shadowmask;
                    bool isSubtractive = renderingData.lightData.supportsMixedLighting && this.MixedLightingSetup == MixedLightingSetup.Subtractive;
                    CoreUtils.SetKeyword(cmd, ShaderKeywordStrings.LightmapShadowMixing, isSubtractive || isShadowMaskAlways);
                    CoreUtils.SetKeyword(cmd, ShaderKeywordStrings.ShadowsShadowMask, isShadowMask);
                    CoreUtils.SetKeyword(cmd, ShaderKeywordStrings.MixedLightingSubtractive, isSubtractive); // Backward compatibility
                }

                context.ExecuteCommandBuffer(cmd);
                CommandBufferPool.Release(cmd);
            }

            if (this.TiledDeferredShading != TileShading.Disabled)
            {
                // Sort lights front to back.
                // This allows a further optimisation where per-tile light lists can be more easily trimmed on both ends in the vertex shading instancing the tiles.
<<<<<<< HEAD
                SortLights(ref m_tileVisLights);

=======
                SortLights(ref prePunctualLights);

                NativeArray<ushort> defaultIndices = new NativeArray<ushort>(prePunctualLights.Length, Allocator.Temp, NativeArrayOptions.UninitializedMemory);
                for (int i = 0; i < prePunctualLights.Length; ++i)
                    defaultIndices[i] = (ushort)i;

                NativeArray<uint> defaultHeaders = new NativeArray<uint>(2, Allocator.Temp, NativeArrayOptions.UninitializedMemory);
                defaultHeaders[0] = 0; // tileHeaders offset
                defaultHeaders[1] = (uint)prePunctualLights.Length; // tileHeaders count

                // Cull tile-friendly lights into the coarse tile structure.
                ref DeferredTiler coarsestTiler = ref m_Tilers[m_Tilers.Length - 1];
                if (m_Tilers.Length != 1)
                {
                    NativeArray<JobHandle> jobHandles = new NativeArray<JobHandle>();
                    int jobOffset = 0;
                    int jobCount = 0;

                    if (this.UseJobSystem)
                    {
                        int totalJobCount = 1;
                        for (int t = m_Tilers.Length - 1; t > 0; --t)
                        {
                            ref DeferredTiler coarseTiler = ref m_Tilers[t];
                            totalJobCount += coarseTiler.TileXCount * coarseTiler.TileYCount;
                        }
                        jobHandles = new NativeArray<JobHandle>(totalJobCount, Allocator.Temp, NativeArrayOptions.UninitializedMemory);
                    }

                    // Fill coarsestTiler.m_Tiles with for each tile, a list of lightIndices from prePunctualLights that intersect the tile
                    CullLightsJob coarsestJob = new CullLightsJob
                    {
                        tiler = coarsestTiler,
                        prePunctualLights = prePunctualLights,
                        coarseTiles = defaultIndices,
                        coarseTileHeaders = defaultHeaders,
                        coarseHeaderOffset = 0,
                        istart = 0,
                        iend = coarsestTiler.TileXCount,
                        jstart = 0,
                        jend = coarsestTiler.TileYCount,
                    };
                    if (this.UseJobSystem)
                    {
                        jobHandles[jobCount++] = coarsestJob.Schedule();
                        // Start this job now, as the main thread will be busy setting up all the dependent jobs.
                        JobHandle.ScheduleBatchedJobs();
                    }
                    else
                        coarsestJob.Execute();

                    // Filter to fine tile structure.
                    for (int t = m_Tilers.Length - 1; t > 0; --t)
                    {
                        ref DeferredTiler fineTiler = ref m_Tilers[t - 1];
                        ref DeferredTiler coarseTiler = ref m_Tilers[t];
                        int fineTileXCount = fineTiler.TileXCount;
                        int fineTileYCount = fineTiler.TileYCount;
                        int coarseTileXCount = coarseTiler.TileXCount;
                        int coarseTileYCount = coarseTiler.TileYCount;
                        int subdivX = (t == m_Tilers.Length - 1) ? coarseTileXCount : DeferredConfig.kTilerSubdivisions;
                        int subdivY = (t == m_Tilers.Length - 1) ? coarseTileYCount : DeferredConfig.kTilerSubdivisions;
                        int superCoarseTileXCount = (coarseTileXCount + subdivX - 1) / subdivX;
                        int superCoarseTileYCount = (coarseTileYCount + subdivY - 1) / subdivY;
                        NativeArray<ushort> coarseTiles = coarseTiler.Tiles;
                        NativeArray<uint> coarseTileHeaders = coarseTiler.TileHeaders;
                        int fineStepX = coarseTiler.TilePixelWidth / fineTiler.TilePixelWidth;
                        int fineStepY = coarseTiler.TilePixelHeight / fineTiler.TilePixelHeight;

                        for (int j = 0; j < coarseTileYCount; ++j)
                            for (int i = 0; i < coarseTileXCount; ++i)
                            {
                                int fine_istart = i * fineStepX;
                                int fine_jstart = j * fineStepY;
                                int fine_iend = Mathf.Min(fine_istart + fineStepX, fineTileXCount);
                                int fine_jend = Mathf.Min(fine_jstart + fineStepY, fineTileYCount);
                                int coarseHeaderOffset = coarseTiler.GetTileHeaderOffset(i, j);

                                CullLightsJob job = new CullLightsJob
                                {
                                    tiler = m_Tilers[t - 1],
                                    prePunctualLights = prePunctualLights,
                                    coarseTiles = coarseTiles,
                                    coarseTileHeaders = coarseTileHeaders,
                                    coarseHeaderOffset = coarseHeaderOffset,
                                    istart = fine_istart,
                                    iend = fine_iend,
                                    jstart = fine_jstart,
                                    jend = fine_jend,
                                };

                                if (this.UseJobSystem)
                                    jobHandles[jobCount++] = job.Schedule(jobHandles[jobOffset + (i / subdivX) + (j / subdivY) * superCoarseTileXCount]);
                                else
                                    job.Execute();
                            }

                        jobOffset += superCoarseTileXCount * superCoarseTileYCount;
                    }

                    if (this.UseJobSystem)
                    {
                        JobHandle.CompleteAll(jobHandles);
                        jobHandles.Dispose();
                    }
                }
                else
                {
                    coarsestTiler.CullFinalLights(
                        ref prePunctualLights,
                        ref defaultIndices, 0, prePunctualLights.Length,
                        0, coarsestTiler.TileXCount, 0, coarsestTiler.TileYCount
                    );
                }

                defaultIndices.Dispose();
                defaultHeaders.Dispose();
>>>>>>> f1d64c70
            }

            if (this.TiledDeferredShading == TileShading.CPU)
                ScheduleCullingJobs();

            Profiler.EndSample();
        }

        public void ResolveMixedLightingMode(ref RenderingData renderingData)
        {
            // Find the mixed lighting mode. This is the same logic as ForwardLights.
            this.MixedLightingSetup = MixedLightingSetup.None;

            if (!renderingData.lightData.supportsMixedLighting)
                return;

            NativeArray<VisibleLight> visibleLights = renderingData.lightData.visibleLights;
            for (int lightIndex = 0; lightIndex < renderingData.lightData.visibleLights.Length && this.MixedLightingSetup == MixedLightingSetup.None; ++lightIndex)
            {
                Light light = visibleLights[lightIndex].light;

                if (light != null
                    && light.bakingOutput.lightmapBakeType == LightmapBakeType.Mixed
                    && light.shadows != LightShadows.None)
                {
                    switch (light.bakingOutput.mixedLightingMode)
                    {
                        case MixedLightingMode.Subtractive:
                            this.MixedLightingSetup = MixedLightingSetup.Subtractive;
                            break;
                        case MixedLightingMode.Shadowmask:
                            this.MixedLightingSetup = MixedLightingSetup.ShadowMask;
                            break;
                    }
                }
            }
            // Once the mixed lighting mode has been discovered, we know how  many MRTs we need for the gbuffer.
            // Subtractive mixed lighting requires shadowMask output, which is actually used to store unity_ProbesOcclusion values.
        }

        public bool IsRuntimeSupportedThisFrame()
        {
            // GBuffer slice count can change depending actual geometry/light being rendered.
            // For instance, we only bind shadowMask RT if the scene supports mix lighting and at least one visible light has subtractive mixed ligting mode.
            return this.GBufferSliceCount <= SystemInfo.supportedRenderTargetCount && !DeferredConfig.IsOpenGL;
        }

        public void Setup(ref RenderingData renderingData,
            AdditionalLightsShadowCasterPass additionalLightsShadowCasterPass,
            bool hasDepthPrepass,
            bool isOverlay,
            RenderTargetHandle depthCopyTexture,
            RenderTargetHandle depthInfoTexture,
            RenderTargetHandle tileDepthInfoTexture,
            RenderTargetHandle depthAttachment,
            RenderTargetHandle[] gbufferHandles)
        {
            m_AdditionalLightsShadowCasterPass = additionalLightsShadowCasterPass;
            this.HasDepthPrepass = hasDepthPrepass;
            this.IsOverlay = isOverlay;

            this.DepthCopyTexture = depthCopyTexture;
            this.DepthInfoTexture = depthInfoTexture;
            this.TileDepthInfoTexture = tileDepthInfoTexture;
            // Depending on the scene rendered, adjust gbuffer MRT count.
            // For instance, we do not need shadowMask output if no visible lights have mixed lighting subtractive mode.
            if (this.GbufferAttachments == null || this.GbufferAttachments.Length != this.GBufferSliceCount)
                this.GbufferAttachments = new RenderTargetHandle[this.GBufferSliceCount];
            this.GbufferAttachments[this.GBufferAlbedoIndex] = gbufferHandles[(int)GBufferHandles.Albedo];
            this.GbufferAttachments[this.GBufferSpecularMetallicIndex] = gbufferHandles[(int)GBufferHandles.SpecularMetallic];
            this.GbufferAttachments[this.GBufferNormalSmoothnessIndex] = gbufferHandles[(int)GBufferHandles.NormalSmoothness];
            this.GbufferAttachments[this.GBufferLightingIndex] = gbufferHandles[(int)GBufferHandles.Lighting];
            if (this.GbufferDepthIndex >= 0)
                this.GbufferAttachments[this.GbufferDepthIndex] = gbufferHandles[(int)GBufferHandles.DepthAsColor];
            if (this.GBufferShadowMask >= 0)
                this.GbufferAttachments[this.GBufferShadowMask] = gbufferHandles[(int)GBufferHandles.ShadowMask];
            this.DepthAttachment = depthAttachment;

            this.DepthCopyTextureIdentifier = this.DepthCopyTexture.Identifier();
            this.DepthInfoTextureIdentifier = this.DepthInfoTexture.Identifier();
            this.TileDepthInfoTextureIdentifier = this.TileDepthInfoTexture.Identifier();
            if (this.GbufferAttachmentIdentifiers == null || this.GbufferAttachmentIdentifiers.Length != this.GbufferAttachments.Length)
                this.GbufferAttachmentIdentifiers = new RenderTargetIdentifier[this.GbufferAttachments.Length];
            for (int i = 0; i < this.GbufferAttachments.Length; ++i)
                this.GbufferAttachmentIdentifiers[i] = this.GbufferAttachments[i].Identifier();
            this.DepthAttachmentIdentifier = depthAttachment.Identifier();

#if ENABLE_VR && ENABLE_XR_MODULE
            // In XR SinglePassInstance mode, the RTs are texture-array and all slices must be bound.
            if (renderingData.cameraData.xr.enabled)
            {
                this.DepthCopyTextureIdentifier = new RenderTargetIdentifier(this.DepthCopyTextureIdentifier, 0, CubemapFace.Unknown, -1);
                this.DepthInfoTextureIdentifier = new RenderTargetIdentifier(this.DepthInfoTextureIdentifier, 0, CubemapFace.Unknown, -1);
                this.TileDepthInfoTextureIdentifier = new RenderTargetIdentifier(this.TileDepthInfoTextureIdentifier, 0, CubemapFace.Unknown, -1);

                for (int i = 0; i < this.GbufferAttachmentIdentifiers.Length; ++i)
                    this.GbufferAttachmentIdentifiers[i] = new RenderTargetIdentifier(this.GbufferAttachmentIdentifiers[i], 0, CubemapFace.Unknown, -1);
                this.DepthAttachmentIdentifier = new RenderTargetIdentifier(this.DepthAttachmentIdentifier, 0, CubemapFace.Unknown, -1);
            }
#endif

            m_HasTileVisLights = this.TiledDeferredShading != TileShading.Disabled && CheckHasTileLights(ref renderingData.lightData.visibleLights);
        }

        public void OnCameraCleanup(CommandBuffer cmd)
        {
<<<<<<< HEAD
            if (this.TiledDeferredShading == TileShading.CPU)
=======
            // Disable any global keywords setup in SetupLights().
            CoreUtils.SetKeyword(cmd, ShaderKeywordStrings._GBUFFER_NORMALS_OCT, false);

            CoreUtils.SetKeyword(cmd, ShaderKeywordStrings.LightmapShadowMixing, false);
            CoreUtils.SetKeyword(cmd, ShaderKeywordStrings.ShadowsShadowMask, false);
            CoreUtils.SetKeyword(cmd, ShaderKeywordStrings.MixedLightingSubtractive, false); // Backward compatibility

            for (int tilerIndex = 0; tilerIndex < m_Tilers.Length; ++tilerIndex)
>>>>>>> f1d64c70
            {
                for (int tilerIndex = 0; tilerIndex < m_Tilers.Length; ++tilerIndex)
                {
                    m_TileDataCapacities[tilerIndex] = max(m_TileDataCapacities[tilerIndex], m_Tilers[tilerIndex].TileDataCapacity);
                    m_Tilers[tilerIndex].OnCameraCleanup();
                }
            }

            if (m_tileVisLights.IsCreated)
                m_tileVisLights.Dispose();
            if (m_stencilVisLights.IsCreated)
                m_stencilVisLights.Dispose();
            if (m_stencilVisLightOffsets.IsCreated)
                m_stencilVisLightOffsets.Dispose();
        }

        internal static StencilState OverwriteStencil(StencilState s, int stencilWriteMask)
        {
            if (!s.enabled)
            {
                return new StencilState(
                    true,
                    0, (byte)stencilWriteMask,
                    CompareFunction.Always, StencilOp.Replace, StencilOp.Keep, StencilOp.Keep,
                    CompareFunction.Always, StencilOp.Replace, StencilOp.Keep, StencilOp.Keep
                );
            }

            CompareFunction funcFront = s.compareFunctionFront != CompareFunction.Disabled ? s.compareFunctionFront : CompareFunction.Always;
            CompareFunction funcBack = s.compareFunctionBack != CompareFunction.Disabled ? s.compareFunctionBack : CompareFunction.Always;
            StencilOp passFront = s.passOperationFront;
            StencilOp failFront = s.failOperationFront;
            StencilOp zfailFront = s.zFailOperationFront;
            StencilOp passBack = s.passOperationBack;
            StencilOp failBack = s.failOperationBack;
            StencilOp zfailBack = s.zFailOperationBack;

            return new StencilState(
                true,
                (byte)(s.readMask & 0x0F), (byte)(s.writeMask | stencilWriteMask),
                funcFront, passFront, failFront, zfailFront,
                funcBack, passBack, failBack, zfailBack
            );
        }

        internal static RenderStateBlock OverwriteStencil(RenderStateBlock block, int stencilWriteMask, int stencilRef)
        {
            if (!block.stencilState.enabled)
            {
                block.stencilState = new StencilState(
                    true,
                    0, (byte)stencilWriteMask,
                    CompareFunction.Always, StencilOp.Replace, StencilOp.Keep, StencilOp.Keep,
                    CompareFunction.Always, StencilOp.Replace, StencilOp.Keep, StencilOp.Keep
                );
            }
            else
            {
                StencilState s = block.stencilState;
                CompareFunction funcFront = s.compareFunctionFront != CompareFunction.Disabled ? s.compareFunctionFront : CompareFunction.Always;
                CompareFunction funcBack = s.compareFunctionBack != CompareFunction.Disabled ? s.compareFunctionBack : CompareFunction.Always;
                StencilOp passFront = s.passOperationFront;
                StencilOp failFront = s.failOperationFront;
                StencilOp zfailFront = s.zFailOperationFront;
                StencilOp passBack = s.passOperationBack;
                StencilOp failBack = s.failOperationBack;
                StencilOp zfailBack = s.zFailOperationBack;

                block.stencilState = new StencilState(
                    true,
                    (byte)(s.readMask & 0x0F), (byte)(s.writeMask | stencilWriteMask),
                    funcFront, passFront, failFront, zfailFront,
                    funcBack, passBack, failBack, zfailBack
                );
            }

            block.mask |= RenderStateMask.Stencil;
            block.stencilReference = (block.stencilReference & (int)StencilUsage.UserMask) | stencilRef;

            return block;
        }

        internal bool HasTileLights()
        {
            return m_HasTileVisLights;
        }

        internal bool HasTileDepthRangeExtraPass()
        {
            int tilePixelWidth = DeferredConfig.kTilePixelWidth;
            int tilePixelHeight = DeferredConfig.kTilePixelHeight;
            int tileMipLevel = (int)Mathf.Log(Mathf.Min(tilePixelWidth, tilePixelHeight), 2);
            return DeferredConfig.kTileDepthInfoIntermediateLevel >= 0 && DeferredConfig.kTileDepthInfoIntermediateLevel < tileMipLevel;
        }

        internal void ExecuteTileDepthInfoPass(ScriptableRenderContext context, ref RenderingData renderingData)
        {
            if (m_TileDepthInfoMaterial == null)
            {
                Debug.LogErrorFormat("Missing {0}. {1} render pass will not execute. Check for missing reference in the renderer resources.", m_TileDepthInfoMaterial, GetType().Name);
                return;
            }

            Assertions.Assert.IsTrue(
                DeferredConfig.kTilePixelWidth == DeferredConfig.kTilePixelHeight || DeferredConfig.kTileDepthInfoIntermediateLevel <= 0,
                "for non square tiles, cannot use intermediate mip level for TileDepthInfo texture generation (todo)"
            );

            uint invalidDepthRange = (uint)Mathf.FloatToHalf(-2.0f) | (((uint)Mathf.FloatToHalf(-1.0f)) << 16);

            int tileXCount = this.TileXCount;
            int tileYCount = this.TileYCount;
            int tilePixelWidth = DeferredConfig.kTilePixelWidth;
            int tilePixelHeight = DeferredConfig.kTilePixelHeight;
            int tileMipLevel = (int)Mathf.Log(Mathf.Min(tilePixelWidth, tilePixelHeight), 2);
            int intermediateMipLevel = DeferredConfig.kTileDepthInfoIntermediateLevel >= 0 && DeferredConfig.kTileDepthInfoIntermediateLevel < tileMipLevel ? DeferredConfig.kTileDepthInfoIntermediateLevel : tileMipLevel;
            int tileShiftMipLevel = tileMipLevel - intermediateMipLevel;
            int alignment = 1 << intermediateMipLevel;
<<<<<<< HEAD
            int depthInfoWidth = (m_RenderWidth + alignment - 1) >> intermediateMipLevel;
            int depthInfoHeight = (m_RenderHeight + alignment - 1) >> intermediateMipLevel;

            CommandBuffer cmd = CommandBufferPool.Get(k_TileDepthInfo);
            RenderTargetIdentifier depthSurface = m_DepthTexture.Identifier();
            RenderTargetIdentifier depthInfoSurface = ((tileMipLevel == intermediateMipLevel) ? m_TileDepthInfoTexture : m_DepthInfoTexture).Identifier();

            cmd.SetGlobalTexture(ShaderConstants._DepthTex, depthSurface);
            cmd.SetGlobalVector(ShaderConstants._DepthTexSize, new Vector4(m_RenderWidth, m_RenderHeight, 1.0f / m_RenderWidth, 1.0f / m_RenderHeight));
            cmd.SetGlobalInt(ShaderConstants._DownsamplingWidth, tilePixelWidth);
            cmd.SetGlobalInt(ShaderConstants._DownsamplingHeight, tilePixelHeight);
            cmd.SetGlobalInt(ShaderConstants._tileXCount, tileXCount);
            cmd.SetGlobalInt(ShaderConstants._SourceShiftX, intermediateMipLevel);
            cmd.SetGlobalInt(ShaderConstants._SourceShiftY, intermediateMipLevel);
            cmd.SetGlobalInt(ShaderConstants._TileShiftX, tileShiftMipLevel);
            cmd.SetGlobalInt(ShaderConstants._TileShiftY, tileShiftMipLevel);

            Matrix4x4 proj = renderingData.cameraData.camera.projectionMatrix;
            Matrix4x4 clip = new Matrix4x4(new Vector4(1, 0, 0, 0), new Vector4(0, 1, 0, 0), new Vector4(0, 0, 0.5f, 0), new Vector4(0, 0, 0.5f, 1));
            Matrix4x4 projScreenInv = Matrix4x4.Inverse(clip * proj);
            cmd.SetGlobalVector(ShaderConstants._unproject0, projScreenInv.GetRow(2));
            cmd.SetGlobalVector(ShaderConstants._unproject1, projScreenInv.GetRow(3));

            string shaderVariant = null;
            if (tilePixelWidth == tilePixelHeight)
            {
                if (intermediateMipLevel == 1)
                    shaderVariant = ShaderKeywordStrings.DOWNSAMPLING_SIZE_2;
                else if (intermediateMipLevel == 2)
                    shaderVariant = ShaderKeywordStrings.DOWNSAMPLING_SIZE_4;
                else if (intermediateMipLevel == 3)
                    shaderVariant = ShaderKeywordStrings.DOWNSAMPLING_SIZE_8;
                else if (intermediateMipLevel == 4)
                    shaderVariant = ShaderKeywordStrings.DOWNSAMPLING_SIZE_16;
            }
            if (shaderVariant != null)
                cmd.EnableShaderKeyword(shaderVariant);

            if (this.TiledDeferredShading == TileShading.CPU)
            {
                ref DeferredTiler tiler = ref m_Tilers[0];
                NativeArray<ushort> tiles = tiler.Tiles;
                NativeArray<uint> tileHeaders = tiler.TileHeaders;

                int tileY = 0;
                int tileYIncrement = (DeferredConfig.UseCBufferForDepthRange ? DeferredConfig.kPreferredCBufferSize : DeferredConfig.kPreferredStructuredBufferSize) / (tileXCount * 4);

                NativeArray<uint> depthRanges = new NativeArray<uint>(DeferredConfig.MaxDepthRangePerBatch, Allocator.Temp, NativeArrayOptions.UninitializedMemory);

=======
            int depthInfoWidth = (this.RenderWidth + alignment - 1) >> intermediateMipLevel;
            int depthInfoHeight = (this.RenderHeight + alignment - 1) >> intermediateMipLevel;
            NativeArray<ushort> tiles = tiler.Tiles;
            NativeArray<uint> tileHeaders = tiler.TileHeaders;

            NativeArray<uint> depthRanges = new NativeArray<uint>(m_MaxDepthRangePerBatch, Allocator.Temp, NativeArrayOptions.UninitializedMemory);

            CommandBuffer cmd = CommandBufferPool.Get();
            using (new ProfilingScope(cmd, m_ProfilingTileDepthInfo))
            {
                RenderTargetIdentifier depthSurface = this.DepthAttachmentIdentifier;
                RenderTargetIdentifier depthInfoSurface = (tileMipLevel == intermediateMipLevel) ? this.TileDepthInfoTextureIdentifier : this.DepthInfoTextureIdentifier;

                cmd.SetGlobalTexture(ShaderConstants._DepthTex, depthSurface);
                cmd.SetGlobalVector(ShaderConstants._DepthTexSize, new Vector4(this.RenderWidth, this.RenderHeight, 1.0f / this.RenderWidth, 1.0f / this.RenderHeight));
                cmd.SetGlobalInt(ShaderConstants._DownsamplingWidth, tilePixelWidth);
                cmd.SetGlobalInt(ShaderConstants._DownsamplingHeight, tilePixelHeight);
                cmd.SetGlobalInt(ShaderConstants._SourceShiftX, intermediateMipLevel);
                cmd.SetGlobalInt(ShaderConstants._SourceShiftY, intermediateMipLevel);
                cmd.SetGlobalInt(ShaderConstants._TileShiftX, tileShiftMipLevel);
                cmd.SetGlobalInt(ShaderConstants._TileShiftY, tileShiftMipLevel);

                Matrix4x4 proj = renderingData.cameraData.camera.projectionMatrix;
                Matrix4x4 clip = new Matrix4x4(new Vector4(1, 0, 0, 0), new Vector4(0, 1, 0, 0), new Vector4(0, 0, 0.5f, 0), new Vector4(0, 0, 0.5f, 1));
                Matrix4x4 projScreenInv = Matrix4x4.Inverse(clip * proj);
                cmd.SetGlobalVector(ShaderConstants._unproject0, projScreenInv.GetRow(2));
                cmd.SetGlobalVector(ShaderConstants._unproject1, projScreenInv.GetRow(3));

                string shaderVariant = null;
                if (tilePixelWidth == tilePixelHeight)
                {
                    if (intermediateMipLevel == 1)
                        shaderVariant = ShaderKeywordStrings.DOWNSAMPLING_SIZE_2;
                    else if (intermediateMipLevel == 2)
                        shaderVariant = ShaderKeywordStrings.DOWNSAMPLING_SIZE_4;
                    else if (intermediateMipLevel == 3)
                        shaderVariant = ShaderKeywordStrings.DOWNSAMPLING_SIZE_8;
                    else if (intermediateMipLevel == 4)
                        shaderVariant = ShaderKeywordStrings.DOWNSAMPLING_SIZE_16;
                }

                if (shaderVariant != null)
                    cmd.EnableShaderKeyword(shaderVariant);

                int tileY = 0;
                int tileYIncrement = (DeferredConfig.UseCBufferForDepthRange ? DeferredConfig.kPreferredCBufferSize : DeferredConfig.kPreferredStructuredBufferSize) / (tileXCount * 4);

>>>>>>> f1d64c70
                while (tileY < tileYCount)
                {
                    int tileYEnd = Mathf.Min(tileYCount, tileY + tileYIncrement);

                    for (int j = tileY; j < tileYEnd; ++j)
                    {
                        for (int i = 0; i < tileXCount; ++i)
                        {
                            int headerOffset = tiler.GetTileHeaderOffset(i, j);
<<<<<<< HEAD
                            int tileLightCount = (int)tileHeaders[headerOffset + DeferredTiler.kListCount];
                            uint listDepthRange = tileLightCount == 0 ? invalidDepthRange : tileHeaders[headerOffset + DeferredTiler.kListDepthRange];
                            depthRanges[i + (j - tileY) * tileXCount] = listDepthRange;
                        }
                    }

                    ComputeBuffer _depthRanges = DeferredShaderData.instance.ReserveBuffer<uint>(DeferredConfig.MaxDepthRangePerBatch, DeferredConfig.UseCBufferForDepthRange);
                    _depthRanges.SetData(depthRanges, 0, 0, depthRanges.Length);

                    if (DeferredConfig.UseCBufferForDepthRange)
                        cmd.SetGlobalConstantBuffer(_depthRanges, ShaderConstants.UDepthRanges, 0, DeferredConfig.MaxDepthRangePerBatch * 4);
                    else
                        cmd.SetGlobalBuffer(ShaderConstants._DepthRanges, _depthRanges);

                    cmd.SetGlobalInt(ShaderConstants._DepthRangeOffset, tileY * tileXCount);

                    int mip_tileY = tileY << tileShiftMipLevel;
                    int mip_tileYEnd = tileYEnd << tileShiftMipLevel;
                    cmd.EnableScissorRect(new Rect(0, mip_tileY, depthInfoWidth, mip_tileYEnd - mip_tileY));
                    cmd.Blit(depthSurface, depthInfoSurface, m_TileDepthInfoMaterial, 0);

                    tileY = tileYEnd;
                }

                cmd.DisableScissorRect();

                depthRanges.Dispose();
            }
            else
            {
                ref DeferredGPUTiler tiler = ref m_GPUTilers[0];

                cmd.EnableShaderKeyword(ShaderKeywordStrings._GPU_TILING);

                cmd.SetGlobalBuffer(ShaderConstants._TileHeaders, tiler.TileHeaders);
                cmd.SetGlobalInt(ShaderConstants._DepthRangeOffset, 0);
                cmd.Blit(depthSurface, depthInfoSurface, m_TileDepthInfoMaterial, 0);

                cmd.DisableShaderKeyword(ShaderKeywordStrings._GPU_TILING);
            }

            if (shaderVariant != null)
                cmd.DisableShaderKeyword(shaderVariant);
=======
                            int tileLightCount = (int)tileHeaders[headerOffset + 1];
                            uint listDepthRange = tileLightCount == 0 ? invalidDepthRange : tileHeaders[headerOffset + 2];
                            depthRanges[i + (j - tileY) * tileXCount] = listDepthRange;
                        }
                    }

                    ComputeBuffer _depthRanges = DeferredShaderData.instance.ReserveBuffer<uint>(m_MaxDepthRangePerBatch, DeferredConfig.UseCBufferForDepthRange);
                    _depthRanges.SetData(depthRanges, 0, 0, depthRanges.Length);

                    if (DeferredConfig.UseCBufferForDepthRange)
                        cmd.SetGlobalConstantBuffer(_depthRanges, ShaderConstants.UDepthRanges, 0, m_MaxDepthRangePerBatch * 4);
                    else
                        cmd.SetGlobalBuffer(ShaderConstants._DepthRanges, _depthRanges);

                    cmd.SetGlobalInt(ShaderConstants._tileXCount, tileXCount);
                    cmd.SetGlobalInt(ShaderConstants._DepthRangeOffset, tileY * tileXCount);

                    cmd.EnableScissorRect(new Rect(0, tileY << tileShiftMipLevel, depthInfoWidth, (tileYEnd - tileY) << tileShiftMipLevel));
                    cmd.Blit(depthSurface, depthInfoSurface, m_TileDepthInfoMaterial, 0);

                    tileY = tileYEnd;
                }

                cmd.DisableScissorRect();

                if (shaderVariant != null)
                    cmd.DisableShaderKeyword(shaderVariant);
            }
>>>>>>> f1d64c70

            context.ExecuteCommandBuffer(cmd);
            CommandBufferPool.Release(cmd);
        }

        internal void ExecuteDownsampleBitmaskPass(ScriptableRenderContext context, ref RenderingData renderingData)
        {
            if (m_TileDepthInfoMaterial == null)
            {
                Debug.LogErrorFormat("Missing {0}. {1} render pass will not execute. Check for missing reference in the renderer resources.", m_TileDepthInfoMaterial, GetType().Name);
                return;
            }

<<<<<<< HEAD
            CommandBuffer cmd = CommandBufferPool.Get(k_TileDepthInfo);
            RenderTargetIdentifier depthInfoSurface = m_DepthInfoTexture.Identifier();
            RenderTargetIdentifier tileDepthInfoSurface = m_TileDepthInfoTexture.Identifier();

            int tilePixelWidth = DeferredConfig.kTilePixelWidth;
            int tilePixelHeight = DeferredConfig.kTilePixelHeight;
            int tileWidthLevel = (int)Mathf.Log(tilePixelWidth, 2);
            int tileHeightLevel = (int)Mathf.Log(tilePixelHeight, 2);
            int intermediateMipLevel = DeferredConfig.kTileDepthInfoIntermediateLevel;
            int diffWidthLevel = tileWidthLevel - intermediateMipLevel;
            int diffHeightLevel = tileHeightLevel - intermediateMipLevel;

            cmd.SetGlobalTexture(ShaderConstants._BitmaskTex, depthInfoSurface);
            cmd.SetGlobalInt(ShaderConstants._DownsamplingWidth, tilePixelWidth);
            cmd.SetGlobalInt(ShaderConstants._DownsamplingHeight, tilePixelHeight);

            int alignment = 1 << DeferredConfig.kTileDepthInfoIntermediateLevel;
            int depthInfoWidth = (m_RenderWidth + alignment - 1) >> DeferredConfig.kTileDepthInfoIntermediateLevel;
            int depthInfoHeight = (m_RenderHeight + alignment - 1) >> DeferredConfig.kTileDepthInfoIntermediateLevel;
            cmd.SetGlobalVector("_BitmaskTexSize", new Vector4(depthInfoWidth, depthInfoHeight, 1.0f / depthInfoWidth, 1.0f / depthInfoHeight));
=======
            CommandBuffer cmd = CommandBufferPool.Get();
            using (new ProfilingScope(cmd, m_ProfilingTileDepthInfo))
            {
                RenderTargetIdentifier depthInfoSurface = this.DepthInfoTextureIdentifier;
                RenderTargetIdentifier tileDepthInfoSurface = this.TileDepthInfoTextureIdentifier;
>>>>>>> f1d64c70

                ref DeferredTiler tiler = ref m_Tilers[0];
                int tilePixelWidth = tiler.TilePixelWidth;
                int tilePixelHeight = tiler.TilePixelHeight;
                int tileWidthLevel = (int)Mathf.Log(tilePixelWidth, 2);
                int tileHeightLevel = (int)Mathf.Log(tilePixelHeight, 2);
                int intermediateMipLevel = DeferredConfig.kTileDepthInfoIntermediateLevel;
                int diffWidthLevel = tileWidthLevel - intermediateMipLevel;
                int diffHeightLevel = tileHeightLevel - intermediateMipLevel;

                cmd.SetGlobalTexture(ShaderConstants._BitmaskTex, depthInfoSurface);
                cmd.SetGlobalInt(ShaderConstants._DownsamplingWidth, tilePixelWidth);
                cmd.SetGlobalInt(ShaderConstants._DownsamplingHeight, tilePixelHeight);

                int alignment = 1 << DeferredConfig.kTileDepthInfoIntermediateLevel;
                int depthInfoWidth = (this.RenderWidth + alignment - 1) >> DeferredConfig.kTileDepthInfoIntermediateLevel;
                int depthInfoHeight = (this.RenderHeight + alignment - 1) >> DeferredConfig.kTileDepthInfoIntermediateLevel;
                cmd.SetGlobalVector("_BitmaskTexSize", new Vector4(depthInfoWidth, depthInfoHeight, 1.0f / depthInfoWidth, 1.0f / depthInfoHeight));

                string shaderVariant = null;
                if (diffWidthLevel == 1 && diffHeightLevel == 1)
                    shaderVariant = ShaderKeywordStrings.DOWNSAMPLING_SIZE_2;
                else if (diffWidthLevel == 2 && diffHeightLevel == 2)
                    shaderVariant = ShaderKeywordStrings.DOWNSAMPLING_SIZE_4;
                else if (diffWidthLevel == 3 && diffHeightLevel == 3)
                    shaderVariant = ShaderKeywordStrings.DOWNSAMPLING_SIZE_8;

                if (shaderVariant != null)
                    cmd.EnableShaderKeyword(shaderVariant);

                cmd.Blit(depthInfoSurface, tileDepthInfoSurface, m_TileDepthInfoMaterial, 1);

                if (shaderVariant != null)
                    cmd.DisableShaderKeyword(shaderVariant);
            }

            context.ExecuteCommandBuffer(cmd);
            CommandBufferPool.Release(cmd);
        }

<<<<<<< HEAD
        public void ExecuteComputePass0(ScriptableRenderContext context, ref RenderingData renderingData)
        {
            if (!m_HasTileVisLights)
                return;

            CommandBuffer cmd = CommandBufferPool.Get(k_ComputePass);

            // Allocate PreLights
            ComputeBuffer preLights = DeferredShaderData.instance.ReserveBuffer<DeferredGPUTiler.PrePunctualLight>(m_tileVisLights.Length, false);

            NativeArray<DeferredGPUTiler.PrePunctualLight> _preLights = new NativeArray<DeferredGPUTiler.PrePunctualLight>(m_tileVisLights.Length, Allocator.Temp, NativeArrayOptions.UninitializedMemory);
            for (int l = 0; l < m_tileVisLights.Length; ++l)
            {
                _preLights[l] = new DeferredGPUTiler.PrePunctualLight()
                {
                    posVS = m_tileVisLights[l].posVS,
                    radius = m_tileVisLights[l].radius,
                    screenPos = m_tileVisLights[l].screenPos
                };
            }
            preLights.SetData(_preLights);
            _preLights.Dispose();

            // Hierarchical tiling on GPU.

            DeferredGPUTiler coarseTiler = m_GPUTilers[m_GPUTilers.Length - 1];
            coarseTiler.CullLights(
                cmd, preLights, null, null,
                (coarseTiler.TileXCount + DeferredConfig.kTilerSubdivisions - 1) / DeferredConfig.kTilerSubdivisions,
                (coarseTiler.TileYCount + DeferredConfig.kTilerSubdivisions - 1) / DeferredConfig.kTilerSubdivisions,
                m_tileVisLights.Length,
                renderingData.cameraData.camera.orthographic
            );

            for (int tilerIndex = m_GPUTilers.Length - 2; tilerIndex >= 0; --tilerIndex)
            {
                m_GPUTilers[tilerIndex].CullLights(
                    cmd, preLights, coarseTiler.TileHeaders, coarseTiler.TileData,
                    coarseTiler.TileXCount, coarseTiler.TileYCount,
                    m_tileVisLights.Length,
                    renderingData.cameraData.camera.orthographic
                );
                coarseTiler = m_GPUTilers[tilerIndex];
            }

            context.ExecuteCommandBuffer(cmd);
            CommandBufferPool.Release(cmd);
        }

        public void ExecuteComputePass1(ScriptableRenderContext context, ref RenderingData renderingData)
        {
            if (!m_HasTileVisLights)
                return;

            CommandBuffer cmd = CommandBufferPool.Get(k_ComputePass);
            int sizeof_PunctualLightData = Marshal.SizeOf(typeof(PunctualLightData));
            int sizeof_vec4_PunctualLightData = sizeof_PunctualLightData >> 4;

            m_GPUIndirectArgs = DeferredShaderData.instance.ReserveBuffer<uint>(4, ComputeBufferType.IndirectArguments);
            m_GPUTileList = DeferredShaderData.instance.ReserveBuffer<GPUTile>(m_GPUTilers[0].MaxTileXCount * m_GPUTilers[0].MaxTileYCount, ComputeBufferType.Structured);

            NativeArray<uint> _GPUIndirectArgs = new NativeArray<uint>(4, Allocator.Temp, NativeArrayOptions.UninitializedMemory);
            _GPUIndirectArgs[0] = DeferredConfig.kHasNativeQuadSupport ? 4 : 6; // vertex count per instance
            _GPUIndirectArgs[1] = 0; // instance count
            _GPUIndirectArgs[2] = 0; // start vertex location
            _GPUIndirectArgs[3] = 0; // start instance location
            m_GPUIndirectArgs.SetData(_GPUIndirectArgs);
            _GPUIndirectArgs.Dispose();

            m_GPUTilers[0].FillIndirectArgs(cmd, m_GPUIndirectArgs, m_GPUTileList, m_TileDepthInfoTexture.Identifier());

            context.ExecuteCommandBuffer(cmd);
            CommandBufferPool.Release(cmd);
        }

        public void ExecuteDeferredPass(ScriptableRenderContext context, ref RenderingData renderingData)
        {
            if (this.TiledDeferredShading == TileShading.GPU)
                ExecuteComputePass1(context, ref renderingData);

            CommandBuffer cmd = CommandBufferPool.Get(k_DeferredPass);
=======
        internal void ClearStencilPartial(CommandBuffer cmd)
        {
            if (m_FullscreenMesh == null)
                m_FullscreenMesh = CreateFullscreenMesh();
>>>>>>> f1d64c70

            using (new ProfilingScope(cmd, m_ProfilingSamplerClearStencilPartialPass))
            {
                cmd.DrawMesh(m_FullscreenMesh, Matrix4x4.identity, m_StencilDeferredMaterial, 0, m_StencilDeferredPasses[(int)StencilDeferredPasses.ClearStencilPartial]);
            }
        }

        internal void ExecuteDeferredPass(ScriptableRenderContext context, ref RenderingData renderingData)
        {
            CommandBuffer cmd = CommandBufferPool.Get();
            using (new ProfilingScope(cmd, m_ProfilingDeferredPass))
            {
                // This does 2 things:
                // - baked geometry are skipped (do not receive dynamic lighting)
                // - non-baked geometry (== non-static geometry) use shadowMask/occlusionProbes to emulate baked shadows influences.
                CoreUtils.SetKeyword(cmd, ShaderKeywordStrings._DEFERRED_MIXED_LIGHTING, this.UseShadowMask);

                // This must be set for each eye in XR mode multipass.
                SetupMatrixConstants(cmd, ref renderingData);

                RenderTileLights(context, cmd, ref renderingData);

                RenderStencilLights(context, cmd, ref renderingData);

                CoreUtils.SetKeyword(cmd, ShaderKeywordStrings._DEFERRED_MIXED_LIGHTING, false);

                // Legacy fog (Windows -> Rendering -> Lighting Settings -> Fog)
                RenderFog(context, cmd, ref renderingData);
            }

            context.ExecuteCommandBuffer(cmd);
            CommandBufferPool.Release(cmd);
        }

        // adapted from ForwardLights.SetupShaderLightConstants
        void SetupShaderLightConstants(CommandBuffer cmd, ref RenderingData renderingData)
        {
            // Main light has an optimized shader path for main light. This will benefit games that only care about a single light.
            // Universal Forward pipeline only supports a single shadow light, if available it will be the main light.
            SetupMainLightConstants(cmd, ref renderingData.lightData);
        }

        // adapted from ForwardLights.SetupShaderLightConstants
        void SetupMainLightConstants(CommandBuffer cmd, ref LightData lightData)
        {
            Vector4 lightPos, lightColor, lightAttenuation, lightSpotDir, lightOcclusionChannel;
            UniversalRenderPipeline.InitializeLightConstants_Common(lightData.visibleLights, lightData.mainLightIndex, out lightPos, out lightColor, out lightAttenuation, out lightSpotDir, out lightOcclusionChannel);

            cmd.SetGlobalVector(ShaderConstants._MainLightPosition, lightPos);
            cmd.SetGlobalVector(ShaderConstants._MainLightColor, lightColor);
        }

        void SetupMatrixConstants(CommandBuffer cmd, ref RenderingData renderingData)
        {
            ref CameraData cameraData = ref renderingData.cameraData;

#if ENABLE_VR && ENABLE_XR_MODULE
            int eyeCount = cameraData.xr.enabled && cameraData.xr.singlePassEnabled ? 2 : 1;
#else
            int eyeCount = 1;
#endif
            Matrix4x4[] screenToWorld = m_ScreenToWorld; // deferred shaders expects 2 elements

            for (int eyeIndex = 0; eyeIndex < eyeCount; eyeIndex++)
            {
                Matrix4x4 proj = cameraData.GetProjectionMatrix(eyeIndex);
                Matrix4x4 view = cameraData.GetViewMatrix(eyeIndex);
                Matrix4x4 gpuProj = GL.GetGPUProjectionMatrix(proj, false);

                // xy coordinates in range [-1; 1] go to pixel coordinates.
                Matrix4x4 toScreen = new Matrix4x4(
                    new Vector4(0.5f * this.RenderWidth, 0.0f, 0.0f, 0.0f),
                    new Vector4(0.0f, 0.5f * this.RenderHeight, 0.0f, 0.0f),
                    new Vector4(0.0f, 0.0f, 1.0f, 0.0f),
                    new Vector4(0.5f * this.RenderWidth, 0.5f * this.RenderHeight, 0.0f, 1.0f)
                );

                Matrix4x4 zScaleBias = Matrix4x4.identity;
                if (DeferredConfig.IsOpenGL)
                {
                    // We need to manunally adjust z in NDC space from [-1; 1] to [0; 1] (storage in depth texture).
                    zScaleBias = new Matrix4x4(
                        new Vector4(1.0f, 0.0f, 0.0f, 0.0f),
                        new Vector4(0.0f, 1.0f, 0.0f, 0.0f),
                        new Vector4(0.0f, 0.0f, 0.5f, 0.0f),
                        new Vector4(0.0f, 0.0f, 0.5f, 1.0f)
                    );
                }

                screenToWorld[eyeIndex] = Matrix4x4.Inverse(toScreen * zScaleBias * gpuProj * view);
            }

            cmd.SetGlobalMatrixArray(ShaderConstants._ScreenToWorld, screenToWorld);
        }

        void SortLights(ref NativeArray<DeferredTiler.PrePunctualLight> prePunctualLights)
        {
            DeferredTiler.PrePunctualLight[] array = prePunctualLights.ToArray(); // TODO Use NativeArrayExtensions and avoid dynamic memory allocation.
            System.Array.Sort<DeferredTiler.PrePunctualLight>(array, new SortPrePunctualLight());
            prePunctualLights.CopyFrom(array);
        }

        bool CheckHasTileLights(ref NativeArray<VisibleLight> visibleLights)
        {
            for (int visLightIndex = 0; visLightIndex < visibleLights.Length; ++visLightIndex)
            {
                if (IsTileLight(visibleLights[visLightIndex]))
                    return true;
            }

            return false;
        }

        void PrecomputeLights(out NativeArray<DeferredTiler.PrePunctualLight> prePunctualLights,
            out NativeArray<ushort> stencilVisLights,
            out NativeArray<ushort> stencilVisLightOffsets,
            ref NativeArray<VisibleLight> visibleLights,
            bool hasAdditionalLights,
            Matrix4x4 view,
            bool isOrthographic,
            float zNear)
        {
            const int lightTypeCount = (int)LightType.Disc + 1;

            if (!hasAdditionalLights)
            {
                prePunctualLights = new NativeArray<DeferredTiler.PrePunctualLight>(0, Allocator.Temp, NativeArrayOptions.UninitializedMemory);
                stencilVisLights = new NativeArray<ushort>(0, Allocator.Temp, NativeArrayOptions.UninitializedMemory);
                stencilVisLightOffsets = new NativeArray<ushort>(lightTypeCount, Allocator.Temp, NativeArrayOptions.UninitializedMemory);
                return;
            }

            // number of supported lights rendered by the TileDeferred system, for each light type (Spot, Directional, Point, Area, Rectangle, Disc, plus one slot at the end)
            NativeArray<int> tileLightOffsets = new NativeArray<int>(lightTypeCount, Allocator.Temp, NativeArrayOptions.ClearMemory);
            NativeArray<int> tileLightCounts = new NativeArray<int>(lightTypeCount, Allocator.Temp, NativeArrayOptions.ClearMemory);
            NativeArray<int> stencilLightCounts = new NativeArray<int>(lightTypeCount, Allocator.Temp, NativeArrayOptions.ClearMemory);
            stencilVisLightOffsets = new NativeArray<ushort>(lightTypeCount, Allocator.Temp, NativeArrayOptions.ClearMemory);

            // Count the number of lights per type.
            for (ushort visLightIndex = 0; visLightIndex < visibleLights.Length; ++visLightIndex)
            {
                VisibleLight vl = visibleLights[visLightIndex];

                if (this.TiledDeferredShading != TileShading.Disabled && IsTileLight(vl))
                    ++tileLightOffsets[(int)vl.lightType];
                else // All remaining lights are processed as stencil volumes.
                    ++stencilVisLightOffsets[(int)vl.lightType];
            }

            int totalTileLightCount = tileLightOffsets[(int)LightType.Point] + tileLightOffsets[(int)LightType.Spot];
            int totalStencilLightCount = stencilVisLightOffsets[(int)LightType.Spot] + stencilVisLightOffsets[(int)LightType.Directional] + stencilVisLightOffsets[(int)LightType.Point];
            prePunctualLights = new NativeArray<DeferredTiler.PrePunctualLight>(totalTileLightCount, Allocator.Temp, NativeArrayOptions.UninitializedMemory);
            stencilVisLights = new NativeArray<ushort>(totalStencilLightCount, Allocator.Temp, NativeArrayOptions.UninitializedMemory);

            // Calculate correct offsets now.
            for (int i = 0, toffset = 0; i < tileLightOffsets.Length; ++i)
            {
                int c = tileLightOffsets[i];
                tileLightOffsets[i] = toffset;
                toffset += c;
            }
            for (int i = 0, soffset = 0; i < stencilVisLightOffsets.Length; ++i)
            {
                int c = stencilVisLightOffsets[i];
                stencilVisLightOffsets[i] = (ushort)soffset;
                soffset += c;
            }

            // Precompute punctual light data.
            for (ushort visLightIndex = 0; visLightIndex < visibleLights.Length; ++visLightIndex)
            {
                VisibleLight vl = visibleLights[visLightIndex];

                if (this.TiledDeferredShading != TileShading.Disabled && IsTileLight(vl))
                {
                    int i = tileLightCounts[(int)vl.lightType]++;
                    prePunctualLights[tileLightOffsets[(int)vl.lightType] + i] = DeferredTiler.PrecomputeLight(ref visibleLights, visLightIndex, view, isOrthographic, zNear);
                }
                else
                {
                    // All remaining lights are processed as stencil volumes.
                    int i = stencilLightCounts[(int)vl.lightType]++;
                    stencilVisLights[stencilVisLightOffsets[(int)vl.lightType] + i] = visLightIndex;
                }
            }
            tileLightOffsets.Dispose();
            tileLightCounts.Dispose();
            stencilLightCounts.Dispose();
        }

        void ScheduleCullingJobs()
        {
            NativeArray<ushort> defaultIndices = new NativeArray<ushort>(m_tileVisLights.Length, Allocator.Temp, NativeArrayOptions.UninitializedMemory);
            for (int i = 0; i < m_tileVisLights.Length; ++i)
                defaultIndices[i] = (ushort)i;

            NativeArray<uint> defaultHeaders = new NativeArray<uint>(2, Allocator.Temp, NativeArrayOptions.UninitializedMemory);
            defaultHeaders[DeferredTiler.kListOffset] = 0; // tileHeaders offset
            defaultHeaders[DeferredTiler.kListCount] = (uint)m_tileVisLights.Length; // tileHeaders count

            // Cull tile-friendly lights into the coarse tile structure.
            ref DeferredTiler coarsestTiler = ref m_Tilers[m_Tilers.Length - 1];
            if (m_Tilers.Length != 1)
            {
                NativeArray<JobHandle> jobHandles = new NativeArray<JobHandle>();
                int jobOffset = 0;
                int jobCount = 0;

                if (this.useJobSystem)
                {
                    int totalJobCount = 1;
                    for (int t = m_Tilers.Length - 1; t > 0; --t)
                    {
                        ref DeferredTiler coarseTiler = ref m_Tilers[t];
                        totalJobCount += coarseTiler.TileXCount * coarseTiler.TileYCount;
                    }
                    jobHandles = new NativeArray<JobHandle>(totalJobCount, Allocator.Temp, NativeArrayOptions.UninitializedMemory);
                }

                // Fill coarsestTiler.m_Tiles with for each tile, a list of lightIndices from prePunctualLights that intersect the tile
                CullLightsJob coarsestJob = new CullLightsJob
                {
                    tiler = coarsestTiler,
                    prePunctualLights = m_tileVisLights,
                    coarseTiles = defaultIndices,
                    coarseTileHeaders = defaultHeaders,
                    coarseHeaderOffset = 0,
                    istart = 0,
                    iend = coarsestTiler.TileXCount,
                    jstart = 0,
                    jend = coarsestTiler.TileYCount,
                };
                if (this.useJobSystem)
                {
                    jobHandles[jobCount++] = coarsestJob.Schedule();
                    // Start this job now, as the main thread will be busy setting up all the dependent jobs.
                    JobHandle.ScheduleBatchedJobs();
                }
                else
                    coarsestJob.Execute();

                // Filter to fine tile structure.
                for (int t = m_Tilers.Length - 1; t > 0; --t)
                {
                    ref DeferredTiler fineTiler = ref m_Tilers[t - 1];
                    ref DeferredTiler coarseTiler = ref m_Tilers[t];
                    int fineTileXCount = fineTiler.TileXCount;
                    int fineTileYCount = fineTiler.TileYCount;
                    int coarseTileXCount = coarseTiler.TileXCount;
                    int coarseTileYCount = coarseTiler.TileYCount;
                    int subdivX = (t == m_Tilers.Length - 1) ? coarseTileXCount : DeferredConfig.kTilerSubdivisions;
                    int subdivY = (t == m_Tilers.Length - 1) ? coarseTileYCount : DeferredConfig.kTilerSubdivisions;
                    int superCoarseTileXCount = (coarseTileXCount + subdivX - 1) / subdivX;
                    int superCoarseTileYCount = (coarseTileYCount + subdivY - 1) / subdivY;
                    NativeArray<ushort> coarseTiles = coarseTiler.Tiles;
                    NativeArray<uint> coarseTileHeaders = coarseTiler.TileHeaders;
                    int fineStepX = coarseTiler.TilePixelWidth / fineTiler.TilePixelWidth;
                    int fineStepY = coarseTiler.TilePixelHeight / fineTiler.TilePixelHeight;

                    for (int j = 0; j < coarseTileYCount; ++j)
                        for (int i = 0; i < coarseTileXCount; ++i)
                        {
                            int fine_istart = i * fineStepX;
                            int fine_jstart = j * fineStepY;
                            int fine_iend = Mathf.Min(fine_istart + fineStepX, fineTileXCount);
                            int fine_jend = Mathf.Min(fine_jstart + fineStepY, fineTileYCount);
                            int coarseHeaderOffset = coarseTiler.GetTileHeaderOffset(i, j);

                            CullLightsJob job = new CullLightsJob
                            {
                                tiler = m_Tilers[t - 1],
                                prePunctualLights = m_tileVisLights,
                                coarseTiles = coarseTiles,
                                coarseTileHeaders = coarseTileHeaders,
                                coarseHeaderOffset = coarseHeaderOffset,
                                istart = fine_istart,
                                iend = fine_iend,
                                jstart = fine_jstart,
                                jend = fine_jend,
                            };

                            if (this.useJobSystem)
                                jobHandles[jobCount++] = job.Schedule(jobHandles[jobOffset + (i / subdivX) + (j / subdivY) * superCoarseTileXCount]);
                            else
                                job.Execute();
                        }

                    if (this.useJobSystem)
                        JobHandle.ScheduleBatchedJobs();

                    jobOffset += superCoarseTileXCount * superCoarseTileYCount;
                }

                if (this.useJobSystem)
                {
                    JobHandle.CompleteAll(jobHandles);
                    jobHandles.Dispose();
                }
            }
            else
            {
                coarsestTiler.CullFinalLights(
                    ref m_tileVisLights,
                    ref defaultIndices, 0, m_tileVisLights.Length,
                    0, coarsestTiler.TileXCount, 0, coarsestTiler.TileYCount
                );
            }

            defaultIndices.Dispose();
            defaultHeaders.Dispose();
        }

        void RenderTileLights(ScriptableRenderContext context, CommandBuffer cmd, ref RenderingData renderingData)
        {
            if (!m_HasTileVisLights)
                return;

            if (m_TileDeferredMaterial == null)
            {
                Debug.LogErrorFormat("Missing {0}. {1} render pass will not execute. Check for missing reference in the renderer resources.", m_TileDeferredMaterial, GetType().Name);
                return;
            }

<<<<<<< HEAD
            if (!m_HasTileVisLights)
                return;

            if (this.TiledDeferredShading == TileShading.CPU)
                RenderTileLightsCPU(context, cmd, ref renderingData);
            else if (this.TiledDeferredShading == TileShading.GPU)
                RenderTileLightsGPU(context, cmd, ref renderingData);
        }
=======
            Profiler.BeginSample(k_DeferredTiledPass);

            // Allow max 256 draw calls for rendering all the batches of tiles
            DrawCall[] drawCalls = new DrawCall[256];
            int drawCallCount = 0;
>>>>>>> f1d64c70

        void RenderTileLightsCPU(ScriptableRenderContext context, CommandBuffer cmd, ref RenderingData renderingData)
        {
            // Now draw all tile batches.
            using (new ProfilingScope(cmd, m_ProfilingSamplerDeferredCPUTiledPass))
            {
                // Allow max 256 draw calls for rendering all the batches of tiles
                NativeArray<DrawCall> drawCalls = new NativeArray<DrawCall>(256, Allocator.Temp, NativeArrayOptions.UninitializedMemory);
                NativeArray<int> drawCallCount = new NativeArray<int>(1, Allocator.Temp, NativeArrayOptions.ClearMemory);

                /*
                if (this.useJobSystem)
                {
                    const int kJobCount = 16;
                    NativeArray<JobHandle> jobHandles = new NativeArray<JobHandle>(kJobCount, Allocator.Temp, NativeArrayOptions.UninitializedMemory);
                    int jobCount = 0;
                    int tileYCount =  this.TileYCount;

                    for (int i = 0; i < kJobCount; ++i)
                    {
                        DrawTilesJob drawJob = new DrawTilesJob
                        {
                            drawCalls = drawCalls,
                            drawCallCount = drawCallCount,
                            tiler = m_Tilers[0],
                            visibleLights = renderingData.lightData.visibleLights,
                            istart = 0,
                            iend = this.TileXCount,
                            jstart = (i * tileYCount) / kJobCount,
                            jend = ((i + 1) * tileYCount) / kJobCount,
                        };
                        jobHandles[jobCount++] = drawJob.Schedule();
                    }

                    // Start this job now, as the main thread will be busy setting up all the dependent jobs.
                    JobHandle.ScheduleBatchedJobs();
                    JobHandle.CompleteAll(jobHandles);
                    jobHandles.Dispose();
                }
                else
                */
                {
                    unsafe
                    {
                        int* _drawCallCount = (int*)drawCallCount.GetUnsafePtr();
                        DeferredLights.PrepareDrawCalls(drawCalls, _drawCallCount, renderingData.lightData.visibleLights, ref m_Tilers[0], 0, this.TileXCount, 0, this.TileYCount);
                    }
                }

                ExecuteDrawCalls(cmd, drawCalls, drawCallCount[0]);

                drawCalls.Dispose();
                drawCallCount.Dispose();
            }
        }

        static unsafe void PrepareDrawCalls(NativeArray<DrawCall> drawCalls, int* drawCallCount, NativeArray<VisibleLight> visibleLights, ref DeferredTiler tiler, int istart, int iend, int jstart, int jend)
        {
            int sizeof_TileData = 16;
            int sizeof_vec4_TileData = sizeof_TileData >> 4;
            int sizeof_PunctualLightData = Marshal.SizeOf(typeof(PunctualLightData));
            int sizeof_vec4_PunctualLightData = sizeof_PunctualLightData >> 4;

            int tileXCount = tiler.TileXCount;
            int tileYCount = tiler.TileYCount;
            int maxLightPerTile = tiler.MaxLightPerTile;
            NativeArray<ushort> tiles = tiler.Tiles;
            NativeArray<uint> tileHeaders = tiler.TileHeaders;

            int instanceOffset = 0;
            int tileCount = 0;
            int lightCount = 0;
            int relLightIndices = 0;

            int _tileListId;
            int _punctualLightBufferId;
            int _relLightListId;

            ComputeBuffer _tileList = DeferredShaderData.instance.ReserveBuffer<CPUTile>(DeferredConfig.MaxTilesPerBatch, DeferredConfig.UseCBufferForTileList, out _tileListId);
            ComputeBuffer _punctualLightBuffer = DeferredShaderData.instance.ReserveBuffer<PunctualLightData>(DeferredConfig.MaxPunctualLightPerBatch, DeferredConfig.UseCBufferForLightData, out _punctualLightBufferId);
            ComputeBuffer _relLightList = DeferredShaderData.instance.ReserveBuffer<uint>(DeferredConfig.MaxRelLightIndicesPerBatch, DeferredConfig.UseCBufferForLightList, out _relLightListId);

            NativeArray<uint4> tileList = new NativeArray<uint4>(DeferredConfig.MaxTilesPerBatch * sizeof_vec4_TileData, Allocator.Temp, NativeArrayOptions.UninitializedMemory);
            NativeArray<uint4> punctualLightBuffer = new NativeArray<uint4>(DeferredConfig.MaxPunctualLightPerBatch * sizeof_vec4_PunctualLightData, Allocator.Temp, NativeArrayOptions.UninitializedMemory);
            NativeArray<uint> relLightList = new NativeArray<uint>(DeferredConfig.MaxRelLightIndicesPerBatch, Allocator.Temp, NativeArrayOptions.UninitializedMemory);

            // Acceleration structure to quickly find if a light has already been added to the uniform block data for the current draw call.
            NativeArray<ushort> trimmedLights = new NativeArray<ushort>(maxLightPerTile, Allocator.Temp, NativeArrayOptions.UninitializedMemory);
            NativeArray<ushort> visLightToRelLights = new NativeArray<ushort>(visibleLights.Length, Allocator.Temp, NativeArrayOptions.UninitializedMemory);
            BitArray usedLights = new BitArray(visibleLights.Length, Allocator.Temp, NativeArrayOptions.ClearMemory);

            for (int j = jstart; j < jend; ++j)
            {
                for (int i = istart; i < iend; ++i)
                {
                    int tileOffset;
                    int tileLightCount;
                    tiler.GetTileOffsetAndCount(i, j, out tileOffset, out tileLightCount);
                    if (tileLightCount == 0) // empty tile
                        continue;

                    // Find lights that are not in the batch yet.
                    int trimmedLightCount = TrimLights(ref trimmedLights, ref tiles, tileOffset, tileLightCount, ref usedLights);
                    Assertions.Assert.IsTrue(trimmedLightCount <= maxLightPerTile); // too many lights overlaps a tile

                    // Checks whether one of the GPU buffers is reaching max capacity.
                    // In that case, the draw call must be flushed and new GPU buffer(s) be allocated.
                    bool tileListIsFull = (tileCount == DeferredConfig.MaxTilesPerBatch);
                    bool lightBufferIsFull = (lightCount + trimmedLightCount > DeferredConfig.MaxPunctualLightPerBatch);
                    bool relLightListIsFull = (relLightIndices + tileLightCount > DeferredConfig.MaxRelLightIndicesPerBatch);

                    if (tileListIsFull || lightBufferIsFull || relLightListIsFull)
                    {
                        int drawCount = System.Threading.Interlocked.Increment(ref *drawCallCount);
                        drawCalls[drawCount - 1] = new DrawCall
                        {
                            tileListId = _tileListId,
                            punctualLightBufferId = _punctualLightBufferId,
                            relLightListId = _relLightListId,
                            tileListSize = tileCount * sizeof_TileData,
                            punctualLightBufferSize = lightCount * sizeof_PunctualLightData,
                            relLightListSize = Align(relLightIndices, 4) * 4,
                            instanceOffset = instanceOffset,
                            instanceCount = tileCount - instanceOffset
                        };

                        if (tileListIsFull)
                        {
                            _tileList.SetData(tileList, 0, 0, tileList.Length); // Must pass complete array (restriction for binding Unity Constant Buffers)
                            _tileList = DeferredShaderData.instance.ReserveBuffer<CPUTile>(DeferredConfig.MaxTilesPerBatch, DeferredConfig.UseCBufferForTileList, out _tileListId);
                            tileCount = 0;
                        }

                        if (lightBufferIsFull)
                        {
                            _punctualLightBuffer.SetData(punctualLightBuffer, 0, 0, punctualLightBuffer.Length);
                            _punctualLightBuffer = DeferredShaderData.instance.ReserveBuffer<PunctualLightData>(DeferredConfig.MaxPunctualLightPerBatch, DeferredConfig.UseCBufferForLightData, out _punctualLightBufferId);
                            lightCount = 0;

                            // If punctualLightBuffer was reset, then all lights in the current tile must be added.
                            trimmedLightCount = tileLightCount;
                            for (int l = 0; l < tileLightCount; ++l)
                                trimmedLights[l] = tiles[tileOffset + l];
                            usedLights.Clear();
                        }

                        if (relLightListIsFull)
                        {
                            _relLightList.SetData(relLightList, 0, 0, relLightList.Length);
                            _relLightList = DeferredShaderData.instance.ReserveBuffer<uint>(DeferredConfig.MaxRelLightIndicesPerBatch, DeferredConfig.UseCBufferForLightList, out _relLightListId);
                            relLightIndices = 0;
                        }

                        instanceOffset = tileCount;
                    }

                    // Add TileData.
                    int headerOffset = tiler.GetTileHeaderOffset(i, j);
                    uint listBitMask = tileHeaders[headerOffset + DeferredTiler.kListBitMask];
                    StoreTileData(ref tileList, tileCount, PackTileID((uint)i, (uint)j), listBitMask, (ushort)relLightIndices, (ushort)tileLightCount);
                    ++tileCount;

                    // Add newly discovered lights.
                    for (int l = 0; l < trimmedLightCount; ++l)
                    {
                        int visLightIndex = trimmedLights[l];
                        StorePunctualLightData(ref punctualLightBuffer, lightCount, ref visibleLights, visLightIndex);
                        visLightToRelLights[visLightIndex] = (ushort)lightCount;
                        ++lightCount;
                        usedLights.Set(visLightIndex, true);
                    }

                    // Add light list for the tile.
                    for (int l = 0; l < tileLightCount; ++l)
                    {
                        ushort visLightIndex = tiles[tileOffset + l];
                        ushort relLightBitRange = tiles[tileOffset + tileLightCount + l];
                        ushort relLightIndex = visLightToRelLights[visLightIndex];
                        relLightList[relLightIndices++] = (uint)relLightIndex | (uint)(relLightBitRange << 16);
                    }
                }
            }

            int instanceCount = tileCount - instanceOffset;
            if (instanceCount > 0)
            {
                _tileList.SetData(tileList, 0, 0, tileList.Length); // Must pass complete array (restriction for binding Unity Constant Buffers)
                _punctualLightBuffer.SetData(punctualLightBuffer, 0, 0, punctualLightBuffer.Length);
                _relLightList.SetData(relLightList, 0, 0, relLightList.Length);

                int drawCount = System.Threading.Interlocked.Increment(ref *drawCallCount);
                drawCalls[drawCount - 1] = new DrawCall
                {
                    tileListId = _tileListId,
                    punctualLightBufferId = _punctualLightBufferId,
                    relLightListId = _relLightListId,
                    tileListSize = tileCount * sizeof_TileData,
                    punctualLightBufferSize = lightCount * sizeof_PunctualLightData,
                    relLightListSize = Align(relLightIndices, 4) * 4,
                    instanceOffset = instanceOffset,
                    instanceCount = instanceCount
                };
            }

            tileList.Dispose();
            punctualLightBuffer.Dispose();
            relLightList.Dispose();

            trimmedLights.Dispose();
            visLightToRelLights.Dispose();
            usedLights.Dispose();
        }

        void ExecuteDrawCalls(CommandBuffer cmd, NativeArray<DrawCall> drawCalls, int drawCallCount)
        {
            MeshTopology topology = DeferredConfig.kHasNativeQuadSupport ? MeshTopology.Quads : MeshTopology.Triangles;
            int vertexCount = DeferredConfig.kHasNativeQuadSupport ? 4 : 6;

            // It doesn't seem UniversalRP use this.
            Vector4 screenSize = new Vector4(m_RenderWidth, m_RenderHeight, 1.0f / m_RenderWidth, 1.0f / m_RenderHeight);
            cmd.SetGlobalVector(ShaderConstants._ScreenSize, screenSize);

            int tileWidth = DeferredConfig.kTilePixelWidth;
            int tileHeight = DeferredConfig.kTilePixelHeight;
            cmd.SetGlobalInt(ShaderConstants._TilePixelWidth, tileWidth);
            cmd.SetGlobalInt(ShaderConstants._TilePixelHeight, tileHeight);

            cmd.SetGlobalTexture(ShaderConstants._TileDepthInfoTexture, m_TileDepthInfoTexture.Identifier());

            for (int i = 0; i < drawCallCount; ++i)
            {
                DrawCall dc = drawCalls[i];
                ComputeBuffer tileList = DeferredShaderData.instance.GetBuffer(dc.tileListId);
                ComputeBuffer punctualLightBuffer = DeferredShaderData.instance.GetBuffer(dc.punctualLightBufferId);
                ComputeBuffer relLightList = DeferredShaderData.instance.GetBuffer(dc.relLightListId);

                if (DeferredConfig.UseCBufferForTileList)
                    cmd.SetGlobalConstantBuffer(tileList, ShaderConstants.UTileList, 0, dc.tileListSize);
                else
                    cmd.SetGlobalBuffer(ShaderConstants._TileList, tileList);

                if (DeferredConfig.UseCBufferForLightData)
                    cmd.SetGlobalConstantBuffer(punctualLightBuffer, ShaderConstants.UPunctualLightBuffer, 0, dc.punctualLightBufferSize);
                else
                    cmd.SetGlobalBuffer(ShaderConstants._PunctualLightBuffer, punctualLightBuffer);

                if (DeferredConfig.UseCBufferForLightList)
                    cmd.SetGlobalConstantBuffer(relLightList, ShaderConstants.URelLightList, 0, dc.relLightListSize);
                else
                    cmd.SetGlobalBuffer(ShaderConstants._RelLightList, relLightList);

                cmd.SetGlobalInt(ShaderConstants._InstanceOffset, dc.instanceOffset);
                cmd.DrawProcedural(Matrix4x4.identity, m_TileDeferredMaterial, 0, topology, vertexCount, dc.instanceCount); // Lit
                cmd.DrawProcedural(Matrix4x4.identity, m_TileDeferredMaterial, 1, topology, vertexCount, dc.instanceCount); // SimpleLit
            }
        }

        void RenderTileLightsGPU(ScriptableRenderContext context, CommandBuffer cmd, ref RenderingData renderingData)
        {
            using (new ProfilingScope(cmd, m_ProfilingSamplerDeferredGPUTiledPass))
            {
                if (SystemInfo.graphicsDeviceType == GraphicsDeviceType.Metal)
                {
                    // Wokaround for bug on Metal platforms (GfxDeviceMetal):
                    // When we get here, the GfxDeviceMetal is still in a MTLComputeCommandEncoder.
                    // When setting structured buffer to the vertex shader (_LightLists resource), GfxDeviceMetal "caches" the request but does not bind the resource yet.
                    // When the MTLComputeCommandEncoder is ended because we are moving back to a MTLCommandEncoder, it will reset all buffers (m_CBs.ResetBuffers())
                    // and forget the cached bindings.
                    // The workaround here is to generate en empty draw call first to force moving to MTLCommandEncoder, en then only bind the structured buffer.
                    cmd.DrawProcedural(Matrix4x4.identity, m_TileDeferredMaterial, 2, MeshTopology.Triangles, 3, 1); // Empty draw call.
                }

                MeshTopology topology = DeferredConfig.kHasNativeQuadSupport ? MeshTopology.Quads : MeshTopology.Triangles;

                int sizeof_PunctualLightData = Marshal.SizeOf(typeof(PunctualLightData));
                int sizeof_vec4_PunctualLightData = sizeof_PunctualLightData >> 4;

                // Clamp number of lights to buffer limit. Constant buffers are MUCH MUCH faster than structured buffers
                // on most platform tested.
                int maxLightCount = (DeferredConfig.UseCBufferForLightData ? DeferredConfig.kPreferredCBufferSize : DeferredConfig.kPreferredStructuredBufferSize) / sizeof_PunctualLightData;
                int lightCount = min(m_tileVisLights.Length, maxLightCount);

                NativeArray<uint4> punctualLightBuffer = new NativeArray<uint4>(maxLightCount * sizeof_vec4_PunctualLightData, Allocator.Temp, NativeArrayOptions.UninitializedMemory);
                for (int l = 0; l < lightCount; ++l)
                    StorePunctualLightData(ref punctualLightBuffer, l, ref renderingData.lightData.visibleLights, m_tileVisLights[l].visLightIndex);
                ComputeBuffer _punctualLightBuffer = DeferredShaderData.instance.ReserveBuffer<uint4>(maxLightCount * sizeof_vec4_PunctualLightData, DeferredConfig.UseCBufferForLightData);
                // !!! If the native array and the compute buffer size don't exactly match, HELL breaks loose (rendering breaks) !!!
                _punctualLightBuffer.SetData(punctualLightBuffer);
                punctualLightBuffer.Dispose();

                // It doesn't seem UniversalRP use this.
                Vector4 screenSize = new Vector4(this.RenderWidth, this.RenderHeight, 1.0f / this.RenderWidth, 1.0f / this.RenderHeight);
                cmd.SetGlobalVector(ShaderConstants._ScreenSize, screenSize);

                int tileWidth = DeferredConfig.kTilePixelWidth;
                int tileHeight = DeferredConfig.kTilePixelHeight;
                cmd.SetGlobalInt(ShaderConstants._TilePixelWidth, tileWidth);
                cmd.SetGlobalInt(ShaderConstants._TilePixelHeight, tileHeight);

<<<<<<< HEAD
                cmd.SetGlobalTexture(ShaderConstants._TileDepthInfoTexture, m_TileDepthInfoTexture.Identifier());
=======
                cmd.SetGlobalTexture(this.TileDepthInfoTexture.id, this.TileDepthInfoTextureIdentifier);
>>>>>>> f1d64c70

                cmd.SetGlobalBuffer(ShaderConstants._TileList, m_GPUTileList);

                if (DeferredConfig.UseCBufferForLightData)
                    cmd.SetGlobalConstantBuffer(_punctualLightBuffer, ShaderConstants.UPunctualLightBuffer, 0, maxLightCount * sizeof_PunctualLightData);
                else
                    cmd.SetGlobalBuffer(ShaderConstants._PunctualLightBuffer, _punctualLightBuffer);

                cmd.SetGlobalBuffer(ShaderConstants._RelLightList, m_GPUTilers[0].TileData);
                cmd.SetGlobalInt(ShaderConstants._InstanceOffset, 0);

<<<<<<< HEAD
                cmd.EnableShaderKeyword(ShaderKeywordStrings._GPU_TILING);
                cmd.DrawProceduralIndirect(Matrix4x4.identity, m_TileDeferredMaterial, 0, topology, m_GPUIndirectArgs, 0); // Lit
                cmd.DrawProceduralIndirect(Matrix4x4.identity, m_TileDeferredMaterial, 1, topology, m_GPUIndirectArgs, 0); // SimpleLit
                cmd.DisableShaderKeyword(ShaderKeywordStrings._GPU_TILING);
=======
                    cmd.SetGlobalInt(ShaderConstants._InstanceOffset, dc.instanceOffset);
                    cmd.DrawProcedural(Matrix4x4.identity, m_TileDeferredMaterial, m_TileDeferredPasses[(int)TileDeferredPasses.PunctualLit], topology, vertexCount, dc.instanceCount);
                    cmd.DrawProcedural(Matrix4x4.identity, m_TileDeferredMaterial, m_TileDeferredPasses[(int)TileDeferredPasses.PunctualSimpleLit], topology, vertexCount, dc.instanceCount);
                }
>>>>>>> f1d64c70
            }
        }

        void RenderStencilLights(ScriptableRenderContext context, CommandBuffer cmd, ref RenderingData renderingData)
        {
<<<<<<< HEAD
            using (new ProfilingScope(cmd, m_ProfilingSamplerDeferredStencilPass))
=======
            if (m_stencilVisLights.Length == 0)
                return;

            if (m_StencilDeferredMaterial == null)
>>>>>>> f1d64c70
            {

<<<<<<< HEAD
                if (m_StencilDeferredMaterial == null)
                {
                    Debug.LogErrorFormat("Missing {0}. {1} render pass will not execute. Check for missing reference in the renderer resources.", m_StencilDeferredMaterial, GetType().Name);
                    return;
                }

                if (m_stencilVisLights.Length == 0)
                    return;
=======
            Profiler.BeginSample(k_DeferredStencilPass);
>>>>>>> f1d64c70

                if (m_SphereMesh == null)
                    m_SphereMesh = CreateSphereMesh();
                if (m_HemisphereMesh == null)
                    m_HemisphereMesh = CreateHemisphereMesh();
                if (m_FullscreenMesh == null)
                    m_FullscreenMesh = CreateFullscreenMesh();

                NativeArray<VisibleLight> visibleLights = renderingData.lightData.visibleLights;

                RenderStencilDirectionalLights(cmd, ref renderingData, visibleLights, renderingData.lightData.mainLightIndex);
                RenderStencilPointLights(cmd, ref renderingData, visibleLights);
                RenderStencilSpotLights(cmd, ref renderingData, visibleLights);
            }
        }

        void RenderStencilDirectionalLights(CommandBuffer cmd, ref RenderingData renderingData, NativeArray<VisibleLight> visibleLights, int mainLightIndex)
        {
            cmd.EnableShaderKeyword(ShaderKeywordStrings._DIRECTIONAL);

            // Directional lights.

            // TODO bundle extra directional lights rendering by batches of 8.
            // Also separate shadow caster lights from non-shadow caster.
            for (int soffset = m_stencilVisLightOffsets[(int)LightType.Directional]; soffset < m_stencilVisLights.Length; ++soffset)
            {
                ushort visLightIndex = m_stencilVisLights[soffset];
                VisibleLight vl = visibleLights[visLightIndex];
                if (vl.lightType != LightType.Directional)
                    break;

                Vector4 lightDir, lightColor, lightAttenuation, lightSpotDir, lightOcclusionChannel;
                UniversalRenderPipeline.InitializeLightConstants_Common(visibleLights, visLightIndex, out lightDir, out lightColor, out lightAttenuation, out lightSpotDir, out lightOcclusionChannel);

                int lightFlags = 0;
                if (vl.light.bakingOutput.lightmapBakeType == LightmapBakeType.Mixed)
                    lightFlags |= (int)LightFlag.SubtractiveMixedLighting;

                // Setup shadow paramters:
                // - for the main light, they have already been setup globally, so nothing to do.
                // - for other directional lights, it is actually not supported by URP, but the code would look like this.
                bool hasDeferredShadows;
                if (visLightIndex == mainLightIndex)
                {
                    hasDeferredShadows = vl.light && vl.light.shadows != LightShadows.None;
                    cmd.DisableShaderKeyword(ShaderKeywordStrings._DEFERRED_ADDITIONAL_LIGHT_SHADOWS);
                }
                else
                {
                    int shadowLightIndex = m_AdditionalLightsShadowCasterPass != null ? m_AdditionalLightsShadowCasterPass.GetShadowLightIndexFromLightIndex(visLightIndex) : -1;
                    hasDeferredShadows = vl.light && vl.light.shadows != LightShadows.None && shadowLightIndex >= 0;
                    CoreUtils.SetKeyword(cmd, ShaderKeywordStrings._DEFERRED_ADDITIONAL_LIGHT_SHADOWS, hasDeferredShadows);

                    cmd.SetGlobalInt(ShaderConstants._ShadowLightIndex, shadowLightIndex);
                }

                bool hasSoftShadow = hasDeferredShadows && renderingData.shadowData.supportsSoftShadows && vl.light.shadows == LightShadows.Soft;
                CoreUtils.SetKeyword(cmd, ShaderKeywordStrings.SoftShadows, hasSoftShadow);

                cmd.SetGlobalVector(ShaderConstants._LightColor, lightColor); // VisibleLight.finalColor already returns color in active color space
                cmd.SetGlobalVector(ShaderConstants._LightDirection, lightDir);
                cmd.SetGlobalInt(ShaderConstants._LightFlags, lightFlags);

                // Lighting pass.
                cmd.DrawMesh(m_FullscreenMesh, Matrix4x4.identity, m_StencilDeferredMaterial, 0, m_StencilDeferredPasses[(int)StencilDeferredPasses.DirectionalLit]);
                cmd.DrawMesh(m_FullscreenMesh, Matrix4x4.identity, m_StencilDeferredMaterial, 0, m_StencilDeferredPasses[(int)StencilDeferredPasses.DirectionalSimpleLit]);
            }

            cmd.DisableShaderKeyword(ShaderKeywordStrings._DEFERRED_ADDITIONAL_LIGHT_SHADOWS);
            cmd.DisableShaderKeyword(ShaderKeywordStrings.SoftShadows);
            cmd.DisableShaderKeyword(ShaderKeywordStrings._DIRECTIONAL);
        }

        void RenderStencilPointLights(CommandBuffer cmd, ref RenderingData renderingData, NativeArray<VisibleLight> visibleLights)
        {
            cmd.EnableShaderKeyword(ShaderKeywordStrings._POINT);

            for (int soffset = m_stencilVisLightOffsets[(int)LightType.Point]; soffset < m_stencilVisLights.Length; ++soffset)
            {
                ushort visLightIndex = m_stencilVisLights[soffset];
                VisibleLight vl = visibleLights[visLightIndex];
                if (vl.lightType != LightType.Point)
                    break;

                Vector3 posWS = vl.localToWorldMatrix.GetColumn(3);

                Matrix4x4 transformMatrix = new Matrix4x4(
                    new Vector4(vl.range, 0.0f, 0.0f, 0.0f),
                    new Vector4(0.0f, vl.range, 0.0f, 0.0f),
                    new Vector4(0.0f, 0.0f, vl.range, 0.0f),
                    new Vector4(posWS.x, posWS.y, posWS.z, 1.0f)
                );

                Vector4 lightPos, lightColor, lightAttenuation, lightSpotDir, lightOcclusionChannel;
                UniversalRenderPipeline.InitializeLightConstants_Common(visibleLights, visLightIndex, out lightPos, out lightColor, out lightAttenuation, out lightSpotDir, out lightOcclusionChannel);

                int lightFlags = 0;
                if (vl.light.bakingOutput.lightmapBakeType == LightmapBakeType.Mixed)
                    lightFlags |= (int)LightFlag.SubtractiveMixedLighting;

                int shadowLightIndex = m_AdditionalLightsShadowCasterPass != null ? m_AdditionalLightsShadowCasterPass.GetShadowLightIndexFromLightIndex(visLightIndex) : -1;
                bool hasDeferredAdditionalLightShadows = vl.light && vl.light.shadows != LightShadows.None && shadowLightIndex >= 0;
                bool hasSoftShadow = hasDeferredAdditionalLightShadows && renderingData.shadowData.supportsSoftShadows && vl.light.shadows == LightShadows.Soft;

                CoreUtils.SetKeyword(cmd, ShaderKeywordStrings._DEFERRED_ADDITIONAL_LIGHT_SHADOWS, hasDeferredAdditionalLightShadows);
                CoreUtils.SetKeyword(cmd, ShaderKeywordStrings.SoftShadows, hasSoftShadow);

                cmd.SetGlobalVector(ShaderConstants._LightPosWS, lightPos);
                cmd.SetGlobalVector(ShaderConstants._LightColor, lightColor);
                cmd.SetGlobalVector(ShaderConstants._LightAttenuation, lightAttenuation);
                cmd.SetGlobalVector(ShaderConstants._LightOcclusionProbInfo, lightOcclusionChannel);
                cmd.SetGlobalInt(ShaderConstants._LightFlags, lightFlags);
                cmd.SetGlobalInt(ShaderConstants._ShadowLightIndex, shadowLightIndex);

                // Stencil pass.
                cmd.DrawMesh(m_SphereMesh, transformMatrix, m_StencilDeferredMaterial, 0, m_StencilDeferredPasses[(int)StencilDeferredPasses.StencilVolume]);

                // Lighting pass.
                cmd.DrawMesh(m_SphereMesh, transformMatrix, m_StencilDeferredMaterial, 0, m_StencilDeferredPasses[(int)StencilDeferredPasses.PunctualLit]);
                cmd.DrawMesh(m_SphereMesh, transformMatrix, m_StencilDeferredMaterial, 0, m_StencilDeferredPasses[(int)StencilDeferredPasses.PunctualSimpleLit]);
            }

            cmd.DisableShaderKeyword(ShaderKeywordStrings._DEFERRED_ADDITIONAL_LIGHT_SHADOWS);
            cmd.DisableShaderKeyword(ShaderKeywordStrings.SoftShadows);
            cmd.DisableShaderKeyword(ShaderKeywordStrings._POINT);
        }

        void RenderStencilSpotLights(CommandBuffer cmd, ref RenderingData renderingData, NativeArray<VisibleLight> visibleLights)
        {
            cmd.EnableShaderKeyword(ShaderKeywordStrings._SPOT);

            for (int soffset = m_stencilVisLightOffsets[(int)LightType.Spot]; soffset < m_stencilVisLights.Length; ++soffset)
            {
                ushort visLightIndex = m_stencilVisLights[soffset];
                VisibleLight vl = visibleLights[visLightIndex];
                if (vl.lightType != LightType.Spot)
                    break;

                float alpha = Mathf.Deg2Rad * vl.spotAngle * 0.5f;
                float cosAlpha = Mathf.Cos(alpha);
                float sinAlpha = Mathf.Sin(alpha);
                // Artificially inflate the geometric shape to fit the analytic spot shape.
                // The tighter the spot shape, the lesser inflation is needed.
                float guard = Mathf.Lerp(1.0f, kStencilShapeGuard, sinAlpha);

                Vector4 lightPos, lightColor, lightAttenuation, lightSpotDir, lightOcclusionChannel;
                UniversalRenderPipeline.InitializeLightConstants_Common(visibleLights, visLightIndex, out lightPos, out lightColor, out lightAttenuation, out lightSpotDir, out lightOcclusionChannel);

                int lightFlags = 0;
                if (vl.light.bakingOutput.lightmapBakeType == LightmapBakeType.Mixed)
                    lightFlags |= (int)LightFlag.SubtractiveMixedLighting;

                int shadowLightIndex = m_AdditionalLightsShadowCasterPass != null ? m_AdditionalLightsShadowCasterPass.GetShadowLightIndexFromLightIndex(visLightIndex) : -1;
                bool hasDeferredAdditionalLightShadows = vl.light && vl.light.shadows != LightShadows.None && shadowLightIndex >= 0;
                bool hasSoftShadow = hasDeferredAdditionalLightShadows && renderingData.shadowData.supportsSoftShadows && vl.light.shadows == LightShadows.Soft;

                CoreUtils.SetKeyword(cmd, ShaderKeywordStrings._DEFERRED_ADDITIONAL_LIGHT_SHADOWS, hasDeferredAdditionalLightShadows);
                CoreUtils.SetKeyword(cmd, ShaderKeywordStrings.SoftShadows, hasSoftShadow);

                cmd.SetGlobalVector(ShaderConstants._SpotLightScale, new Vector4(sinAlpha, sinAlpha, 1.0f - cosAlpha, vl.range));
                cmd.SetGlobalVector(ShaderConstants._SpotLightBias, new Vector4(0.0f, 0.0f, cosAlpha, 0.0f));
                cmd.SetGlobalVector(ShaderConstants._SpotLightGuard, new Vector4(guard, guard, guard, cosAlpha * vl.range));
                cmd.SetGlobalVector(ShaderConstants._LightPosWS, lightPos);
                cmd.SetGlobalVector(ShaderConstants._LightColor, lightColor);
                cmd.SetGlobalVector(ShaderConstants._LightAttenuation, lightAttenuation);
                cmd.SetGlobalVector(ShaderConstants._LightDirection, new Vector3(lightSpotDir.x, lightSpotDir.y, lightSpotDir.z));
                cmd.SetGlobalVector(ShaderConstants._LightOcclusionProbInfo, lightOcclusionChannel);
                cmd.SetGlobalInt(ShaderConstants._LightFlags, lightFlags);
                cmd.SetGlobalInt(ShaderConstants._ShadowLightIndex, shadowLightIndex);

                // Stencil pass.
                cmd.DrawMesh(m_HemisphereMesh, vl.localToWorldMatrix, m_StencilDeferredMaterial, 0, m_StencilDeferredPasses[(int)StencilDeferredPasses.StencilVolume]);

                // Lighting pass.
                cmd.DrawMesh(m_HemisphereMesh, vl.localToWorldMatrix, m_StencilDeferredMaterial, 0, m_StencilDeferredPasses[(int)StencilDeferredPasses.PunctualLit]);
                cmd.DrawMesh(m_HemisphereMesh, vl.localToWorldMatrix, m_StencilDeferredMaterial, 0, m_StencilDeferredPasses[(int)StencilDeferredPasses.PunctualSimpleLit]);
            }

            cmd.DisableShaderKeyword(ShaderKeywordStrings._DEFERRED_ADDITIONAL_LIGHT_SHADOWS);
            cmd.DisableShaderKeyword(ShaderKeywordStrings.SoftShadows);
            cmd.DisableShaderKeyword(ShaderKeywordStrings._SPOT);
        }

        void RenderFog(ScriptableRenderContext context, CommandBuffer cmd, ref RenderingData renderingData)
        {
            // Legacy fog does not work in orthographic mode.
            if (!RenderSettings.fog || renderingData.cameraData.camera.orthographic)
                return;

            if (m_FullscreenMesh == null)
                m_FullscreenMesh = CreateFullscreenMesh();

            using (new ProfilingScope(cmd, m_ProfilingSamplerDeferredFogPass))
            {
                // Fog parameters and shader variant keywords are already set externally.
                cmd.DrawMesh(m_FullscreenMesh, Matrix4x4.identity, m_StencilDeferredMaterial, 0, m_StencilDeferredPasses[(int)StencilDeferredPasses.Fog]);
            }
        }

        static int TrimLights(ref NativeArray<ushort> trimmedLights, ref NativeArray<ushort> tiles, int offset, int lightCount, ref BitArray usedLights)
        {
            int trimCount = 0;
            for (int i = 0; i < lightCount; ++i)
            {
                ushort visLightIndex = tiles[offset + i];
                if (usedLights.IsSet(visLightIndex))
                    continue;
                trimmedLights[trimCount++] = visLightIndex;
            }
            return trimCount;
        }

        static void StorePunctualLightData(ref NativeArray<uint4> punctualLightBuffer, int storeIndex, ref NativeArray<VisibleLight> visibleLights, int index)
        {
            int lightFlags = 0;
            if (visibleLights[index].light.bakingOutput.lightmapBakeType == LightmapBakeType.Mixed)
                lightFlags |= (int)LightFlag.SubtractiveMixedLighting;

            // tile lights do not support shadows, so shadowLightIndex is -1.
<<<<<<< HEAD
            int shadowLightIndex = -1;
            Vector3 posWS = visibleLights[index].localToWorldMatrix.GetColumn(3);

            Vector4 lightAttenuation;
            Vector4 lightSpotDir;
            UniversalRenderPipeline.GetLightAttenuationAndSpotDirection(
                visibleLights[index].lightType, visibleLights[index].range, visibleLights[index].localToWorldMatrix,
                visibleLights[index].spotAngle, visibleLights[index].spotAngle,
//(kcm )                visibleLights[index].spotAngle, visibleLights[index].light?.innerSpotAngle,
                out lightAttenuation, out lightSpotDir);

            punctualLightBuffer[storeIndex * 4 + 0] = new uint4(FloatToUInt(posWS.x), FloatToUInt(posWS.y), FloatToUInt(posWS.z), FloatToUInt(visibleLights[index].range * visibleLights[index].range));
            punctualLightBuffer[storeIndex * 4 + 1] = new uint4(FloatToUInt(visibleLights[index].finalColor.r), FloatToUInt(visibleLights[index].finalColor.g), FloatToUInt(visibleLights[index].finalColor.b), 0);
            punctualLightBuffer[storeIndex * 4 + 2] = new uint4(FloatToUInt(lightAttenuation.x), FloatToUInt(lightAttenuation.y), FloatToUInt(lightAttenuation.z), FloatToUInt(lightAttenuation.w));
            punctualLightBuffer[storeIndex * 4 + 3] = new uint4(FloatToUInt(lightSpotDir.x), FloatToUInt(lightSpotDir.y), FloatToUInt(lightSpotDir.z), (uint)shadowLightIndex);
=======
            //int shadowLightIndex = -1;

            Vector4 lightPos, lightColor, lightAttenuation, lightSpotDir, lightOcclusionChannel;
            UniversalRenderPipeline.InitializeLightConstants_Common(visibleLights, index, out lightPos, out lightColor, out lightAttenuation, out lightSpotDir, out lightOcclusionChannel);

            punctualLightBuffer[storeIndex * 5 + 0] = new uint4(FloatToUInt(lightPos.x), FloatToUInt(lightPos.y), FloatToUInt(lightPos.z), FloatToUInt(visibleLights[index].range * visibleLights[index].range));
            punctualLightBuffer[storeIndex * 5 + 1] = new uint4(FloatToUInt(lightColor.x), FloatToUInt(lightColor.y), FloatToUInt(lightColor.z), 0);
            punctualLightBuffer[storeIndex * 5 + 2] = new uint4(FloatToUInt(lightAttenuation.x), FloatToUInt(lightAttenuation.y), FloatToUInt(lightAttenuation.z), FloatToUInt(lightAttenuation.w));
            punctualLightBuffer[storeIndex * 5 + 3] = new uint4(FloatToUInt(lightSpotDir.x), FloatToUInt(lightSpotDir.y), FloatToUInt(lightSpotDir.z), (uint)lightFlags);
            punctualLightBuffer[storeIndex * 5 + 4] = new uint4(FloatToUInt(lightOcclusionChannel.x), FloatToUInt(lightOcclusionChannel.y), FloatToUInt(lightOcclusionChannel.z), FloatToUInt(lightOcclusionChannel.w));
>>>>>>> f1d64c70
        }

        static void StoreTileData(ref NativeArray<uint4> tileList, int storeIndex, uint tileID, uint listBitMask, ushort relLightOffset, ushort lightCount)
        {
            // See struct TileData in TileDeferred.shader.
            tileList[storeIndex] = new uint4 { x = tileID, y = listBitMask, z = relLightOffset | ((uint)lightCount << 16), w = 0 };
        }

        [MethodImpl(MethodImplOptions.AggressiveInlining)]
        static bool IsTileLight(VisibleLight visibleLight)
        {
            // tileDeferred might render a lot of point lights in the same draw call.
            // point light shadows require generating cube shadow maps in real-time, requiring extra CPU/GPU resources ; which can become expensive quickly
            return (visibleLight.lightType == LightType.Point && (visibleLight.light == null || visibleLight.light.shadows == LightShadows.None))
                || (visibleLight.lightType  == LightType.Spot && (visibleLight.light == null || visibleLight.light.shadows == LightShadows.None));
        }

        static Mesh CreateSphereMesh()
        {
            // This icosaedron has been been slightly inflated to fit an unit sphere.
            // This is the same geometry as built-in deferred.

            Vector3[] positions =
            {
                new Vector3(0.000f,  0.000f, -1.070f), new Vector3(0.174f, -0.535f, -0.910f),
                new Vector3(-0.455f, -0.331f, -0.910f), new Vector3(0.562f,  0.000f, -0.910f),
                new Vector3(-0.455f,  0.331f, -0.910f), new Vector3(0.174f,  0.535f, -0.910f),
                new Vector3(-0.281f, -0.865f, -0.562f), new Vector3(0.736f, -0.535f, -0.562f),
                new Vector3(0.296f, -0.910f, -0.468f), new Vector3(-0.910f,  0.000f, -0.562f),
                new Vector3(-0.774f, -0.562f, -0.478f), new Vector3(0.000f, -1.070f,  0.000f),
                new Vector3(-0.629f, -0.865f,  0.000f), new Vector3(0.629f, -0.865f,  0.000f),
                new Vector3(-1.017f, -0.331f,  0.000f), new Vector3(0.957f,  0.000f, -0.478f),
                new Vector3(0.736f,  0.535f, -0.562f), new Vector3(1.017f, -0.331f,  0.000f),
                new Vector3(1.017f,  0.331f,  0.000f), new Vector3(-0.296f, -0.910f,  0.478f),
                new Vector3(0.281f, -0.865f,  0.562f), new Vector3(0.774f, -0.562f,  0.478f),
                new Vector3(-0.736f, -0.535f,  0.562f), new Vector3(0.910f,  0.000f,  0.562f),
                new Vector3(0.455f, -0.331f,  0.910f), new Vector3(-0.174f, -0.535f,  0.910f),
                new Vector3(0.629f,  0.865f,  0.000f), new Vector3(0.774f,  0.562f,  0.478f),
                new Vector3(0.455f,  0.331f,  0.910f), new Vector3(0.000f,  0.000f,  1.070f),
                new Vector3(-0.562f,  0.000f,  0.910f), new Vector3(-0.957f,  0.000f,  0.478f),
                new Vector3(0.281f,  0.865f,  0.562f), new Vector3(-0.174f,  0.535f,  0.910f),
                new Vector3(0.296f,  0.910f, -0.478f), new Vector3(-1.017f,  0.331f,  0.000f),
                new Vector3(-0.736f,  0.535f,  0.562f), new Vector3(-0.296f,  0.910f,  0.478f),
                new Vector3(0.000f,  1.070f,  0.000f), new Vector3(-0.281f,  0.865f, -0.562f),
                new Vector3(-0.774f,  0.562f, -0.478f), new Vector3(-0.629f,  0.865f,  0.000f),
            };

            int[] indices =
            {
                0,  1,  2,  0,  3,  1,  2,  4,  0,  0,  5,  3,  0,  4,  5,  1,  6,  2,
                3,  7,  1,  1,  8,  6,  1,  7,  8,  9,  4,  2,  2,  6, 10, 10,  9,  2,
                8, 11,  6,  6, 12, 10, 11, 12,  6,  7, 13,  8,  8, 13, 11, 10, 14,  9,
                10, 12, 14,  3, 15,  7,  5, 16,  3,  3, 16, 15, 15, 17,  7, 17, 13,  7,
                16, 18, 15, 15, 18, 17, 11, 19, 12, 13, 20, 11, 11, 20, 19, 17, 21, 13,
                13, 21, 20, 12, 19, 22, 12, 22, 14, 17, 23, 21, 18, 23, 17, 21, 24, 20,
                23, 24, 21, 20, 25, 19, 19, 25, 22, 24, 25, 20, 26, 18, 16, 18, 27, 23,
                26, 27, 18, 28, 24, 23, 27, 28, 23, 24, 29, 25, 28, 29, 24, 25, 30, 22,
                25, 29, 30, 14, 22, 31, 22, 30, 31, 32, 28, 27, 26, 32, 27, 33, 29, 28,
                30, 29, 33, 33, 28, 32, 34, 26, 16,  5, 34, 16, 14, 31, 35, 14, 35,  9,
                31, 30, 36, 30, 33, 36, 35, 31, 36, 37, 33, 32, 36, 33, 37, 38, 32, 26,
                34, 38, 26, 38, 37, 32,  5, 39, 34, 39, 38, 34,  4, 39,  5,  9, 40,  4,
                9, 35, 40,  4, 40, 39, 35, 36, 41, 41, 36, 37, 41, 37, 38, 40, 35, 41,
                40, 41, 39, 41, 38, 39,
            };


            Mesh mesh = new Mesh();
            mesh.indexFormat = IndexFormat.UInt16;
            mesh.vertices = positions;
            mesh.triangles = indices;

            return mesh;
        }

        static Mesh CreateHemisphereMesh()
        {
            // TODO reorder for pre&post-transform cache optimisation.
            // This capped hemisphere shape is in unit dimensions. It will be slightly inflated in the vertex shader
            // to fit the cone analytical shape.
            Vector3[] positions =
            {
                new Vector3(0.000000f, 0.000000f, 0.000000f), new Vector3(1.000000f, 0.000000f, 0.000000f),
                new Vector3(0.923880f, 0.382683f, 0.000000f), new Vector3(0.707107f, 0.707107f, 0.000000f),
                new Vector3(0.382683f, 0.923880f, 0.000000f), new Vector3(-0.000000f, 1.000000f, 0.000000f),
                new Vector3(-0.382684f, 0.923880f, 0.000000f), new Vector3(-0.707107f, 0.707107f, 0.000000f),
                new Vector3(-0.923880f, 0.382683f, 0.000000f), new Vector3(-1.000000f, -0.000000f, 0.000000f),
                new Vector3(-0.923880f, -0.382683f, 0.000000f), new Vector3(-0.707107f, -0.707107f, 0.000000f),
                new Vector3(-0.382683f, -0.923880f, 0.000000f), new Vector3(0.000000f, -1.000000f, 0.000000f),
                new Vector3(0.382684f, -0.923879f, 0.000000f), new Vector3(0.707107f, -0.707107f, 0.000000f),
                new Vector3(0.923880f, -0.382683f, 0.000000f), new Vector3(0.000000f, 0.000000f, 1.000000f),
                new Vector3(0.707107f, 0.000000f, 0.707107f), new Vector3(0.000000f, -0.707107f, 0.707107f),
                new Vector3(0.000000f, 0.707107f, 0.707107f), new Vector3(-0.707107f, 0.000000f, 0.707107f),
                new Vector3(0.816497f, -0.408248f, 0.408248f), new Vector3(0.408248f, -0.408248f, 0.816497f),
                new Vector3(0.408248f, -0.816497f, 0.408248f), new Vector3(0.408248f, 0.816497f, 0.408248f),
                new Vector3(0.408248f, 0.408248f, 0.816497f), new Vector3(0.816497f, 0.408248f, 0.408248f),
                new Vector3(-0.816497f, 0.408248f, 0.408248f), new Vector3(-0.408248f, 0.408248f, 0.816497f),
                new Vector3(-0.408248f, 0.816497f, 0.408248f), new Vector3(-0.408248f, -0.816497f, 0.408248f),
                new Vector3(-0.408248f, -0.408248f, 0.816497f), new Vector3(-0.816497f, -0.408248f, 0.408248f),
                new Vector3(0.000000f, -0.923880f, 0.382683f), new Vector3(0.923880f, 0.000000f, 0.382683f),
                new Vector3(0.000000f, -0.382683f, 0.923880f), new Vector3(0.382683f, 0.000000f, 0.923880f),
                new Vector3(0.000000f, 0.923880f, 0.382683f), new Vector3(0.000000f, 0.382683f, 0.923880f),
                new Vector3(-0.923880f, 0.000000f, 0.382683f), new Vector3(-0.382683f, 0.000000f, 0.923880f)
            };

            int[] indices =
            {
                0, 2, 1, 0, 3, 2, 0, 4, 3, 0, 5, 4, 0, 6, 5, 0,
                7, 6, 0, 8, 7, 0, 9, 8, 0, 10, 9, 0, 11, 10, 0, 12,
                11, 0, 13, 12, 0, 14, 13, 0, 15, 14, 0, 16, 15, 0, 1, 16,
                22, 23, 24, 25, 26, 27, 28, 29, 30, 31, 32, 33, 14, 24, 34, 35,
                22, 16, 36, 23, 37, 2, 27, 35, 38, 25, 4, 37, 26, 39, 6, 30,
                38, 40, 28, 8, 39, 29, 41, 10, 33, 40, 34, 31, 12, 41, 32, 36,
                15, 22, 24, 18, 23, 22, 19, 24, 23, 3, 25, 27, 20, 26, 25, 18,
                27, 26, 7, 28, 30, 21, 29, 28, 20, 30, 29, 11, 31, 33, 19, 32,
                31, 21, 33, 32, 13, 14, 34, 15, 24, 14, 19, 34, 24, 1, 35, 16,
                18, 22, 35, 15, 16, 22, 17, 36, 37, 19, 23, 36, 18, 37, 23, 1,
                2, 35, 3, 27, 2, 18, 35, 27, 5, 38, 4, 20, 25, 38, 3, 4,
                25, 17, 37, 39, 18, 26, 37, 20, 39, 26, 5, 6, 38, 7, 30, 6,
                20, 38, 30, 9, 40, 8, 21, 28, 40, 7, 8, 28, 17, 39, 41, 20,
                29, 39, 21, 41, 29, 9, 10, 40, 11, 33, 10, 21, 40, 33, 13, 34,
                12, 19, 31, 34, 11, 12, 31, 17, 41, 36, 21, 32, 41, 19, 36, 32
            };

            Mesh mesh = new Mesh();
            mesh.indexFormat = IndexFormat.UInt16;
            mesh.vertices = positions;
            mesh.triangles = indices;

            return mesh;
        }

        static Mesh CreateFullscreenMesh()
        {
            // TODO reorder for pre&post-transform cache optimisation.
            // Simple full-screen triangle.
            Vector3[] positions =
            {
                new Vector3(-1.0f,  1.0f, 0.0f),
                new Vector3(-1.0f, -3.0f, 0.0f),
                new Vector3(3.0f,  1.0f, 0.0f)
            };

            int[] indices = { 0, 1, 2 };

            Mesh mesh = new Mesh();
            mesh.indexFormat = IndexFormat.UInt16;
            mesh.vertices = positions;
            mesh.triangles = indices;

            return mesh;
        }

        static int Align(int s, int alignment)
        {
            return ((s + alignment - 1) / alignment) * alignment;
        }

        // Keep in sync with UnpackTileID().
        static uint PackTileID(uint i, uint j)
        {
            return i | (j << 16);
        }

        static uint FloatToUInt(float val)
        {
            // TODO different order for little-endian and big-endian platforms.
            byte[] bytes = System.BitConverter.GetBytes(val);
            return bytes[0] | (((uint)bytes[1]) << 8) | (((uint)bytes[2]) << 16) | (((uint)bytes[3]) << 24);
            //return bytes[3] | (((uint)bytes[2]) << 8) | (((uint)bytes[1]) << 16) | (((uint)bytes[0]) << 24);
        }

        static uint Half2ToUInt(float x, float y)
        {
            uint hx = Mathf.FloatToHalf(x);
            uint hy = Mathf.FloatToHalf(y);
            return hx | (hy << 16);
        }
    }

    class SortPrePunctualLight : System.Collections.Generic.IComparer<DeferredTiler.PrePunctualLight>
    {
        public int Compare(DeferredTiler.PrePunctualLight a, DeferredTiler.PrePunctualLight b)
        {
            if (a.minDist < b.minDist)
                return -1;
            else if (a.minDist > b.minDist)
                return 1;
            else
                return 0;
        }
    }

    struct BitArray : System.IDisposable
    {
        NativeArray<uint> m_Mem; // ulong not supported in il2cpp???
        int m_BitCount;
        int m_IntCount;

        public BitArray(int bitCount, Allocator allocator, NativeArrayOptions options = NativeArrayOptions.ClearMemory)
        {
            m_BitCount = bitCount;
            m_IntCount = (bitCount + 31) >> 5;
            m_Mem = new NativeArray<uint>(m_IntCount, allocator, options);
        }

        public void Dispose()
        {
            m_Mem.Dispose();
        }

        public void Clear()
        {
            for (int i = 0; i < m_IntCount; ++i)
                m_Mem[i] = 0;
        }

        public bool IsSet(int bitIndex)
        {
            return (m_Mem[bitIndex >> 5] & (1u << (bitIndex & 31))) != 0;
        }

        public void Set(int bitIndex, bool val)
        {
            if (val)
                m_Mem[bitIndex >> 5] |= 1u << (bitIndex & 31);
            else
                m_Mem[bitIndex >> 5] &= ~(1u << (bitIndex & 31));
        }
    };
}<|MERGE_RESOLUTION|>--- conflicted
+++ resolved
@@ -1,4 +1,4 @@
-#define URP_HAS_BURST
+﻿#define URP_HAS_BURST
 using System.Runtime.CompilerServices;
 using System.Runtime.InteropServices;
 using UnityEngine.Experimental.Rendering;
@@ -24,12 +24,7 @@
         // Keep in sync with shader define USE_CBUFFER_FOR_TILELIST
         // Keep in sync with shader define USE_CBUFFER_FOR_LIGHTDATA
         // Keep in sync with shader define USE_CBUFFER_FOR_LIGHTLIST
-<<<<<<< HEAD
-
-        internal static bool s_IsOpenGL = false;
-=======
         internal static bool IsOpenGL { get; set; }
->>>>>>> f1d64c70
 
         // Constant buffers are used for data that a repeatedly fetched by shaders.
         // Structured buffers are used for data only consumed once.
@@ -37,19 +32,11 @@
         {
             get
             {
-<<<<<<< HEAD
-#if !UNITY_EDITOR && UNITY_SWITCH
-                    return false;
-#else
-                return s_IsOpenGL;
-#endif
-=======
                 #if !UNITY_EDITOR && UNITY_SWITCH
                 return false;
                 #else
                 return IsOpenGL;
                 #endif
->>>>>>> f1d64c70
             }
         }
 
@@ -57,19 +44,11 @@
         {
             get
             {
-<<<<<<< HEAD
-#if !UNITY_EDITOR && UNITY_SWITCH
-                    return false;
-#else
-                return s_IsOpenGL;
-#endif
-=======
                 #if !UNITY_EDITOR && UNITY_SWITCH
                 return false;
                 #else
                 return IsOpenGL;
                 #endif
->>>>>>> f1d64c70
             }
         }
 
@@ -85,19 +64,11 @@
         {
             get
             {
-<<<<<<< HEAD
-#if !UNITY_EDITOR && UNITY_SWITCH
-                    return false;
-#else
-                return s_IsOpenGL;
-#endif
-=======
                 #if !UNITY_EDITOR && UNITY_SWITCH
                 return false;
                 #else
                 return IsOpenGL;
                 #endif
->>>>>>> f1d64c70
             }
         }
 
@@ -150,25 +121,19 @@
 #endif
     }
 
-<<<<<<< HEAD
-    // Manages deferred lighting (stencil, tiled-based CPU, tiled-based GPU).
-=======
     internal enum LightFlag
     {
         // Keep in sync with kLightFlagSubtractiveMixedLighting.
         SubtractiveMixedLighting = 4
     }
 
-    // Manages tiled-based deferred lights.
->>>>>>> f1d64c70
+    // Manages deferred lighting (stencil, tiled-based CPU, tiled-based GPU).
     internal class DeferredLights
     {
         internal static class ShaderConstants
         {
-<<<<<<< HEAD
             public static readonly int _TileHeaders = Shader.PropertyToID("_TileHeaders");
             public static readonly int _TileData = Shader.PropertyToID("_TileData");
-=======
             public static readonly int _LitStencilRef = Shader.PropertyToID("_LitStencilRef");
             public static readonly int _LitStencilReadMask = Shader.PropertyToID("_LitStencilReadMask");
             public static readonly int _LitStencilWriteMask = Shader.PropertyToID("_LitStencilWriteMask");
@@ -194,7 +159,6 @@
             public static readonly int _ClearStencilReadMask = Shader.PropertyToID("_ClearStencilReadMask");
             public static readonly int _ClearStencilWriteMask = Shader.PropertyToID("_ClearStencilWriteMask");
 
->>>>>>> f1d64c70
             public static readonly int UDepthRanges = Shader.PropertyToID("UDepthRanges");
             public static readonly int _DepthRanges = Shader.PropertyToID("_DepthRanges");
             public static readonly int _DownsamplingWidth = Shader.PropertyToID("_DownsamplingWidth");
@@ -378,30 +342,6 @@
         static readonly string k_ClearStencilPartial = "Clear Stencil Partial";
         static readonly string k_SetupLightConstants = "Setup Light Constants";
         static readonly float kStencilShapeGuard = 1.06067f; // stencil geometric shapes must be inflated to fit the analytic shapes.
-<<<<<<< HEAD
-
-        public bool AccurateGbufferNormals
-        {
-            get { return m_AccurateGbufferNormals; }
-            set { m_AccurateGbufferNormals = value; }
-        }
-
-        public TileShading TiledDeferredShading
-        {
-            get { return m_TiledDeferredShading; }
-            set { m_TiledDeferredShading = value; }
-        }
-
-        public int GBufferAlbedoIndex { get { return 0; } }
-        public int GBufferSpecularMetallicIndex { get { return 1; } }
-        public int GBufferNormalSmoothnessIndex { get { return 2; } }
-        public int GBufferLightingIndex { get { return 3; } }
-        //public int GbufferDepthIndex { get { return useRenderPass ? 4 : -1; } }
-        //public int GBufferSliceCount { get { return useRenderPass ? 5 : 4; } }
-        public int GBufferSliceCount { get { return 4; } }
-
-        public GraphicsFormat GetGBufferFormat(int index)
-=======
         private static readonly ProfilingSampler m_ProfilingSetupLights = new ProfilingSampler(k_SetupLights);
         private static readonly ProfilingSampler m_ProfilingDeferredPass = new ProfilingSampler(k_DeferredPass);
         private static readonly ProfilingSampler m_ProfilingTileDepthInfo = new ProfilingSampler(k_TileDepthInfo);
@@ -416,7 +356,6 @@
         internal int GBufferSliceCount { get { return 4 + (UseRenderPass ? 1 : 0) + (UseShadowMask ? 1 : 0); } }
 
         internal GraphicsFormat GetGBufferFormat(int index)
->>>>>>> f1d64c70
         {
             if (index == GBufferAlbedoIndex) // sRGB albedo, materialFlags
                 return QualitySettings.activeColorSpace == ColorSpace.Linear ? GraphicsFormat.R8G8B8A8_SRGB : GraphicsFormat.R8G8B8A8_UNorm;
@@ -434,20 +373,9 @@
                 return GraphicsFormat.None;
         }
 
-<<<<<<< HEAD
         public int TileXCount { get { return (m_RenderWidth + DeferredConfig.kTilePixelWidth - 1) / DeferredConfig.kTilePixelWidth; } }
-
-        public int TileYCount { get { return (m_RenderHeight + DeferredConfig.kTilePixelHeight - 1) / DeferredConfig.kTilePixelHeight; } }
-
-        internal bool m_LightCulling = false;
-        internal bool m_AccurateGbufferNormals = true;
-        internal TileShading m_TiledDeferredShading = TileShading.Disabled;
-        internal readonly bool useJobSystem = true;
-
-=======
         // This may return different values depending on what lights are rendered for a given frame.
         internal bool UseShadowMask { get { return this.MixedLightingSetup != MixedLightingSetup.None; } }
->>>>>>> f1d64c70
         //
         internal bool UseRenderPass { get; set; }
         //
@@ -460,6 +388,11 @@
         {
             get { return m_AccurateGbufferNormals; }
             set { m_AccurateGbufferNormals = value || !RenderingUtils.SupportsGraphicsFormat(GraphicsFormat.R8G8B8A8_SNorm, FormatUsage.Render); }
+        }
+        public TileShading TiledDeferredShading
+        {
+            get { return m_TiledDeferredShading; }
+            set { m_TiledDeferredShading = value; }
         }
         // true: TileDeferred.shader used for some lights (currently: point/spot lights without shadows) - false: use StencilDeferred.shader for all lights
         internal bool TiledDeferredShading { get; set; }
@@ -472,6 +405,11 @@
         //
         internal int RenderHeight { get; set; }
 
+        public int TileYCount { get { return (m_RenderHeight + DeferredConfig.kTilePixelHeight - 1) / DeferredConfig.kTilePixelHeight; } }
+
+        internal TileShading m_TiledDeferredShading = TileShading.Disabled;
+        internal readonly bool useJobSystem = true;
+
         // Output lighting result.
         internal RenderTargetHandle[] GbufferAttachments { get; set; }
         // Input depth texture, also bound as read-only RT
@@ -535,47 +473,28 @@
         // Pass indices.
         int[] m_TileDeferredPasses;
 
-<<<<<<< HEAD
-        internal ProfilingSampler m_ProfilingSamplerDeferredCPUTiledPass = new ProfilingSampler(k_DeferredCPUTiledPass);
-        internal ProfilingSampler m_ProfilingSamplerDeferredGPUTiledPass = new ProfilingSampler(k_DeferredGPUTiledPass);
-        internal ProfilingSampler m_ProfilingSamplerDeferredStencilPass = new ProfilingSampler(k_DeferredStencilPass);
-        internal ProfilingSampler m_ProfilingSamplerDeferredFogPass = new ProfilingSampler(k_DeferredFogPass);
-=======
         // Avoid memory allocations.
         Matrix4x4[] m_ScreenToWorld = new Matrix4x4[2];
->>>>>>> f1d64c70
-
-        ProfilingSampler m_ProfilingSamplerDeferredTiledPass = new ProfilingSampler(k_DeferredTiledPass);
+
+        ProfilingSampler m_ProfilingSamplerDeferredCPUTiledPass = new ProfilingSampler(k_DeferredCPUTiledPass);
+        ProfilingSampler m_ProfilingSamplerDeferredGPUTiledPass = new ProfilingSampler(k_DeferredGPUTiledPass);
         ProfilingSampler m_ProfilingSamplerDeferredStencilPass = new ProfilingSampler(k_DeferredStencilPass);
         ProfilingSampler m_ProfilingSamplerDeferredFogPass = new ProfilingSampler(k_DeferredFogPass);
         ProfilingSampler m_ProfilingSamplerClearStencilPartialPass = new ProfilingSampler(k_ClearStencilPartial);
 
-<<<<<<< HEAD
-        public DeferredLights(Material tileDepthInfoMaterial, Material tileDeferredMaterial, Material stencilDeferredMaterial, ComputeShader tileLightCullingCS)
-        {
-            // We cache the information here because SystemInfo.graphicsDeviceType cannot be invoked from worker threads.
-            DeferredConfig.s_IsOpenGL = SystemInfo.graphicsDeviceType == GraphicsDeviceType.OpenGLCore
-                                     || SystemInfo.graphicsDeviceType == GraphicsDeviceType.OpenGLES2
-                                     || SystemInfo.graphicsDeviceType == GraphicsDeviceType.OpenGLES3;
-=======
-
-        internal DeferredLights(Material tileDepthInfoMaterial, Material tileDeferredMaterial, Material stencilDeferredMaterial)
+
+        internal DeferredLights(Material tileDepthInfoMaterial, Material tileDeferredMaterial, Material stencilDeferredMaterial, ComputeShader tileLightCullingCS)
         {
             // Cache result for GL platform here. SystemInfo properties are in C++ land so repeated access will be unecessary penalized.
             // They can also only be called from main thread!
             DeferredConfig.IsOpenGL = SystemInfo.graphicsDeviceType == GraphicsDeviceType.OpenGLCore
                 || SystemInfo.graphicsDeviceType == GraphicsDeviceType.OpenGLES2
                 || SystemInfo.graphicsDeviceType == GraphicsDeviceType.OpenGLES3;
->>>>>>> f1d64c70
 
             m_TileDepthInfoMaterial = tileDepthInfoMaterial;
             m_TileDeferredMaterial = tileDeferredMaterial;
             m_StencilDeferredMaterial = stencilDeferredMaterial;
 
-<<<<<<< HEAD
-            m_Tilers = new DeferredTiler[DeferredConfig.kCPUTilerDepth];
-            m_TileDataCapacities = new int[DeferredConfig.kCPUTilerDepth];
-=======
             m_TileDeferredPasses = new int[k_TileDeferredPassNames.Length];
             if (m_TileDeferredMaterial != null)
             {
@@ -621,8 +540,9 @@
             m_MaxTilesPerBatch = (DeferredConfig.UseCBufferForTileList ? DeferredConfig.kPreferredCBufferSize : DeferredConfig.kPreferredStructuredBufferSize) / System.Runtime.InteropServices.Marshal.SizeOf(typeof(TileData));
             m_MaxPunctualLightPerBatch = (DeferredConfig.UseCBufferForLightData ? DeferredConfig.kPreferredCBufferSize : DeferredConfig.kPreferredStructuredBufferSize) / System.Runtime.InteropServices.Marshal.SizeOf(typeof(PunctualLightData));
             m_MaxRelLightIndicesPerBatch = (DeferredConfig.UseCBufferForLightList ? DeferredConfig.kPreferredCBufferSize : DeferredConfig.kPreferredStructuredBufferSize) / sizeof(uint);
->>>>>>> f1d64c70
-
+
+            m_Tilers = new DeferredTiler[DeferredConfig.kCPUTilerDepth];
+            m_TileDataCapacities = new int[DeferredConfig.kCPUTilerDepth];
             m_GPUTilers = new DeferredGPUTiler[DeferredConfig.kGPUTilerDepth];
 
             // Initialize hierarchical tilers. Next tiler processes 4x4 of the tiles of the previous tiler.
@@ -656,28 +576,12 @@
             m_HasTileVisLights = false;
         }
 
-<<<<<<< HEAD
-        // adapted from ForwardLights.SetupShaderLightConstants
-        void SetupShaderLightConstants(CommandBuffer cmd, ref RenderingData renderingData)
-        {
-            //m_MixedLightingSetup = MixedLightingSetup.None;
-
-            // Main light has an optimized shader path for main light. This will benefit games that only care about a single light.
-            // Universal Forward pipeline only supports a single shadow light, if available it will be the main light.
-            SetupMainLightConstants(cmd, ref renderingData.lightData);
-            SetupAdditionalLightConstants(cmd, ref renderingData);
-        }
-
-        // adapted from ForwardLights.SetupShaderLightConstants
-        void SetupMainLightConstants(CommandBuffer cmd, ref LightData lightData)
-=======
         internal ref DeferredTiler GetTiler(int i)
         {
             return ref m_Tilers[i];
         }
 
         internal void SetupLights(ScriptableRenderContext context, ref RenderingData renderingData)
->>>>>>> f1d64c70
         {
             Profiler.BeginSample(k_SetupLights);
 
@@ -759,128 +663,7 @@
             {
                 // Sort lights front to back.
                 // This allows a further optimisation where per-tile light lists can be more easily trimmed on both ends in the vertex shading instancing the tiles.
-<<<<<<< HEAD
                 SortLights(ref m_tileVisLights);
-
-=======
-                SortLights(ref prePunctualLights);
-
-                NativeArray<ushort> defaultIndices = new NativeArray<ushort>(prePunctualLights.Length, Allocator.Temp, NativeArrayOptions.UninitializedMemory);
-                for (int i = 0; i < prePunctualLights.Length; ++i)
-                    defaultIndices[i] = (ushort)i;
-
-                NativeArray<uint> defaultHeaders = new NativeArray<uint>(2, Allocator.Temp, NativeArrayOptions.UninitializedMemory);
-                defaultHeaders[0] = 0; // tileHeaders offset
-                defaultHeaders[1] = (uint)prePunctualLights.Length; // tileHeaders count
-
-                // Cull tile-friendly lights into the coarse tile structure.
-                ref DeferredTiler coarsestTiler = ref m_Tilers[m_Tilers.Length - 1];
-                if (m_Tilers.Length != 1)
-                {
-                    NativeArray<JobHandle> jobHandles = new NativeArray<JobHandle>();
-                    int jobOffset = 0;
-                    int jobCount = 0;
-
-                    if (this.UseJobSystem)
-                    {
-                        int totalJobCount = 1;
-                        for (int t = m_Tilers.Length - 1; t > 0; --t)
-                        {
-                            ref DeferredTiler coarseTiler = ref m_Tilers[t];
-                            totalJobCount += coarseTiler.TileXCount * coarseTiler.TileYCount;
-                        }
-                        jobHandles = new NativeArray<JobHandle>(totalJobCount, Allocator.Temp, NativeArrayOptions.UninitializedMemory);
-                    }
-
-                    // Fill coarsestTiler.m_Tiles with for each tile, a list of lightIndices from prePunctualLights that intersect the tile
-                    CullLightsJob coarsestJob = new CullLightsJob
-                    {
-                        tiler = coarsestTiler,
-                        prePunctualLights = prePunctualLights,
-                        coarseTiles = defaultIndices,
-                        coarseTileHeaders = defaultHeaders,
-                        coarseHeaderOffset = 0,
-                        istart = 0,
-                        iend = coarsestTiler.TileXCount,
-                        jstart = 0,
-                        jend = coarsestTiler.TileYCount,
-                    };
-                    if (this.UseJobSystem)
-                    {
-                        jobHandles[jobCount++] = coarsestJob.Schedule();
-                        // Start this job now, as the main thread will be busy setting up all the dependent jobs.
-                        JobHandle.ScheduleBatchedJobs();
-                    }
-                    else
-                        coarsestJob.Execute();
-
-                    // Filter to fine tile structure.
-                    for (int t = m_Tilers.Length - 1; t > 0; --t)
-                    {
-                        ref DeferredTiler fineTiler = ref m_Tilers[t - 1];
-                        ref DeferredTiler coarseTiler = ref m_Tilers[t];
-                        int fineTileXCount = fineTiler.TileXCount;
-                        int fineTileYCount = fineTiler.TileYCount;
-                        int coarseTileXCount = coarseTiler.TileXCount;
-                        int coarseTileYCount = coarseTiler.TileYCount;
-                        int subdivX = (t == m_Tilers.Length - 1) ? coarseTileXCount : DeferredConfig.kTilerSubdivisions;
-                        int subdivY = (t == m_Tilers.Length - 1) ? coarseTileYCount : DeferredConfig.kTilerSubdivisions;
-                        int superCoarseTileXCount = (coarseTileXCount + subdivX - 1) / subdivX;
-                        int superCoarseTileYCount = (coarseTileYCount + subdivY - 1) / subdivY;
-                        NativeArray<ushort> coarseTiles = coarseTiler.Tiles;
-                        NativeArray<uint> coarseTileHeaders = coarseTiler.TileHeaders;
-                        int fineStepX = coarseTiler.TilePixelWidth / fineTiler.TilePixelWidth;
-                        int fineStepY = coarseTiler.TilePixelHeight / fineTiler.TilePixelHeight;
-
-                        for (int j = 0; j < coarseTileYCount; ++j)
-                            for (int i = 0; i < coarseTileXCount; ++i)
-                            {
-                                int fine_istart = i * fineStepX;
-                                int fine_jstart = j * fineStepY;
-                                int fine_iend = Mathf.Min(fine_istart + fineStepX, fineTileXCount);
-                                int fine_jend = Mathf.Min(fine_jstart + fineStepY, fineTileYCount);
-                                int coarseHeaderOffset = coarseTiler.GetTileHeaderOffset(i, j);
-
-                                CullLightsJob job = new CullLightsJob
-                                {
-                                    tiler = m_Tilers[t - 1],
-                                    prePunctualLights = prePunctualLights,
-                                    coarseTiles = coarseTiles,
-                                    coarseTileHeaders = coarseTileHeaders,
-                                    coarseHeaderOffset = coarseHeaderOffset,
-                                    istart = fine_istart,
-                                    iend = fine_iend,
-                                    jstart = fine_jstart,
-                                    jend = fine_jend,
-                                };
-
-                                if (this.UseJobSystem)
-                                    jobHandles[jobCount++] = job.Schedule(jobHandles[jobOffset + (i / subdivX) + (j / subdivY) * superCoarseTileXCount]);
-                                else
-                                    job.Execute();
-                            }
-
-                        jobOffset += superCoarseTileXCount * superCoarseTileYCount;
-                    }
-
-                    if (this.UseJobSystem)
-                    {
-                        JobHandle.CompleteAll(jobHandles);
-                        jobHandles.Dispose();
-                    }
-                }
-                else
-                {
-                    coarsestTiler.CullFinalLights(
-                        ref prePunctualLights,
-                        ref defaultIndices, 0, prePunctualLights.Length,
-                        0, coarsestTiler.TileXCount, 0, coarsestTiler.TileYCount
-                    );
-                }
-
-                defaultIndices.Dispose();
-                defaultHeaders.Dispose();
->>>>>>> f1d64c70
             }
 
             if (this.TiledDeferredShading == TileShading.CPU)
@@ -987,9 +770,6 @@
 
         public void OnCameraCleanup(CommandBuffer cmd)
         {
-<<<<<<< HEAD
-            if (this.TiledDeferredShading == TileShading.CPU)
-=======
             // Disable any global keywords setup in SetupLights().
             CoreUtils.SetKeyword(cmd, ShaderKeywordStrings._GBUFFER_NORMALS_OCT, false);
 
@@ -997,8 +777,7 @@
             CoreUtils.SetKeyword(cmd, ShaderKeywordStrings.ShadowsShadowMask, false);
             CoreUtils.SetKeyword(cmd, ShaderKeywordStrings.MixedLightingSubtractive, false); // Backward compatibility
 
-            for (int tilerIndex = 0; tilerIndex < m_Tilers.Length; ++tilerIndex)
->>>>>>> f1d64c70
+            if (this.TiledDeferredShading == TileShading.CPU)
             {
                 for (int tilerIndex = 0; tilerIndex < m_Tilers.Length; ++tilerIndex)
                 {
@@ -1117,74 +896,20 @@
             int intermediateMipLevel = DeferredConfig.kTileDepthInfoIntermediateLevel >= 0 && DeferredConfig.kTileDepthInfoIntermediateLevel < tileMipLevel ? DeferredConfig.kTileDepthInfoIntermediateLevel : tileMipLevel;
             int tileShiftMipLevel = tileMipLevel - intermediateMipLevel;
             int alignment = 1 << intermediateMipLevel;
-<<<<<<< HEAD
-            int depthInfoWidth = (m_RenderWidth + alignment - 1) >> intermediateMipLevel;
-            int depthInfoHeight = (m_RenderHeight + alignment - 1) >> intermediateMipLevel;
-
-            CommandBuffer cmd = CommandBufferPool.Get(k_TileDepthInfo);
-            RenderTargetIdentifier depthSurface = m_DepthTexture.Identifier();
-            RenderTargetIdentifier depthInfoSurface = ((tileMipLevel == intermediateMipLevel) ? m_TileDepthInfoTexture : m_DepthInfoTexture).Identifier();
-
-            cmd.SetGlobalTexture(ShaderConstants._DepthTex, depthSurface);
-            cmd.SetGlobalVector(ShaderConstants._DepthTexSize, new Vector4(m_RenderWidth, m_RenderHeight, 1.0f / m_RenderWidth, 1.0f / m_RenderHeight));
-            cmd.SetGlobalInt(ShaderConstants._DownsamplingWidth, tilePixelWidth);
-            cmd.SetGlobalInt(ShaderConstants._DownsamplingHeight, tilePixelHeight);
-            cmd.SetGlobalInt(ShaderConstants._tileXCount, tileXCount);
-            cmd.SetGlobalInt(ShaderConstants._SourceShiftX, intermediateMipLevel);
-            cmd.SetGlobalInt(ShaderConstants._SourceShiftY, intermediateMipLevel);
-            cmd.SetGlobalInt(ShaderConstants._TileShiftX, tileShiftMipLevel);
-            cmd.SetGlobalInt(ShaderConstants._TileShiftY, tileShiftMipLevel);
-
-            Matrix4x4 proj = renderingData.cameraData.camera.projectionMatrix;
-            Matrix4x4 clip = new Matrix4x4(new Vector4(1, 0, 0, 0), new Vector4(0, 1, 0, 0), new Vector4(0, 0, 0.5f, 0), new Vector4(0, 0, 0.5f, 1));
-            Matrix4x4 projScreenInv = Matrix4x4.Inverse(clip * proj);
-            cmd.SetGlobalVector(ShaderConstants._unproject0, projScreenInv.GetRow(2));
-            cmd.SetGlobalVector(ShaderConstants._unproject1, projScreenInv.GetRow(3));
-
-            string shaderVariant = null;
-            if (tilePixelWidth == tilePixelHeight)
-            {
-                if (intermediateMipLevel == 1)
-                    shaderVariant = ShaderKeywordStrings.DOWNSAMPLING_SIZE_2;
-                else if (intermediateMipLevel == 2)
-                    shaderVariant = ShaderKeywordStrings.DOWNSAMPLING_SIZE_4;
-                else if (intermediateMipLevel == 3)
-                    shaderVariant = ShaderKeywordStrings.DOWNSAMPLING_SIZE_8;
-                else if (intermediateMipLevel == 4)
-                    shaderVariant = ShaderKeywordStrings.DOWNSAMPLING_SIZE_16;
-            }
-            if (shaderVariant != null)
-                cmd.EnableShaderKeyword(shaderVariant);
-
-            if (this.TiledDeferredShading == TileShading.CPU)
-            {
-                ref DeferredTiler tiler = ref m_Tilers[0];
-                NativeArray<ushort> tiles = tiler.Tiles;
-                NativeArray<uint> tileHeaders = tiler.TileHeaders;
-
-                int tileY = 0;
-                int tileYIncrement = (DeferredConfig.UseCBufferForDepthRange ? DeferredConfig.kPreferredCBufferSize : DeferredConfig.kPreferredStructuredBufferSize) / (tileXCount * 4);
-
-                NativeArray<uint> depthRanges = new NativeArray<uint>(DeferredConfig.MaxDepthRangePerBatch, Allocator.Temp, NativeArrayOptions.UninitializedMemory);
-
-=======
             int depthInfoWidth = (this.RenderWidth + alignment - 1) >> intermediateMipLevel;
             int depthInfoHeight = (this.RenderHeight + alignment - 1) >> intermediateMipLevel;
-            NativeArray<ushort> tiles = tiler.Tiles;
-            NativeArray<uint> tileHeaders = tiler.TileHeaders;
-
-            NativeArray<uint> depthRanges = new NativeArray<uint>(m_MaxDepthRangePerBatch, Allocator.Temp, NativeArrayOptions.UninitializedMemory);
-
-            CommandBuffer cmd = CommandBufferPool.Get();
+
+            CommandBuffer cmd = CommandBufferPool.Get(k_TileDepthInfo);
             using (new ProfilingScope(cmd, m_ProfilingTileDepthInfo))
             {
-                RenderTargetIdentifier depthSurface = this.DepthAttachmentIdentifier;
-                RenderTargetIdentifier depthInfoSurface = (tileMipLevel == intermediateMipLevel) ? this.TileDepthInfoTextureIdentifier : this.DepthInfoTextureIdentifier;
+                RenderTargetIdentifier depthSurface = m_DepthTexture.Identifier();
+                RenderTargetIdentifier depthInfoSurface = ((tileMipLevel == intermediateMipLevel) ? m_TileDepthInfoTexture : m_DepthInfoTexture).Identifier();
 
                 cmd.SetGlobalTexture(ShaderConstants._DepthTex, depthSurface);
-                cmd.SetGlobalVector(ShaderConstants._DepthTexSize, new Vector4(this.RenderWidth, this.RenderHeight, 1.0f / this.RenderWidth, 1.0f / this.RenderHeight));
+                cmd.SetGlobalVector(ShaderConstants._DepthTexSize, new Vector4(m_RenderWidth, m_RenderHeight, 1.0f / m_RenderWidth, 1.0f / m_RenderHeight));
                 cmd.SetGlobalInt(ShaderConstants._DownsamplingWidth, tilePixelWidth);
                 cmd.SetGlobalInt(ShaderConstants._DownsamplingHeight, tilePixelHeight);
+                cmd.SetGlobalInt(ShaderConstants._tileXCount, tileXCount);
                 cmd.SetGlobalInt(ShaderConstants._SourceShiftX, intermediateMipLevel);
                 cmd.SetGlobalInt(ShaderConstants._SourceShiftY, intermediateMipLevel);
                 cmd.SetGlobalInt(ShaderConstants._TileShiftX, tileShiftMipLevel);
@@ -1196,7 +921,7 @@
                 cmd.SetGlobalVector(ShaderConstants._unproject0, projScreenInv.GetRow(2));
                 cmd.SetGlobalVector(ShaderConstants._unproject1, projScreenInv.GetRow(3));
 
-                string shaderVariant = null;
+                string shaderVariant = null; 
                 if (tilePixelWidth == tilePixelHeight)
                 {
                     if (intermediateMipLevel == 1)
@@ -1208,97 +933,73 @@
                     else if (intermediateMipLevel == 4)
                         shaderVariant = ShaderKeywordStrings.DOWNSAMPLING_SIZE_16;
                 }
-
                 if (shaderVariant != null)
                     cmd.EnableShaderKeyword(shaderVariant);
 
-                int tileY = 0;
-                int tileYIncrement = (DeferredConfig.UseCBufferForDepthRange ? DeferredConfig.kPreferredCBufferSize : DeferredConfig.kPreferredStructuredBufferSize) / (tileXCount * 4);
-
->>>>>>> f1d64c70
-                while (tileY < tileYCount)
-                {
-                    int tileYEnd = Mathf.Min(tileYCount, tileY + tileYIncrement);
-
-                    for (int j = tileY; j < tileYEnd; ++j)
+                if (this.TiledDeferredShading == TileShading.CPU)
+                {
+                    ref DeferredTiler tiler = ref m_Tilers[0];
+                    NativeArray<ushort> tiles = tiler.Tiles;
+                    NativeArray<uint> tileHeaders = tiler.TileHeaders;
+
+                    int tileY = 0;
+                    int tileYIncrement = (DeferredConfig.UseCBufferForDepthRange ? DeferredConfig.kPreferredCBufferSize : DeferredConfig.kPreferredStructuredBufferSize) / (tileXCount * 4);
+
+                    NativeArray<uint> depthRanges = new NativeArray<uint>(DeferredConfig.MaxDepthRangePerBatch, Allocator.Temp, NativeArrayOptions.UninitializedMemory);
+
+                    while (tileY < tileYCount)
                     {
-                        for (int i = 0; i < tileXCount; ++i)
+                        int tileYEnd = Mathf.Min(tileYCount, tileY + tileYIncrement);
+
+                        for (int j = tileY; j < tileYEnd; ++j)
                         {
-                            int headerOffset = tiler.GetTileHeaderOffset(i, j);
-<<<<<<< HEAD
-                            int tileLightCount = (int)tileHeaders[headerOffset + DeferredTiler.kListCount];
-                            uint listDepthRange = tileLightCount == 0 ? invalidDepthRange : tileHeaders[headerOffset + DeferredTiler.kListDepthRange];
-                            depthRanges[i + (j - tileY) * tileXCount] = listDepthRange;
+                            for (int i = 0; i < tileXCount; ++i)
+                            {
+                                int headerOffset = tiler.GetTileHeaderOffset(i, j);
+                                int tileLightCount = (int)tileHeaders[headerOffset + DeferredTiler.kListCount];
+                                uint listDepthRange = tileLightCount == 0 ? invalidDepthRange : tileHeaders[headerOffset + DeferredTiler.kListDepthRange];
+                                depthRanges[i + (j - tileY) * tileXCount] = listDepthRange;
+                            }
                         }
+
+                        ComputeBuffer _depthRanges = DeferredShaderData.instance.ReserveBuffer<uint>(DeferredConfig.MaxDepthRangePerBatch, DeferredConfig.UseCBufferForDepthRange);
+                        _depthRanges.SetData(depthRanges, 0, 0, depthRanges.Length);
+
+                        if (DeferredConfig.UseCBufferForDepthRange)
+                            cmd.SetGlobalConstantBuffer(_depthRanges, ShaderConstants.UDepthRanges, 0, DeferredConfig.MaxDepthRangePerBatch * 4);
+                        else
+                            cmd.SetGlobalBuffer(ShaderConstants._DepthRanges, _depthRanges);
+
+                        cmd.SetGlobalInt(ShaderConstants._DepthRangeOffset, tileY * tileXCount);
+
+                        int mip_tileY = tileY << tileShiftMipLevel;
+                        int mip_tileYEnd = tileYEnd << tileShiftMipLevel;
+                        cmd.EnableScissorRect(new Rect(0, mip_tileY, depthInfoWidth, mip_tileYEnd - mip_tileY));
+                        cmd.Blit(depthSurface, depthInfoSurface, m_TileDepthInfoMaterial, 0);
+
+                        tileY = tileYEnd;
                     }
 
-                    ComputeBuffer _depthRanges = DeferredShaderData.instance.ReserveBuffer<uint>(DeferredConfig.MaxDepthRangePerBatch, DeferredConfig.UseCBufferForDepthRange);
-                    _depthRanges.SetData(depthRanges, 0, 0, depthRanges.Length);
-
-                    if (DeferredConfig.UseCBufferForDepthRange)
-                        cmd.SetGlobalConstantBuffer(_depthRanges, ShaderConstants.UDepthRanges, 0, DeferredConfig.MaxDepthRangePerBatch * 4);
-                    else
-                        cmd.SetGlobalBuffer(ShaderConstants._DepthRanges, _depthRanges);
-
-                    cmd.SetGlobalInt(ShaderConstants._DepthRangeOffset, tileY * tileXCount);
-
-                    int mip_tileY = tileY << tileShiftMipLevel;
-                    int mip_tileYEnd = tileYEnd << tileShiftMipLevel;
-                    cmd.EnableScissorRect(new Rect(0, mip_tileY, depthInfoWidth, mip_tileYEnd - mip_tileY));
+                    cmd.DisableScissorRect();
+
+                    depthRanges.Dispose();
+                }
+                else
+                {
+                    ref DeferredGPUTiler tiler = ref m_GPUTilers[0];
+
+                    cmd.EnableShaderKeyword(ShaderKeywordStrings._GPU_TILING);
+
+                    cmd.SetGlobalBuffer(ShaderConstants._TileHeaders, tiler.TileHeaders);
+                    cmd.SetGlobalInt(ShaderConstants._DepthRangeOffset, 0);
                     cmd.Blit(depthSurface, depthInfoSurface, m_TileDepthInfoMaterial, 0);
 
-                    tileY = tileYEnd;
-                }
-
-                cmd.DisableScissorRect();
-
-                depthRanges.Dispose();
-            }
-            else
-            {
-                ref DeferredGPUTiler tiler = ref m_GPUTilers[0];
-
-                cmd.EnableShaderKeyword(ShaderKeywordStrings._GPU_TILING);
-
-                cmd.SetGlobalBuffer(ShaderConstants._TileHeaders, tiler.TileHeaders);
-                cmd.SetGlobalInt(ShaderConstants._DepthRangeOffset, 0);
-                cmd.Blit(depthSurface, depthInfoSurface, m_TileDepthInfoMaterial, 0);
-
-                cmd.DisableShaderKeyword(ShaderKeywordStrings._GPU_TILING);
-            }
-
-            if (shaderVariant != null)
-                cmd.DisableShaderKeyword(shaderVariant);
-=======
-                            int tileLightCount = (int)tileHeaders[headerOffset + 1];
-                            uint listDepthRange = tileLightCount == 0 ? invalidDepthRange : tileHeaders[headerOffset + 2];
-                            depthRanges[i + (j - tileY) * tileXCount] = listDepthRange;
-                        }
-                    }
-
-                    ComputeBuffer _depthRanges = DeferredShaderData.instance.ReserveBuffer<uint>(m_MaxDepthRangePerBatch, DeferredConfig.UseCBufferForDepthRange);
-                    _depthRanges.SetData(depthRanges, 0, 0, depthRanges.Length);
-
-                    if (DeferredConfig.UseCBufferForDepthRange)
-                        cmd.SetGlobalConstantBuffer(_depthRanges, ShaderConstants.UDepthRanges, 0, m_MaxDepthRangePerBatch * 4);
-                    else
-                        cmd.SetGlobalBuffer(ShaderConstants._DepthRanges, _depthRanges);
-
-                    cmd.SetGlobalInt(ShaderConstants._tileXCount, tileXCount);
-                    cmd.SetGlobalInt(ShaderConstants._DepthRangeOffset, tileY * tileXCount);
-
-                    cmd.EnableScissorRect(new Rect(0, tileY << tileShiftMipLevel, depthInfoWidth, (tileYEnd - tileY) << tileShiftMipLevel));
-                    cmd.Blit(depthSurface, depthInfoSurface, m_TileDepthInfoMaterial, 0);
-
-                    tileY = tileYEnd;
-                }
-
-                cmd.DisableScissorRect();
+                    cmd.DisableShaderKeyword(ShaderKeywordStrings._GPU_TILING);
+                }
 
                 if (shaderVariant != null)
                     cmd.DisableShaderKeyword(shaderVariant);
             }
->>>>>>> f1d64c70
 
             context.ExecuteCommandBuffer(cmd);
             CommandBufferPool.Release(cmd);
@@ -1312,38 +1013,14 @@
                 return;
             }
 
-<<<<<<< HEAD
-            CommandBuffer cmd = CommandBufferPool.Get(k_TileDepthInfo);
-            RenderTargetIdentifier depthInfoSurface = m_DepthInfoTexture.Identifier();
-            RenderTargetIdentifier tileDepthInfoSurface = m_TileDepthInfoTexture.Identifier();
-
-            int tilePixelWidth = DeferredConfig.kTilePixelWidth;
-            int tilePixelHeight = DeferredConfig.kTilePixelHeight;
-            int tileWidthLevel = (int)Mathf.Log(tilePixelWidth, 2);
-            int tileHeightLevel = (int)Mathf.Log(tilePixelHeight, 2);
-            int intermediateMipLevel = DeferredConfig.kTileDepthInfoIntermediateLevel;
-            int diffWidthLevel = tileWidthLevel - intermediateMipLevel;
-            int diffHeightLevel = tileHeightLevel - intermediateMipLevel;
-
-            cmd.SetGlobalTexture(ShaderConstants._BitmaskTex, depthInfoSurface);
-            cmd.SetGlobalInt(ShaderConstants._DownsamplingWidth, tilePixelWidth);
-            cmd.SetGlobalInt(ShaderConstants._DownsamplingHeight, tilePixelHeight);
-
-            int alignment = 1 << DeferredConfig.kTileDepthInfoIntermediateLevel;
-            int depthInfoWidth = (m_RenderWidth + alignment - 1) >> DeferredConfig.kTileDepthInfoIntermediateLevel;
-            int depthInfoHeight = (m_RenderHeight + alignment - 1) >> DeferredConfig.kTileDepthInfoIntermediateLevel;
-            cmd.SetGlobalVector("_BitmaskTexSize", new Vector4(depthInfoWidth, depthInfoHeight, 1.0f / depthInfoWidth, 1.0f / depthInfoHeight));
-=======
             CommandBuffer cmd = CommandBufferPool.Get();
             using (new ProfilingScope(cmd, m_ProfilingTileDepthInfo))
             {
                 RenderTargetIdentifier depthInfoSurface = this.DepthInfoTextureIdentifier;
                 RenderTargetIdentifier tileDepthInfoSurface = this.TileDepthInfoTextureIdentifier;
->>>>>>> f1d64c70
-
-                ref DeferredTiler tiler = ref m_Tilers[0];
-                int tilePixelWidth = tiler.TilePixelWidth;
-                int tilePixelHeight = tiler.TilePixelHeight;
+
+                int tilePixelWidth = DeferredConfig.kTilePixelWidth;
+                int tilePixelHeight = DeferredConfig.kTilePixelHeight;
                 int tileWidthLevel = (int)Mathf.Log(tilePixelWidth, 2);
                 int tileHeightLevel = (int)Mathf.Log(tilePixelHeight, 2);
                 int intermediateMipLevel = DeferredConfig.kTileDepthInfoIntermediateLevel;
@@ -1380,7 +1057,6 @@
             CommandBufferPool.Release(cmd);
         }
 
-<<<<<<< HEAD
         public void ExecuteComputePass0(ScriptableRenderContext context, ref RenderingData renderingData)
         {
             if (!m_HasTileVisLights)
@@ -1456,27 +1132,22 @@
             CommandBufferPool.Release(cmd);
         }
 
-        public void ExecuteDeferredPass(ScriptableRenderContext context, ref RenderingData renderingData)
+        internal void ClearStencilPartial(CommandBuffer cmd)
+        {
+            if (m_FullscreenMesh == null)
+                m_FullscreenMesh = CreateFullscreenMesh();
+
+            using (new ProfilingScope(cmd, m_ProfilingSamplerClearStencilPartialPass))
+            {
+                cmd.DrawMesh(m_FullscreenMesh, Matrix4x4.identity, m_StencilDeferredMaterial, 0, m_StencilDeferredPasses[(int)StencilDeferredPasses.ClearStencilPartial]);
+            }
+        }
+
+        internal void ExecuteDeferredPass(ScriptableRenderContext context, ref RenderingData renderingData)
         {
             if (this.TiledDeferredShading == TileShading.GPU)
                 ExecuteComputePass1(context, ref renderingData);
 
-            CommandBuffer cmd = CommandBufferPool.Get(k_DeferredPass);
-=======
-        internal void ClearStencilPartial(CommandBuffer cmd)
-        {
-            if (m_FullscreenMesh == null)
-                m_FullscreenMesh = CreateFullscreenMesh();
->>>>>>> f1d64c70
-
-            using (new ProfilingScope(cmd, m_ProfilingSamplerClearStencilPartialPass))
-            {
-                cmd.DrawMesh(m_FullscreenMesh, Matrix4x4.identity, m_StencilDeferredMaterial, 0, m_StencilDeferredPasses[(int)StencilDeferredPasses.ClearStencilPartial]);
-            }
-        }
-
-        internal void ExecuteDeferredPass(ScriptableRenderContext context, ref RenderingData renderingData)
-        {
             CommandBuffer cmd = CommandBufferPool.Get();
             using (new ProfilingScope(cmd, m_ProfilingDeferredPass))
             {
@@ -1791,22 +1462,11 @@
                 return;
             }
 
-<<<<<<< HEAD
-            if (!m_HasTileVisLights)
-                return;
-
             if (this.TiledDeferredShading == TileShading.CPU)
                 RenderTileLightsCPU(context, cmd, ref renderingData);
             else if (this.TiledDeferredShading == TileShading.GPU)
                 RenderTileLightsGPU(context, cmd, ref renderingData);
         }
-=======
-            Profiler.BeginSample(k_DeferredTiledPass);
-
-            // Allow max 256 draw calls for rendering all the batches of tiles
-            DrawCall[] drawCalls = new DrawCall[256];
-            int drawCallCount = 0;
->>>>>>> f1d64c70
 
         void RenderTileLightsCPU(ScriptableRenderContext context, CommandBuffer cmd, ref RenderingData renderingData)
         {
@@ -2106,11 +1766,7 @@
                 cmd.SetGlobalInt(ShaderConstants._TilePixelWidth, tileWidth);
                 cmd.SetGlobalInt(ShaderConstants._TilePixelHeight, tileHeight);
 
-<<<<<<< HEAD
-                cmd.SetGlobalTexture(ShaderConstants._TileDepthInfoTexture, m_TileDepthInfoTexture.Identifier());
-=======
                 cmd.SetGlobalTexture(this.TileDepthInfoTexture.id, this.TileDepthInfoTextureIdentifier);
->>>>>>> f1d64c70
 
                 cmd.SetGlobalBuffer(ShaderConstants._TileList, m_GPUTileList);
 
@@ -2122,58 +1778,43 @@
                 cmd.SetGlobalBuffer(ShaderConstants._RelLightList, m_GPUTilers[0].TileData);
                 cmd.SetGlobalInt(ShaderConstants._InstanceOffset, 0);
 
-<<<<<<< HEAD
                 cmd.EnableShaderKeyword(ShaderKeywordStrings._GPU_TILING);
-                cmd.DrawProceduralIndirect(Matrix4x4.identity, m_TileDeferredMaterial, 0, topology, m_GPUIndirectArgs, 0); // Lit
-                cmd.DrawProceduralIndirect(Matrix4x4.identity, m_TileDeferredMaterial, 1, topology, m_GPUIndirectArgs, 0); // SimpleLit
+                cmd.DrawProceduralIndirect(Matrix4x4.identity, m_TileDeferredMaterial, m_TileDeferredPasses[(int)TileDeferredPasses.PunctualLit], topology, m_GPUIndirectArgs, 0);
+                cmd.DrawProceduralIndirect(Matrix4x4.identity, m_TileDeferredMaterial, m_TileDeferredPasses[(int)TileDeferredPasses.PunctualSimpleLit], topology, m_GPUIndirectArgs, 0);
                 cmd.DisableShaderKeyword(ShaderKeywordStrings._GPU_TILING);
-=======
-                    cmd.SetGlobalInt(ShaderConstants._InstanceOffset, dc.instanceOffset);
-                    cmd.DrawProcedural(Matrix4x4.identity, m_TileDeferredMaterial, m_TileDeferredPasses[(int)TileDeferredPasses.PunctualLit], topology, vertexCount, dc.instanceCount);
-                    cmd.DrawProcedural(Matrix4x4.identity, m_TileDeferredMaterial, m_TileDeferredPasses[(int)TileDeferredPasses.PunctualSimpleLit], topology, vertexCount, dc.instanceCount);
-                }
->>>>>>> f1d64c70
             }
         }
 
         void RenderStencilLights(ScriptableRenderContext context, CommandBuffer cmd, ref RenderingData renderingData)
         {
-<<<<<<< HEAD
-            using (new ProfilingScope(cmd, m_ProfilingSamplerDeferredStencilPass))
-=======
             if (m_stencilVisLights.Length == 0)
                 return;
 
             if (m_StencilDeferredMaterial == null)
->>>>>>> f1d64c70
-            {
-
-<<<<<<< HEAD
-                if (m_StencilDeferredMaterial == null)
-                {
-                    Debug.LogErrorFormat("Missing {0}. {1} render pass will not execute. Check for missing reference in the renderer resources.", m_StencilDeferredMaterial, GetType().Name);
-                    return;
-                }
-
-                if (m_stencilVisLights.Length == 0)
-                    return;
-=======
+            {
+                Debug.LogErrorFormat("Missing {0}. {1} render pass will not execute. Check for missing reference in the renderer resources.", m_StencilDeferredMaterial, GetType().Name);
+                return;
+            }
+
             Profiler.BeginSample(k_DeferredStencilPass);
->>>>>>> f1d64c70
-
-                if (m_SphereMesh == null)
-                    m_SphereMesh = CreateSphereMesh();
-                if (m_HemisphereMesh == null)
-                    m_HemisphereMesh = CreateHemisphereMesh();
-                if (m_FullscreenMesh == null)
-                    m_FullscreenMesh = CreateFullscreenMesh();
-
+
+            if (m_SphereMesh == null)
+                m_SphereMesh = CreateSphereMesh();
+            if (m_HemisphereMesh == null)
+                m_HemisphereMesh = CreateHemisphereMesh();
+            if (m_FullscreenMesh == null)
+                m_FullscreenMesh = CreateFullscreenMesh();
+
+            using (new ProfilingScope(cmd, m_ProfilingSamplerDeferredStencilPass))
+            {
                 NativeArray<VisibleLight> visibleLights = renderingData.lightData.visibleLights;
 
                 RenderStencilDirectionalLights(cmd, ref renderingData, visibleLights, renderingData.lightData.mainLightIndex);
                 RenderStencilPointLights(cmd, ref renderingData, visibleLights);
                 RenderStencilSpotLights(cmd, ref renderingData, visibleLights);
             }
+
+            Profiler.EndSample();
         }
 
         void RenderStencilDirectionalLights(CommandBuffer cmd, ref RenderingData renderingData, NativeArray<VisibleLight> visibleLights, int mainLightIndex)
@@ -2379,23 +2020,6 @@
                 lightFlags |= (int)LightFlag.SubtractiveMixedLighting;
 
             // tile lights do not support shadows, so shadowLightIndex is -1.
-<<<<<<< HEAD
-            int shadowLightIndex = -1;
-            Vector3 posWS = visibleLights[index].localToWorldMatrix.GetColumn(3);
-
-            Vector4 lightAttenuation;
-            Vector4 lightSpotDir;
-            UniversalRenderPipeline.GetLightAttenuationAndSpotDirection(
-                visibleLights[index].lightType, visibleLights[index].range, visibleLights[index].localToWorldMatrix,
-                visibleLights[index].spotAngle, visibleLights[index].spotAngle,
-//(kcm )                visibleLights[index].spotAngle, visibleLights[index].light?.innerSpotAngle,
-                out lightAttenuation, out lightSpotDir);
-
-            punctualLightBuffer[storeIndex * 4 + 0] = new uint4(FloatToUInt(posWS.x), FloatToUInt(posWS.y), FloatToUInt(posWS.z), FloatToUInt(visibleLights[index].range * visibleLights[index].range));
-            punctualLightBuffer[storeIndex * 4 + 1] = new uint4(FloatToUInt(visibleLights[index].finalColor.r), FloatToUInt(visibleLights[index].finalColor.g), FloatToUInt(visibleLights[index].finalColor.b), 0);
-            punctualLightBuffer[storeIndex * 4 + 2] = new uint4(FloatToUInt(lightAttenuation.x), FloatToUInt(lightAttenuation.y), FloatToUInt(lightAttenuation.z), FloatToUInt(lightAttenuation.w));
-            punctualLightBuffer[storeIndex * 4 + 3] = new uint4(FloatToUInt(lightSpotDir.x), FloatToUInt(lightSpotDir.y), FloatToUInt(lightSpotDir.z), (uint)shadowLightIndex);
-=======
             //int shadowLightIndex = -1;
 
             Vector4 lightPos, lightColor, lightAttenuation, lightSpotDir, lightOcclusionChannel;
@@ -2406,7 +2030,6 @@
             punctualLightBuffer[storeIndex * 5 + 2] = new uint4(FloatToUInt(lightAttenuation.x), FloatToUInt(lightAttenuation.y), FloatToUInt(lightAttenuation.z), FloatToUInt(lightAttenuation.w));
             punctualLightBuffer[storeIndex * 5 + 3] = new uint4(FloatToUInt(lightSpotDir.x), FloatToUInt(lightSpotDir.y), FloatToUInt(lightSpotDir.z), (uint)lightFlags);
             punctualLightBuffer[storeIndex * 5 + 4] = new uint4(FloatToUInt(lightOcclusionChannel.x), FloatToUInt(lightOcclusionChannel.y), FloatToUInt(lightOcclusionChannel.z), FloatToUInt(lightOcclusionChannel.w));
->>>>>>> f1d64c70
         }
 
         static void StoreTileData(ref NativeArray<uint4> tileList, int storeIndex, uint tileID, uint listBitMask, ushort relLightOffset, ushort lightCount)
