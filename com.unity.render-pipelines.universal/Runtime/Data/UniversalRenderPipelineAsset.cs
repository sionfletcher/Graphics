using System;
#if UNITY_EDITOR
using UnityEditor;
using UnityEditor.ProjectWindowCallback;
using System.IO;
using UnityEditorInternal;
#endif
using System.ComponentModel;
using System.Linq;
using UnityEngine.Serialization;
using UnityEngine.Experimental.Rendering;

namespace UnityEngine.Rendering.Universal
{
    public enum ShadowQuality
    {
        Disabled,
        HardShadows,
        SoftShadows,
    }

    /// <summary>
    /// This controls the size of the shadow map texture.
    /// </summary>
    public enum ShadowResolution
    {
        /// <summary>
        /// Use this for 256x256 shadow resolution.
        /// </summary>
        _256 = 256,

        /// <summary>
        /// Use this for 512x512 shadow resolution.
        /// </summary>
        _512 = 512,

        /// <summary>
        /// Use this for 1024x1024 shadow resolution.
        /// </summary>
        _1024 = 1024,

        /// <summary>
        /// Use this for 2048x2048 shadow resolution.
        /// </summary>
        _2048 = 2048,

        /// <summary>
        /// Use this for 4096x4096 shadow resolution.
        /// </summary>
        _4096 = 4096
    }

    /// <summary>
    /// This controls the size of the Light Cookie atlas texture for additional lights (point, spot).
    /// </summary>
    public enum LightCookieResolution
    {
        /// <summary>
        /// Use this for 256x256 Light Cookie resolution.
        /// </summary>
        _256 = 256,

        /// <summary>
        /// Use this for 512x512 Light Cookie resolution.
        /// </summary>
        _512 = 512,

        /// <summary>
        /// Use this for 1024x1024 Light Cookie resolution.
        /// </summary>
        _1024 = 1024,

        /// <summary>
        /// Use this for 2048x2048 Light Cookie resolution.
        /// </summary>
        _2048 = 2048,

        /// <summary>
        /// Use this for 4096x4096 Light Cookie resolution.
        /// </summary>
        _4096 = 4096
    }

    /// <summary>
    /// Options for selecting the format for the Light Cookie atlas texture for additional lights (point, spot).
    /// Low precision saves memory and bandwidth.
    /// </summary>
    public enum LightCookieFormat
    {
        /// <summary>
        /// Use this to select Grayscale format with low precision.
        /// </summary>
        GrayscaleLow,

        /// <summary>
        /// Use this to select Grayscale format with high precision.
        /// </summary>
        GrayscaleHigh,

        /// <summary>
        /// Use this to select Color format with low precision.
        /// </summary>
        ColorLow,

        /// <summary>
        /// Use this to select Color format with high precision.
        /// </summary>
        ColorHigh,

        /// <summary>
        /// Use this to select High Dynamic Range format.
        /// </summary>
        ColorHDR,
    }

    /// <summary>
    /// Options for setting MSAA Quality.
    /// This defines how many samples URP computes per pixel for evaluating the effect.
    /// </summary>
    public enum MsaaQuality
    {
        /// <summary>
        /// Disables MSAA.
        /// </summary>
        Disabled = 1,

        /// <summary>
        /// Use this for 2 samples per pixel.
        /// </summary>
        _2x = 2,

        /// <summary>
        /// Use this for 4 samples per pixel.
        /// </summary>
        _4x = 4,

        /// <summary>
        /// Use this for 8 samples per pixel.
        /// </summary>
        _8x = 8
    }

    /// <summary>
    /// Options for selecting downsampling.
    /// </summary>
    public enum Downsampling
    {
        /// <summary>
        /// Use this to disable downsampling.
        /// </summary>
        None,

        /// <summary>
        /// Use this to produce a half-resolution image with bilinear filtering.
        /// </summary>
        _2xBilinear,

        /// <summary>
        /// Use this to produce a quarter-resolution image with box filtering. This produces a softly blurred copy.
        /// </summary>
        _4xBox,

        /// <summary>
        /// Use this to produce a quarter-resolution image with bi-linear filtering.
        /// </summary>
        _4xBilinear
    }

    internal enum DefaultMaterialType
    {
        Standard,
        Particle,
        Terrain,
        Sprite,
        UnityBuiltinDefault,
        SpriteMask,
        Decal
    }

    /// <summary>
    /// Options for light rendering mode.
    /// </summary>
    public enum LightRenderingMode
    {
        /// <summary>
        /// Use this to disable lighting.
        /// </summary>
        Disabled = 0,

        /// <summary>
        /// Use this to select lighting to be calculated per vertex.
        /// </summary>
        PerVertex = 2,

        /// <summary>
        /// Use this to select lighting to be calculated per pixel.
        /// </summary>
        PerPixel = 1,
    }

    [Obsolete("PipelineDebugLevel is unused and has no effect.", false)]
    public enum PipelineDebugLevel
    {
        Disabled,
        Profiling,
    }

    /// <summary>
    /// Options to select the type of Renderer to use.
    /// </summary>
    public enum RendererType
    {
        /// <summary>
        /// Use this for Custom Renderer.
        /// </summary>
        Custom,

        /// <summary>
        /// Use this for Universal Renderer.
        /// </summary>
        UniversalRenderer,

        /// <summary>
        /// Use this for 2D Renderer.
        /// </summary>
        _2DRenderer,

        [Obsolete("ForwardRenderer has been renamed (UnityUpgradable) -> UniversalRenderer", true)]
        ForwardRenderer = UniversalRenderer,
    }

    /// <summary>
    /// Options for selecting Color Grading modes, Low Dynamic Range (LDR) or High Dynamic Range (HDR)
    /// </summary>
    public enum ColorGradingMode
    {
        /// <summary>
        /// This mode follows a more classic workflow. Unity applies a limited range of color grading after tonemapping.
        /// </summary>
        LowDynamicRange,

        /// <summary>
        /// This mode works best for high precision grading similar to movie production workflows. Unity applies color grading before tonemapping.
        /// </summary>
        HighDynamicRange
    }

    /// <summary>
    /// Defines if Unity discards or stores the render targets of the DrawObjects Passes. Selecting the Store option significantly increases the memory bandwidth on mobile and tile-based GPUs.
    /// </summary>
    public enum StoreActionsOptimization
    {
        /// <summary>Unity uses the Discard option by default, and falls back to the Store option if it detects any injected Passes.</summary>
        Auto,
        /// <summary>Unity discards the render targets of render Passes that are not reused later (lower memory bandwidth).</summary>
        Discard,
        /// <summary>Unity stores all render targets of each Pass (higher memory bandwidth).</summary>
        Store
    }

    /// <summary>
    /// Defines the update frequency for the Volume Framework.
    /// </summary>
    public enum VolumeFrameworkUpdateMode
    {
        /// <summary>
        /// Use this to have the Volume Framework update every frame.
        /// </summary>
        [InspectorName("Every Frame")]
        EveryFrame = 0,

        /// <summary>
        /// Use this to disable Volume Framework updates or to update it manually via scripting.
        /// </summary>
        [InspectorName("Via Scripting")]
        ViaScripting = 1,

        /// <summary>
        /// Use this to choose the setting set on the pipeline asset.
        /// </summary>
        [InspectorName("Use Pipeline Settings")]
        UsePipelineSettings = 2,
    }

    /// <summary>
    /// Type of the LOD CrossFade.
    /// </summary>
    public enum LODCrossFadeType
    {
        /// <summary>Unity uses Bayer Matrix Texture to compute LOD CrossFade dithering.</summary>
        BayerMatrixDither,
        /// <summary>Unity uses precomputed Blue Noise Texture to compute LOD CrossFade dithering.</summary>
        BlueNoiseDither,
        /// <summary>Unity uses a Hash function to compute LOD CrossFade dithering.</summary>
        HashDither
    }

    /// Defines the upscaling filter selected by the user the universal render pipeline asset.
    /// </summary>
    public enum UpscalingFilterSelection
    {
        /// <summary>
        /// Indicates that URP will select an appropriate upscaling filter automatically.
        /// </summary>
        [InspectorName("Automatic")]
        Auto,

        /// <summary>
        /// Indicates that Bilinear filtering will be used when performing upscaling.
        /// </summary>
        [InspectorName("Bilinear")]
        Linear,

        /// <summary>
        /// Indicates that Nearest-Neighbour filtering will be used when performing upscaling.
        /// </summary>
        [InspectorName("Nearest-Neighbor")]
        Point,
        [InspectorName("FidelityFX Super Resolution 1.0")]
        FSR
    }

    [ExcludeFromPreset]
    [URPHelpURL("universalrp-asset")]
    public partial class UniversalRenderPipelineAsset : RenderPipelineAsset, ISerializationCallbackReceiver
    {
        Shader m_DefaultShader;
        ScriptableRenderer[] m_Renderers = new ScriptableRenderer[1];

        // Default values set when a new UniversalRenderPipeline asset is created
        [SerializeField] int k_AssetVersion = 11;
        [SerializeField] int k_AssetPreviousVersion = 11;

        // Deprecated settings for upgrading sakes
        [SerializeField] RendererType m_RendererType = RendererType.UniversalRenderer;
        [EditorBrowsable(EditorBrowsableState.Never)]
        [SerializeField] internal ScriptableRendererData m_RendererData = null;

        // Renderer settings
        [SerializeField] internal ScriptableRendererData[] m_RendererDataList = new ScriptableRendererData[1];
        [SerializeField] internal int m_DefaultRendererIndex = 0;

        // General settings
        [SerializeField] bool m_RequireDepthTexture = false;
        [SerializeField] bool m_RequireOpaqueTexture = false;
        [SerializeField] Downsampling m_OpaqueDownsampling = Downsampling._2xBilinear;
        [SerializeField] bool m_SupportsTerrainHoles = true;

        // Quality settings
        [SerializeField] bool m_SupportsHDR = true;
        [SerializeField] MsaaQuality m_MSAA = MsaaQuality.Disabled;
        [SerializeField] float m_RenderScale = 1.0f;
        [SerializeField] UpscalingFilterSelection m_UpscalingFilter = UpscalingFilterSelection.Auto;
<<<<<<< HEAD
        [SerializeField] LODCrossFadeType m_LODCrossFadeType = LODCrossFadeType.BlueNoiseDither; 
=======
        [SerializeField] bool m_FsrOverrideSharpness = false;
        [SerializeField] float m_FsrSharpness = FSRUtils.kDefaultSharpnessLinear;
>>>>>>> 2155e0a1
        // TODO: Shader Quality Tiers

        // Main directional light Settings
        [SerializeField] LightRenderingMode m_MainLightRenderingMode = LightRenderingMode.PerPixel;
        [SerializeField] bool m_MainLightShadowsSupported = true;
        [SerializeField] ShadowResolution m_MainLightShadowmapResolution = ShadowResolution._2048;

        // Additional lights settings
        [SerializeField] LightRenderingMode m_AdditionalLightsRenderingMode = LightRenderingMode.PerPixel;
        [SerializeField] int m_AdditionalLightsPerObjectLimit = 4;
        [SerializeField] bool m_AdditionalLightShadowsSupported = false;
        [SerializeField] ShadowResolution m_AdditionalLightsShadowmapResolution = ShadowResolution._2048;

        [SerializeField] int m_AdditionalLightsShadowResolutionTierLow = AdditionalLightsDefaultShadowResolutionTierLow;
        [SerializeField] int m_AdditionalLightsShadowResolutionTierMedium = AdditionalLightsDefaultShadowResolutionTierMedium;
        [SerializeField] int m_AdditionalLightsShadowResolutionTierHigh = AdditionalLightsDefaultShadowResolutionTierHigh;

        // Reflection Probes
        [SerializeField] bool m_ReflectionProbeBlending = false;
        [SerializeField] bool m_ReflectionProbeBoxProjection = false;

        // Shadows Settings
        [SerializeField] float m_ShadowDistance = 50.0f;
        [SerializeField] int m_ShadowCascadeCount = 1;
        [SerializeField] float m_Cascade2Split = 0.25f;
        [SerializeField] Vector2 m_Cascade3Split = new Vector2(0.1f, 0.3f);
        [SerializeField] Vector3 m_Cascade4Split = new Vector3(0.067f, 0.2f, 0.467f);
        [SerializeField] float m_CascadeBorder = 0.2f;
        [SerializeField] float m_ShadowDepthBias = 1.0f;
        [SerializeField] float m_ShadowNormalBias = 1.0f;
        [SerializeField] bool m_SoftShadowsSupported = false;
        [SerializeField] bool m_ConservativeEnclosingSphere = false;
        [SerializeField] int m_NumIterationsEnclosingSphere = 64;

        // Light Cookie Settings
        [SerializeField] LightCookieResolution m_AdditionalLightsCookieResolution = LightCookieResolution._2048;
        [SerializeField] LightCookieFormat m_AdditionalLightsCookieFormat = LightCookieFormat.ColorHigh;

        // Advanced settings
        [SerializeField] bool m_UseSRPBatcher = true;
        [SerializeField] bool m_SupportsDynamicBatching = false;
        [SerializeField] bool m_MixedLightingSupported = true;
        [SerializeField] bool m_SupportsLightLayers = false;
        [SerializeField] [Obsolete] PipelineDebugLevel m_DebugLevel;
        [SerializeField] StoreActionsOptimization m_StoreActionsOptimization = StoreActionsOptimization.Auto;

        // Adaptive performance settings
        [SerializeField] bool m_UseAdaptivePerformance = true;

        // Post-processing settings
        [SerializeField] ColorGradingMode m_ColorGradingMode = ColorGradingMode.LowDynamicRange;
        [SerializeField] int m_ColorGradingLutSize = 32;
        [SerializeField] bool m_UseFastSRGBLinearConversion = false;

        // Deprecated settings
        [SerializeField] ShadowQuality m_ShadowType = ShadowQuality.HardShadows;
        [SerializeField] bool m_LocalShadowsSupported = false;
        [SerializeField] ShadowResolution m_LocalShadowsAtlasResolution = ShadowResolution._256;
        [SerializeField] int m_MaxPixelLights = 0;
        [SerializeField] ShadowResolution m_ShadowAtlasResolution = ShadowResolution._256;

        [SerializeField] VolumeFrameworkUpdateMode m_VolumeFrameworkUpdateMode = VolumeFrameworkUpdateMode.EveryFrame;

        // Note: A lut size of 16^3 is barely usable with the HDR grading mode. 32 should be the
        // minimum, the lut being encoded in log. Lower sizes would work better with an additional
        // 1D shaper lut but for now we'll keep it simple.
        internal const int k_MinLutSize = 16;
        internal const int k_MaxLutSize = 65;

        internal const int k_ShadowCascadeMinCount = 1;
        internal const int k_ShadowCascadeMaxCount = 4;

        internal static readonly int AdditionalLightsDefaultShadowResolutionTierLow = 256;
        internal static readonly int AdditionalLightsDefaultShadowResolutionTierMedium = 512;
        internal static readonly int AdditionalLightsDefaultShadowResolutionTierHigh = 1024;

#if UNITY_EDITOR
        [NonSerialized]
        internal UniversalRenderPipelineEditorResources m_EditorResourcesAsset;

        public static readonly string packagePath = "Packages/com.unity.render-pipelines.universal";
        public static readonly string editorResourcesGUID = "a3d8d823eedde654bb4c11a1cfaf1abb";

        public static UniversalRenderPipelineAsset Create(ScriptableRendererData rendererData = null)
        {
            // Create Universal RP Asset
            var instance = CreateInstance<UniversalRenderPipelineAsset>();
            if (rendererData != null)
                instance.m_RendererDataList[0] = rendererData;
            else
                instance.m_RendererDataList[0] = CreateInstance<UniversalRendererData>();

            // Initialize default Renderer
            instance.m_EditorResourcesAsset = instance.editorResources;

            // Only enable for new URP assets by default
            instance.m_ConservativeEnclosingSphere = true;

            ResourceReloader.ReloadAllNullIn(instance, packagePath);

            return instance;
        }

        [System.Diagnostics.CodeAnalysis.SuppressMessage("Microsoft.Performance", "CA1812")]
        internal class CreateUniversalPipelineAsset : EndNameEditAction
        {
            public override void Action(int instanceId, string pathName, string resourceFile)
            {
                //Create asset
                AssetDatabase.CreateAsset(Create(CreateRendererAsset(pathName, RendererType.UniversalRenderer)), pathName);
            }
        }

        [MenuItem("Assets/Create/Rendering/URP Asset (with Universal Renderer)", priority = CoreUtils.Sections.section2 + CoreUtils.Priorities.assetsCreateRenderingMenuPriority + 1)]
        static void CreateUniversalPipeline()
        {
            ProjectWindowUtil.StartNameEditingIfProjectWindowExists(0, CreateInstance<CreateUniversalPipelineAsset>(),
                "New Universal Render Pipeline Asset.asset", null, null);
        }

        internal static ScriptableRendererData CreateRendererAsset(string path, RendererType type, bool relativePath = true, string suffix = "Renderer")
        {
            ScriptableRendererData data = CreateRendererData(type);
            string dataPath;
            if (relativePath)
                dataPath =
                    $"{Path.Combine(Path.GetDirectoryName(path), Path.GetFileNameWithoutExtension(path))}_{suffix}{Path.GetExtension(path)}";
            else
                dataPath = path;
            AssetDatabase.CreateAsset(data, dataPath);
            ResourceReloader.ReloadAllNullIn(data, packagePath);
            return data;
        }

        static ScriptableRendererData CreateRendererData(RendererType type)
        {
            switch (type)
            {
                case RendererType.UniversalRenderer:
                default:
                {
                    var rendererData = CreateInstance<UniversalRendererData>();
                    rendererData.postProcessData = PostProcessData.GetDefaultPostProcessData();
                    return rendererData;
                }
                // 2D renderer is experimental
                case RendererType._2DRenderer:
                {
                    var rendererData = CreateInstance<Renderer2DData>();
                    rendererData.postProcessData = PostProcessData.GetDefaultPostProcessData();
                    return rendererData;
                    // Universal Renderer is the fallback renderer that works on all platforms
                }
            }
        }

        // Hide: User aren't suppose to have to create it.
        //[MenuItem("Assets/Create/Rendering/URP Editor Resources", priority = CoreUtils.Sections.section8 + CoreUtils.Priorities.assetsCreateRenderingMenuPriority)]
        static void CreateUniversalPipelineEditorResources()
        {
            var instance = CreateInstance<UniversalRenderPipelineEditorResources>();
            ResourceReloader.ReloadAllNullIn(instance, packagePath);
            AssetDatabase.CreateAsset(instance, string.Format("Assets/{0}.asset", typeof(UniversalRenderPipelineEditorResources).Name));
        }

        UniversalRenderPipelineEditorResources editorResources
        {
            get
            {
                if (m_EditorResourcesAsset != null && !m_EditorResourcesAsset.Equals(null))
                    return m_EditorResourcesAsset;

                string resourcePath = AssetDatabase.GUIDToAssetPath(editorResourcesGUID);
                var objs = InternalEditorUtility.LoadSerializedFileAndForget(resourcePath);
                m_EditorResourcesAsset = objs != null && objs.Length > 0 ? objs.First() as UniversalRenderPipelineEditorResources : null;
                return m_EditorResourcesAsset;
            }
        }
#endif

        public ScriptableRendererData LoadBuiltinRendererData(RendererType type = RendererType.UniversalRenderer)
        {
#if UNITY_EDITOR
            EditorUtility.SetDirty(this);
            return m_RendererDataList[0] =
                CreateRendererAsset("Assets/UniversalRenderer.asset", type, false);
#else
            m_RendererDataList[0] = null;
            return m_RendererDataList[0];
#endif
        }

        protected override RenderPipeline CreatePipeline()
        {
            if (m_RendererDataList == null)
                m_RendererDataList = new ScriptableRendererData[1];

            // If no default data we can't create pipeline instance
            if (m_RendererDataList[m_DefaultRendererIndex] == null)
            {
                // If previous version and current version are miss-matched then we are waiting for the upgrader to kick in
                if (k_AssetPreviousVersion != k_AssetVersion)
                    return null;

                if (m_RendererDataList[m_DefaultRendererIndex].GetType().ToString()
                    .Contains("Universal.ForwardRendererData"))
                    return null;

                Debug.LogError(
                    $"Default Renderer is missing, make sure there is a Renderer assigned as the default on the current Universal RP asset:{UniversalRenderPipeline.asset.name}",
                    this);
                return null;
            }

            DestroyRenderers();
            var pipeline = new UniversalRenderPipeline(this);
            CreateRenderers();
            return pipeline;
        }

        void DestroyRenderers()
        {
            if (m_Renderers == null)
                return;

            for (int i = 0; i < m_Renderers.Length; i++)
                DestroyRenderer(ref m_Renderers[i]);
        }

        void DestroyRenderer(ref ScriptableRenderer renderer)
        {
            if (renderer != null)
            {
                renderer.Dispose();
                renderer = null;
            }
        }

        /// <inheritdoc/>
        protected override void OnValidate()
        {
            DestroyRenderers();

            // This will call RenderPipelineManager.CleanupRenderPipeline that in turn disposes the render pipeline instance and
            // assign pipeline asset reference to null
            base.OnValidate();
        }

        /// <inheritdoc/>
        protected override void OnDisable()
        {
            DestroyRenderers();

            // This will call RenderPipelineManager.CleanupRenderPipeline that in turn disposes the render pipeline instance and
            // assign pipeline asset reference to null
            base.OnDisable();
        }

        void CreateRenderers()
        {
            if (m_Renderers != null)
            {
                for (int i = 0; i < m_Renderers.Length; ++i)
                {
                    if (m_Renderers[i] != null)
                        Debug.LogError($"Creating renderers but previous instance wasn't properly destroyed: m_Renderers[{i}]");
                }
            }

            if (m_Renderers == null || m_Renderers.Length != m_RendererDataList.Length)
                m_Renderers = new ScriptableRenderer[m_RendererDataList.Length];

            for (int i = 0; i < m_RendererDataList.Length; ++i)
            {
                if (m_RendererDataList[i] != null)
                    m_Renderers[i] = m_RendererDataList[i].InternalCreateRenderer();
            }
        }

        Material GetMaterial(DefaultMaterialType materialType)
        {
#if UNITY_EDITOR
            if (scriptableRendererData == null || editorResources == null)
                return null;

            var material = scriptableRendererData.GetDefaultMaterial(materialType);
            if (material != null)
                return material;

            switch (materialType)
            {
                case DefaultMaterialType.Standard:
                    return editorResources.materials.lit;

                case DefaultMaterialType.Particle:
                    return editorResources.materials.particleLit;

                case DefaultMaterialType.Terrain:
                    return editorResources.materials.terrainLit;

                case DefaultMaterialType.Decal:
                    return editorResources.materials.decal;

                // Unity Builtin Default
                default:
                    return null;
            }
#else
            return null;
#endif
        }

        /// <summary>
        /// Returns the default renderer being used by this pipeline.
        /// </summary>
        public ScriptableRenderer scriptableRenderer
        {
            get
            {
                if (m_RendererDataList?.Length > m_DefaultRendererIndex && m_RendererDataList[m_DefaultRendererIndex] == null)
                {
                    Debug.LogError("Default renderer is missing from the current Pipeline Asset.", this);
                    return null;
                }

                if (scriptableRendererData.isInvalidated || m_Renderers[m_DefaultRendererIndex] == null)
                {
                    DestroyRenderer(ref m_Renderers[m_DefaultRendererIndex]);
                    m_Renderers[m_DefaultRendererIndex] = scriptableRendererData.InternalCreateRenderer();
                }

                return m_Renderers[m_DefaultRendererIndex];
            }
        }

        /// <summary>
        /// Returns a renderer from the current pipeline asset
        /// </summary>
        /// <param name="index">Index to the renderer. If invalid index is passed, the default renderer is returned instead.</param>
        /// <returns></returns>
        public ScriptableRenderer GetRenderer(int index)
        {
            if (index == -1)
                index = m_DefaultRendererIndex;

            if (index >= m_RendererDataList.Length || index < 0 || m_RendererDataList[index] == null)
            {
                Debug.LogWarning(
                    $"Renderer at index {index.ToString()} is missing, falling back to Default Renderer {m_RendererDataList[m_DefaultRendererIndex].name}",
                    this);
                index = m_DefaultRendererIndex;
            }

            // RendererData list differs from RendererList. Create RendererList.
            if (m_Renderers == null || m_Renderers.Length < m_RendererDataList.Length)
            {
                DestroyRenderers();
                CreateRenderers();
            }

            // This renderer data is outdated or invalid, we recreate the renderer
            // so we construct all render passes with the updated data
            if (m_RendererDataList[index].isInvalidated || m_Renderers[index] == null)
            {
                DestroyRenderer(ref m_Renderers[index]);
                m_Renderers[index] = m_RendererDataList[index].InternalCreateRenderer();
            }

            return m_Renderers[index];
        }

        internal ScriptableRendererData scriptableRendererData
        {
            get
            {
                if (m_RendererDataList[m_DefaultRendererIndex] == null)
                    CreatePipeline();

                return m_RendererDataList[m_DefaultRendererIndex];
            }
        }

#if UNITY_EDITOR
        internal GUIContent[] rendererDisplayList
        {
            get
            {
                GUIContent[] list = new GUIContent[m_RendererDataList.Length + 1];
                list[0] = new GUIContent($"Default Renderer ({RendererDataDisplayName(m_RendererDataList[m_DefaultRendererIndex])})");

                for (var i = 1; i < list.Length; i++)
                {
                    list[i] = new GUIContent($"{(i - 1).ToString()}: {RendererDataDisplayName(m_RendererDataList[i - 1])}");
                }
                return list;
            }
        }

        string RendererDataDisplayName(ScriptableRendererData data)
        {
            if (data != null)
                return data.name;

            return "NULL (Missing RendererData)";
        }

#endif
        private static GraphicsFormat[][] s_LightCookieFormatList = new GraphicsFormat[][]
        {
            /* Grayscale Low */ new GraphicsFormat[] {GraphicsFormat.R8_UNorm},
            /* Grayscale High*/ new GraphicsFormat[] {GraphicsFormat.R16_UNorm},
            /* Color Low     */ new GraphicsFormat[] {GraphicsFormat.R5G6B5_UNormPack16, GraphicsFormat.B5G6R5_UNormPack16, GraphicsFormat.R5G5B5A1_UNormPack16, GraphicsFormat.B5G5R5A1_UNormPack16},
            /* Color High    */ new GraphicsFormat[] {GraphicsFormat.A2B10G10R10_UNormPack32, GraphicsFormat.R8G8B8A8_SRGB, GraphicsFormat.B8G8R8A8_SRGB},
            /* Color HDR     */ new GraphicsFormat[] {GraphicsFormat.B10G11R11_UFloatPack32},
        };

        internal GraphicsFormat additionalLightsCookieFormat
        {
            get
            {
                GraphicsFormat result = GraphicsFormat.None;
                foreach (var format in s_LightCookieFormatList[(int)m_AdditionalLightsCookieFormat])
                {
                    if (SystemInfo.IsFormatSupported(format, FormatUsage.Render))
                    {
                        result = format;
                        break;
                    }
                }

                if (QualitySettings.activeColorSpace == ColorSpace.Gamma)
                    result = GraphicsFormatUtility.GetLinearFormat(result);

                // Fallback
                if (result == GraphicsFormat.None)
                {
                    result = GraphicsFormat.R8G8B8A8_UNorm;
                    Debug.LogWarning($"Additional Lights Cookie Format ({ m_AdditionalLightsCookieFormat.ToString() }) is not supported by the platform. Falling back to {GraphicsFormatUtility.GetBlockSize(result) * 8}-bit format ({GraphicsFormatUtility.GetFormatString(result)})");
                }

                return result;
            }
        }

        internal Vector2Int additionalLightsCookieResolution => new Vector2Int((int)m_AdditionalLightsCookieResolution, (int)m_AdditionalLightsCookieResolution);

        internal int[] rendererIndexList
        {
            get
            {
                int[] list = new int[m_RendererDataList.Length + 1];
                for (int i = 0; i < list.Length; i++)
                {
                    list[i] = i - 1;
                }
                return list;
            }
        }

        public bool supportsCameraDepthTexture
        {
            get { return m_RequireDepthTexture; }
            set { m_RequireDepthTexture = value; }
        }

        public bool supportsCameraOpaqueTexture
        {
            get { return m_RequireOpaqueTexture; }
            set { m_RequireOpaqueTexture = value; }
        }

        public Downsampling opaqueDownsampling
        {
            get { return m_OpaqueDownsampling; }
        }

        public bool supportsTerrainHoles
        {
            get { return m_SupportsTerrainHoles; }
        }

        /// <summary>
        /// Returns the active store action optimization value.
        /// </summary>
        /// <returns>Returns the active store action optimization value.</returns>
        public StoreActionsOptimization storeActionsOptimization
        {
            get { return m_StoreActionsOptimization; }
            set { m_StoreActionsOptimization = value; }
        }

        public bool supportsHDR
        {
            get { return m_SupportsHDR; }
            set { m_SupportsHDR = value; }
        }

        public int msaaSampleCount
        {
            get { return (int)m_MSAA; }
            set { m_MSAA = (MsaaQuality)value; }
        }

        public float renderScale
        {
            get { return m_RenderScale; }
            set { m_RenderScale = ValidateRenderScale(value); }
        }

        public LODCrossFadeType lodCrossFadeType
        {
            get { return m_LODCrossFadeType; }
        }

        /// <summary>
        /// Returns the upscaling filter desired by the user
        /// Note: Filter selections differ from actual filters in that they may include "meta-filters" such as
        ///       "Automatic" which resolve to an actual filter at a later time.
        /// </summary>
        public UpscalingFilterSelection upscalingFilter
        {
            get { return m_UpscalingFilter; }
            set { m_UpscalingFilter = value; }
        }

        /// <summary>
        /// If this property is set to true, the value from the fsrSharpness property will control the intensity of the
        /// sharpening filter associated with FidelityFX Super Resolution.
        /// </summary>
        public bool fsrOverrideSharpness
        {
            get { return m_FsrOverrideSharpness; }
            set { m_FsrOverrideSharpness = value; }
        }

        /// <summary>
        /// Controls the intensity of the sharpening filter associated with FidelityFX Super Resolution.
        /// A value of 1.0 produces maximum sharpness while a value of 0.0 disables the sharpening filter entirely.
        ///
        /// Note: This value only has an effect when the fsrOverrideSharpness property is set to true.
        /// </summary>
        public float fsrSharpness
        {
            get { return m_FsrSharpness; }
            set { m_FsrSharpness = value; }
        }

        public LightRenderingMode mainLightRenderingMode
        {
            get { return m_MainLightRenderingMode; }
            internal set { m_MainLightRenderingMode = value; }
        }

        public bool supportsMainLightShadows
        {
            get { return m_MainLightShadowsSupported; }
            internal set { m_MainLightShadowsSupported = value; }
        }

        public int mainLightShadowmapResolution
        {
            get { return (int)m_MainLightShadowmapResolution; }
            internal set { m_MainLightShadowmapResolution = (ShadowResolution)value; }
        }

        public LightRenderingMode additionalLightsRenderingMode
        {
            get { return m_AdditionalLightsRenderingMode; }
            internal set { m_AdditionalLightsRenderingMode = value; }
        }

        public int maxAdditionalLightsCount
        {
            get { return m_AdditionalLightsPerObjectLimit; }
            set { m_AdditionalLightsPerObjectLimit = ValidatePerObjectLights(value); }
        }

        public bool supportsAdditionalLightShadows
        {
            get { return m_AdditionalLightShadowsSupported; }
            internal set { m_AdditionalLightShadowsSupported = value; }
        }

        public int additionalLightsShadowmapResolution
        {
            get { return (int)m_AdditionalLightsShadowmapResolution; }
            internal set { m_AdditionalLightsShadowmapResolution = (ShadowResolution)value; }
        }

        /// <summary>
        /// Returns the additional light shadow resolution defined for tier "Low" in the UniversalRenderPipeline asset.
        /// </summary>
        public int additionalLightsShadowResolutionTierLow
        {
            get { return (int)m_AdditionalLightsShadowResolutionTierLow; }
            internal set { additionalLightsShadowResolutionTierLow = value; }
        }

        /// <summary>
        /// Returns the additional light shadow resolution defined for tier "Medium" in the UniversalRenderPipeline asset.
        /// </summary>
        public int additionalLightsShadowResolutionTierMedium
        {
            get { return (int)m_AdditionalLightsShadowResolutionTierMedium; }
            internal set { m_AdditionalLightsShadowResolutionTierMedium = value; }
        }

        /// <summary>
        /// Returns the additional light shadow resolution defined for tier "High" in the UniversalRenderPipeline asset.
        /// </summary>
        public int additionalLightsShadowResolutionTierHigh
        {
            get { return (int)m_AdditionalLightsShadowResolutionTierHigh; }
            internal set { additionalLightsShadowResolutionTierHigh = value; }
        }

        internal int GetAdditionalLightsShadowResolution(int additionalLightsShadowResolutionTier)
        {
            if (additionalLightsShadowResolutionTier <= UniversalAdditionalLightData.AdditionalLightsShadowResolutionTierLow /* 0 */)
                return additionalLightsShadowResolutionTierLow;

            if (additionalLightsShadowResolutionTier == UniversalAdditionalLightData.AdditionalLightsShadowResolutionTierMedium /* 1 */)
                return additionalLightsShadowResolutionTierMedium;

            if (additionalLightsShadowResolutionTier >= UniversalAdditionalLightData.AdditionalLightsShadowResolutionTierHigh /* 2 */)
                return additionalLightsShadowResolutionTierHigh;

            return additionalLightsShadowResolutionTierMedium;
        }

        public bool reflectionProbeBlending
        {
            get { return m_ReflectionProbeBlending; }
            internal set { m_ReflectionProbeBlending = value; }
        }

        public bool reflectionProbeBoxProjection
        {
            get { return m_ReflectionProbeBoxProjection; }
            internal set { m_ReflectionProbeBoxProjection = value; }
        }

        /// <summary>
        /// Controls the maximum distance at which shadows are visible.
        /// </summary>
        public float shadowDistance
        {
            get { return m_ShadowDistance; }
            set { m_ShadowDistance = Mathf.Max(0.0f, value); }
        }

        /// <summary>
        /// Returns the number of shadow cascades.
        /// </summary>
        public int shadowCascadeCount
        {
            get { return m_ShadowCascadeCount; }
            set
            {
                if (value < k_ShadowCascadeMinCount || value > k_ShadowCascadeMaxCount)
                {
                    throw new ArgumentException($"Value ({value}) needs to be between {k_ShadowCascadeMinCount} and {k_ShadowCascadeMaxCount}.");
                }
                m_ShadowCascadeCount = value;
            }
        }

        /// <summary>
        /// Returns the split value.
        /// </summary>
        /// <returns>Returns a Float with the split value.</returns>
        public float cascade2Split
        {
            get { return m_Cascade2Split; }
            internal set { m_Cascade2Split = value; }
        }

        /// <summary>
        /// Returns the split values.
        /// </summary>
        /// <returns>Returns a Vector2 with the split values.</returns>
        public Vector2 cascade3Split
        {
            get { return m_Cascade3Split; }
            internal set { m_Cascade3Split = value; }
        }

        /// <summary>
        /// Returns the split values.
        /// </summary>
        /// <returns>Returns a Vector3 with the split values.</returns>
        public Vector3 cascade4Split
        {
            get { return m_Cascade4Split; }
            internal set { m_Cascade4Split = value; }
        }

        /// <summary>
        /// Last cascade fade distance in percentage.
        /// </summary>
        public float cascadeBorder
        {
            get { return m_CascadeBorder; }
            set { cascadeBorder = value; }
        }

        /// <summary>
        /// The Shadow Depth Bias, controls the offset of the lit pixels.
        /// </summary>
        public float shadowDepthBias
        {
            get { return m_ShadowDepthBias; }
            set { m_ShadowDepthBias = ValidateShadowBias(value); }
        }

        /// <summary>
        /// Controls the distance at which the shadow casting surfaces are shrunk along the surface normal.
        /// </summary>
        public float shadowNormalBias
        {
            get { return m_ShadowNormalBias; }
            set { m_ShadowNormalBias = ValidateShadowBias(value); }
        }

        /// <summary>
        /// Supports Soft Shadows controls the Soft Shadows.
        /// </summary>
        public bool supportsSoftShadows
        {
            get { return m_SoftShadowsSupported; }
            internal set { m_SoftShadowsSupported = value; }
        }

        public bool supportsDynamicBatching
        {
            get { return m_SupportsDynamicBatching; }
            set { m_SupportsDynamicBatching = value; }
        }

        public bool supportsMixedLighting
        {
            get { return m_MixedLightingSupported; }
        }

        /// <summary>
        /// Returns true if the Render Pipeline Asset supports light layers, false otherwise.
        /// </summary>
        public bool supportsLightLayers
        {
            get { return m_SupportsLightLayers; }
        }

        /// <summary>
        /// Returns the selected update mode for volumes.
        /// </summary>
        public VolumeFrameworkUpdateMode volumeFrameworkUpdateMode => m_VolumeFrameworkUpdateMode;

        [Obsolete("PipelineDebugLevel is deprecated. Calling debugLevel is not necessary.", false)]
        public PipelineDebugLevel debugLevel
        {
            get => PipelineDebugLevel.Disabled;
        }

        public bool useSRPBatcher
        {
            get { return m_UseSRPBatcher; }
            set { m_UseSRPBatcher = value; }
        }

        /// <summary>
        /// Returns the selected ColorGradingMode in the URP Asset.
        /// </summary>
        public ColorGradingMode colorGradingMode
        {
            get { return m_ColorGradingMode; }
            set { m_ColorGradingMode = value; }
        }

        /// <summary>
        /// Returns the selected LUT size for Color Grading in the URP Asset.
        /// </summary>
        public int colorGradingLutSize
        {
            get { return m_ColorGradingLutSize; }
            set { m_ColorGradingLutSize = Mathf.Clamp(value, k_MinLutSize, k_MaxLutSize); }
        }

        /// <summary>
        /// Returns true if fast approximation functions are used when converting between the sRGB and Linear color spaces, false otherwise.
        /// </summary>
        public bool useFastSRGBLinearConversion
        {
            get { return m_UseFastSRGBLinearConversion; }
        }

        /// <summary>
        /// Set to true to allow Adaptive performance to modify graphics quality settings during runtime.
        /// Only applicable when Adaptive performance package is available.
        /// </summary>
        public bool useAdaptivePerformance
        {
            get { return m_UseAdaptivePerformance; }
            set { m_UseAdaptivePerformance = value; }
        }

        /// <summary>
        /// Set to true to enable a conservative method for calculating the size and position of the minimal enclosing sphere around the frustum cascade corner points for shadow culling.
        /// </summary>
        public bool conservativeEnclosingSphere
        {
            get { return m_ConservativeEnclosingSphere; }
            set { m_ConservativeEnclosingSphere = value; }
        }

        /// <summary>
        /// Set the number of iterations to reduce the cascade culling enlcosing sphere to be closer to the absolute minimun enclosing sphere, but will also require more CPU computation for increasing values.
        /// This parameter is used only when conservativeEnclosingSphere is set to true. Default value is 64.
        /// </summary>
        public int numIterationsEnclosingSphere
        {
            get { return m_NumIterationsEnclosingSphere; }
            set { m_NumIterationsEnclosingSphere = value; }
        }

        public override Material defaultMaterial
        {
            get { return GetMaterial(DefaultMaterialType.Standard); }
        }

        public override Material defaultParticleMaterial
        {
            get { return GetMaterial(DefaultMaterialType.Particle); }
        }

        public override Material defaultLineMaterial
        {
            get { return GetMaterial(DefaultMaterialType.Particle); }
        }

        public override Material defaultTerrainMaterial
        {
            get { return GetMaterial(DefaultMaterialType.Terrain); }
        }

        public override Material defaultUIMaterial
        {
            get { return GetMaterial(DefaultMaterialType.UnityBuiltinDefault); }
        }

        public override Material defaultUIOverdrawMaterial
        {
            get { return GetMaterial(DefaultMaterialType.UnityBuiltinDefault); }
        }

        public override Material defaultUIETC1SupportedMaterial
        {
            get { return GetMaterial(DefaultMaterialType.UnityBuiltinDefault); }
        }

        /// <summary>
        /// Returns the default material for the 2D renderer.
        /// </summary>
        /// <returns>Returns the material containing the default lit and unlit shader passes for sprites in the 2D renderer.</returns>
        public override Material default2DMaterial
        {
            get { return GetMaterial(DefaultMaterialType.Sprite); }
        }

        /// <summary>
        /// Returns the default sprite mask material for the 2D renderer.
        /// </summary>
        /// <returns>Returns the material containing the default shader pass for sprite mask in the 2D renderer.</returns>
        public override Material default2DMaskMaterial
        {
            get { return GetMaterial(DefaultMaterialType.SpriteMask); }
        }

        public Material decalMaterial
        {
            get { return GetMaterial(DefaultMaterialType.Decal); }
        }

        public override Shader defaultShader
        {
            get
            {
#if UNITY_EDITOR
                // TODO: When importing project, AssetPreviewUpdater:CreatePreviewForAsset will be called multiple time
                // which in turns calls this property to get the default shader.
                // The property should never return null as, when null, it loads the data using AssetDatabase.LoadAssetAtPath.
                // However it seems there's an issue that LoadAssetAtPath will not load the asset in some cases. so adding the null check
                // here to fix template tests.
                if (scriptableRendererData != null)
                {
                    Shader defaultShader = scriptableRendererData.GetDefaultShader();
                    if (defaultShader != null)
                        return defaultShader;
                }

                if (m_DefaultShader == null)
                {
                    string path = AssetDatabase.GUIDToAssetPath(ShaderUtils.GetShaderGUID(ShaderPathID.Lit));
                    m_DefaultShader  = AssetDatabase.LoadAssetAtPath<Shader>(path);
                }
#endif

                if (m_DefaultShader == null)
                    m_DefaultShader = Shader.Find(ShaderUtils.GetShaderPath(ShaderPathID.Lit));

                return m_DefaultShader;
            }
        }

#if UNITY_EDITOR
        public override Shader autodeskInteractiveShader
        {
            get { return editorResources?.shaders.autodeskInteractivePS; }
        }

        public override Shader autodeskInteractiveTransparentShader
        {
            get { return editorResources?.shaders.autodeskInteractiveTransparentPS; }
        }

        public override Shader autodeskInteractiveMaskedShader
        {
            get { return editorResources?.shaders.autodeskInteractiveMaskedPS; }
        }

        public override Shader terrainDetailLitShader
        {
            get { return editorResources?.shaders.terrainDetailLitPS; }
        }

        public override Shader terrainDetailGrassShader
        {
            get { return editorResources?.shaders.terrainDetailGrassPS; }
        }

        public override Shader terrainDetailGrassBillboardShader
        {
            get { return editorResources?.shaders.terrainDetailGrassBillboardPS; }
        }

        public override Shader defaultSpeedTree7Shader
        {
            get { return editorResources?.shaders.defaultSpeedTree7PS; }
        }

        public override Shader defaultSpeedTree8Shader
        {
            get { return editorResources?.shaders.defaultSpeedTree8PS; }
        }
#endif

        /// <summary>Names used for display of rendering layer masks.</summary>
        public override string[] renderingLayerMaskNames => UniversalRenderPipelineGlobalSettings.instance.renderingLayerMaskNames;

        /// <summary>Names used for display of rendering layer masks with prefix.</summary>
        public override string[] prefixedRenderingLayerMaskNames => UniversalRenderPipelineGlobalSettings.instance.prefixedRenderingLayerMaskNames;

        /// <summary>
        /// Names used for display of light layers.
        /// </summary>
        public string[] lightLayerMaskNames => UniversalRenderPipelineGlobalSettings.instance.lightLayerNames;

        public void OnBeforeSerialize()
        {
        }

        public void OnAfterDeserialize()
        {
            if (k_AssetVersion < 3)
            {
                m_SoftShadowsSupported = (m_ShadowType == ShadowQuality.SoftShadows);
                k_AssetPreviousVersion = k_AssetVersion;
                k_AssetVersion = 3;
            }

            if (k_AssetVersion < 4)
            {
                m_AdditionalLightShadowsSupported = m_LocalShadowsSupported;
                m_AdditionalLightsShadowmapResolution = m_LocalShadowsAtlasResolution;
                m_AdditionalLightsPerObjectLimit = m_MaxPixelLights;
                m_MainLightShadowmapResolution = m_ShadowAtlasResolution;
                k_AssetPreviousVersion = k_AssetVersion;
                k_AssetVersion = 4;
            }

            if (k_AssetVersion < 5)
            {
                if (m_RendererType == RendererType.Custom)
                {
                    m_RendererDataList[0] = m_RendererData;
                }
                k_AssetPreviousVersion = k_AssetVersion;
                k_AssetVersion = 5;
            }

            if (k_AssetVersion < 6)
            {
#pragma warning disable 618 // Obsolete warning
                // Adding an upgrade here so that if it was previously set to 2 it meant 4 cascades.
                // So adding a 3rd cascade shifted this value up 1.
                int value = (int)m_ShadowCascades;
                if (value == 2)
                {
                    m_ShadowCascadeCount = 4;
                }
                else
                {
                    m_ShadowCascadeCount = value + 1;
                }
                k_AssetVersion = 6;
#pragma warning restore 618 // Obsolete warning
            }

            if (k_AssetVersion < 7)
            {
                k_AssetPreviousVersion = k_AssetVersion;
                k_AssetVersion = 7;
            }

            if (k_AssetVersion < 8)
            {
                k_AssetPreviousVersion = k_AssetVersion;
                m_CascadeBorder = 0.1f; // In previous version we had this hard coded
                k_AssetVersion = 8;
            }

            if (k_AssetVersion < 9)
            {
                bool assetContainsCustomAdditionalLightShadowResolutions =
                    m_AdditionalLightsShadowResolutionTierHigh != AdditionalLightsDefaultShadowResolutionTierHigh ||
                    m_AdditionalLightsShadowResolutionTierMedium != AdditionalLightsDefaultShadowResolutionTierMedium ||
                    m_AdditionalLightsShadowResolutionTierLow != AdditionalLightsDefaultShadowResolutionTierLow;

                if (!assetContainsCustomAdditionalLightShadowResolutions)
                {
                    // if all resolutions are still the default values, we assume that they have never been customized and that it is safe to upgrade them to fit better the Additional Lights Shadow Atlas size
                    m_AdditionalLightsShadowResolutionTierHigh = (int)m_AdditionalLightsShadowmapResolution;
                    m_AdditionalLightsShadowResolutionTierMedium = Mathf.Max(m_AdditionalLightsShadowResolutionTierHigh / 2, UniversalAdditionalLightData.AdditionalLightsShadowMinimumResolution);
                    m_AdditionalLightsShadowResolutionTierLow = Mathf.Max(m_AdditionalLightsShadowResolutionTierMedium / 2, UniversalAdditionalLightData.AdditionalLightsShadowMinimumResolution);
                }

                k_AssetPreviousVersion = k_AssetVersion;
                k_AssetVersion = 9;
            }

            if (k_AssetVersion < 10)
            {
                k_AssetPreviousVersion = k_AssetVersion;
                k_AssetVersion = 10;
            }

            if (k_AssetVersion < 11)
            {
                k_AssetPreviousVersion = k_AssetVersion;
                k_AssetVersion = 11;
            }

#if UNITY_EDITOR
            if (k_AssetPreviousVersion != k_AssetVersion)
            {
                EditorApplication.delayCall += () => UpgradeAsset(this.GetInstanceID());
            }
#endif
        }

#if UNITY_EDITOR
        static void UpgradeAsset(int assetInstanceID)
        {
            UniversalRenderPipelineAsset asset = EditorUtility.InstanceIDToObject(assetInstanceID) as UniversalRenderPipelineAsset;

            if (asset.k_AssetPreviousVersion < 5)
            {
                if (asset.m_RendererType == RendererType.UniversalRenderer)
                {
                    var data = AssetDatabase.LoadAssetAtPath<UniversalRendererData>("Assets/UniversalRenderer.asset");
                    if (data)
                    {
                        asset.m_RendererDataList[0] = data;
                    }
                    else
                    {
                        asset.LoadBuiltinRendererData();
                    }
                    asset.m_RendererData = null; // Clears the old renderer
                }

                asset.k_AssetPreviousVersion = 5;
            }

            if (asset.k_AssetPreviousVersion < 9)
            {
                // The added feature was reverted, we keep this version to avoid breakage in case somebody already has version 7
                asset.k_AssetPreviousVersion = 9;
            }

            if (asset.k_AssetPreviousVersion < 10)
            {
                UniversalRenderPipelineGlobalSettings.Ensure().shaderVariantLogLevel = (Rendering.ShaderVariantLogLevel) asset.m_ShaderVariantLogLevel;
                asset.k_AssetPreviousVersion = 10;
            }

            if(asset.k_AssetPreviousVersion < 11)
            {
                ResourceReloader.ReloadAllNullIn(asset, packagePath);
                asset.k_AssetPreviousVersion = 11;
            }

            EditorUtility.SetDirty(asset);
        }

#endif

        float ValidateShadowBias(float value)
        {
            return Mathf.Max(0.0f, Mathf.Min(value, UniversalRenderPipeline.maxShadowBias));
        }

        int ValidatePerObjectLights(int value)
        {
            return System.Math.Max(0, System.Math.Min(value, UniversalRenderPipeline.maxPerObjectLights));
        }

        float ValidateRenderScale(float value)
        {
            return Mathf.Max(UniversalRenderPipeline.minRenderScale, Mathf.Min(value, UniversalRenderPipeline.maxRenderScale));
        }

        /// <summary>
        /// Check to see if the RendererData list contains valid RendererData references.
        /// </summary>
        /// <param name="partial">This bool controls whether to test against all or any, if false then there has to be no invalid RendererData</param>
        /// <returns></returns>
        internal bool ValidateRendererDataList(bool partial = false)
        {
            var emptyEntries = 0;
            for (int i = 0; i < m_RendererDataList.Length; i++) emptyEntries += ValidateRendererData(i) ? 0 : 1;
            if (partial)
                return emptyEntries == 0;
            return emptyEntries != m_RendererDataList.Length;
        }

        internal bool ValidateRendererData(int index)
        {
            // Check to see if you are asking for the default renderer
            if (index == -1) index = m_DefaultRendererIndex;
            return index < m_RendererDataList.Length ? m_RendererDataList[index] != null : false;
        }

        [Serializable, ReloadGroup]
        public sealed class TextureResources
        {
            [Reload("Textures/BlueNoise64/L/LDR_LLL1_0.png")]
            public Texture2D blueNoise64LTex;

            [Reload("Textures/BayerMatrix.png")]
            public Texture2D bayerMatrixTex;
        }

        public TextureResources textures;
    }
}<|MERGE_RESOLUTION|>--- conflicted
+++ resolved
@@ -351,12 +351,9 @@
         [SerializeField] MsaaQuality m_MSAA = MsaaQuality.Disabled;
         [SerializeField] float m_RenderScale = 1.0f;
         [SerializeField] UpscalingFilterSelection m_UpscalingFilter = UpscalingFilterSelection.Auto;
-<<<<<<< HEAD
-        [SerializeField] LODCrossFadeType m_LODCrossFadeType = LODCrossFadeType.BlueNoiseDither; 
-=======
         [SerializeField] bool m_FsrOverrideSharpness = false;
         [SerializeField] float m_FsrSharpness = FSRUtils.kDefaultSharpnessLinear;
->>>>>>> 2155e0a1
+        [SerializeField] LODCrossFadeType m_LODCrossFadeType = LODCrossFadeType.BlueNoiseDither; 
         // TODO: Shader Quality Tiers
 
         // Main directional light Settings
