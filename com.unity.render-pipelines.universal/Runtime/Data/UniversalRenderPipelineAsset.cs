using System;
#if UNITY_EDITOR
using UnityEditor;
using UnityEditor.ProjectWindowCallback;
using System.IO;
using UnityEditorInternal;
#endif
using System.ComponentModel;
using System.Linq;

namespace UnityEngine.Rendering.Universal
{
<<<<<<< HEAD
=======
    /// <summary>
    /// The elements in this enum define how Unity renders shadows.
    /// </summary>
    public enum ShadowQuality
    {
        /// <summary>
        /// Disables the shadows.
        /// </summary>
        Disabled,
        /// <summary>
        /// Shadows have hard edges.
        /// </summary>
        HardShadows,
        /// <summary>
        /// Filtering is applied when sampling shadows. Shadows have smooth edges.
        /// </summary>
        SoftShadows,
    }

    /// <summary>
    /// This controls the size of the shadow map texture.
    /// </summary>
    public enum ShadowResolution
    {
        /// <summary>
        /// Use this for 256x256 shadow resolution.
        /// </summary>
        _256 = 256,

        /// <summary>
        /// Use this for 512x512 shadow resolution.
        /// </summary>
        _512 = 512,

        /// <summary>
        /// Use this for 1024x1024 shadow resolution.
        /// </summary>
        _1024 = 1024,

        /// <summary>
        /// Use this for 2048x2048 shadow resolution.
        /// </summary>
        _2048 = 2048,

        /// <summary>
        /// Use this for 4096x4096 shadow resolution.
        /// </summary>
        _4096 = 4096
    }

    /// <summary>
    /// This controls the size of the Light Cookie atlas texture for additional lights (point, spot).
    /// </summary>
    public enum LightCookieResolution
    {
        /// <summary>
        /// Use this for 256x256 Light Cookie resolution.
        /// </summary>
        _256 = 256,

        /// <summary>
        /// Use this for 512x512 Light Cookie resolution.
        /// </summary>
        _512 = 512,

        /// <summary>
        /// Use this for 1024x1024 Light Cookie resolution.
        /// </summary>
        _1024 = 1024,

        /// <summary>
        /// Use this for 2048x2048 Light Cookie resolution.
        /// </summary>
        _2048 = 2048,

        /// <summary>
        /// Use this for 4096x4096 Light Cookie resolution.
        /// </summary>
        _4096 = 4096
    }

    /// <summary>
    /// Options for selecting the format for the Light Cookie atlas texture for additional lights (point, spot).
    /// Low precision saves memory and bandwidth.
    /// </summary>
    public enum LightCookieFormat
    {
        /// <summary>
        /// Use this to select Grayscale format with low precision.
        /// </summary>
        GrayscaleLow,

        /// <summary>
        /// Use this to select Grayscale format with high precision.
        /// </summary>
        GrayscaleHigh,

        /// <summary>
        /// Use this to select Color format with low precision.
        /// </summary>
        ColorLow,

        /// <summary>
        /// Use this to select Color format with high precision.
        /// </summary>
        ColorHigh,

        /// <summary>
        /// Use this to select High Dynamic Range format.
        /// </summary>
        ColorHDR,
    }

    /// <summary>
    /// The default color buffer format in HDR (only).
    /// Affects camera rendering and postprocessing color buffers.
    /// </summary>
    public enum HDRColorBufferPrecision
    {
        /// <summary> Typically R11G11B10f for faster rendering. Recommend for mobile.
        /// R11G11B10f can cause a subtle blue/yellow banding in some rare cases due to lower precision of the blue component.</summary>
        [Tooltip("Use 32-bits per pixel for HDR rendering.")]
        _32Bits,
        /// <summary>Typically R16G16B16A16f for better quality. Can reduce banding at the cost of memory and performance.</summary>
        [Tooltip("Use 64-bits per pixel for HDR rendering.")]
        _64Bits,
    }

    /// <summary>
    /// Options for setting MSAA Quality.
    /// This defines how many samples URP computes per pixel for evaluating the effect.
    /// </summary>
>>>>>>> d2d91462
    public enum MsaaQuality
    {
        /// <summary>
        /// Disables MSAA.
        /// </summary>
        Disabled = 1,

        /// <summary>
        /// Use this for 2 samples per pixel.
        /// </summary>
        _2x = 2,

        /// <summary>
        /// Use this for 4 samples per pixel.
        /// </summary>
        _4x = 4,

        /// <summary>
        /// Use this for 8 samples per pixel.
        /// </summary>
        _8x = 8
    }

<<<<<<< HEAD
=======
    /// <summary>
    /// Options for selecting downsampling.
    /// </summary>
    public enum Downsampling
    {
        /// <summary>
        /// Use this to disable downsampling.
        /// </summary>
        None,

        /// <summary>
        /// Use this to produce a half-resolution image with bilinear filtering.
        /// </summary>
        _2xBilinear,

        /// <summary>
        /// Use this to produce a quarter-resolution image with box filtering. This produces a softly blurred copy.
        /// </summary>
        _4xBox,

        /// <summary>
        /// Use this to produce a quarter-resolution image with bi-linear filtering.
        /// </summary>
        _4xBilinear
    }

>>>>>>> d2d91462
    internal enum DefaultMaterialType
    {
        Standard,
        Particle,
        Terrain,
        Sprite,
        UnityBuiltinDefault,
        SpriteMask,
        Decal
    }

<<<<<<< HEAD
    [Obsolete("PipelineDebugLevel is unused and has no effect.", false)]
=======
    /// <summary>
    /// Options for light rendering mode.
    /// </summary>
    public enum LightRenderingMode
    {
        /// <summary>
        /// Use this to disable lighting.
        /// </summary>
        Disabled = 0,

        /// <summary>
        /// Use this to select lighting to be calculated per vertex.
        /// </summary>
        PerVertex = 2,

        /// <summary>
        /// Use this to select lighting to be calculated per pixel.
        /// </summary>
        PerPixel = 1,
    }

    /// <summary>
    /// Defines if profiling is logged or not. This enum is not longer in use, use the Profiler instead.
    /// </summary>
    [Obsolete("PipelineDebugLevel is replaced to use the profiler and has no effect.", false)]
>>>>>>> d2d91462
    public enum PipelineDebugLevel
    {
        /// <summary>
        /// Disabled logging for profiling.
        /// </summary>
        Disabled,
        /// <summary>
        /// Enabled logging for profiling.
        /// </summary>
        Profiling,
    }

    /// <summary>
    /// Options to select the type of Renderer to use.
    /// </summary>
    public enum RendererType
    {
        /// <summary>
        /// Use this for Custom Renderer.
        /// </summary>
        Custom,

        /// <summary>
        /// Use this for Universal Renderer.
        /// </summary>
        UniversalRenderer,

        /// <summary>
        /// Use this for 2D Renderer.
        /// </summary>
        _2DRenderer,
        /// <summary>
        /// This name was used before the Universal Renderer was implemented.
        /// </summary>
        [Obsolete("ForwardRenderer has been renamed (UnityUpgradable) -> UniversalRenderer", true)]
        ForwardRenderer = UniversalRenderer,
    }

    /// <summary>
    /// Options for selecting Color Grading modes, Low Dynamic Range (LDR) or High Dynamic Range (HDR)
    /// </summary>
    public enum ColorGradingMode
    {
        /// <summary>
        /// This mode follows a more classic workflow. Unity applies a limited range of color grading after tonemapping.
        /// </summary>
        LowDynamicRange,

        /// <summary>
        /// This mode works best for high precision grading similar to movie production workflows. Unity applies color grading before tonemapping.
        /// </summary>
        HighDynamicRange
    }

    /// <summary>
    /// Defines the update frequency for the Volume Framework.
    /// </summary>
    public enum VolumeFrameworkUpdateMode
    {
        /// <summary>
        /// Use this to have the Volume Framework update every frame.
        /// </summary>
        [InspectorName("Every Frame")]
        EveryFrame = 0,

        /// <summary>
        /// Use this to disable Volume Framework updates or to update it manually via scripting.
        /// </summary>
        [InspectorName("Via Scripting")]
        ViaScripting = 1,

        /// <summary>
        /// Use this to choose the setting set on the pipeline asset.
        /// </summary>
        [InspectorName("Use Pipeline Settings")]
        UsePipelineSettings = 2,
    }

<<<<<<< HEAD
=======
    /// <summary>
    /// Defines the upscaling filter selected by the user the universal render pipeline asset.
    /// </summary>
    public enum UpscalingFilterSelection
    {
        /// <summary>
        /// Indicates that URP will select an appropriate upscaling filter automatically.
        /// </summary>
        [InspectorName("Automatic")]
        Auto,

        /// <summary>
        /// Indicates that Bilinear filtering will be used when performing upscaling.
        /// </summary>
        [InspectorName("Bilinear")]
        Linear,

        /// <summary>
        /// Indicates that Nearest-Neighbour filtering will be used when performing upscaling.
        /// </summary>
        [InspectorName("Nearest-Neighbor")]
        Point,
        [InspectorName("FidelityFX Super Resolution 1.0")]
        FSR
    }

    /// <summary>
    /// The asset that contains the URP setting.
    /// You can use this asset as a graphics quality level.
    /// <see cref="RenderPipelineAsset"\>
    /// <see cref="UniversalRenderPipeline"/>
    /// </summary>
    [ExcludeFromPreset]
    [URPHelpURL("universalrp-asset")]
>>>>>>> d2d91462
    public partial class UniversalRenderPipelineAsset : RenderPipelineAsset, ISerializationCallbackReceiver
    {
        Shader m_DefaultShader;
        internal ScriptableRenderer[] m_Renderers = new ScriptableRenderer[1];

        // Default values set when a new UniversalRenderPipeline asset is created
        [SerializeField] int k_AssetVersion = 10;
        [SerializeField] int k_AssetPreviousVersion = 10;

        // Deprecated settings for upgrading sakes
        [SerializeField] RendererType m_RendererType = RendererType.UniversalRenderer;
        [EditorBrowsable(EditorBrowsableState.Never)]
        [SerializeReference] internal ScriptableRendererData m_RendererData = null;

        // Renderer settings
        [SerializeReference] internal ScriptableRendererData[] m_RendererDataList = { new UniversalRendererData() };
        [SerializeField] internal int m_DefaultRendererIndex = 0;

        // Quality settings
        [SerializeField] bool m_SupportsHDR = true;
        [SerializeField] HDRColorBufferPrecision m_HDRColorBufferPrecision = HDRColorBufferPrecision._32Bits;
        [SerializeField] MsaaQuality m_MSAA = MsaaQuality.Disabled;
<<<<<<< HEAD
=======
        [SerializeField] float m_RenderScale = 1.0f;
        [SerializeField] UpscalingFilterSelection m_UpscalingFilter = UpscalingFilterSelection.Auto;
        [SerializeField] bool m_FsrOverrideSharpness = false;
        [SerializeField] float m_FsrSharpness = FSRUtils.kDefaultSharpnessLinear;
>>>>>>> d2d91462
        // TODO: Shader Quality Tiers

        // Advanced settings
        [SerializeField] bool m_UseSRPBatcher = true;
        [SerializeField] bool m_SupportsDynamicBatching = false;

        // Adaptive performance settings
        [SerializeField] bool m_UseAdaptivePerformance = true;

        // Deprecated settings
        [SerializeField] ShadowQuality m_ShadowType = ShadowQuality.HardShadows;
        [SerializeField] bool m_LocalShadowsSupported = false;
        [SerializeField] ShadowResolution m_LocalShadowsAtlasResolution = ShadowResolution._256;
        [SerializeField] int m_MaxPixelLights = 0;
        [SerializeField] ShadowResolution m_ShadowAtlasResolution = ShadowResolution._256;

<<<<<<< HEAD
=======
        [SerializeField] VolumeFrameworkUpdateMode m_VolumeFrameworkUpdateMode = VolumeFrameworkUpdateMode.EveryFrame;

        // Note: A lut size of 16^3 is barely usable with the HDR grading mode. 32 should be the
        // minimum, the lut being encoded in log. Lower sizes would work better with an additional
        // 1D shaper lut but for now we'll keep it simple.
        public const int k_MinLutSize = 16;
        public const int k_MaxLutSize = 65;

        internal const int k_ShadowCascadeMinCount = 1;
        internal const int k_ShadowCascadeMaxCount = 4;

        public static readonly int AdditionalLightsDefaultShadowResolutionTierLow = 256;
        public static readonly int AdditionalLightsDefaultShadowResolutionTierMedium = 512;
        public static readonly int AdditionalLightsDefaultShadowResolutionTierHigh = 1024;

>>>>>>> d2d91462
#if UNITY_EDITOR
        [NonSerialized]
        internal UniversalRenderPipelineEditorResources m_EditorResourcesAsset;

        public static readonly string packagePath = "Packages/com.unity.render-pipelines.universal";
        public static readonly string editorResourcesGUID = "a3d8d823eedde654bb4c11a1cfaf1abb";

        public static UniversalRenderPipelineAsset Create(ScriptableRendererData rendererData = null)
        {
            // Create Universal RP Asset
            var instance = CreateInstance<UniversalRenderPipelineAsset>();
            if (rendererData != null)
            {
                instance.m_RendererDataList[0] = rendererData;
                instance.m_RendererDataList[0].Awake();
                instance.m_RendererDataList[0].OnEnable();
            }

            // Initialize default Renderer
            instance.m_EditorResourcesAsset = instance.editorResources;

            return instance;
        }

        [System.Diagnostics.CodeAnalysis.SuppressMessage("Microsoft.Performance", "CA1812")]
        internal class CreateUniversalPipelineAsset : EndNameEditAction
        {
            public override void Action(int instanceId, string pathName, string resourceFile)
            {
                //Create asset
                AssetDatabase.CreateAsset(Create(CreateRendererData(RendererType.UniversalRenderer)), pathName);
            }
        }

        [MenuItem("Assets/Create/Rendering/URP Asset (with Universal Renderer)", priority = CoreUtils.Sections.section2 + CoreUtils.Priorities.assetsCreateRenderingMenuPriority + 1)]
        static void CreateUniversalPipeline()
        {
            ProjectWindowUtil.StartNameEditingIfProjectWindowExists(0, CreateInstance<CreateUniversalPipelineAsset>(),
                "New Universal Render Pipeline Asset.asset", null, null);
        }

        internal static ScriptableRendererData CreateRendererData(RendererType type)
        {
            switch (type)
            {
                case RendererType.UniversalRenderer:
                default:
                {
                    var rendererData = new UniversalRendererData();
                    if (UniversalRenderPipelineGlobalSettings.instance.postProcessData == null)
                        UniversalRenderPipelineGlobalSettings.instance.postProcessData = PostProcessData.GetDefaultPostProcessData();
                    ResourceReloader.ReloadAllNullIn(rendererData, packagePath);
                    return rendererData;
                }
                // 2D renderer is experimental
                case RendererType._2DRenderer:
                {
                    var rendererData = new Renderer2DData();
                    if (UniversalRenderPipelineGlobalSettings.instance.postProcessData == null)
                        UniversalRenderPipelineGlobalSettings.instance.postProcessData = PostProcessData.GetDefaultPostProcessData();
                    ResourceReloader.ReloadAllNullIn(rendererData, packagePath);
                    return rendererData;
                    // Universal Renderer is the fallback renderer that works on all platforms
                }
            }
        }

        // Hide: User aren't suppose to have to create it.
        //[MenuItem("Assets/Create/Rendering/URP Editor Resources", priority = CoreUtils.Sections.section8 + CoreUtils.Priorities.assetsCreateRenderingMenuPriority)]
        static void CreateUniversalPipelineEditorResources()
        {
            var instance = CreateInstance<UniversalRenderPipelineEditorResources>();
            ResourceReloader.ReloadAllNullIn(instance, packagePath);
            AssetDatabase.CreateAsset(instance, string.Format("Assets/{0}.asset", typeof(UniversalRenderPipelineEditorResources).Name));
        }

        UniversalRenderPipelineEditorResources editorResources
        {
            get
            {
                if (m_EditorResourcesAsset != null && !m_EditorResourcesAsset.Equals(null))
                    return m_EditorResourcesAsset;

                string resourcePath = AssetDatabase.GUIDToAssetPath(editorResourcesGUID);
                var objs = InternalEditorUtility.LoadSerializedFileAndForget(resourcePath);
                m_EditorResourcesAsset = objs != null && objs.Length > 0 ? objs.First() as UniversalRenderPipelineEditorResources : null;
                return m_EditorResourcesAsset;
            }
        }
#endif
<<<<<<< HEAD
        /*
=======
        /// <summary>
        /// Use this class to initialize the rendererData element that is required by the renderer.
        /// </summary>
        /// <param name="type">The <c>RendererType</c> of the new renderer that is initialized within this asset.</param>
        /// <returns></returns>
        /// <see cref="RendererType"/>
>>>>>>> d2d91462
        public ScriptableRendererData LoadBuiltinRendererData(RendererType type = RendererType.UniversalRenderer)
        {
#if UNITY_EDITOR
            EditorUtility.SetDirty(this);
            return m_RendererDataList[0] =
                CreateRendererAsset("Assets/UniversalRenderer.asset", type, false);
#else
            m_RendererDataList[0] = null;
            return m_RendererDataList[0];
#endif
        }
<<<<<<< HEAD
        */
=======

        /// <summary>
        /// Creates a <c>UniversalRenderPipeline</c> from the <c>UniversalRenderPipelineAsset</c>.
        /// </summary>
        /// <returns>Returns a <c>UniversalRenderPipeline</c> created from this UniversalRenderPipelineAsset.</returns>
        /// <see cref="RenderPipeline"/>
>>>>>>> d2d91462
        protected override RenderPipeline CreatePipeline()
        {
            if (m_RendererDataList == null)
                m_RendererDataList = new ScriptableRendererData[1];

            // If no default data we can't create pipeline instance
            if (m_RendererDataList[m_DefaultRendererIndex] == null || m_RendererDataList.Length <= 0)
            {
                // If previous version and current version are miss-matched then we are waiting for the upgrader to kick in
                if (k_AssetPreviousVersion != k_AssetVersion)
                    return null;

                //if (m_RendererDataList[m_DefaultRendererIndex].GetType().ToString()
                //    .Contains("Universal.ForwardRendererData"))
                //    return null;

                Debug.LogError(
                    $"Default Renderer is missing, make sure there is a Renderer assigned as the default on the current Universal RP asset:{UniversalRenderPipeline.asset.name}",
                    this);
                return null;
            }

            DestroyRenderers();
            var pipeline = new UniversalRenderPipeline(this);
            CreateRenderers();
            return pipeline;
        }

        void DestroyRenderers()
        {
            if (m_Renderers == null)
                return;

            for (int i = 0; i < m_Renderers.Length; i++)
                DestroyRenderer(ref m_Renderers[i]);
        }

        void DestroyRenderer(ref ScriptableRenderer renderer)
        {
            if (renderer != null)
            {
                renderer.Dispose();
                renderer = null;
            }
        }

<<<<<<< HEAD
        void Awake()
        {
            foreach (var renderer in m_RendererDataList)
                renderer.Awake();
        }
=======
        /// <inheritdoc/>
>>>>>>> d2d91462
        protected override void OnValidate()
        {
            foreach (var renderer in m_RendererDataList)
                renderer.OnValidate();
            DestroyRenderers();

            // This will call RenderPipelineManager.CleanupRenderPipeline that in turn disposes the render pipeline instance and
            // assign pipeline asset reference to null
            base.OnValidate();
        }

<<<<<<< HEAD
        void OnEnable()
        {
            foreach (var renderer in m_RendererDataList)
                renderer.OnEnable();
        }

=======
        /// <inheritdoc/>
>>>>>>> d2d91462
        protected override void OnDisable()
        {
            foreach (var renderer in m_RendererDataList)
                renderer.OnDisable();
            DestroyRenderers();

            // This will call RenderPipelineManager.CleanupRenderPipeline that in turn disposes the render pipeline instance and
            // assign pipeline asset reference to null
            base.OnDisable();
        }

        void CreateRenderers()
        {
            if (m_Renderers != null)
            {
                for (int i = 0; i < m_Renderers.Length; ++i)
                {
                    if (m_Renderers[i] != null)
                        Debug.LogError($"Creating renderers but previous instance wasn't properly destroyed: m_Renderers[{i}]");
                }
            }

            if (m_Renderers == null || m_Renderers.Length != m_RendererDataList.Length)
                m_Renderers = new ScriptableRenderer[m_RendererDataList.Length];

            for (int i = 0; i < m_RendererDataList.Length; ++i)
            {
                if (m_RendererDataList[i] != null)
                    m_Renderers[i] = m_RendererDataList[i].InternalCreateRenderer();
            }
        }

        Material GetMaterial(DefaultMaterialType materialType)
        {
#if UNITY_EDITOR
            if (scriptableRendererData == null || editorResources == null)
                return null;

            var material = scriptableRendererData.GetDefaultMaterial(materialType);
            if (material != null)
                return material;

            switch (materialType)
            {
                case DefaultMaterialType.Standard:
                    return editorResources.materials.lit;

                case DefaultMaterialType.Particle:
                    return editorResources.materials.particleLit;

                case DefaultMaterialType.Terrain:
                    return editorResources.materials.terrainLit;

                case DefaultMaterialType.Decal:
                    return editorResources.materials.decal;

                // Unity Builtin Default
                default:
                    return null;
            }
#else
            return null;
#endif
        }

        /// <summary>
        /// Returns the default renderer being used by this pipeline.
        /// </summary>
        public ScriptableRenderer scriptableRenderer
        {
            get
            {
                if (m_RendererDataList?.Length > m_DefaultRendererIndex && m_RendererDataList[m_DefaultRendererIndex] == null)
                {
                    Debug.LogError("Default renderer is missing from the current Pipeline Asset.", this);
                    return null;
                }

                if (scriptableRendererData.isInvalidated || m_Renderers[m_DefaultRendererIndex] == null)
                {
                    DestroyRenderer(ref m_Renderers[m_DefaultRendererIndex]);
                    m_Renderers[m_DefaultRendererIndex] = scriptableRendererData.InternalCreateRenderer();
                }

                return m_Renderers[m_DefaultRendererIndex];
            }
        }

        /// <summary>
        /// Returns a renderer from the current pipeline asset
        /// </summary>
        /// <param name="index">Index to the renderer. If invalid index is passed, the default renderer is returned instead.</param>
        /// <returns></returns>
        public ScriptableRenderer GetRenderer(int index)
        {
            if (index == -1)
                index = m_DefaultRendererIndex;

            if (index >= m_RendererDataList.Length || index < 0 || m_RendererDataList[index] == null)
            {
                Debug.LogWarning(
                    $"Renderer at index {index.ToString()} is missing, falling back to Default Renderer {m_RendererDataList[m_DefaultRendererIndex].name}",
                    this);
                index = m_DefaultRendererIndex;
            }

            // RendererData list differs from RendererList. Create RendererList.
            if (m_Renderers == null || m_Renderers.Length < m_RendererDataList.Length)
            {
                DestroyRenderers();
                CreateRenderers();
            }

            // This renderer data is outdated or invalid, we recreate the renderer
            // so we construct all render passes with the updated data
            if (m_RendererDataList[index].isInvalidated || m_Renderers[index] == null)
            {
                DestroyRenderer(ref m_Renderers[index]);
                m_Renderers[index] = m_RendererDataList[index].InternalCreateRenderer();
            }

            return m_Renderers[index];
        }

        internal ScriptableRendererData scriptableRendererData
        {
            get
            {
                if (m_RendererDataList[m_DefaultRendererIndex] == null)
                    CreatePipeline();

                return m_RendererDataList[m_DefaultRendererIndex];
            }
        }

#if UNITY_EDITOR
        internal GUIContent[] rendererDisplayList
        {
            get
            {
                GUIContent[] list = new GUIContent[m_RendererDataList.Length + 1];
                list[0] = new GUIContent($"Default Renderer ({RendererDataDisplayName(m_RendererDataList[m_DefaultRendererIndex])})");

                for (var i = 1; i < list.Length; i++)
                {
                    list[i] = new GUIContent($"{(i - 1).ToString()}: {RendererDataDisplayName(m_RendererDataList[i - 1])}");
                }
                return list;
            }
        }

        string RendererDataDisplayName(ScriptableRendererData data)
        {
            if (data != null)
                return data.name;

            return "NULL (Missing RendererData)";
        }

#endif

        internal int[] rendererIndexList
        {
            get
            {
                int[] list = new int[m_RendererDataList.Length + 1];
                for (int i = 0; i < list.Length; i++)
                {
                    list[i] = i - 1;
                }
                return list;
            }
        }

<<<<<<< HEAD
=======
        /// <summary>
        /// When true, the pipeline creates a depth texture that can be read in shaders. The depth texture can be accessed as _CameraDepthTexture. This setting can be overridden per camera.
        /// </summary>
        public bool supportsCameraDepthTexture
        {
            get { return m_RequireDepthTexture; }
            set { m_RequireDepthTexture = value; }
        }

        /// <summary>
        /// When true, the pipeline creates a texture that contains a copy of the color buffer after rendering opaque objects. This texture can be accessed in shaders as _CameraOpaqueTexture. This setting can be overridden per camera.
        /// </summary>
        public bool supportsCameraOpaqueTexture
        {
            get { return m_RequireOpaqueTexture; }
            set { m_RequireOpaqueTexture = value; }
        }

        /// <summary>
        /// Returns the downsampling method used when copying the camera color texture after rendering opaques.
        /// </summary>
        public Downsampling opaqueDownsampling
        {
            get { return m_OpaqueDownsampling; }
        }

        /// <summary>
        /// This settings controls if the asset <c>UniversalRenderPipelineAsset</c> supports terrain holes.
        /// </summary>
        /// <see href="https://docs.unity3d.com/Manual/terrain-PaintHoles.html"/>
        public bool supportsTerrainHoles
        {
            get { return m_SupportsTerrainHoles; }
        }

        /// <summary>
        /// Returns the active store action optimization value.
        /// </summary>
        /// <returns>Returns the active store action optimization value.</returns>
        public StoreActionsOptimization storeActionsOptimization
        {
            get { return m_StoreActionsOptimization; }
            set { m_StoreActionsOptimization = value; }
        }

        /// <summary>
        /// When enabled, the camera renders to HDR buffers. This setting can be overridden per camera.
        /// </summary>
        /// <see href="https://docs.unity3d.com/Manual/HDR.html"/>
>>>>>>> d2d91462
        public bool supportsHDR
        {
            get { return m_SupportsHDR; }
            set { m_SupportsHDR = value; }
        }

        /// <summary>
        /// Graphics format requested for HDR color buffers.
        /// </summary>
        public HDRColorBufferPrecision hdrColorBufferPrecision
        {
            get { return m_HDRColorBufferPrecision; }
            set { m_HDRColorBufferPrecision = value; }
        }

        /// <summary>
        /// Specifies the msaa sample count used by this <c>UniversalRenderPipelineAsset</c>
        /// </summary>
        /// <see cref="SampleCount"/>
        public int msaaSampleCount
        {
            get { return (int)m_MSAA; }
            set { m_MSAA = (MsaaQuality)value; }
        }

<<<<<<< HEAD
=======
        /// <summary>
        /// Specifies the render scale which scales the render target resolution used by this <c>UniversalRenderPipelineAsset</c>.
        /// </summary>
        public float renderScale
        {
            get { return m_RenderScale; }
            set { m_RenderScale = ValidateRenderScale(value); }
        }

        /// <summary>
        /// Returns the upscaling filter desired by the user
        /// Note: Filter selections differ from actual filters in that they may include "meta-filters" such as
        ///       "Automatic" which resolve to an actual filter at a later time.
        /// </summary>
        public UpscalingFilterSelection upscalingFilter
        {
            get { return m_UpscalingFilter; }
            set { m_UpscalingFilter = value; }
        }

        /// <summary>
        /// If this property is set to true, the value from the fsrSharpness property will control the intensity of the
        /// sharpening filter associated with FidelityFX Super Resolution.
        /// </summary>
        public bool fsrOverrideSharpness
        {
            get { return m_FsrOverrideSharpness; }
            set { m_FsrOverrideSharpness = value; }
        }

        /// <summary>
        /// Controls the intensity of the sharpening filter associated with FidelityFX Super Resolution.
        /// A value of 1.0 produces maximum sharpness while a value of 0.0 disables the sharpening filter entirely.
        ///
        /// Note: This value only has an effect when the fsrOverrideSharpness property is set to true.
        /// </summary>
        public float fsrSharpness
        {
            get { return m_FsrSharpness; }
            set { m_FsrSharpness = value; }
        }

        /// <summary>
        /// Specifies the <c>LightRenderingMode</c> for the main light used by this <c>UniversalRenderPipelineAsset</c>.
        /// </summary>
        /// <see cref="LightRenderingMode"/>
        /// </summary>
        public LightRenderingMode mainLightRenderingMode
        {
            get { return m_MainLightRenderingMode; }
            internal set { m_MainLightRenderingMode = value; }
        }

        /// <summary>
        /// Specifies if objects lit by main light cast shadows.
        /// </summary>
        public bool supportsMainLightShadows
        {
            get { return m_MainLightShadowsSupported; }
            internal set { m_MainLightShadowsSupported = value; }
        }

        /// <summary>
        /// Returns the main light shadowmap resolution used for this <c>UniversalRenderPipelineAsset</c>.
        /// </summary>
        public int mainLightShadowmapResolution
        {
            get { return (int)m_MainLightShadowmapResolution; }
            internal set { m_MainLightShadowmapResolution = (ShadowResolution)value; }
        }

        /// <summary>
        /// Specifies the <c>LightRenderingMode</c> for the additional lights used by this <c>UniversalRenderPipelineAsset</c>.
        /// </summary>
        /// <see cref="LightRenderingMode"/>
        public LightRenderingMode additionalLightsRenderingMode
        {
            get { return m_AdditionalLightsRenderingMode; }
            internal set { m_AdditionalLightsRenderingMode = value; }
        }

        /// <summary>
        /// Specifies the maximum amount of per-object additional lights which can be used by this <c>UniversalRenderPipelineAsset</c>.
        /// </summary>
        public int maxAdditionalLightsCount
        {
            get { return m_AdditionalLightsPerObjectLimit; }
            set { m_AdditionalLightsPerObjectLimit = ValidatePerObjectLights(value); }
        }

        /// <summary>
        /// Specifies if objects lit by additional lights cast shadows.
        /// </summary>
        public bool supportsAdditionalLightShadows
        {
            get { return m_AdditionalLightShadowsSupported; }
            internal set { m_AdditionalLightShadowsSupported = value; }
        }

        /// <summary>
        /// Additional light shadows are rendered into a single shadow map atlas texture. This setting controls the resolution of the shadow map atlas texture.
        /// </summary>
        public int additionalLightsShadowmapResolution
        {
            get { return (int)m_AdditionalLightsShadowmapResolution; }
            internal set { m_AdditionalLightsShadowmapResolution = (ShadowResolution)value; }
        }

        /// <summary>
        /// Returns the additional light shadow resolution defined for tier "Low" in the UniversalRenderPipeline asset.
        /// </summary>
        public int additionalLightsShadowResolutionTierLow
        {
            get { return (int)m_AdditionalLightsShadowResolutionTierLow; }
            internal set { additionalLightsShadowResolutionTierLow = value; }
        }

        /// <summary>
        /// Returns the additional light shadow resolution defined for tier "Medium" in the UniversalRenderPipeline asset.
        /// </summary>
        public int additionalLightsShadowResolutionTierMedium
        {
            get { return (int)m_AdditionalLightsShadowResolutionTierMedium; }
            internal set { m_AdditionalLightsShadowResolutionTierMedium = value; }
        }

        /// <summary>
        /// Returns the additional light shadow resolution defined for tier "High" in the UniversalRenderPipeline asset.
        /// </summary>
        public int additionalLightsShadowResolutionTierHigh
        {
            get { return (int)m_AdditionalLightsShadowResolutionTierHigh; }
            internal set { additionalLightsShadowResolutionTierHigh = value; }
        }

        internal int GetAdditionalLightsShadowResolution(int additionalLightsShadowResolutionTier)
        {
            if (additionalLightsShadowResolutionTier <= UniversalAdditionalLightData.AdditionalLightsShadowResolutionTierLow /* 0 */)
                return additionalLightsShadowResolutionTierLow;

            if (additionalLightsShadowResolutionTier == UniversalAdditionalLightData.AdditionalLightsShadowResolutionTierMedium /* 1 */)
                return additionalLightsShadowResolutionTierMedium;

            if (additionalLightsShadowResolutionTier >= UniversalAdditionalLightData.AdditionalLightsShadowResolutionTierHigh /* 2 */)
                return additionalLightsShadowResolutionTierHigh;

            return additionalLightsShadowResolutionTierMedium;
        }

        /// <summary>
        /// Specifies if this <c>UniversalRenderPipelineAsset</c> should use Probe blending for the reflection probes in the scene.
        /// </summary>
        public bool reflectionProbeBlending
        {
            get { return m_ReflectionProbeBlending; }
            internal set { m_ReflectionProbeBlending = value; }
        }

        /// <summary>
        /// Specifies if this <c>UniversalRenderPipelineAsset</c> should allow box projection for the reflection probes in the scene.
        /// </summary>
        public bool reflectionProbeBoxProjection
        {
            get { return m_ReflectionProbeBoxProjection; }
            internal set { m_ReflectionProbeBoxProjection = value; }
        }

        /// <summary>
        /// Controls the maximum distance at which shadows are visible.
        /// </summary>
        public float shadowDistance
        {
            get { return m_ShadowDistance; }
            set { m_ShadowDistance = Mathf.Max(0.0f, value); }
        }

        /// <summary>
        /// Returns the number of shadow cascades.
        /// </summary>
        public int shadowCascadeCount
        {
            get { return m_ShadowCascadeCount; }
            set
            {
                if (value < k_ShadowCascadeMinCount || value > k_ShadowCascadeMaxCount)
                {
                    throw new ArgumentException($"Value ({value}) needs to be between {k_ShadowCascadeMinCount} and {k_ShadowCascadeMaxCount}.");
                }
                m_ShadowCascadeCount = value;
            }
        }

        /// <summary>
        /// Returns the split value.
        /// </summary>
        /// <returns>Returns a Float with the split value.</returns>
        public float cascade2Split
        {
            get { return m_Cascade2Split; }
            internal set { m_Cascade2Split = value; }
        }

        /// <summary>
        /// Returns the split values.
        /// </summary>
        /// <returns>Returns a Vector2 with the split values.</returns>
        public Vector2 cascade3Split
        {
            get { return m_Cascade3Split; }
            internal set { m_Cascade3Split = value; }
        }

        /// <summary>
        /// Returns the split values.
        /// </summary>
        /// <returns>Returns a Vector3 with the split values.</returns>
        public Vector3 cascade4Split
        {
            get { return m_Cascade4Split; }
            internal set { m_Cascade4Split = value; }
        }

        /// <summary>
        /// Last cascade fade distance in percentage.
        /// </summary>
        public float cascadeBorder
        {
            get { return m_CascadeBorder; }
            set { cascadeBorder = value; }
        }

        /// <summary>
        /// The Shadow Depth Bias, controls the offset of the lit pixels.
        /// </summary>
        public float shadowDepthBias
        {
            get { return m_ShadowDepthBias; }
            set { m_ShadowDepthBias = ValidateShadowBias(value); }
        }

        /// <summary>
        /// Controls the distance at which the shadow casting surfaces are shrunk along the surface normal.
        /// </summary>
        public float shadowNormalBias
        {
            get { return m_ShadowNormalBias; }
            set { m_ShadowNormalBias = ValidateShadowBias(value); }
        }

        /// <summary>
        /// Supports Soft Shadows controls the Soft Shadows.
        /// </summary>
        public bool supportsSoftShadows
        {
            get { return m_SoftShadowsSupported; }
            internal set { m_SoftShadowsSupported = value; }
        }

        /// <summary>
        /// Specifies if this <c>UniversalRenderPipelineAsset</c> should use dynamic batching.
        /// </summary>
        /// <see href="https://docs.unity3d.com/Manual/DrawCallBatching.html"/>
>>>>>>> d2d91462
        public bool supportsDynamicBatching
        {
            get { return m_SupportsDynamicBatching; }
            set { m_SupportsDynamicBatching = value; }
        }

<<<<<<< HEAD
=======
        /// <summary>
        /// Returns true if the Render Pipeline Asset supports mixed lighting, false otherwise.
        /// </summary>
        /// <see href="https://docs.unity3d.com/Manual/LightMode-Mixed.html"/>
        public bool supportsMixedLighting
        {
            get { return m_MixedLightingSupported; }
        }

        /// <summary>
        /// Returns true if the Render Pipeline Asset supports light layers, false otherwise.
        /// </summary>
        public bool supportsLightLayers
        {
            get { return m_SupportsLightLayers; }
        }

        /// <summary>
        /// Returns the selected update mode for volumes.
        /// </summary>
        public VolumeFrameworkUpdateMode volumeFrameworkUpdateMode => m_VolumeFrameworkUpdateMode;
>>>>>>> d2d91462

        /// <summary>
        /// Previously returned the debug level for this Render Pipeline Asset but is now deprecated. Replaced to use the profiler and is no longer used.
        /// </summary>
        [Obsolete("PipelineDebugLevel is deprecated and replaced to use the profiler. Calling debugLevel is not necessary.", false)]
        public PipelineDebugLevel debugLevel
        {
            get => PipelineDebugLevel.Disabled;
        }

        /// <summary>
        /// Specifies if SRPBacher is used by this <c>UniversalRenderPipelineAsset</c>.
        /// </summary>
        /// <see href="https://docs.unity3d.com/Manual/SRPBatcher.html"/>
        public bool useSRPBatcher
        {
            get { return m_UseSRPBatcher; }
            set { m_UseSRPBatcher = value; }
        }

<<<<<<< HEAD

=======
        /// <summary>
        /// Returns the selected ColorGradingMode in the URP Asset.
        /// <see cref="ColorGradingMode"/>
        /// </summary>
        public ColorGradingMode colorGradingMode
        {
            get { return m_ColorGradingMode; }
            set { m_ColorGradingMode = value; }
        }

        /// <summary>
        /// Specifies the color grading LUT (lookup table) size in the URP Asset.
        /// </summary>
        public int colorGradingLutSize
        {
            get { return m_ColorGradingLutSize; }
            set { m_ColorGradingLutSize = Mathf.Clamp(value, k_MinLutSize, k_MaxLutSize); }
        }

        /// <summary>
        /// Returns true if fast approximation functions are used when converting between the sRGB and Linear color spaces, false otherwise.
        /// </summary>
        public bool useFastSRGBLinearConversion
        {
            get { return m_UseFastSRGBLinearConversion; }
        }
>>>>>>> d2d91462

        /// <summary>
        /// Set to true to allow Adaptive performance to modify graphics quality settings during runtime.
        /// Only applicable when Adaptive performance package is available.
        /// </summary>
        public bool useAdaptivePerformance
        {
            get { return m_UseAdaptivePerformance; }
            set { m_UseAdaptivePerformance = value; }
        }

<<<<<<< HEAD
=======
        /// <summary>
        /// Set to true to enable a conservative method for calculating the size and position of the minimal enclosing sphere around the frustum cascade corner points for shadow culling.
        /// </summary>
        public bool conservativeEnclosingSphere
        {
            get { return m_ConservativeEnclosingSphere; }
            set { m_ConservativeEnclosingSphere = value; }
        }

        /// <summary>
        /// Set the number of iterations to reduce the cascade culling enlcosing sphere to be closer to the absolute minimun enclosing sphere, but will also require more CPU computation for increasing values.
        /// This parameter is used only when conservativeEnclosingSphere is set to true. Default value is 64.
        /// </summary>
        public int numIterationsEnclosingSphere
        {
            get { return m_NumIterationsEnclosingSphere; }
            set { m_NumIterationsEnclosingSphere = value; }
        }

        /// <inheritdoc/>
>>>>>>> d2d91462
        public override Material defaultMaterial
        {
            get { return GetMaterial(DefaultMaterialType.Standard); }
        }

        /// <inheritdoc/>
        public override Material defaultParticleMaterial
        {
            get { return GetMaterial(DefaultMaterialType.Particle); }
        }

        /// <inheritdoc/>
        public override Material defaultLineMaterial
        {
            get { return GetMaterial(DefaultMaterialType.Particle); }
        }

        /// <inheritdoc/>
        public override Material defaultTerrainMaterial
        {
            get { return GetMaterial(DefaultMaterialType.Terrain); }
        }

        /// <inheritdoc/>
        public override Material defaultUIMaterial
        {
            get { return GetMaterial(DefaultMaterialType.UnityBuiltinDefault); }
        }

        /// <inheritdoc/>
        public override Material defaultUIOverdrawMaterial
        {
            get { return GetMaterial(DefaultMaterialType.UnityBuiltinDefault); }
        }

        /// <inheritdoc/>
        public override Material defaultUIETC1SupportedMaterial
        {
            get { return GetMaterial(DefaultMaterialType.UnityBuiltinDefault); }
        }

        /// <summary>
        /// Returns the default material for the 2D renderer.
        /// </summary>
        /// <returns>Returns the material containing the default lit and unlit shader passes for sprites in the 2D renderer.</returns>
        public override Material default2DMaterial
        {
            get { return GetMaterial(DefaultMaterialType.Sprite); }
        }

        /// <summary>
        /// Returns the default sprite mask material for the 2D renderer.
        /// </summary>
        /// <returns>Returns the material containing the default shader pass for sprite mask in the 2D renderer.</returns>
        public override Material default2DMaskMaterial
        {
            get { return GetMaterial(DefaultMaterialType.SpriteMask); }
        }

        /// <inheritdoc/>
        public Material decalMaterial
        {
            get { return GetMaterial(DefaultMaterialType.Decal); }
        }

        /// <summary>
        /// Returns the default shader for the specified renderer. When creating new objects in the editor, the materials of those objects will use the selected default shader.
        /// </summary>
        /// <returns>Returns the default shader for the specified renderer.</returns>
        public override Shader defaultShader
        {
            get
            {
#if UNITY_EDITOR
                // TODO: When importing project, AssetPreviewUpdater:CreatePreviewForAsset will be called multiple time
                // which in turns calls this property to get the default shader.
                // The property should never return null as, when null, it loads the data using AssetDatabase.LoadAssetAtPath.
                // However it seems there's an issue that LoadAssetAtPath will not load the asset in some cases. so adding the null check
                // here to fix template tests.
                if (scriptableRendererData != null)
                {
                    Shader defaultShader = scriptableRendererData.GetDefaultShader();
                    if (defaultShader != null)
                        return defaultShader;
                }

                if (m_DefaultShader == null)
                {
                    string path = AssetDatabase.GUIDToAssetPath(ShaderUtils.GetShaderGUID(ShaderPathID.Lit));
                    m_DefaultShader  = AssetDatabase.LoadAssetAtPath<Shader>(path);
                }
#endif

                if (m_DefaultShader == null)
                    m_DefaultShader = Shader.Find(ShaderUtils.GetShaderPath(ShaderPathID.Lit));

                return m_DefaultShader;
            }
        }

#if UNITY_EDITOR
        /// <inheritdoc/>
        public override Shader autodeskInteractiveShader
        {
            get { return editorResources?.shaders.autodeskInteractivePS; }
        }

        /// <inheritdoc/>
        public override Shader autodeskInteractiveTransparentShader
        {
            get { return editorResources?.shaders.autodeskInteractiveTransparentPS; }
        }

        /// <inheritdoc/>
        public override Shader autodeskInteractiveMaskedShader
        {
            get { return editorResources?.shaders.autodeskInteractiveMaskedPS; }
        }

        /// <inheritdoc/>
        public override Shader terrainDetailLitShader
        {
            get { return editorResources?.shaders.terrainDetailLitPS; }
        }

        /// <inheritdoc/>
        public override Shader terrainDetailGrassShader
        {
            get { return editorResources?.shaders.terrainDetailGrassPS; }
        }

        /// <inheritdoc/>
        public override Shader terrainDetailGrassBillboardShader
        {
            get { return editorResources?.shaders.terrainDetailGrassBillboardPS; }
        }

        /// <inheritdoc/>
        public override Shader defaultSpeedTree7Shader
        {
            get { return editorResources?.shaders.defaultSpeedTree7PS; }
        }

        /// <inheritdoc/>
        public override Shader defaultSpeedTree8Shader
        {
            get { return editorResources?.shaders.defaultSpeedTree8PS; }
        }
#endif

        /// <summary>Names used for display of rendering layer masks.</summary>
        public override string[] renderingLayerMaskNames => UniversalRenderPipelineGlobalSettings.instance.renderingLayerMaskNames;

        /// <summary>Names used for display of rendering layer masks with prefix.</summary>
        public override string[] prefixedRenderingLayerMaskNames => UniversalRenderPipelineGlobalSettings.instance.prefixedRenderingLayerMaskNames;

        /// <summary>
        /// Names used for display of light layers.
        /// </summary>
        public string[] lightLayerMaskNames => UniversalRenderPipelineGlobalSettings.instance.lightLayerNames;

        /// <inheritdoc/>
        public void OnBeforeSerialize()
        {
            foreach (var renderer in m_RendererDataList)
                renderer.OnBeforeSerialize();
        }

        /// <inheritdoc/>
        public void OnAfterDeserialize()
        {
            foreach (var renderer in m_RendererDataList)
                renderer.OnAfterDeserialize();
            // TODO fix the upgrade.
            if (k_AssetVersion < 3)
            {
                //m_SoftShadowsSupported = (m_ShadowType == ShadowQuality.SoftShadows);
                k_AssetPreviousVersion = k_AssetVersion;
                k_AssetVersion = 3;
            }

            if (k_AssetVersion < 4)
            {
                //m_AdditionalLightShadowsSupported = m_LocalShadowsSupported;
                //m_AdditionalLightsShadowmapResolution = m_LocalShadowsAtlasResolution;
                //m_AdditionalLightsPerObjectLimit = m_MaxPixelLights;
                //m_MainLightShadowmapResolution = m_ShadowAtlasResolution;
                k_AssetPreviousVersion = k_AssetVersion;
                k_AssetVersion = 4;
            }

            if (k_AssetVersion < 5)
            {
                if (m_RendererType == RendererType.Custom)
                {
                    m_RendererDataList[0] = m_RendererData;
                }
                k_AssetPreviousVersion = k_AssetVersion;
                k_AssetVersion = 5;
            }

            if (k_AssetVersion < 6)
            {
#pragma warning disable 618 // Obsolete warning
                // Adding an upgrade here so that if it was previously set to 2 it meant 4 cascades.
                // So adding a 3rd cascade shifted this value up 1.
                int value = (int)m_ShadowCascades;
                if (value == 2)
                {
                    //m_ShadowCascadeCount = 4;
                }
                else
                {
                    //m_ShadowCascadeCount = value + 1;
                }
                k_AssetVersion = 6;
#pragma warning restore 618 // Obsolete warning
            }

            if (k_AssetVersion < 7)
            {
                k_AssetPreviousVersion = k_AssetVersion;
                k_AssetVersion = 7;
            }

            if (k_AssetVersion < 8)
            {
                k_AssetPreviousVersion = k_AssetVersion;
                //m_CascadeBorder = 0.1f; // In previous version we had this hard coded
                k_AssetVersion = 8;
            }

            if (k_AssetVersion < 9)
            {
                //bool assetContainsCustomAdditionalLightShadowResolutions =
                //    m_AdditionalLightsShadowResolutionTierHigh != AdditionalLightsDefaultShadowResolutionTierHigh ||
                //    m_AdditionalLightsShadowResolutionTierMedium != AdditionalLightsDefaultShadowResolutionTierMedium ||
                //    m_AdditionalLightsShadowResolutionTierLow != AdditionalLightsDefaultShadowResolutionTierLow;

                //if (!assetContainsCustomAdditionalLightShadowResolutions)
                //{
                //    // if all resolutions are still the default values, we assume that they have never been customized and that it is safe to upgrade them to fit better the Additional Lights Shadow Atlas size
                //    m_AdditionalLightsShadowResolutionTierHigh = (int)m_AdditionalLightsShadowmapResolution;
                //    m_AdditionalLightsShadowResolutionTierMedium = Mathf.Max(m_AdditionalLightsShadowResolutionTierHigh / 2, UniversalAdditionalLightData.AdditionalLightsShadowMinimumResolution);
                //    m_AdditionalLightsShadowResolutionTierLow = Mathf.Max(m_AdditionalLightsShadowResolutionTierMedium / 2, UniversalAdditionalLightData.AdditionalLightsShadowMinimumResolution);
                //}

                k_AssetPreviousVersion = k_AssetVersion;
                k_AssetVersion = 9;
            }

            if (k_AssetVersion < 10)
            {
                k_AssetPreviousVersion = k_AssetVersion;
                k_AssetVersion = 10;
            }

#if UNITY_EDITOR
            //if (k_AssetPreviousVersion != k_AssetVersion)
            //{
            //    EditorApplication.delayCall += () => UpgradeAsset(this.GetInstanceID());
            //}
#endif
        }
        /*

#if UNITY_EDITOR
        static void UpgradeAsset(int assetInstanceID)
        {
            UniversalRenderPipelineAsset asset = EditorUtility.InstanceIDToObject(assetInstanceID) as UniversalRenderPipelineAsset;

            if (asset.k_AssetPreviousVersion < 5)
            {
                if (asset.m_RendererType == RendererType.UniversalRenderer)
                {
                    var data = AssetDatabase.LoadAssetAtPath<UniversalRendererData>("Assets/UniversalRenderer.asset");
                    if (data)
                    {
                        asset.m_RendererDataList[0] = data;
                    }
                    else
                    {
                        asset.LoadBuiltinRendererData();
                    }
                    asset.m_RendererData = null; // Clears the old renderer
                }

                asset.k_AssetPreviousVersion = 5;
            }

            if (asset.k_AssetPreviousVersion < 9)
            {
                // The added feature was reverted, we keep this version to avoid breakage in case somebody already has version 7
                asset.k_AssetPreviousVersion = 9;
            }

            if (asset.k_AssetPreviousVersion < 10)
            {
                UniversalRenderPipelineGlobalSettings.Ensure().shaderVariantLogLevel = (Rendering.ShaderVariantLogLevel) asset.m_ShaderVariantLogLevel;
                asset.k_AssetPreviousVersion = 10;
            }

            EditorUtility.SetDirty(asset);
        }

#endif
        */

        /// <summary>
        /// Check to see if the RendererData list contains valid RendererData references.
        /// </summary>
        /// <param name="partial">This bool controls whether to test against all or any, if false then there has to be no invalid RendererData</param>
        /// <returns></returns>
        internal bool ValidateRendererDataList(bool partial = false)
        {
            var emptyEntries = 0;
            for (int i = 0; i < m_RendererDataList.Length; i++) emptyEntries += ValidateRendererData(i) ? 0 : 1;
            if (partial)
                return emptyEntries == 0;
            return emptyEntries != m_RendererDataList.Length;
        }

        internal bool ValidateRendererData(int index)
        {
            // Check to see if you are asking for the default renderer
            if (index == -1) index = m_DefaultRendererIndex;
            return index < m_RendererDataList.Length ? m_RendererDataList[index] != null : false;
        }
    }
}<|MERGE_RESOLUTION|>--- conflicted
+++ resolved
@@ -10,121 +10,6 @@
 
 namespace UnityEngine.Rendering.Universal
 {
-<<<<<<< HEAD
-=======
-    /// <summary>
-    /// The elements in this enum define how Unity renders shadows.
-    /// </summary>
-    public enum ShadowQuality
-    {
-        /// <summary>
-        /// Disables the shadows.
-        /// </summary>
-        Disabled,
-        /// <summary>
-        /// Shadows have hard edges.
-        /// </summary>
-        HardShadows,
-        /// <summary>
-        /// Filtering is applied when sampling shadows. Shadows have smooth edges.
-        /// </summary>
-        SoftShadows,
-    }
-
-    /// <summary>
-    /// This controls the size of the shadow map texture.
-    /// </summary>
-    public enum ShadowResolution
-    {
-        /// <summary>
-        /// Use this for 256x256 shadow resolution.
-        /// </summary>
-        _256 = 256,
-
-        /// <summary>
-        /// Use this for 512x512 shadow resolution.
-        /// </summary>
-        _512 = 512,
-
-        /// <summary>
-        /// Use this for 1024x1024 shadow resolution.
-        /// </summary>
-        _1024 = 1024,
-
-        /// <summary>
-        /// Use this for 2048x2048 shadow resolution.
-        /// </summary>
-        _2048 = 2048,
-
-        /// <summary>
-        /// Use this for 4096x4096 shadow resolution.
-        /// </summary>
-        _4096 = 4096
-    }
-
-    /// <summary>
-    /// This controls the size of the Light Cookie atlas texture for additional lights (point, spot).
-    /// </summary>
-    public enum LightCookieResolution
-    {
-        /// <summary>
-        /// Use this for 256x256 Light Cookie resolution.
-        /// </summary>
-        _256 = 256,
-
-        /// <summary>
-        /// Use this for 512x512 Light Cookie resolution.
-        /// </summary>
-        _512 = 512,
-
-        /// <summary>
-        /// Use this for 1024x1024 Light Cookie resolution.
-        /// </summary>
-        _1024 = 1024,
-
-        /// <summary>
-        /// Use this for 2048x2048 Light Cookie resolution.
-        /// </summary>
-        _2048 = 2048,
-
-        /// <summary>
-        /// Use this for 4096x4096 Light Cookie resolution.
-        /// </summary>
-        _4096 = 4096
-    }
-
-    /// <summary>
-    /// Options for selecting the format for the Light Cookie atlas texture for additional lights (point, spot).
-    /// Low precision saves memory and bandwidth.
-    /// </summary>
-    public enum LightCookieFormat
-    {
-        /// <summary>
-        /// Use this to select Grayscale format with low precision.
-        /// </summary>
-        GrayscaleLow,
-
-        /// <summary>
-        /// Use this to select Grayscale format with high precision.
-        /// </summary>
-        GrayscaleHigh,
-
-        /// <summary>
-        /// Use this to select Color format with low precision.
-        /// </summary>
-        ColorLow,
-
-        /// <summary>
-        /// Use this to select Color format with high precision.
-        /// </summary>
-        ColorHigh,
-
-        /// <summary>
-        /// Use this to select High Dynamic Range format.
-        /// </summary>
-        ColorHDR,
-    }
-
     /// <summary>
     /// The default color buffer format in HDR (only).
     /// Affects camera rendering and postprocessing color buffers.
@@ -144,7 +29,6 @@
     /// Options for setting MSAA Quality.
     /// This defines how many samples URP computes per pixel for evaluating the effect.
     /// </summary>
->>>>>>> d2d91462
     public enum MsaaQuality
     {
         /// <summary>
@@ -168,35 +52,6 @@
         _8x = 8
     }
 
-<<<<<<< HEAD
-=======
-    /// <summary>
-    /// Options for selecting downsampling.
-    /// </summary>
-    public enum Downsampling
-    {
-        /// <summary>
-        /// Use this to disable downsampling.
-        /// </summary>
-        None,
-
-        /// <summary>
-        /// Use this to produce a half-resolution image with bilinear filtering.
-        /// </summary>
-        _2xBilinear,
-
-        /// <summary>
-        /// Use this to produce a quarter-resolution image with box filtering. This produces a softly blurred copy.
-        /// </summary>
-        _4xBox,
-
-        /// <summary>
-        /// Use this to produce a quarter-resolution image with bi-linear filtering.
-        /// </summary>
-        _4xBilinear
-    }
-
->>>>>>> d2d91462
     internal enum DefaultMaterialType
     {
         Standard,
@@ -208,35 +63,13 @@
         Decal
     }
 
-<<<<<<< HEAD
-    [Obsolete("PipelineDebugLevel is unused and has no effect.", false)]
-=======
-    /// <summary>
-    /// Options for light rendering mode.
-    /// </summary>
-    public enum LightRenderingMode
-    {
-        /// <summary>
-        /// Use this to disable lighting.
-        /// </summary>
-        Disabled = 0,
-
-        /// <summary>
-        /// Use this to select lighting to be calculated per vertex.
-        /// </summary>
-        PerVertex = 2,
-
-        /// <summary>
-        /// Use this to select lighting to be calculated per pixel.
-        /// </summary>
-        PerPixel = 1,
-    }
+
+
 
     /// <summary>
     /// Defines if profiling is logged or not. This enum is not longer in use, use the Profiler instead.
     /// </summary>
     [Obsolete("PipelineDebugLevel is replaced to use the profiler and has no effect.", false)]
->>>>>>> d2d91462
     public enum PipelineDebugLevel
     {
         /// <summary>
@@ -275,48 +108,7 @@
         ForwardRenderer = UniversalRenderer,
     }
 
-    /// <summary>
-    /// Options for selecting Color Grading modes, Low Dynamic Range (LDR) or High Dynamic Range (HDR)
-    /// </summary>
-    public enum ColorGradingMode
-    {
-        /// <summary>
-        /// This mode follows a more classic workflow. Unity applies a limited range of color grading after tonemapping.
-        /// </summary>
-        LowDynamicRange,
-
-        /// <summary>
-        /// This mode works best for high precision grading similar to movie production workflows. Unity applies color grading before tonemapping.
-        /// </summary>
-        HighDynamicRange
-    }
-
-    /// <summary>
-    /// Defines the update frequency for the Volume Framework.
-    /// </summary>
-    public enum VolumeFrameworkUpdateMode
-    {
-        /// <summary>
-        /// Use this to have the Volume Framework update every frame.
-        /// </summary>
-        [InspectorName("Every Frame")]
-        EveryFrame = 0,
-
-        /// <summary>
-        /// Use this to disable Volume Framework updates or to update it manually via scripting.
-        /// </summary>
-        [InspectorName("Via Scripting")]
-        ViaScripting = 1,
-
-        /// <summary>
-        /// Use this to choose the setting set on the pipeline asset.
-        /// </summary>
-        [InspectorName("Use Pipeline Settings")]
-        UsePipelineSettings = 2,
-    }
-
-<<<<<<< HEAD
-=======
+
     /// <summary>
     /// Defines the upscaling filter selected by the user the universal render pipeline asset.
     /// </summary>
@@ -349,9 +141,7 @@
     /// <see cref="RenderPipelineAsset"\>
     /// <see cref="UniversalRenderPipeline"/>
     /// </summary>
-    [ExcludeFromPreset]
     [URPHelpURL("universalrp-asset")]
->>>>>>> d2d91462
     public partial class UniversalRenderPipelineAsset : RenderPipelineAsset, ISerializationCallbackReceiver
     {
         Shader m_DefaultShader;
@@ -374,13 +164,11 @@
         [SerializeField] bool m_SupportsHDR = true;
         [SerializeField] HDRColorBufferPrecision m_HDRColorBufferPrecision = HDRColorBufferPrecision._32Bits;
         [SerializeField] MsaaQuality m_MSAA = MsaaQuality.Disabled;
-<<<<<<< HEAD
-=======
+
         [SerializeField] float m_RenderScale = 1.0f;
         [SerializeField] UpscalingFilterSelection m_UpscalingFilter = UpscalingFilterSelection.Auto;
         [SerializeField] bool m_FsrOverrideSharpness = false;
         [SerializeField] float m_FsrSharpness = FSRUtils.kDefaultSharpnessLinear;
->>>>>>> d2d91462
         // TODO: Shader Quality Tiers
 
         // Advanced settings
@@ -397,24 +185,6 @@
         [SerializeField] int m_MaxPixelLights = 0;
         [SerializeField] ShadowResolution m_ShadowAtlasResolution = ShadowResolution._256;
 
-<<<<<<< HEAD
-=======
-        [SerializeField] VolumeFrameworkUpdateMode m_VolumeFrameworkUpdateMode = VolumeFrameworkUpdateMode.EveryFrame;
-
-        // Note: A lut size of 16^3 is barely usable with the HDR grading mode. 32 should be the
-        // minimum, the lut being encoded in log. Lower sizes would work better with an additional
-        // 1D shaper lut but for now we'll keep it simple.
-        public const int k_MinLutSize = 16;
-        public const int k_MaxLutSize = 65;
-
-        internal const int k_ShadowCascadeMinCount = 1;
-        internal const int k_ShadowCascadeMaxCount = 4;
-
-        public static readonly int AdditionalLightsDefaultShadowResolutionTierLow = 256;
-        public static readonly int AdditionalLightsDefaultShadowResolutionTierMedium = 512;
-        public static readonly int AdditionalLightsDefaultShadowResolutionTierHigh = 1024;
-
->>>>>>> d2d91462
 #if UNITY_EDITOR
         [NonSerialized]
         internal UniversalRenderPipelineEditorResources m_EditorResourcesAsset;
@@ -505,16 +275,13 @@
             }
         }
 #endif
-<<<<<<< HEAD
         /*
-=======
         /// <summary>
         /// Use this class to initialize the rendererData element that is required by the renderer.
         /// </summary>
         /// <param name="type">The <c>RendererType</c> of the new renderer that is initialized within this asset.</param>
         /// <returns></returns>
         /// <see cref="RendererType"/>
->>>>>>> d2d91462
         public ScriptableRendererData LoadBuiltinRendererData(RendererType type = RendererType.UniversalRenderer)
         {
 #if UNITY_EDITOR
@@ -526,16 +293,13 @@
             return m_RendererDataList[0];
 #endif
         }
-<<<<<<< HEAD
         */
-=======
 
         /// <summary>
         /// Creates a <c>UniversalRenderPipeline</c> from the <c>UniversalRenderPipelineAsset</c>.
         /// </summary>
         /// <returns>Returns a <c>UniversalRenderPipeline</c> created from this UniversalRenderPipelineAsset.</returns>
         /// <see cref="RenderPipeline"/>
->>>>>>> d2d91462
         protected override RenderPipeline CreatePipeline()
         {
             if (m_RendererDataList == null)
@@ -582,15 +346,13 @@
             }
         }
 
-<<<<<<< HEAD
         void Awake()
         {
             foreach (var renderer in m_RendererDataList)
                 renderer.Awake();
         }
-=======
-        /// <inheritdoc/>
->>>>>>> d2d91462
+
+        /// <inheritdoc/>
         protected override void OnValidate()
         {
             foreach (var renderer in m_RendererDataList)
@@ -602,16 +364,13 @@
             base.OnValidate();
         }
 
-<<<<<<< HEAD
         void OnEnable()
         {
             foreach (var renderer in m_RendererDataList)
                 renderer.OnEnable();
         }
 
-=======
-        /// <inheritdoc/>
->>>>>>> d2d91462
+        /// <inheritdoc/>
         protected override void OnDisable()
         {
             foreach (var renderer in m_RendererDataList)
@@ -786,58 +545,61 @@
             }
         }
 
-<<<<<<< HEAD
-=======
         /// <summary>
         /// When true, the pipeline creates a depth texture that can be read in shaders. The depth texture can be accessed as _CameraDepthTexture. This setting can be overridden per camera.
         /// </summary>
+        [Obsolete("Moved to ScriptableRendererData")]
         public bool supportsCameraDepthTexture
         {
-            get { return m_RequireDepthTexture; }
-            set { m_RequireDepthTexture = value; }
+            get { return false; }
+            set { }
         }
 
         /// <summary>
         /// When true, the pipeline creates a texture that contains a copy of the color buffer after rendering opaque objects. This texture can be accessed in shaders as _CameraOpaqueTexture. This setting can be overridden per camera.
         /// </summary>
+        [Obsolete("Moved to ScriptableRendererData")]
         public bool supportsCameraOpaqueTexture
         {
-            get { return m_RequireOpaqueTexture; }
-            set { m_RequireOpaqueTexture = value; }
+            get { return false; }
+            set { }
         }
 
         /// <summary>
         /// Returns the downsampling method used when copying the camera color texture after rendering opaques.
         /// </summary>
+        [Obsolete("Moved to ScriptableRendererData")]
         public Downsampling opaqueDownsampling
         {
-            get { return m_OpaqueDownsampling; }
+            get { return Downsampling.None; }
+            set { }
         }
 
         /// <summary>
         /// This settings controls if the asset <c>UniversalRenderPipelineAsset</c> supports terrain holes.
         /// </summary>
         /// <see href="https://docs.unity3d.com/Manual/terrain-PaintHoles.html"/>
+        [Obsolete("Moved to UniversalRenderPipelineGlobalSettings")]
         public bool supportsTerrainHoles
         {
-            get { return m_SupportsTerrainHoles; }
+            get { return false; }
         }
 
         /// <summary>
         /// Returns the active store action optimization value.
         /// </summary>
         /// <returns>Returns the active store action optimization value.</returns>
+        [Obsolete("Moved to UniversalRenderPipelineGlobalSettings")]
         public StoreActionsOptimization storeActionsOptimization
         {
-            get { return m_StoreActionsOptimization; }
-            set { m_StoreActionsOptimization = value; }
+            get { return StoreActionsOptimization.Auto; }
+            set { }
         }
 
         /// <summary>
         /// When enabled, the camera renders to HDR buffers. This setting can be overridden per camera.
         /// </summary>
         /// <see href="https://docs.unity3d.com/Manual/HDR.html"/>
->>>>>>> d2d91462
         public bool supportsHDR
         {
             get { return m_SupportsHDR; }
@@ -863,8 +625,11 @@
             set { m_MSAA = (MsaaQuality)value; }
         }
 
-<<<<<<< HEAD
-=======
+        float ValidateRenderScale(float value)
+        {
+            return Mathf.Max(UniversalRenderPipeline.minRenderScale, Mathf.Min(value, UniversalRenderPipeline.maxRenderScale));
+        }
+
         /// <summary>
         /// Specifies the render scale which scales the render target resolution used by this <c>UniversalRenderPipelineAsset</c>.
         /// </summary>
@@ -912,253 +677,212 @@
         /// </summary>
         /// <see cref="LightRenderingMode"/>
         /// </summary>
+        [Obsolete("Moved to UniversalRendererData")]
         public LightRenderingMode mainLightRenderingMode
         {
-            get { return m_MainLightRenderingMode; }
-            internal set { m_MainLightRenderingMode = value; }
+            get { return LightRenderingMode.Disabled; }
         }
 
         /// <summary>
         /// Specifies if objects lit by main light cast shadows.
         /// </summary>
+        [Obsolete("Moved to UniversalRendererData")]
         public bool supportsMainLightShadows
         {
-            get { return m_MainLightShadowsSupported; }
-            internal set { m_MainLightShadowsSupported = value; }
+            get { return false; }
         }
 
         /// <summary>
         /// Returns the main light shadowmap resolution used for this <c>UniversalRenderPipelineAsset</c>.
         /// </summary>
+        [Obsolete("Moved to UniversalRendererData")]
         public int mainLightShadowmapResolution
         {
-            get { return (int)m_MainLightShadowmapResolution; }
-            internal set { m_MainLightShadowmapResolution = (ShadowResolution)value; }
+            get { return (int)ShadowResolution._256; }
         }
 
         /// <summary>
         /// Specifies the <c>LightRenderingMode</c> for the additional lights used by this <c>UniversalRenderPipelineAsset</c>.
         /// </summary>
         /// <see cref="LightRenderingMode"/>
+        [Obsolete("Moved to UniversalRendererData")]
         public LightRenderingMode additionalLightsRenderingMode
         {
-            get { return m_AdditionalLightsRenderingMode; }
-            internal set { m_AdditionalLightsRenderingMode = value; }
+            get { return LightRenderingMode.Disabled; }
         }
 
         /// <summary>
         /// Specifies the maximum amount of per-object additional lights which can be used by this <c>UniversalRenderPipelineAsset</c>.
         /// </summary>
+        [Obsolete("Moved to UniversalRendererData")]
         public int maxAdditionalLightsCount
         {
-            get { return m_AdditionalLightsPerObjectLimit; }
-            set { m_AdditionalLightsPerObjectLimit = ValidatePerObjectLights(value); }
+            get { return 0; }
+            set { }
         }
 
         /// <summary>
         /// Specifies if objects lit by additional lights cast shadows.
         /// </summary>
+        [Obsolete("Moved to UniversalRendererData")]
         public bool supportsAdditionalLightShadows
         {
-            get { return m_AdditionalLightShadowsSupported; }
-            internal set { m_AdditionalLightShadowsSupported = value; }
+            get { return false; }
         }
 
         /// <summary>
         /// Additional light shadows are rendered into a single shadow map atlas texture. This setting controls the resolution of the shadow map atlas texture.
         /// </summary>
+        [Obsolete("Moved to UniversalRendererData")]
         public int additionalLightsShadowmapResolution
         {
-            get { return (int)m_AdditionalLightsShadowmapResolution; }
-            internal set { m_AdditionalLightsShadowmapResolution = (ShadowResolution)value; }
+            get { return (int)ShadowResolution._256; }
         }
 
         /// <summary>
         /// Returns the additional light shadow resolution defined for tier "Low" in the UniversalRenderPipeline asset.
         /// </summary>
+        [Obsolete("Moved to UniversalRendererData")]
         public int additionalLightsShadowResolutionTierLow
         {
-            get { return (int)m_AdditionalLightsShadowResolutionTierLow; }
-            internal set { additionalLightsShadowResolutionTierLow = value; }
+            get { return (int)ShadowResolution._256; }
         }
 
         /// <summary>
         /// Returns the additional light shadow resolution defined for tier "Medium" in the UniversalRenderPipeline asset.
         /// </summary>
+        [Obsolete("Moved to UniversalRendererData")]
         public int additionalLightsShadowResolutionTierMedium
         {
-            get { return (int)m_AdditionalLightsShadowResolutionTierMedium; }
-            internal set { m_AdditionalLightsShadowResolutionTierMedium = value; }
+            get { return (int)ShadowResolution._256; }
         }
 
         /// <summary>
         /// Returns the additional light shadow resolution defined for tier "High" in the UniversalRenderPipeline asset.
         /// </summary>
+        [Obsolete("Moved to UniversalRendererData")]
         public int additionalLightsShadowResolutionTierHigh
         {
-            get { return (int)m_AdditionalLightsShadowResolutionTierHigh; }
-            internal set { additionalLightsShadowResolutionTierHigh = value; }
-        }
-
-        internal int GetAdditionalLightsShadowResolution(int additionalLightsShadowResolutionTier)
-        {
-            if (additionalLightsShadowResolutionTier <= UniversalAdditionalLightData.AdditionalLightsShadowResolutionTierLow /* 0 */)
-                return additionalLightsShadowResolutionTierLow;
-
-            if (additionalLightsShadowResolutionTier == UniversalAdditionalLightData.AdditionalLightsShadowResolutionTierMedium /* 1 */)
-                return additionalLightsShadowResolutionTierMedium;
-
-            if (additionalLightsShadowResolutionTier >= UniversalAdditionalLightData.AdditionalLightsShadowResolutionTierHigh /* 2 */)
-                return additionalLightsShadowResolutionTierHigh;
-
-            return additionalLightsShadowResolutionTierMedium;
+            get { return (int)ShadowResolution._256; }
         }
 
         /// <summary>
         /// Specifies if this <c>UniversalRenderPipelineAsset</c> should use Probe blending for the reflection probes in the scene.
         /// </summary>
+        [Obsolete("Moved to UniversalRendererData")]
         public bool reflectionProbeBlending
         {
-            get { return m_ReflectionProbeBlending; }
-            internal set { m_ReflectionProbeBlending = value; }
+            get { return false; }
         }
 
         /// <summary>
         /// Specifies if this <c>UniversalRenderPipelineAsset</c> should allow box projection for the reflection probes in the scene.
         /// </summary>
+        [Obsolete("Moved to UniversalRendererData")]
         public bool reflectionProbeBoxProjection
         {
-            get { return m_ReflectionProbeBoxProjection; }
-            internal set { m_ReflectionProbeBoxProjection = value; }
+            get { return false; }
         }
 
         /// <summary>
         /// Controls the maximum distance at which shadows are visible.
         /// </summary>
+        [Obsolete("Moved to UniversalRendererData")]
         public float shadowDistance
         {
-            get { return m_ShadowDistance; }
-            set { m_ShadowDistance = Mathf.Max(0.0f, value); }
+            get { return 0; }
+            set { }
         }
 
         /// <summary>
         /// Returns the number of shadow cascades.
         /// </summary>
+        [Obsolete("Moved to UniversalRendererData")]
         public int shadowCascadeCount
         {
-            get { return m_ShadowCascadeCount; }
-            set
-            {
-                if (value < k_ShadowCascadeMinCount || value > k_ShadowCascadeMaxCount)
-                {
-                    throw new ArgumentException($"Value ({value}) needs to be between {k_ShadowCascadeMinCount} and {k_ShadowCascadeMaxCount}.");
-                }
-                m_ShadowCascadeCount = value;
-            }
+            get { return 0; }
+            set { }
         }
 
         /// <summary>
         /// Returns the split value.
         /// </summary>
         /// <returns>Returns a Float with the split value.</returns>
+        [Obsolete("Moved to UniversalRendererData")]
         public float cascade2Split
         {
-            get { return m_Cascade2Split; }
-            internal set { m_Cascade2Split = value; }
+            get { return 0f; }
         }
 
         /// <summary>
         /// Returns the split values.
         /// </summary>
         /// <returns>Returns a Vector2 with the split values.</returns>
+        [Obsolete("Moved to UniversalRendererData")]
         public Vector2 cascade3Split
         {
-            get { return m_Cascade3Split; }
-            internal set { m_Cascade3Split = value; }
+            get { return Vector2.zero; }
         }
 
         /// <summary>
         /// Returns the split values.
         /// </summary>
         /// <returns>Returns a Vector3 with the split values.</returns>
+        [Obsolete("Moved to UniversalRendererData")]
         public Vector3 cascade4Split
         {
-            get { return m_Cascade4Split; }
-            internal set { m_Cascade4Split = value; }
+            get { return Vector3.zero; }
         }
 
         /// <summary>
         /// Last cascade fade distance in percentage.
         /// </summary>
+        [Obsolete("Moved to UniversalRendererData")]
         public float cascadeBorder
         {
-            get { return m_CascadeBorder; }
-            set { cascadeBorder = value; }
+            get { return 0f; }
+            set { }
         }
 
         /// <summary>
         /// The Shadow Depth Bias, controls the offset of the lit pixels.
         /// </summary>
+        [Obsolete("Moved to UniversalRendererData")]
         public float shadowDepthBias
         {
-            get { return m_ShadowDepthBias; }
-            set { m_ShadowDepthBias = ValidateShadowBias(value); }
+            get { return 0f; }
+            set { }
         }
 
         /// <summary>
         /// Controls the distance at which the shadow casting surfaces are shrunk along the surface normal.
         /// </summary>
+        [Obsolete("Moved to UniversalRendererData")]
         public float shadowNormalBias
         {
-            get { return m_ShadowNormalBias; }
-            set { m_ShadowNormalBias = ValidateShadowBias(value); }
+            get { return 0f; }
+            set { }
         }
 
         /// <summary>
         /// Supports Soft Shadows controls the Soft Shadows.
         /// </summary>
+        [Obsolete("Moved to UniversalRendererData")]
         public bool supportsSoftShadows
         {
-            get { return m_SoftShadowsSupported; }
-            internal set { m_SoftShadowsSupported = value; }
+            get { return false; }
         }
 
         /// <summary>
         /// Specifies if this <c>UniversalRenderPipelineAsset</c> should use dynamic batching.
         /// </summary>
         /// <see href="https://docs.unity3d.com/Manual/DrawCallBatching.html"/>
->>>>>>> d2d91462
         public bool supportsDynamicBatching
         {
             get { return m_SupportsDynamicBatching; }
             set { m_SupportsDynamicBatching = value; }
         }
 
-<<<<<<< HEAD
-=======
-        /// <summary>
-        /// Returns true if the Render Pipeline Asset supports mixed lighting, false otherwise.
-        /// </summary>
-        /// <see href="https://docs.unity3d.com/Manual/LightMode-Mixed.html"/>
-        public bool supportsMixedLighting
-        {
-            get { return m_MixedLightingSupported; }
-        }
-
-        /// <summary>
-        /// Returns true if the Render Pipeline Asset supports light layers, false otherwise.
-        /// </summary>
-        public bool supportsLightLayers
-        {
-            get { return m_SupportsLightLayers; }
-        }
-
-        /// <summary>
-        /// Returns the selected update mode for volumes.
-        /// </summary>
-        public VolumeFrameworkUpdateMode volumeFrameworkUpdateMode => m_VolumeFrameworkUpdateMode;
->>>>>>> d2d91462
-
         /// <summary>
         /// Previously returned the debug level for this Render Pipeline Asset but is now deprecated. Replaced to use the profiler and is no longer used.
         /// </summary>
@@ -1178,36 +902,36 @@
             set { m_UseSRPBatcher = value; }
         }
 
-<<<<<<< HEAD
-
-=======
+
         /// <summary>
         /// Returns the selected ColorGradingMode in the URP Asset.
         /// <see cref="ColorGradingMode"/>
         /// </summary>
+        [Obsolete("Moved to UniversalRenderPipelineGlobalSettings")]
         public ColorGradingMode colorGradingMode
         {
-            get { return m_ColorGradingMode; }
-            set { m_ColorGradingMode = value; }
+            get { return ColorGradingMode.LowDynamicRange; }
+            set { }
         }
 
         /// <summary>
         /// Specifies the color grading LUT (lookup table) size in the URP Asset.
         /// </summary>
+        [Obsolete("Moved to UniversalRenderPipelineGlobalSettings")]
         public int colorGradingLutSize
         {
-            get { return m_ColorGradingLutSize; }
-            set { m_ColorGradingLutSize = Mathf.Clamp(value, k_MinLutSize, k_MaxLutSize); }
+            get { return 0; }
+            set { }
         }
 
         /// <summary>
         /// Returns true if fast approximation functions are used when converting between the sRGB and Linear color spaces, false otherwise.
         /// </summary>
+        [Obsolete("Moved to UniversalRenderPipelineGlobalSettings")]
         public bool useFastSRGBLinearConversion
         {
-            get { return m_UseFastSRGBLinearConversion; }
-        }
->>>>>>> d2d91462
+            get { return false; }
+        }
 
         /// <summary>
         /// Set to true to allow Adaptive performance to modify graphics quality settings during runtime.
@@ -1219,29 +943,29 @@
             set { m_UseAdaptivePerformance = value; }
         }
 
-<<<<<<< HEAD
-=======
+
         /// <summary>
         /// Set to true to enable a conservative method for calculating the size and position of the minimal enclosing sphere around the frustum cascade corner points for shadow culling.
         /// </summary>
+        [Obsolete("Moved to UniversalRendererData")]
         public bool conservativeEnclosingSphere
         {
-            get { return m_ConservativeEnclosingSphere; }
-            set { m_ConservativeEnclosingSphere = value; }
+            get { return false; }
+            set { }
         }
 
         /// <summary>
         /// Set the number of iterations to reduce the cascade culling enlcosing sphere to be closer to the absolute minimun enclosing sphere, but will also require more CPU computation for increasing values.
         /// This parameter is used only when conservativeEnclosingSphere is set to true. Default value is 64.
         /// </summary>
+        [Obsolete("Moved to UniversalRendererData")]
         public int numIterationsEnclosingSphere
         {
-            get { return m_NumIterationsEnclosingSphere; }
-            set { m_NumIterationsEnclosingSphere = value; }
-        }
-
-        /// <inheritdoc/>
->>>>>>> d2d91462
+            get { return 0; }
+            set { }
+        }
+
+        /// <inheritdoc/>
         public override Material defaultMaterial
         {
             get { return GetMaterial(DefaultMaterialType.Standard); }
