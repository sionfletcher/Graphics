using System;

namespace UnityEngine.Rendering.Universal
{
<<<<<<< HEAD
    [Serializable, VolumeComponentMenu("Post-processing/Color Adjustments"), SupportedOn(typeof(UniversalRenderPipeline))]
=======
    /// <summary>
    /// A volume component that holds settings for the Color Adjustments effect.
    /// </summary>
    [Serializable, VolumeComponentMenuForRenderPipeline("Post-processing/Color Adjustments", typeof(UniversalRenderPipeline))]
>>>>>>> e6d77246
    public sealed class ColorAdjustments : VolumeComponent, IPostProcessComponent
    {
        /// <summary>
        /// Adjusts the overall exposure of the scene in EV100.
        /// This is applied after HDR effect and right before tonemapping so it won't affect previous effects in the chain.
        /// </summary>
        [Tooltip("Adjusts the overall exposure of the scene in EV100. This is applied after HDR effect and right before tonemapping so it won't affect previous effects in the chain.")]
        public FloatParameter postExposure = new FloatParameter(0f);

        /// <summary>
        /// Controls the overall range of the tonal values.
        /// </summary>
        [Tooltip("Expands or shrinks the overall range of tonal values.")]
        public ClampedFloatParameter contrast = new ClampedFloatParameter(0f, -100f, 100f);

        /// <summary>
        /// Specifies the color that URP tints the render to.
        /// </summary>
        [Tooltip("Tint the render by multiplying a color.")]
        public ColorParameter colorFilter = new ColorParameter(Color.white, true, false, true);

        /// <summary>
        /// Controls the hue of all colors in the render.
        /// </summary>
        [Tooltip("Shift the hue of all colors.")]
        public ClampedFloatParameter hueShift = new ClampedFloatParameter(0f, -180f, 180f);

        /// <summary>
        /// Controls the intensity of all colors in the render.
        /// </summary>
        [Tooltip("Pushes the intensity of all colors.")]
        public ClampedFloatParameter saturation = new ClampedFloatParameter(0f, -100f, 100f);

        /// <inheritdoc/>
        public bool IsActive()
        {
            return postExposure.value != 0f
                || contrast.value != 0f
                || colorFilter != Color.white
                || hueShift != 0f
                || saturation != 0f;
        }

        /// <inheritdoc/>
        public bool IsTileCompatible() => true;
    }
}<|MERGE_RESOLUTION|>--- conflicted
+++ resolved
@@ -2,14 +2,10 @@
 
 namespace UnityEngine.Rendering.Universal
 {
-<<<<<<< HEAD
-    [Serializable, VolumeComponentMenu("Post-processing/Color Adjustments"), SupportedOn(typeof(UniversalRenderPipeline))]
-=======
     /// <summary>
     /// A volume component that holds settings for the Color Adjustments effect.
     /// </summary>
-    [Serializable, VolumeComponentMenuForRenderPipeline("Post-processing/Color Adjustments", typeof(UniversalRenderPipeline))]
->>>>>>> e6d77246
+    [Serializable, VolumeComponentMenu("Post-processing/Color Adjustments"), SupportedOn(typeof(UniversalRenderPipeline))]
     public sealed class ColorAdjustments : VolumeComponent, IPostProcessComponent
     {
         /// <summary>
