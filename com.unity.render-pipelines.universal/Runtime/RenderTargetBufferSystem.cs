using System;
using System.Collections.Generic;
using System.Linq;
using System.Runtime.CompilerServices;
using System.Text;
using System.Threading.Tasks;

namespace UnityEngine.Rendering.Universal.Internal
{
    //NOTE: This class is meant to be removed when RTHandles get implemented in urp
    internal sealed class RenderTargetBufferSystem
    {
        struct SwapBuffer
        {
            public RenderTargetHandle rt;
            public int name;
            public int msaa;
        }
        SwapBuffer m_A, m_B;
        static bool m_AisBackBuffer = true;

        static RenderTextureDescriptor m_Desc;
        FilterMode m_FilterMode;
        bool m_AllowMSAA = true;
        bool m_RTisAllocated = false;

        SwapBuffer backBuffer { get { return m_AisBackBuffer ? m_A : m_B; } }
        SwapBuffer frontBuffer { get { return m_AisBackBuffer ? m_B : m_A; } }

        public RenderTargetBufferSystem(string name)
        {
            m_A.name = Shader.PropertyToID(name + "A");
            m_B.name = Shader.PropertyToID(name + "B");
            m_A.rt.Init(name + "A");
            m_B.rt.Init(name + "B");
        }

        public RenderTargetHandle GetBackBuffer()
        {
            return backBuffer.rt;
        }

        public RenderTargetHandle GetBackBuffer(CommandBuffer cmd)
        {
            if (!m_RTisAllocated)
                Initialize(cmd);
            return backBuffer.rt;
        }

        public RenderTargetHandle GetFrontBuffer(CommandBuffer cmd)
        {
            if (!m_RTisAllocated)
                Initialize(cmd);

            int pipelineMSAA = m_Desc.msaaSamples;
            int bufferMSAA = frontBuffer.msaa;

            if (m_AllowMSAA && bufferMSAA != pipelineMSAA)
            {
                //We don't want a depth buffer on B buffer
                var desc = m_Desc;
                if (m_AisBackBuffer)
                    desc.depthBufferBits = 0;

                cmd.ReleaseTemporaryRT(frontBuffer.name);
                cmd.GetTemporaryRT(frontBuffer.name, desc, m_FilterMode);

                if (m_AisBackBuffer)
                    m_B.msaa = desc.msaaSamples;
                else m_A.msaa = desc.msaaSamples;
            }
            else if (!m_AllowMSAA && bufferMSAA > 1)
            {
                //We don't want a depth buffer on B buffer
                var desc = m_Desc;
                desc.msaaSamples = 1;
                if (m_AisBackBuffer)
                    desc.depthBufferBits = 0;

                cmd.ReleaseTemporaryRT(frontBuffer.name);
                cmd.GetTemporaryRT(frontBuffer.name, desc, m_FilterMode);

                if (m_AisBackBuffer)
                    m_B.msaa = desc.msaaSamples;
                else m_A.msaa = desc.msaaSamples;
            }

            return frontBuffer.rt;
        }

        public void Swap()
        {
            m_AisBackBuffer = !m_AisBackBuffer;
        }

        void Initialize(CommandBuffer cmd)
        {
<<<<<<< HEAD
            if (m_Desc.width > 0 && m_Desc.height > 0)
            {
                cmd.GetTemporaryRT(m_NameA, m_Desc, m_FilterMode);
                var descB = m_Desc;
                descB.depthBufferBits = 0;
                cmd.GetTemporaryRT(m_NameB, m_Desc, m_FilterMode);
                m_RTisAllocated = true;
            }
=======
            m_A.msaa = m_Desc.msaaSamples;
            m_B.msaa = m_Desc.msaaSamples;

            cmd.GetTemporaryRT(m_A.name, m_Desc, m_FilterMode);
            var descB = m_Desc;
            //descB.depthBufferBits = 0;
            cmd.GetTemporaryRT(m_B.name, descB, m_FilterMode);

            m_RTisAllocated = true;
>>>>>>> 30abfcfb
        }

        public void Clear(CommandBuffer cmd)
        {
            cmd.ReleaseTemporaryRT(m_A.name);
            cmd.ReleaseTemporaryRT(m_B.name);

<<<<<<< HEAD
            m_FirstIsBackBuffer = true;
            m_RTisAllocated = false;
=======
            m_AisBackBuffer = true;
            m_AllowMSAA = true;
>>>>>>> 30abfcfb
        }

        public void SetCameraSettings(CommandBuffer cmd, RenderTextureDescriptor desc, FilterMode filterMode)
        {
            Clear(cmd); //SetCameraSettings is called when new stack starts rendering. Make sure the targets are updated to use the new descriptor.

            m_Desc = desc;
            m_FilterMode = filterMode;

            Initialize(cmd);
        }

        public RenderTargetHandle GetBufferA()
        {
            return m_A.rt;
        }

        public void EnableMSAA(bool enable)
        {
            m_AllowMSAA = enable;
        }
    }
}<|MERGE_RESOLUTION|>--- conflicted
+++ resolved
@@ -95,16 +95,6 @@
 
         void Initialize(CommandBuffer cmd)
         {
-<<<<<<< HEAD
-            if (m_Desc.width > 0 && m_Desc.height > 0)
-            {
-                cmd.GetTemporaryRT(m_NameA, m_Desc, m_FilterMode);
-                var descB = m_Desc;
-                descB.depthBufferBits = 0;
-                cmd.GetTemporaryRT(m_NameB, m_Desc, m_FilterMode);
-                m_RTisAllocated = true;
-            }
-=======
             m_A.msaa = m_Desc.msaaSamples;
             m_B.msaa = m_Desc.msaaSamples;
 
@@ -114,7 +104,6 @@
             cmd.GetTemporaryRT(m_B.name, descB, m_FilterMode);
 
             m_RTisAllocated = true;
->>>>>>> 30abfcfb
         }
 
         public void Clear(CommandBuffer cmd)
@@ -122,13 +111,8 @@
             cmd.ReleaseTemporaryRT(m_A.name);
             cmd.ReleaseTemporaryRT(m_B.name);
 
-<<<<<<< HEAD
-            m_FirstIsBackBuffer = true;
-            m_RTisAllocated = false;
-=======
             m_AisBackBuffer = true;
             m_AllowMSAA = true;
->>>>>>> 30abfcfb
         }
 
         public void SetCameraSettings(CommandBuffer cmd, RenderTextureDescriptor desc, FilterMode filterMode)
