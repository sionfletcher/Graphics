--- conflicted
+++ resolved
@@ -52,18 +52,6 @@
         public XRSystemData xrSystemData = null;
 #endif
 
-<<<<<<< HEAD
-        [SerializeField] LayerMask m_OpaqueLayerMask = -1;
-        [SerializeField] LayerMask m_TransparentLayerMask = -1;
-        [SerializeField] StencilStateData m_DefaultStencilState = new StencilStateData() { passOperation = StencilOp.Replace }; // This default state is compatible with deferred renderer.
-        [SerializeField] bool m_ShadowTransparentReceive = true;
-        [SerializeField] RenderingMode m_RenderingMode = RenderingMode.Forward;
-        [SerializeField] bool m_AccurateGbufferNormals = false;
-        //[SerializeField] bool m_TiledDeferredShading = false;
-=======
-        public ShaderResources shaders = null;
->>>>>>> af4a33d4
-
         protected override ScriptableRenderer Create()
         {
             throw new NotSupportedException(k_ErrorMessage);
