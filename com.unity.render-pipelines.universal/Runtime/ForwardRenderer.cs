--- conflicted
+++ resolved
@@ -153,15 +153,11 @@
                 // - Legacy materials have unamed pass, which is implicitely renamed as SRPDefaultUnlit. In that case, they are considered forward-only too.
                 // TO declare a material with unnamed pass and UniversalForward/UniversalForwardOnly pass is an ERROR, as the material will be rendered twice.
                 StencilState forwardOnlyStencilState = DeferredLights.OverwriteStencil(m_DefaultStencilState, (int)StencilUsage.MaterialMask);
-<<<<<<< HEAD
-                ShaderTagId[] forwardOnlyShaderTagIds = { new ShaderTagId("SRPDefaultUnlit"), new ShaderTagId("UniversalForwardOnly") };
-=======
                 ShaderTagId[] forwardOnlyShaderTagIds = new ShaderTagId[] {
                     new ShaderTagId("UniversalForwardOnly"),
                     new ShaderTagId("SRPDefaultUnlit"), // Legacy shaders (do not have a gbuffer pass) are considered forward-only for backward compatibility
                     new ShaderTagId("LightweightForward") // Legacy shaders (do not have a gbuffer pass) are considered forward-only for backward compatibility
                 };
->>>>>>> 43ed6e09
                 int forwardOnlyStencilRef = stencilData.stencilReference | (int)StencilUsage.MaterialUnlit;
                 m_RenderOpaqueForwardOnlyPass = new DrawObjectsPass("Render Opaques Forward Only", forwardOnlyShaderTagIds, true, RenderPassEvent.BeforeRenderingOpaques + 1, RenderQueueRange.opaque, data.opaqueLayerMask, forwardOnlyStencilState, forwardOnlyStencilRef);
                 m_GBufferCopyDepthPass = new CopyDepthPass(RenderPassEvent.BeforeRenderingOpaques + 2, m_CopyDepthMaterial);
@@ -397,7 +393,10 @@
                 m_ActiveCameraDepthAttachment = m_CameraDepthAttachment;
             }
 
-            bool copyDepthPass = !requiresDepthPrepass && renderingData.cameraData.requiresDepthTexture && createDepthTexture && this.actualRenderingMode != RenderingMode.Deferred;
+            bool requiresDepthCopyPass = !requiresDepthPrepass
+                                         && renderingData.cameraData.requiresDepthTexture
+                                         && createDepthTexture
+                                         && this.actualRenderingMode != RenderingMode.Deferred;
             bool copyColorPass = renderingData.cameraData.requiresOpaqueTexture || renderPassInputs.requiresColorTexture;
 
             if(DebugHandler.IsSceneOverrideActive)
@@ -476,31 +475,19 @@
 
             // If a depth texture was created we necessarily need to copy it, otherwise we could have render it to a renderbuffer.
             // If deferred rendering path was selected, it has already made a copy.
-<<<<<<< HEAD
-            if (copyDepthPass)
-=======
-            bool requiresDepthCopyPass = !requiresDepthPrepass
-                                         && renderingData.cameraData.requiresDepthTexture
-                                         && createDepthTexture
-                                         && this.actualRenderingMode != RenderingMode.Deferred;
             if (requiresDepthCopyPass)
->>>>>>> 43ed6e09
             {
                 m_CopyDepthPass.Setup(m_ActiveCameraDepthAttachment, m_DepthTexture);
                 EnqueuePass(m_CopyDepthPass);
             }
 
-<<<<<<< HEAD
-            if (copyColorPass)
-=======
             // For Base Cameras: Set the depth texture to the far Z if we do not have a depth prepass or copy depth
             if (cameraData.renderType == CameraRenderType.Base && !requiresDepthPrepass && !requiresDepthCopyPass)
             {
                 Shader.SetGlobalTexture(m_DepthTexture.id, SystemInfo.usesReversedZBuffer ? Texture2D.blackTexture : Texture2D.whiteTexture);
             }
 
-            if (renderingData.cameraData.requiresOpaqueTexture || renderPassInputs.requiresColorTexture)
->>>>>>> 43ed6e09
+            if (copyColorPass)
             {
                 // TODO: Downsampling method should be store in the renderer instead of in the asset.
                 // We need to migrate this data to renderer. For now, we query the method in the active asset.
@@ -781,12 +768,7 @@
             CommandBuffer cmd = CommandBufferPool.Get();
             using (new ProfilingScope(cmd, Profiling.createCameraRenderTarget))
             {
-<<<<<<< HEAD
-                int msaaSamples = descriptor.msaaSamples;
                 if (m_ActiveCameraColorAttachment != RenderTargetHandle.CameraTarget)
-=======
-                if (createColor)
->>>>>>> 43ed6e09
                 {
                     bool useDepthRenderBuffer = m_ActiveCameraDepthAttachment == RenderTargetHandle.CameraTarget;
                     var colorDescriptor = descriptor;
