--- conflicted
+++ resolved
@@ -205,8 +205,6 @@
 
             ConfigureCameraTarget(m_ActiveCameraColorAttachment.Identifier(), m_ActiveCameraDepthAttachment.Identifier());
 
-<<<<<<< HEAD
-=======
             for (int i = 0; i < rendererFeatures.Count; ++i)
             {
                 if(rendererFeatures[i].isActive)
@@ -219,7 +217,6 @@
                 if(activeRenderPassQueue[i] == null)
                     activeRenderPassQueue.RemoveAt(i);
             }
->>>>>>> 832c1e56
             bool hasPassesAfterPostProcessing = activeRenderPassQueue.Find(x => x.renderPassEvent == RenderPassEvent.AfterRendering) != null;
 
             if (mainLightShadows)
