--- conflicted
+++ resolved
@@ -1,4 +1,4 @@
-using Unity.Collections;
+﻿using Unity.Collections;
 using Unity.Collections.LowLevel.Unsafe;
 using System.Runtime.CompilerServices;
 using Unity.Mathematics;
@@ -286,25 +286,14 @@
             if (lightCount == 0)
             {
                 for (int j = jstart; j < jend; ++j)
-<<<<<<< HEAD
-                for (int i = istart; i < iend; ++i)
-                {
-                    int headerOffset = GetTileHeaderOffset(i, j);
-                    _tileHeaders[headerOffset + kListOffset] = 0;
-                    _tileHeaders[headerOffset + kListCount] = 0;
-                    _tileHeaders[headerOffset + kListDepthRange] = 0;
-                    _tileHeaders[headerOffset + kListBitMask] = 0;
-                }
-=======
                     for (int i = istart; i < iend; ++i)
                     {
                         int headerOffset = GetTileHeaderOffset(i, j);
-                        _tileHeaders[headerOffset + 0] = 0;
-                        _tileHeaders[headerOffset + 1] = 0;
-                        _tileHeaders[headerOffset + 2] = 0;
-                        _tileHeaders[headerOffset + 3] = 0;
+                        _tileHeaders[headerOffset + kListOffset] = 0;
+                        _tileHeaders[headerOffset + kListCount] = 0;
+                        _tileHeaders[headerOffset + kListDepthRange] = 0;
+                        _tileHeaders[headerOffset + kListBitMask] = 0;
                     }
->>>>>>> f1d64c70
                 return;
             }
 
@@ -450,21 +439,12 @@
             if (lightCount == 0)
             {
                 for (int j = jstart; j < jend; ++j)
-<<<<<<< HEAD
-                for (int i = istart; i < iend; ++i)
-                {
-                    int headerOffset = GetTileHeaderOffset(i, j);
-                    _tileHeaders[headerOffset + kListOffset] = 0;
-                    _tileHeaders[headerOffset + kListCount] = 0;
-                }
-=======
                     for (int i = istart; i < iend; ++i)
                     {
                         int headerOffset = GetTileHeaderOffset(i, j);
-                        _tileHeaders[headerOffset + 0] = 0;
-                        _tileHeaders[headerOffset + 1] = 0;
+                        _tileHeaders[headerOffset + kListOffset] = 0;
+                        _tileHeaders[headerOffset + kListCount] = 0;
                     }
->>>>>>> f1d64c70
                 return;
             }
 
