using System.Linq;
using System.Net.Mail;
using UnityEngine.Experimental.Rendering;
using UnityEngine.Rendering.Universal.Internal;

namespace UnityEngine.Rendering.Universal
{
    /// <summary>
    /// Deferred renderer for Universal RP.
    /// This renderer is supported on all Universal RP supported platforms.
    /// In the default mode, lights volumes are rendered using stencil masks.
    /// </summary>
    public sealed class DeferredRenderer : ScriptableRenderer
    {
        public static readonly int k_GBufferSlicesCount = 3;
        public static readonly int k_DepthStencilBufferBits = 32;

        static readonly string k_CreateCameraTextures = "Create Camera Texture";

        ColorGradingLutPass m_ColorGradingLutPass;
        DepthOnlyPass m_DepthPrepass;
        MainLightShadowCasterPass m_MainLightShadowCasterPass;
        AdditionalLightsShadowCasterPass m_AdditionalLightsShadowCasterPass;
        ScreenSpaceShadowResolvePass m_ScreenSpaceShadowResolvePass;
        GBufferPass m_GBufferPass;
        TileDepthRangePass m_TileDepthRangePass;
        TileDepthRangePass m_TileDepthRangeExtraPass; // TODO use subpass API to hide this pass
        DeferredPass m_DeferredPass;
        DrawObjectsPass m_RenderOpaqueForwardOnlyPass;
        DrawSkyboxPass m_DrawSkyboxPass;
        CopyDepthPass m_CopyDepthPass0; // first copy for deferred shading pass
        CopyDepthPass m_CopyDepthPass1; // second copy after forward-only pass
        CopyColorPass m_CopyColorPass;
        TransparentSettingsPass m_TransparentSettingsPass;
        DrawObjectsPass m_RenderTransparentForwardPass;
        InvokeOnRenderObjectCallbackPass m_OnRenderObjectCallbackPass;
        PostProcessPass m_PostProcessPass;
        PostProcessPass m_FinalPostProcessPass;
        FinalBlitPass m_FinalBlitPass;
        CapturePass m_CapturePass;

#if UNITY_EDITOR
        SceneViewDepthCopyPass m_SceneViewDepthCopyPass;
#endif

        // Attachments are like "binding points", internally they identify the texture shader properties declared with the same names
        RenderTargetHandle m_ActiveCameraColorAttachment;
        RenderTargetHandle m_ActiveCameraDepthAttachment;
        RenderTargetHandle m_CameraColorTexture;
        RenderTargetHandle m_CameraDepthTexture;
        RenderTargetHandle m_CameraDepthAttachment;
        RenderTargetHandle[] m_GBufferAttachments = new RenderTargetHandle[k_GBufferSlicesCount];
        RenderTargetHandle m_OpaqueColor;
        RenderTargetHandle m_AfterPostProcessColor;
        RenderTargetHandle m_ColorGradingLut;
        RenderTargetHandle m_DepthInfoTexture;
        RenderTargetHandle m_TileDepthInfoTexture;

        ForwardLights m_ForwardLights; // Required for transparent pass
        DeferredLights m_DeferredLights;
        bool m_PreferDepthPrepass;
        StencilState m_DefaultStencilState;

        Material m_BlitMaterial;
        Material m_CopyDepthMaterial;
        Material m_SamplingMaterial;
        Material m_ScreenspaceShadowsMaterial;
        Material m_TileDepthInfoMaterial;
        Material m_TileDeferredMaterial;
        Material m_StencilDeferredMaterial;

        public DeferredRenderer(DeferredRendererData data) : base(data)
        {
            m_BlitMaterial = CoreUtils.CreateEngineMaterial(data.shaders.blitPS);
            m_CopyDepthMaterial = CoreUtils.CreateEngineMaterial(data.shaders.copyDepthPS);
            m_SamplingMaterial = CoreUtils.CreateEngineMaterial(data.shaders.samplingPS);
            m_ScreenspaceShadowsMaterial = CoreUtils.CreateEngineMaterial(data.shaders.screenSpaceShadowPS);
            m_TileDepthInfoMaterial = CoreUtils.CreateEngineMaterial(data.shaders.tileDepthInfoPS);
            m_TileDeferredMaterial = CoreUtils.CreateEngineMaterial(data.shaders.tileDeferredPS);
            m_StencilDeferredMaterial = CoreUtils.CreateEngineMaterial(data.shaders.stencilDeferredPS);

            StencilStateData stencilData = data.defaultStencilState;
            m_DefaultStencilState = StencilState.defaultValue;
            m_DefaultStencilState.enabled = stencilData.overrideStencilState;
            m_DefaultStencilState.SetCompareFunction(stencilData.stencilCompareFunction);
            m_DefaultStencilState.SetPassOperation(stencilData.passOperation);
            m_DefaultStencilState.SetFailOperation(stencilData.failOperation);
            m_DefaultStencilState.SetZFailOperation(stencilData.zFailOperation);

            m_ForwardLights = new ForwardLights();
            m_DeferredLights = new DeferredLights(m_TileDepthInfoMaterial, m_TileDeferredMaterial, m_StencilDeferredMaterial);
            m_DeferredLights.accurateGbufferNormals = data.accurateGbufferNormals;
            m_DeferredLights.tiledDeferredShading = data.tiledDeferredShading;

            m_PreferDepthPrepass = data.preferDepthPrepass;

            // Note: Since all custom render passes inject first and we have stable sort,
            // we inject the builtin passes in the before events.
            m_DepthPrepass = new DepthOnlyPass(RenderPassEvent.BeforeRenderingPrepasses, RenderQueueRange.opaque, data.opaqueLayerMask);
            m_MainLightShadowCasterPass = new MainLightShadowCasterPass(RenderPassEvent.BeforeRenderingShadows);
            m_AdditionalLightsShadowCasterPass = new AdditionalLightsShadowCasterPass(RenderPassEvent.BeforeRenderingShadows);
            m_ScreenSpaceShadowResolvePass = new ScreenSpaceShadowResolvePass(RenderPassEvent.BeforeRenderingPrepasses, m_ScreenspaceShadowsMaterial);
            m_ColorGradingLutPass = new ColorGradingLutPass(RenderPassEvent.BeforeRenderingPrepasses, data.postProcessData);
            m_GBufferPass = new GBufferPass(RenderPassEvent.BeforeRenderingOpaques, RenderQueueRange.opaque, data.opaqueLayerMask, m_DefaultStencilState, stencilData.stencilReference, m_DeferredLights);
            m_CopyDepthPass0 = new CopyDepthPass(RenderPassEvent.BeforeRenderingOpaques + 1, m_CopyDepthMaterial);
            m_TileDepthRangePass = new TileDepthRangePass(RenderPassEvent.BeforeRenderingOpaques + 2, m_DeferredLights, 0);
            m_TileDepthRangeExtraPass = new TileDepthRangePass(RenderPassEvent.BeforeRenderingOpaques + 3, m_DeferredLights, 1);
            m_DeferredPass = new DeferredPass(RenderPassEvent.BeforeRenderingOpaques + 4, m_DeferredLights);
            m_RenderOpaqueForwardOnlyPass = new DrawObjectsPass("Render Opaques Forward Only", new ShaderTagId("UniversalForwardOnly"), true, RenderPassEvent.BeforeRenderingOpaques + 5, RenderQueueRange.opaque, data.opaqueLayerMask, m_DefaultStencilState, stencilData.stencilReference);
            m_CopyDepthPass1 = new CopyDepthPass(RenderPassEvent.AfterRenderingSkybox, m_CopyDepthMaterial);
            m_DrawSkyboxPass = new DrawSkyboxPass(RenderPassEvent.BeforeRenderingSkybox);
            m_CopyColorPass = new CopyColorPass(RenderPassEvent.BeforeRenderingTransparents, m_SamplingMaterial);
            m_TransparentSettingsPass = new TransparentSettingsPass(RenderPassEvent.BeforeRenderingTransparents, data.shadowTransparentReceive);
            m_RenderTransparentForwardPass = new DrawObjectsPass("Render Transparents", false, RenderPassEvent.BeforeRenderingTransparents, RenderQueueRange.transparent, data.transparentLayerMask, m_DefaultStencilState, stencilData.stencilReference);
            m_OnRenderObjectCallbackPass = new InvokeOnRenderObjectCallbackPass(RenderPassEvent.BeforeRenderingPostProcessing);
            m_PostProcessPass = new PostProcessPass(RenderPassEvent.BeforeRenderingPostProcessing, data.postProcessData, m_BlitMaterial);
            m_FinalPostProcessPass = new PostProcessPass(RenderPassEvent.AfterRendering + 1, data.postProcessData, m_BlitMaterial);
            m_CapturePass = new CapturePass(RenderPassEvent.AfterRendering);
            m_FinalBlitPass = new FinalBlitPass(RenderPassEvent.AfterRendering + 1, m_BlitMaterial);

#if UNITY_EDITOR
            m_SceneViewDepthCopyPass = new SceneViewDepthCopyPass(RenderPassEvent.AfterRendering + 9, m_CopyDepthMaterial);
#endif

            // RenderTexture format depends on camera and pipeline (HDR, non HDR, etc)
            // Samples (MSAA) depend on camera and pipeline
            // string shaderProperty passed to Init() is use to refer to a texture from shader code
            m_CameraColorTexture.Init("_CameraColorTexture");
            m_CameraDepthTexture.Init("_CameraDepthTexture");
            m_CameraDepthAttachment.Init("_CameraDepthAttachment");

            m_GBufferAttachments[0].Init("_GBuffer0");
            m_GBufferAttachments[1].Init("_GBuffer1");
            m_GBufferAttachments[2].Init("_GBuffer2");

            m_OpaqueColor.Init("_CameraOpaqueTexture");
            m_AfterPostProcessColor.Init("_AfterPostProcessTexture");
            m_ColorGradingLut.Init("_InternalGradingLut");
            m_DepthInfoTexture.Init("_DepthInfoTexture");
            m_TileDepthInfoTexture.Init("_TileDepthInfoTexture");

            supportedRenderingFeatures = new RenderingFeatures()
            {
                cameraStacking = false, // TODO debug it
                msaa = false,
            };
        }

        /// <inheritdoc />
        protected override void Dispose(bool disposing)
        {
            m_PostProcessPass.Cleanup();
            // m_FinalPostProcessPass.Cleanup() ?
            CoreUtils.Destroy(m_BlitMaterial);
            CoreUtils.Destroy(m_CopyDepthMaterial);
            CoreUtils.Destroy(m_SamplingMaterial);
            CoreUtils.Destroy(m_ScreenspaceShadowsMaterial);
            CoreUtils.Destroy(m_TileDepthInfoMaterial);
            CoreUtils.Destroy(m_TileDeferredMaterial);
            CoreUtils.Destroy(m_StencilDeferredMaterial);
        }

        /// <inheritdoc />
        public override void Setup(ScriptableRenderContext context, ref RenderingData renderingData)
        {
            Camera camera = renderingData.cameraData.camera;
            ref CameraData cameraData = ref renderingData.cameraData;
            RenderTextureDescriptor cameraTargetDescriptor = renderingData.cameraData.cameraTargetDescriptor;

            bool requiresDepthPrepass = cameraData.isSceneViewCamera || m_PreferDepthPrepass || m_DeferredLights.tiledDeferredShading;

            // TODO: There's an issue in multiview and depth copy pass. Atm forcing a depth prepass on XR until we have a proper fix.
            if (cameraData.isStereoEnabled && cameraData.requiresDepthTexture)
                requiresDepthPrepass = true;
            CommandBuffer cmd = CommandBufferPool.Get(k_CreateCameraTextures);
            // Special path for depth only offscreen cameras. Only write opaques + transparents.
            bool isOffscreenDepthTexture = cameraData.targetTexture != null && cameraData.targetTexture.format == RenderTextureFormat.Depth;
            if (isOffscreenDepthTexture)
            {
                ConfigureCameraTarget(BuiltinRenderTextureType.CameraTarget, BuiltinRenderTextureType.CameraTarget);

                for (int i = 0; i < rendererFeatures.Count; ++i)
                    rendererFeatures[i].AddRenderPasses(this, ref renderingData);
                if (requiresDepthPrepass)
                {
                    m_DepthPrepass.Setup(cameraTargetDescriptor, m_CameraDepthTexture);
                    EnqueuePass(m_DepthPrepass);
                }

<<<<<<< HEAD
                EnqueueDeferred(ref renderingData, requiresDepthPrepass, context, ref cmd);
=======
                // Deferred shading do not try to apply shadow because we don't render any
                // (m_MainLightShadowCasterPass and m_AdditionalLightsShadowCasterPass are not queued).
                EnqueueDeferred(ref renderingData, requiresDepthPrepass, false, false);
>>>>>>> d52aaf08

                // Previous pass configured different CameraTargets, restore main color and depth to be used as targets by the DrawSkybox pass:
                m_DrawSkyboxPass.ConfigureTarget(m_CameraColorTexture.Identifier(), m_CameraDepthTexture.Identifier());
                EnqueuePass(m_DrawSkyboxPass);
                // Must explicitely set correct depth target to the transparent pass (it will bind a different depth target otherwise).
                m_RenderTransparentForwardPass.ConfigureTarget(m_CameraColorTexture.Identifier(), m_CameraDepthTexture.Identifier());
                EnqueuePass(m_RenderTransparentForwardPass);
                return;
            }

            // We only apply post-processing at the end of the stack, i.e, when we are rendering a camera that resolves rendering to camera target.
            bool applyPostProcessing = cameraData.postProcessEnabled && renderingData.resolveFinalTarget;

            // There's at least a camera in the camera stack that applies post-processing
            bool anyPostProcessing = renderingData.postProcessingEnabled;


            // We generate color LUT in the base camera only. This allows us to not break render pass execution for overlay cameras.
            bool generateColorGradingLUT = anyPostProcessing && cameraData.renderType == CameraRenderType.Base;

            bool mainLightShadows = m_MainLightShadowCasterPass.Setup(ref renderingData);
            bool additionalLightShadows = m_AdditionalLightsShadowCasterPass.Setup(ref renderingData);
            bool transparentsNeedSettingsPass = m_TransparentSettingsPass.Setup(ref renderingData);

            // The copying of depth should normally happen after rendering opaques only.
            // But if we only require it for post processing or the scene camera then we do it after rendering transparent objects
            m_CopyDepthPass1.renderPassEvent = (!cameraData.requiresDepthTexture && (applyPostProcessing || cameraData.isSceneViewCamera)) ? RenderPassEvent.AfterRenderingTransparents : RenderPassEvent.AfterRenderingOpaques;

            // Configure all settings require to start a new camera stack (base camera only)
            if (cameraData.renderType == CameraRenderType.Base)
            {
                m_ActiveCameraColorAttachment = m_CameraColorTexture;
                m_ActiveCameraDepthAttachment = m_CameraDepthAttachment;

                CreateCameraRenderTarget(context, ref renderingData.cameraData, m_ActiveCameraColorAttachment, m_ActiveCameraDepthAttachment);

                if (Camera.main == camera && camera.cameraType == CameraType.Game && cameraData.targetTexture == null)
                    SetupBackbufferFormat(1, cameraData.isStereoEnabled);
            }
            else
            {
                m_ActiveCameraColorAttachment = m_CameraColorTexture;
                m_ActiveCameraDepthAttachment = m_CameraDepthAttachment;
            }

            ConfigureCameraTarget(m_ActiveCameraColorAttachment.Identifier(), m_ActiveCameraDepthAttachment.Identifier());

            var m_CameraColorDescriptor = new AttachmentDescriptor(cameraTargetDescriptor.graphicsFormat);
            m_CameraColorDescriptor.ConfigureTarget(m_CameraColorTexture.Identifier(), true, true);
            var m_CameraDepthDescriptor = new AttachmentDescriptor(RenderTextureFormat.Depth);
            m_CameraDepthDescriptor.ConfigureTarget(m_CameraDepthAttachment.Identifier(), true, true);

            for (int i = 0; i < rendererFeatures.Count; ++i)
            {
                rendererFeatures[i].AddRenderPasses(this, ref renderingData);
                rendererFeatures[i].SetFeatureColorTarget(m_CameraColorDescriptor, m_CameraDepthDescriptor);
            }

            int count = activeRenderPassQueue.Count;
            for (int i = count - 1; i >= 0; i--)
            {
                if(activeRenderPassQueue[i] == null)
                    activeRenderPassQueue.RemoveAt(i);
            }
            bool hasPassesAfterPostProcessing = activeRenderPassQueue.Find(x => x.renderPassEvent == RenderPassEvent.AfterRendering) != null;


            if (mainLightShadows)
                EnqueuePass(m_MainLightShadowCasterPass);


            if (additionalLightShadows)
                EnqueuePass(m_AdditionalLightsShadowCasterPass);

            if (requiresDepthPrepass)
            {
                m_DepthPrepass.Setup(cameraTargetDescriptor, m_CameraDepthTexture);
                EnqueuePass(m_DepthPrepass);
            }

            if (generateColorGradingLUT)
            {
                m_ColorGradingLutPass.Setup(m_ColorGradingLut);
                EnqueuePass(m_ColorGradingLutPass);
            }

<<<<<<< HEAD
            #region RenderPass1

            EnqueueDeferred(ref renderingData, requiresDepthPrepass, context, ref cmd);
            #endregion

            #region RenderPass2
=======
            EnqueueDeferred(ref renderingData, requiresDepthPrepass, mainLightShadows, additionalLightShadows);
>>>>>>> d52aaf08

			bool isOverlayCamera = cameraData.renderType == CameraRenderType.Overlay;

            if (camera.clearFlags == CameraClearFlags.Skybox && RenderSettings.skybox != null && !isOverlayCamera)
            {
                // Previous pass configured different CameraTargets, restore main color and depth to be used as targets by the DrawSkybox pass:
                m_DrawSkyboxPass.ConfigureTarget(m_CameraColorDescriptor, m_CameraDepthDescriptor);
                m_DrawSkyboxPass.ConfigureRenderPassDescriptor(cameraTargetDescriptor.width, cameraTargetDescriptor.height, cameraTargetDescriptor.msaaSamples);
                EnqueuePass(m_DrawSkyboxPass);
            }

            // This is useful for refraction effects (particle system).
            if (renderingData.cameraData.requiresOpaqueTexture)
            {
                // TODO: Downsampling method should be store in the renderer instead of in the asset.
                // We need to migrate this data to renderer. For now, we query the method in the active asset.
                Downsampling downsamplingMethod = UniversalRenderPipeline.asset.opaqueDownsampling;
                m_CopyColorPass.Setup(m_CameraColorTexture.Identifier(), m_OpaqueColor, downsamplingMethod);
                m_CopyColorPass.Configure(cmd, cameraTargetDescriptor);

                var opaqueDescriptor = new AttachmentDescriptor(cameraTargetDescriptor.graphicsFormat);
                opaqueDescriptor.ConfigureTarget(m_OpaqueColor.Identifier(), false, true);
                opaqueDescriptor.ConfigureClear(Color.black, 1, 0);

                m_CopyColorPass.ConfigureInputAttachment(m_CameraColorDescriptor);
                m_CopyColorPass.ConfigureTarget(opaqueDescriptor);

                context.ExecuteCommandBuffer(cmd);
                cmd.Clear();

                EnqueuePass(m_CopyColorPass);
            }

            if (transparentsNeedSettingsPass)
            {
                EnqueuePass(m_TransparentSettingsPass); // Only toggle shader keywords for shadow receivers
            }

            m_RenderTransparentForwardPass.ConfigureTarget(m_CameraColorDescriptor, m_CameraDepthDescriptor);
            m_RenderTransparentForwardPass.ConfigureRenderPassDescriptor(cameraTargetDescriptor.width, cameraTargetDescriptor.height, cameraTargetDescriptor.msaaSamples);

            EnqueuePass(m_RenderTransparentForwardPass);

            EnqueuePass(m_OnRenderObjectCallbackPass);

            #endregion
            bool lastCameraInTheStack = renderingData.resolveFinalTarget;
            bool hasCaptureActions = renderingData.cameraData.captureActions != null && lastCameraInTheStack;

            bool applyFinalPostProcessing = anyPostProcessing && lastCameraInTheStack &&
                                     renderingData.cameraData.antialiasing == AntialiasingMode.FastApproximateAntialiasing;

            // When post-processing is enabled we can use the stack to resolve rendering to camera target (screen or RT).
            // However when there are render passes executing after post we avoid resolving to screen so rendering continues (before sRGBConvertion etc)
            bool dontResolvePostProcessingToCameraTarget = hasCaptureActions || hasPassesAfterPostProcessing || applyFinalPostProcessing;

            if (lastCameraInTheStack)
            {
                // Post-processing will resolve to final target. No need for final blit pass.
                if (applyPostProcessing)
                {
                    var destination = dontResolvePostProcessingToCameraTarget ? m_AfterPostProcessColor : RenderTargetHandle.CameraTarget;

                    // if resolving to screen we need to be able to perform sRGBConvertion in post-processing if necessary
                    bool doSRGBConvertion = !(dontResolvePostProcessingToCameraTarget || (m_ActiveCameraColorAttachment != RenderTargetHandle.CameraTarget));
                    m_PostProcessPass.Setup(cameraTargetDescriptor, m_ActiveCameraColorAttachment, destination, m_ActiveCameraDepthAttachment, m_ColorGradingLut, applyFinalPostProcessing, doSRGBConvertion);
                    Debug.Assert(applyPostProcessing || doSRGBConvertion, "This will do unnecessary blit!");
                    EnqueuePass(m_PostProcessPass);
                }

                if (renderingData.cameraData.captureActions != null)
                {
                    m_CapturePass.Setup(m_ActiveCameraColorAttachment);
                    EnqueuePass(m_CapturePass);
                }

                // if we applied post-processing for this camera it means current active texture is m_AfterPostProcessColor
                var sourceForFinalPass = (applyPostProcessing) ? m_AfterPostProcessColor : m_ActiveCameraColorAttachment;

                // Do FXAA or any other final post-processing effect that might need to run after AA.
                if (applyFinalPostProcessing)
                {
                    m_FinalPostProcessPass.SetupFinalPass(sourceForFinalPass);
                    EnqueuePass(m_FinalPostProcessPass);
                }

                // if post-processing then we already resolved to camera target while doing post.
                // Also only do final blit if camera is not rendering to RT.
                bool cameraTargetResolved =
                    // final PP always blit to camera target
                    applyFinalPostProcessing ||
                    // no final PP but we have PP stack. In that case it blit unless there are render pass after PP
                    (applyPostProcessing && !hasPassesAfterPostProcessing) ||
                    // offscreen camera rendering to a texture, we don't need a blit pass to resolve to screen
                    m_ActiveCameraColorAttachment == RenderTargetHandle.CameraTarget;

                // We need final blit to resolve to screen
                if (!cameraTargetResolved)
                {
                    m_FinalBlitPass.Setup(cameraTargetDescriptor, sourceForFinalPass);
                    EnqueuePass(m_FinalBlitPass);
                }
            }

            // stay in RT so we resume rendering on stack after post-processing
            else if (applyPostProcessing)
            {
                m_PostProcessPass.Setup(cameraTargetDescriptor, m_ActiveCameraColorAttachment, m_AfterPostProcessColor, m_ActiveCameraDepthAttachment, m_ColorGradingLut, false, false);
                EnqueuePass(m_PostProcessPass);
            }

#if UNITY_EDITOR
            if (renderingData.cameraData.isSceneViewCamera)
            {
                // Scene view camera should always resolve target (not stacked)
                Assertions.Assert.IsTrue(lastCameraInTheStack, "Editor camera must resolve target upon finish rendering.");
                m_SceneViewDepthCopyPass.Setup(m_CameraDepthTexture);
                EnqueuePass(m_SceneViewDepthCopyPass);
            }
#endif
        }

        /// <inheritdoc />
        public override void SetupLights(ScriptableRenderContext context, ref RenderingData renderingData)
        {
            m_ForwardLights.Setup(context, ref renderingData);

            // Perform per-tile light culling on CPU
            m_DeferredLights.SetupLights(context, ref renderingData);
        }

        /// <inheritdoc />
        public override void SetupCullingParameters(ref ScriptableCullingParameters cullingParameters,
            ref CameraData cameraData)
        {
            // TODO: PerObjectCulling also affect reflection probes. Enabling it for now.
            // if (asset.additionalLightsRenderingMode == LightRenderingMode.Disabled ||
            //     asset.maxAdditionalLightsCount == 0)
            // {
            //     cullingParameters.cullingOptions |= CullingOptions.DisablePerObjectCulling;
            // }

            // We disable shadow casters if both shadow casting modes are turned off
            // or the shadow distance has been turned down to zero
            bool isShadowCastingDisabled = !UniversalRenderPipeline.asset.supportsMainLightShadows && !UniversalRenderPipeline.asset.supportsAdditionalLightShadows;
            bool isShadowDistanceZero = Mathf.Approximately(cameraData.maxShadowDistance, 0.0f);
            if (isShadowCastingDisabled || isShadowDistanceZero)
            {
                cullingParameters.cullingOptions &= ~CullingOptions.ShadowCasters;
            }

            cullingParameters.shadowDistance = cameraData.maxShadowDistance;
        }

        /// <inheritdoc />
        public override void FinishRendering(CommandBuffer cmd)
        {
            if (m_ActiveCameraColorAttachment != RenderTargetHandle.CameraTarget)
            {
                cmd.ReleaseTemporaryRT(m_ActiveCameraColorAttachment.id);
                m_ActiveCameraColorAttachment = RenderTargetHandle.CameraTarget;
            }

            if (m_ActiveCameraDepthAttachment != RenderTargetHandle.CameraTarget)
            {
                cmd.ReleaseTemporaryRT(m_ActiveCameraDepthAttachment.id);
                m_ActiveCameraDepthAttachment = RenderTargetHandle.CameraTarget;
            }
        }

<<<<<<< HEAD
        void EnqueueDeferred(ref RenderingData renderingData, bool requiresDepthPrepass, ScriptableRenderContext context, ref CommandBuffer cmd)
=======
        void EnqueueDeferred(ref RenderingData renderingData, bool hasDepthPrepass, bool applyMainShadow, bool applyAdditionalShadow)
>>>>>>> d52aaf08
        {
            var desc = renderingData.cameraData.cameraTargetDescriptor;
            var depthDescriptor = new AttachmentDescriptor(RenderTextureFormat.Depth);
            depthDescriptor.ConfigureTarget(m_CameraDepthAttachment.Identifier(), false, true);
            depthDescriptor.ConfigureClear(Color.black, 1, 0);
            if (requiresDepthPrepass)
            {
                m_DepthPrepass.Setup(desc, m_CameraDepthTexture);
                m_DepthPrepass.Configure(cmd, desc);
                EnqueuePass(m_DepthPrepass);
            }

            RenderTargetHandle[] gbufferColorAttachments = new RenderTargetHandle[k_GBufferSlicesCount +
//#if UNITY_IOS && !UNITY_EDITOR //TODO: investigate needsDepthBBIdx as it does pretty much the same thing as here, but in engine code, this applies to all these #ifs
                                                                                  2];
//#else
//                                                                                  1];
//#endif
            AttachmentDescriptor[] gbufferDescriptors = new AttachmentDescriptor[gbufferColorAttachments.Length];
            for (int gbufferIndex = 0; gbufferIndex < k_GBufferSlicesCount; ++gbufferIndex)
            {
                gbufferColorAttachments[gbufferIndex] = m_GBufferAttachments[gbufferIndex];
                gbufferDescriptors[gbufferIndex] = new AttachmentDescriptor(renderingData.cameraData.cameraTargetDescriptor.graphicsFormat);
                gbufferDescriptors[gbufferIndex].ConfigureTarget(gbufferColorAttachments[gbufferIndex].Identifier(), false, false);
                gbufferDescriptors[gbufferIndex].ConfigureClear(Color.black, 1, 0);
            }

<<<<<<< HEAD
            gbufferColorAttachments[k_GBufferSlicesCount] = m_CameraColorTexture; // the last slice is the lighting buffer created in DeferredRenderer.cs
            gbufferDescriptors[k_GBufferSlicesCount].ConfigureTarget(m_ActiveCameraColorAttachment.Identifier(), false, true);
            gbufferDescriptors[k_GBufferSlicesCount].ConfigureClear(Color.black, 1, 0);//#endif

//#if UNITY_IOS && !UNITY_EDITOR
            gbufferDescriptors[k_GBufferSlicesCount + 1] = new AttachmentDescriptor(GraphicsFormat.R32_SFloat);
            gbufferDescriptors[k_GBufferSlicesCount + 1].ConfigureTarget(gbufferColorAttachments[k_GBufferSlicesCount + 1].Identifier(), false, false);
            gbufferDescriptors[k_GBufferSlicesCount + 1].ConfigureClear(Color.black, 1, 0);
//#endif
            m_GBufferPass.ConfigureTarget(gbufferDescriptors, depthDescriptor);
            m_GBufferPass.Setup(ref renderingData, m_CameraDepthAttachment, gbufferColorAttachments, requiresDepthPrepass);
            m_GBufferPass.Configure(cmd, desc);
            context.ExecuteCommandBuffer(cmd);
            cmd.Clear();

            EnqueuePass(m_GBufferPass);

            m_DeferredLights.Setup(ref renderingData, m_AdditionalLightsShadowCasterPass, m_CameraDepthTexture, m_DepthInfoTexture, m_TileDepthInfoTexture, m_CameraDepthAttachment, gbufferColorAttachments);
=======
            m_DeferredLights.Setup(ref renderingData, applyAdditionalShadow ? m_AdditionalLightsShadowCasterPass : null, m_CameraDepthTexture, m_DepthInfoTexture, m_TileDepthInfoTexture, m_CameraDepthAttachment, gbufferColorAttachments);
>>>>>>> d52aaf08
            // Note: DeferredRender.Setup is called by UniversalRenderPipeline.RenderSingleCamera (overrides ScriptableRenderer.Setup).
            // At this point, we do not know if m_DeferredLights.m_Tilers[x].m_Tiles actually contain any indices of lights intersecting tiles (If there are no lights intersecting tiles, we could skip several following passes) : this information is computed in DeferredRender.SetupLights, which is called later by UniversalRenderPipeline.RenderSingleCamera (via ScriptableRenderer.Execute).
            // However HasTileLights uses m_HasTileVisLights which is calculated by CheckHasTileLights from all visibleLights. visibleLights is the list of lights that have passed camera culling, so we know they are in front of the camera. So we can assume m_DeferredLights.m_Tilers[x].m_Tiles will not be empty in that case.
            // m_DeferredLights.m_Tilers[x].m_Tiles could be empty if we implemented an algorithm accessing scene depth information on the CPU side, but this (access depth from CPU) will probably not happen.
            if (m_DeferredLights.HasTileLights())
            {
                // Compute for each tile a 32bits bitmask in which a raised bit means "this 1/32th depth slice contains geometry that could intersect with lights".
                // Per-tile bitmasks are obtained by merging together the per-pixel bitmasks computed for each individual pixel of the tile.
                EnqueuePass(m_TileDepthRangePass);

                // On some platform, splitting the bitmasks computation into two passes:
                //   1/ Compute bitmasks for individual or small blocks of pixels
                //   2/ merge those individual bitmasks into per-tile bitmasks
                // provides better performance that doing it in a single above pass.
                if (m_DeferredLights.HasTileDepthRangeExtraPass())
                    EnqueuePass(m_TileDepthRangeExtraPass);
            }
            m_DeferredPass.Configure(cmd, desc);
            m_DeferredPass.ConfigureTarget(gbufferDescriptors[k_GBufferSlicesCount]);
            m_DeferredPass.ConfigureInputAttachment(new[] {gbufferDescriptors[0], gbufferDescriptors[1], gbufferDescriptors[2]
//#if UNITY_IOS && !UNITY_EDITOR
                , gbufferDescriptors[4]});
//#else
//            });
//#endif

            EnqueuePass(m_DeferredPass);

            //TODO: Investigate whether we need this in deferred
            // Must explicitely set correct depth target to the transparent pass (it will bind a different depth target otherwise).
//            m_RenderOpaqueForwardOnlyPass.ConfigureTarget(m_CameraColorAttachment.Identifier(), m_DepthTexture.Identifier());
//            EnqueuePass(m_RenderOpaqueForwardOnlyPass);
        }

        void CreateCameraRenderTarget(ScriptableRenderContext context, ref CameraData cameraData, RenderTargetHandle colorTarget, RenderTargetHandle depthTarget)
        {
            CommandBuffer cmd = CommandBufferPool.Get(k_CreateCameraTextures);
            var descriptor = cameraData.cameraTargetDescriptor;
            int msaaSamples = descriptor.msaaSamples;

            if (colorTarget != RenderTargetHandle.CameraTarget)
            {
                bool useDepthRenderBuffer = depthTarget == RenderTargetHandle.CameraTarget;
                var colorDescriptor = descriptor; // Camera decides if HDR format is needed. ScriptableRenderPipelineCore.cs decides between FP16 and R11G11B10.
                colorDescriptor.depthBufferBits = (useDepthRenderBuffer) ? k_DepthStencilBufferBits : 0;
                cmd.GetTemporaryRT(colorTarget.id, colorDescriptor, FilterMode.Bilinear);
            }

            if (depthTarget != RenderTargetHandle.CameraTarget)
            {
                var depthDescriptor = descriptor;
                depthDescriptor.colorFormat = RenderTextureFormat.Depth;
                depthDescriptor.depthBufferBits = k_DepthStencilBufferBits;
                depthDescriptor.bindMS = msaaSamples > 1 && !SystemInfo.supportsMultisampleAutoResolve && (SystemInfo.supportsMultisampledTextures != 0);
                cmd.GetTemporaryRT(depthTarget.id, depthDescriptor, FilterMode.Point);
            }

            context.ExecuteCommandBuffer(cmd);
            CommandBufferPool.Release(cmd);
        }
    }
}<|MERGE_RESOLUTION|>--- conflicted
+++ resolved
@@ -187,13 +187,7 @@
                     EnqueuePass(m_DepthPrepass);
                 }
 
-<<<<<<< HEAD
-                EnqueueDeferred(ref renderingData, requiresDepthPrepass, context, ref cmd);
-=======
-                // Deferred shading do not try to apply shadow because we don't render any
-                // (m_MainLightShadowCasterPass and m_AdditionalLightsShadowCasterPass are not queued).
                 EnqueueDeferred(ref renderingData, requiresDepthPrepass, false, false);
->>>>>>> d52aaf08
 
                 // Previous pass configured different CameraTargets, restore main color and depth to be used as targets by the DrawSkybox pass:
                 m_DrawSkyboxPass.ConfigureTarget(m_CameraColorTexture.Identifier(), m_CameraDepthTexture.Identifier());
@@ -280,16 +274,11 @@
                 EnqueuePass(m_ColorGradingLutPass);
             }
 
-<<<<<<< HEAD
             #region RenderPass1
-
-            EnqueueDeferred(ref renderingData, requiresDepthPrepass, context, ref cmd);
+            EnqueueDeferred(ref renderingData, requiresDepthPrepass, mainLightShadows, additionalLightShadows);
             #endregion
 
             #region RenderPass2
-=======
-            EnqueueDeferred(ref renderingData, requiresDepthPrepass, mainLightShadows, additionalLightShadows);
->>>>>>> d52aaf08
 
 			bool isOverlayCamera = cameraData.renderType == CameraRenderType.Overlay;
 
@@ -460,11 +449,7 @@
             }
         }
 
-<<<<<<< HEAD
-        void EnqueueDeferred(ref RenderingData renderingData, bool requiresDepthPrepass, ScriptableRenderContext context, ref CommandBuffer cmd)
-=======
         void EnqueueDeferred(ref RenderingData renderingData, bool hasDepthPrepass, bool applyMainShadow, bool applyAdditionalShadow)
->>>>>>> d52aaf08
         {
             var desc = renderingData.cameraData.cameraTargetDescriptor;
             var depthDescriptor = new AttachmentDescriptor(RenderTextureFormat.Depth);
@@ -492,7 +477,6 @@
                 gbufferDescriptors[gbufferIndex].ConfigureClear(Color.black, 1, 0);
             }
 
-<<<<<<< HEAD
             gbufferColorAttachments[k_GBufferSlicesCount] = m_CameraColorTexture; // the last slice is the lighting buffer created in DeferredRenderer.cs
             gbufferDescriptors[k_GBufferSlicesCount].ConfigureTarget(m_ActiveCameraColorAttachment.Identifier(), false, true);
             gbufferDescriptors[k_GBufferSlicesCount].ConfigureClear(Color.black, 1, 0);//#endif
@@ -509,11 +493,8 @@
             cmd.Clear();
 
             EnqueuePass(m_GBufferPass);
-
-            m_DeferredLights.Setup(ref renderingData, m_AdditionalLightsShadowCasterPass, m_CameraDepthTexture, m_DepthInfoTexture, m_TileDepthInfoTexture, m_CameraDepthAttachment, gbufferColorAttachments);
-=======
             m_DeferredLights.Setup(ref renderingData, applyAdditionalShadow ? m_AdditionalLightsShadowCasterPass : null, m_CameraDepthTexture, m_DepthInfoTexture, m_TileDepthInfoTexture, m_CameraDepthAttachment, gbufferColorAttachments);
->>>>>>> d52aaf08
+
             // Note: DeferredRender.Setup is called by UniversalRenderPipeline.RenderSingleCamera (overrides ScriptableRenderer.Setup).
             // At this point, we do not know if m_DeferredLights.m_Tilers[x].m_Tiles actually contain any indices of lights intersecting tiles (If there are no lights intersecting tiles, we could skip several following passes) : this information is computed in DeferredRender.SetupLights, which is called later by UniversalRenderPipeline.RenderSingleCamera (via ScriptableRenderer.Execute).
             // However HasTileLights uses m_HasTileVisLights which is calculated by CheckHasTileLights from all visibleLights. visibleLights is the list of lights that have passed camera culling, so we know they are in front of the camera. So we can assume m_DeferredLights.m_Tilers[x].m_Tiles will not be empty in that case.
