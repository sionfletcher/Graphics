# Upgrading to version 12 of the Universal Render Pipeline

This page describes how to upgrade from an older version of the Universal Render Pipeline (URP) to version 12.0.x.

For information on converting assets made for a Built-in Render Pipeline project to assets compatible with URP, see the page [Render Pipeline Converter](features/rp-converter.md).

## Upgrading from URP 11.x.x

* The Forward Renderer asset is renamed to the Universal Renderer asset. When you open an existing project in the Unity Editor containing URP 12, Unity updates the existing Forward Renderer assets to Universal Renderer assets.

* The Universal Renderer asset contains the property **Rendering Path** that lets you select the Forward or the Deferred Rendering Path.

* The method `ClearFlag.Depth` does not implicitly clear the Stencil buffer anymore. Use the new method `ClearFlag.Stencil`.

* URP 12 implements the [Render Pipeline Converter](features/rp-converter.md) feature. This feature replaces the asset upgrade functions that were previously available at **Edit > Render Pipeline > Universal Render Pipeline > Upgrade...**

## Upgrading from URP 10.0.x–10.2.x

1. The file names of the following Shader Graph shaders were renamed. The new file names do not have spaces:<br/>`Autodesk Interactive`<br/>`Autodesk Interactive Masked`<br/>`Autodesk Interactive Transparent`

    If your code uses the `Shader.Find()` method to search for the shaders, remove spaces from the shader names, for example, `Shader.Find("AutodeskInteractive)`.

## Upgrading from URP 7.2.x and later releases

1. URP 12.x.x does not support the package Post-Processing Stack v2. If your Project uses the package Post-Processing Stack v2, migrate the effects that use that package first.

### DepthNormals Pass

Starting from version 10.0.x, URP can generate a normal texture called `_CameraNormalsTexture`. To render to this texture in your custom shader, add a Pass with the name `DepthNormals`. For example, see the implementation in `Lit.shader`.

### Screen Space Ambient Occlusion (SSAO)

URP 10.0.x implements the Screen Space Ambient Occlusion (SSAO) effect.

If you intend to use the SSAO effect with your custom shaders, consider the following entities related to SSAO:

* The `_SCREEN_SPACE_OCCLUSION` keyword.

* `Input.hlsl` contains the new declaration `float2  normalizedScreenSpaceUV` in the `InputData` struct.

* `Lighting.hlsl` contains the `AmbientOcclusionFactor` struct with the variables for calculating indirect and direct occlusion:

    ```c++
    struct AmbientOcclusionFactor
    {
        half indirectAmbientOcclusion;
        half directAmbientOcclusion;
    };
    ```

* `Lighting.hlsl` contains the following function for sampling the SSAO texture:

    ```c++
    half SampleAmbientOcclusion(float2 normalizedScreenSpaceUV)
    ```

* `Lighting.hlsl` contains the following function:

    ```c++
    AmbientOcclusionFactor GetScreenSpaceAmbientOcclusion(float2
    normalizedScreenSpaceUV)
    ```

To support SSAO in custom shader, add the `DepthNormals` Pass and the `_SCREEN_SPACE_OCCLUSION` keyword the the shader. For example, see `Lit.shader`.

If your custom shader implements custom lighting functions, use the function `GetScreenSpaceAmbientOcclusion(float2 normalizedScreenSpaceUV)` to get the `AmbientOcclusionFactor` value for your lighting calculations.

### Shadow Normal Bias

In 11.0.x the formula used to apply Shadow Normal Bias has been slightly fix in order to work better with punctual lights.
As a result, to match exactly shadow outlines from earlier revisions, the parameter might to be adjusted in some scenes. Typically, using 1.4 instead of 1.0 for a Directional light is usually enough.

### Intermediate Texture

<<<<<<< HEAD
In previous URP versions, URP performed the rendering via an intermediate Renderer if the Renderer had any active Renderer Features. On some platforms, this had significant performance implications. In this release, URP mitigates the issue in the following way: URP expects Renderer Features to declare their inputs using the `ScriptableRenderPass.ConfigureInput` method. The method provides the information that URP uses to determine automatically whether rendering via an intermediate texture is necessary.

For compatibility purpose, there is a new property **Intermediate Texture** in the Universal Renderer. If you select **Always** in the property, URP uses an intermediate texture. Selecting **Auto** enables the new behavior. Use the **Always** option only if a Renderer Feature does not declare its inputs using the `ScriptableRenderPass.ConfigureInput` method.

To ensure that existing projects work correctly, all existing Universal Renderer assets that were using any Renderer Features (excluding those included with URP) have the option **Always** selected in the **Intermediate Texture** property. Any newly created Universal Renderer assets have the option **Auto** selected.
=======
Previously, URP would force rendering to go through an intermediate renderer if the Renderer had any Renderer Features active. On some platforms, this has significant performance implications. Due to that, Renderer Features are now expected to declare their inputs using `ScriptableRenderPass.ConfigureInput`. This information is used to decide automatically whether rendering via an intermediate texture is necessary.

For compatibility reasons, a new property **Intermediate Texture** has been added to the Universal Renderer. This allows for either using the new behaviour, or to force the use of an intermediate texture. The latter should only be used if a Renderer Feature does not declare its inputs using `ScriptableRenderPass.ConfigureInput`.

All existing Universal Renderer assets that were using any Renderer Features (excluding those included with URP) are upgraded to force the use of an intermediate texture, such that existing setups will continue to work correctly. Any newly created Universal Renderer assets will default to the new behaviour.
>>>>>>> 1ee5912c

## Upgrading from URP 7.0.x-7.1.x

1. Upgrade to URP 7.2.0 first. Refer to [Upgrading to version 7.2.0 of the Universal Render Pipeline](upgrade-guide-7-2-0.md).

2. URP 8.x.x does not support the package Post-Processing Stack v2. If your Project uses the package Post-Processing Stack v2, migrate the effects that use that package first.

## Upgrading from LWRP to 12.x.x

* There is no direct upgrade path from LWRP to URP 12.x.x. Follow the steps to upgrade LWRP to URP 11.x.x first, and then upgrade from URP 11.x.x to URP 12.x.x.<|MERGE_RESOLUTION|>--- conflicted
+++ resolved
@@ -72,19 +72,11 @@
 
 ### Intermediate Texture
 
-<<<<<<< HEAD
-In previous URP versions, URP performed the rendering via an intermediate Renderer if the Renderer had any active Renderer Features. On some platforms, this had significant performance implications. In this release, URP mitigates the issue in the following way: URP expects Renderer Features to declare their inputs using the `ScriptableRenderPass.ConfigureInput` method. The method provides the information that URP uses to determine automatically whether rendering via an intermediate texture is necessary.
-
-For compatibility purpose, there is a new property **Intermediate Texture** in the Universal Renderer. If you select **Always** in the property, URP uses an intermediate texture. Selecting **Auto** enables the new behavior. Use the **Always** option only if a Renderer Feature does not declare its inputs using the `ScriptableRenderPass.ConfigureInput` method.
-
-To ensure that existing projects work correctly, all existing Universal Renderer assets that were using any Renderer Features (excluding those included with URP) have the option **Always** selected in the **Intermediate Texture** property. Any newly created Universal Renderer assets have the option **Auto** selected.
-=======
 Previously, URP would force rendering to go through an intermediate renderer if the Renderer had any Renderer Features active. On some platforms, this has significant performance implications. Due to that, Renderer Features are now expected to declare their inputs using `ScriptableRenderPass.ConfigureInput`. This information is used to decide automatically whether rendering via an intermediate texture is necessary.
 
 For compatibility reasons, a new property **Intermediate Texture** has been added to the Universal Renderer. This allows for either using the new behaviour, or to force the use of an intermediate texture. The latter should only be used if a Renderer Feature does not declare its inputs using `ScriptableRenderPass.ConfigureInput`.
 
 All existing Universal Renderer assets that were using any Renderer Features (excluding those included with URP) are upgraded to force the use of an intermediate texture, such that existing setups will continue to work correctly. Any newly created Universal Renderer assets will default to the new behaviour.
->>>>>>> 1ee5912c
 
 ## Upgrading from URP 7.0.x-7.1.x
 
