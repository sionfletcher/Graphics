--- conflicted
+++ resolved
@@ -42,32 +42,6 @@
     #define _MIXED_LIGHTING_SUBTRACTIVE
 #endif
 
-<<<<<<< HEAD
-///////////////////////////////////////////////////////////////////////////////
-//                           Ambient occlusion                               //
-///////////////////////////////////////////////////////////////////////////////
-TEXTURE2D_X(_ScreenSpaceOcclusionTexture);
-SAMPLER(sampler_ScreenSpaceOcclusionTexture);
-
-struct AmbientOcclusionFactor
-{
-    half indirectAmbientOcclusion;
-    half directAmbientOcclusion;
-};
-
-half SampleAmbientOcclusion(float2 normalizedScreenSpaceUV)
-{
-    float2 uv = UnityStereoTransformScreenSpaceTex(normalizedScreenSpaceUV);
-    return SAMPLE_TEXTURE2D_X(_ScreenSpaceOcclusionTexture, sampler_ScreenSpaceOcclusionTexture, uv).x;
-}
-
-AmbientOcclusionFactor GetScreenSpaceAmbientOcclusion(float2 normalizedScreenSpaceUV)
-{
-    AmbientOcclusionFactor aoFactor;
-    aoFactor.indirectAmbientOcclusion = SampleAmbientOcclusion(normalizedScreenSpaceUV);
-    aoFactor.directAmbientOcclusion = lerp(1.0, aoFactor.indirectAmbientOcclusion, _AmbientOcclusionParam.w);
-    return aoFactor;
-=======
 bool IsLightingFeatureEnabled(uint bitMask)
 {
     #if defined(_DEBUG_SHADER)
@@ -75,7 +49,6 @@
     #else
     return true;
     #endif
->>>>>>> 0bd6e304
 }
 
 ///////////////////////////////////////////////////////////////////////////////
@@ -166,10 +139,9 @@
     return light;
 }
 
-<<<<<<< HEAD
-Light GetMainLight(float4 shadowCoord, float3 positionWS, half4 shadowMask, AmbientOcclusionFactor aoFactor)
-{
-    Light light = GetMainLight(shadowCoord, positionWS, shadowMask);
+Light GetMainLight(InputData inputData, half4 shadowMask, AmbientOcclusionFactor aoFactor)
+{
+    Light light = GetMainLight(inputData.shadowCoord, inputData.positionWS, shadowMask);
 
     #if defined(_SCREEN_SPACE_OCCLUSION)
     if(IsLightingFeatureEnabled(DEBUG_LIGHTING_FEATURE_AO))
@@ -177,16 +149,6 @@
         light.color *= aoFactor.directAmbientOcclusion;
     }
     #endif
-=======
-Light GetMainLight(InputData inputData, half4 shadowMask, AmbientOcclusionFactor aoFactor)
-{
-    Light light = GetMainLight(inputData.shadowCoord, inputData.positionWS, shadowMask);
-
-    //if(IsLightingFeatureEnabled(DEBUG_LIGHTING_FEATURE_AO))
-    {
-        light.color *= aoFactor.directAmbientOcclusion;
-    }
->>>>>>> 0bd6e304
 
     return light;
 }
@@ -299,10 +261,9 @@
     return light;
 }
 
-<<<<<<< HEAD
-Light GetAdditionalLight(uint i, float3 positionWS, half4 shadowMask, AmbientOcclusionFactor aoFactor)
-{
-    Light light = GetAdditionalLight(i, positionWS, shadowMask);
+Light GetAdditionalLight(uint i, InputData inputData, half4 shadowMask, AmbientOcclusionFactor aoFactor)
+{
+    Light light = GetAdditionalLight(i, inputData.positionWS, shadowMask);
 
     #if defined(_SCREEN_SPACE_OCCLUSION)
     if(IsLightingFeatureEnabled(DEBUG_LIGHTING_FEATURE_AO))
@@ -310,16 +271,6 @@
         light.color *= aoFactor.directAmbientOcclusion;
     }
     #endif
-=======
-Light GetAdditionalLight(uint i, InputData inputData, half4 shadowMask, AmbientOcclusionFactor aoFactor)
-{
-    Light light = GetAdditionalLight(i, inputData.positionWS, shadowMask);
-
-    //if(IsLightingFeatureEnabled(DEBUG_LIGHTING_FEATURE_AO))
-    {
-        light.color *= aoFactor.directAmbientOcclusion;
-    }
->>>>>>> 0bd6e304
 
     return light;
 }
@@ -1144,38 +1095,8 @@
     #endif
 
     // Clear-coat calculation...
-<<<<<<< HEAD
     BRDFData brdfDataClearCoat = CreateClearCoatBRDFData(surfaceData, brdfData);
     half4 shadowMask = CalculateShadowMask(inputData);
-        AmbientOcclusionFactor aoFactor = GetScreenSpaceAmbientOcclusion(inputData.normalizedScreenSpaceUV);
-    Light mainLight = GetMainLight(inputData.shadowCoord, inputData.positionWS, shadowMask, aoFactor);
-
-    // Calculate the color contributions of all possible types of lighting...
-    ApplyScreenSpaceAmbientOcclusion(surfaceData, aoFactor);
-    MixRealtimeAndBakedGI(mainLight, inputData.normalWS, inputData.bakedGI);
-
-    LightingData lightingData = CreateLightingData(inputData, surfaceData);
-
-    lightingData.giColor = GlobalIllumination(brdfData, brdfDataClearCoat, surfaceData.clearCoatMask,
-                                     inputData.bakedGI, surfaceData.occlusion,
-                                     inputData.normalWS, inputData.viewDirectionWS);
-    lightingData.mainLightColor = LightingPhysicallyBased(brdfData, brdfDataClearCoat,
-=======
-    BRDFData brdfDataClearCoat = (BRDFData)0;
-    #if defined(_CLEARCOAT) || defined(_CLEARCOATMAP)
-    // base brdfData is modified here, rely on the compiler to eliminate dead computation by InitializeBRDFData()
-    InitializeBRDFDataClearCoat(surfaceData.clearCoatMask, surfaceData.clearCoatSmoothness, brdfData, brdfDataClearCoat);
-    #endif
-
-    // To ensure backward compatibility we have to avoid using shadowMask input, as it is not present in older shaders
-    #if defined(SHADOWS_SHADOWMASK) && defined(LIGHTMAP_ON)
-    half4 shadowMask = inputData.shadowMask;
-    #elif !defined (LIGHTMAP_ON)
-    half4 shadowMask = unity_ProbesOcclusion;
-    #else
-    half4 shadowMask = half4(1, 1, 1, 1);
-    #endif
-
     AmbientOcclusionFactor aoFactor = CreateAmbientOcclusionFactor(inputData, surfaceData);
     Light mainLight = GetMainLight(inputData, shadowMask, aoFactor);
     half3 color = 0;
@@ -1183,40 +1104,27 @@
     // NOTE: We don't apply AO to the GI here because it's done in the calculation below...
     MixRealtimeAndBakedGI(mainLight, inputData);
 
-    if(IsLightingFeatureEnabled(DEBUG_LIGHTING_FEATURE_GI))
-    {
-        color += GlobalIllumination(brdfData, brdfDataClearCoat, surfaceData.clearCoatMask,
+    LightingData lightingData = CreateLightingData(inputData, surfaceData);
+
+    lightingData.giColor = GlobalIllumination(brdfData, brdfDataClearCoat, surfaceData.clearCoatMask,
                                     inputData.bakedGI, aoFactor.indirectAmbientOcclusion,
-                                    inputData.normalWS, inputData.viewDirectionWS);
-    }
-
-    if(IsLightingFeatureEnabled(DEBUG_LIGHTING_FEATURE_MAIN_LIGHT))
-    {
-        color += LightingPhysicallyBased(brdfData, brdfDataClearCoat,
->>>>>>> 0bd6e304
+                                     inputData.normalWS, inputData.viewDirectionWS);
+    lightingData.mainLightColor = LightingPhysicallyBased(brdfData, brdfDataClearCoat,
                                          mainLight,
                                          inputData.normalWS, inputData.viewDirectionWS,
                                          surfaceData.clearCoatMask, specularHighlightsOff);
 
     #if defined(_ADDITIONAL_LIGHTS)
-	    uint pixelLightCount = GetAdditionalLightsCount();
-
-    	for (uint lightIndex = 0u; lightIndex < pixelLightCount; ++lightIndex)
-    	{
-<<<<<<< HEAD
-        Light light = GetAdditionalLight(lightIndex, inputData.positionWS, shadowMask, aoFactor);
+	uint pixelLightCount = GetAdditionalLightsCount();
+
+    for (uint lightIndex = 0u; lightIndex < pixelLightCount; ++lightIndex)
+    {
+        Light light = GetAdditionalLight(lightIndex, inputData, shadowMask, aoFactor);
 
         lightingData.additionalLightsColor += LightingPhysicallyBased(brdfData, brdfDataClearCoat, light,
                                          inputData.normalWS, inputData.viewDirectionWS,
                                          surfaceData.clearCoatMask, specularHighlightsOff);
-=======
-        	Light light = GetAdditionalLight(lightIndex, inputData, shadowMask, aoFactor);
-
-            color += LightingPhysicallyBased(brdfData, brdfDataClearCoat, light,
-                                             inputData.normalWS, inputData.viewDirectionWS,
-                                             surfaceData.clearCoatMask, specularHighlightsOff);
->>>>>>> 0bd6e304
-    	}
+    }
     #endif
 
     #if defined(_ADDITIONAL_LIGHTS_VERTEX)
@@ -1268,28 +1176,11 @@
     }
     #endif
 
-<<<<<<< HEAD
     half4 shadowMask = CalculateShadowMask(inputData);
-        AmbientOcclusionFactor aoFactor = GetScreenSpaceAmbientOcclusion(inputData.normalizedScreenSpaceUV);
-    Light mainLight = GetMainLight(inputData.shadowCoord, inputData.positionWS, shadowMask, aoFactor);
-
-    // Calculate the color contributions of all possible types of lighting...
-    ApplyScreenSpaceAmbientOcclusion(inputData, aoFactor);
-    MixRealtimeAndBakedGI(mainLight, inputData.normalWS, inputData.bakedGI);
-=======
-    // To ensure backward compatibility we have to avoid using shadowMask input, as it is not present in older shaders
-    #if defined(SHADOWS_SHADOWMASK) && defined(LIGHTMAP_ON)
-    half4 shadowMask = inputData.shadowMask;
-    #elif !defined (LIGHTMAP_ON)
-    half4 shadowMask = unity_ProbesOcclusion;
-    #else
-    half4 shadowMask = half4(1, 1, 1, 1);
-    #endif
     AmbientOcclusionFactor aoFactor = CreateAmbientOcclusionFactor(inputData, surfaceData);
     Light mainLight = GetMainLight(inputData, shadowMask, aoFactor);
 
     MixRealtimeAndBakedGI(mainLight, inputData, aoFactor);
->>>>>>> 0bd6e304
 
     inputData.bakedGI *= surfaceData.albedo;
 
@@ -1297,22 +1188,14 @@
     lightingData.mainLightColor += CalculateLightColor(mainLight, inputData, surfaceData);
 
     #if defined(_ADDITIONAL_LIGHTS)
-	    uint pixelLightCount = GetAdditionalLightsCount();
-
-    	for (uint lightIndex = 0u; lightIndex < pixelLightCount; ++lightIndex)
-    	{
-<<<<<<< HEAD
-        Light light = GetAdditionalLight(lightIndex, inputData.positionWS, shadowMask, aoFactor);
+	uint pixelLightCount = GetAdditionalLightsCount();
+
+    for (uint lightIndex = 0u; lightIndex < pixelLightCount; ++lightIndex)
+    {
+        Light light = GetAdditionalLight(lightIndex, inputData, shadowMask, aoFactor);
 
         lightingData.additionalLightsColor += CalculateLightColor(light, inputData, surfaceData);
-=======
-        	Light light = GetAdditionalLight(lightIndex, inputData, shadowMask, aoFactor);
-        	half3 attenuatedLightColor = light.color * (light.distanceAttenuation * light.shadowAttenuation);
-
-    	    diffuseColor += LightingLambert(attenuatedLightColor, light.direction, inputData.normalWS);
-            specularColor += LightingSpecular(attenuatedLightColor, light.direction, inputData.normalWS, inputData.viewDirectionWS, half4(surfaceData.specular, 1), smoothness);
->>>>>>> 0bd6e304
-    	}
+    }
     #endif
 
     #if defined(_ADDITIONAL_LIGHTS_VERTEX)
@@ -1322,17 +1205,7 @@
     return CalculateFinalColor(lightingData, surfaceData.alpha);
     }
 
-<<<<<<< HEAD
-=======
-    #if defined(_SPECGLOSSMAP) || defined(_SPECULAR_COLOR)
-    finalColor += specularColor;
-    #endif
-
-    return half4(finalColor, surfaceData.alpha);
-}
-
 // TODO: Legacy code - is it safe to remove this?
->>>>>>> 0bd6e304
 half4 UniversalFragmentBlinnPhong(InputData inputData, half3 diffuse, half4 specularGloss, half smoothness, half3 emission, half alpha, half3 normalTS)
 {
     SurfaceData surfaceData;
@@ -1376,12 +1249,6 @@
     }
     #endif
 
-<<<<<<< HEAD
-    AmbientOcclusionFactor aoFactor = GetScreenSpaceAmbientOcclusion(inputData.normalizedScreenSpaceUV);
-
-    inputData.bakedGI *= surfaceData.albedo;
-    ApplyScreenSpaceAmbientOcclusion(inputData, aoFactor);
-=======
     AmbientOcclusionFactor aoFactor = CreateAmbientOcclusionFactor(inputData, surfaceData);
     half4 finalColor = half4(surfaceData.albedo, surfaceData.alpha);
 
@@ -1394,10 +1261,7 @@
     {
         finalColor.rgb *= aoFactor.indirectAmbientOcclusion;
     }
->>>>>>> 0bd6e304
-
-    LightingData lightingData = CreateLightingData(inputData, surfaceData);
-    half4 finalColor = CalculateFinalColor(lightingData, surfaceData.alpha);
+
     finalColor.rgb = MixFog(finalColor.rgb, inputData.fogCoord);
 
     return finalColor;
