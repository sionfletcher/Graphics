--- conflicted
+++ resolved
@@ -5,19 +5,13 @@
 #include "Packages/com.unity.render-pipelines.universal/ShaderLibrary/SurfaceData.hlsl"
 #include "Packages/com.unity.render-pipelines.core/ShaderLibrary/Packing.hlsl"
 #include "Packages/com.unity.render-pipelines.core/ShaderLibrary/CommonMaterial.hlsl"
-<<<<<<< HEAD
 
-TEXTURE2DS(_BaseMap, t1, space1);            SAMPLER(sampler_BaseMap);
-TEXTURE2DS(_BumpMap, t2, space1);            SAMPLER(sampler_BumpMap);
-TEXTURE2DS(_EmissionMap, t3, space1);        SAMPLER(sampler_EmissionMap);
-=======
 #pragma target 5.1
 #pragma use_dxc
 #pragma enable_bindsets
-TEXTURE2DS(_BaseMap, t1, space1);            SAMPLER(sampler_BaseMap);
-TEXTURE2D(_BumpMap);            SAMPLER(sampler_BumpMap);
-TEXTURE2D(_EmissionMap);        SAMPLER(sampler_EmissionMap);
->>>>>>> 6a9e0572
+TEXTURE2DS(_BaseMap, t1, space1);       SAMPLER(sampler_BaseMap);
+TEXTURE2DS(_BumpMap, t2, space1);       SAMPLER(sampler_BumpMap);
+TEXTURE2DS(_EmissionMap, t3, space1);   SAMPLER(sampler_EmissionMap);
 
 ///////////////////////////////////////////////////////////////////////////////
 //                      Material Property Helpers                            //
