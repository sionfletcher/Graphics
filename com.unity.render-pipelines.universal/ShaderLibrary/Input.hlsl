--- conflicted
+++ resolved
@@ -28,13 +28,10 @@
     half    fogCoord;
     half3   vertexLighting;
     half3   bakedGI;
-<<<<<<< HEAD
+    float2  normalizedScreenSpaceUV;
 #if defined(SHADOWS_SHADOWMASK)
     half4   bakedAtten;
 #endif
-=======
-    float2  normalizedScreenSpaceUV;
->>>>>>> a3952b26
 };
 
 ///////////////////////////////////////////////////////////////////////////////
