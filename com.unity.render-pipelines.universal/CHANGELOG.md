--- conflicted
+++ resolved
@@ -86,11 +86,8 @@
 - Fixed issue where TerrainDetailLit.shader fails to compile when XR is enabled.
 - Fixed an issue that allowed height-based blending on Terrains with more than 4 materials, which is not supported.
 - Fixed an issue where opaque objects were outputting incorrect alpha values [case 1168283](https://issuetracker.unity3d.com/issues/lwrp-alpha-clipping-material-makes-other-materials-look-like-alpha-clipping-when-gameobject-is-shown-in-render-texture)
-<<<<<<< HEAD
+- Fixed an issue where a depth texture was always created when post-processing was enabled, even if no effects made use of it.
 - Fixed an issue with soft particles not rendering when depth texture was disabled [case 1162556](https://issuetracker.unity3d.com/issues/lwrp-unlit-particles-shader-is-not-rendered-when-soft-particles-are-enabled-on-built-application)
-=======
-- Fixed an issue where a depth texture was always created when post-processing was enabled, even if no effects made use of it.
->>>>>>> 7a532842
 
 ## [7.1.1] - 2019-09-05
 ### Upgrade Guide
