using System;
using System.Collections.Generic;
using UnityEditor;
using UnityEditor.Build;
using UnityEditor.Build.Reporting;
using UnityEngine;
using UnityEngine.Profiling;
using UnityEngine.Rendering.Universal;
using UnityEngine.Rendering;

namespace UnityEditor.Rendering.Universal
{
    [Flags]
    enum ShaderFeatures
    {
        MainLight = (1 << 0),
        MainLightShadows = (1 << 1),
        AdditionalLights = (1 << 2),
        AdditionalLightShadows = (1 << 3),
        VertexLighting = (1 << 4),
        SoftShadows = (1 << 5),
        MixedLighting = (1 << 6),
        TerrainHoles = (1 << 7),
        DeferredShading = (1 << 8), // DeferredRenderer is in the list of renderer
        DeferredWithAccurateGbufferNormals = (1 << 9),
        DeferredWithoutAccurateGbufferNormals = (1 << 10),
        ScreenSpaceOcclusion = (1 << 11),
        UseFastSRGBLinearConversion = (1 << 12)
    }

    internal class ShaderPreprocessor : IPreprocessShaders
    {
        public static readonly string kPassNameGBuffer = "GBuffer";
        public static readonly string kTerrainShaderName = "Universal Render Pipeline/Terrain/Lit";
#if PROFILE_BUILD
        private const string k_ProcessShaderTag = "OnProcessShader";
#endif
        // Event callback to report shader stripping info. Form:
        // ReportShaderStrippingData(Shader shader, ShaderSnippetData data, int currentVariantCount, double strippingTime)
        internal static event Action<Shader, ShaderSnippetData, int, double> shaderPreprocessed;
        private static readonly System.Diagnostics.Stopwatch m_stripTimer = new System.Diagnostics.Stopwatch();

        ShaderKeyword m_MainLightShadows = new ShaderKeyword(ShaderKeywordStrings.MainLightShadows);
        ShaderKeyword m_AdditionalLightsVertex = new ShaderKeyword(ShaderKeywordStrings.AdditionalLightsVertex);
        ShaderKeyword m_AdditionalLightsPixel = new ShaderKeyword(ShaderKeywordStrings.AdditionalLightsPixel);
        ShaderKeyword m_AdditionalLightShadows = new ShaderKeyword(ShaderKeywordStrings.AdditionalLightShadows);
        ShaderKeyword m_DeferredLightShadows = new ShaderKeyword(ShaderKeywordStrings._DEFERRED_LIGHT_SHADOWS);
        ShaderKeyword m_CascadeShadows = new ShaderKeyword(ShaderKeywordStrings.MainLightShadowCascades);
        ShaderKeyword m_CastingPunctualLightShadow = new ShaderKeyword(ShaderKeywordStrings.CastingPunctualLightShadow);
        ShaderKeyword m_SoftShadows = new ShaderKeyword(ShaderKeywordStrings.SoftShadows);
        ShaderKeyword m_MixedLightingSubtractive = new ShaderKeyword(ShaderKeywordStrings.MixedLightingSubtractive);
        ShaderKeyword m_LightmapShadowMixing = new ShaderKeyword(ShaderKeywordStrings.LightmapShadowMixing);
        ShaderKeyword m_ShadowsShadowMask = new ShaderKeyword(ShaderKeywordStrings.ShadowsShadowMask);
        ShaderKeyword m_Lightmap = new ShaderKeyword(ShaderKeywordStrings.LIGHTMAP_ON);
        ShaderKeyword m_DirectionalLightmap = new ShaderKeyword(ShaderKeywordStrings.DIRLIGHTMAP_COMBINED);
        ShaderKeyword m_AlphaTestOn = new ShaderKeyword(ShaderKeywordStrings._ALPHATEST_ON);
        ShaderKeyword m_GbufferNormalsOct = new ShaderKeyword(ShaderKeywordStrings._GBUFFER_NORMALS_OCT);
        ShaderKeyword m_UseDrawProcedural = new ShaderKeyword(ShaderKeywordStrings.UseDrawProcedural);
        ShaderKeyword m_ScreenSpaceOcclusion = new ShaderKeyword(ShaderKeywordStrings.ScreenSpaceOcclusion);
        ShaderKeyword m_UseFastSRGBLinearConversion = new ShaderKeyword(ShaderKeywordStrings.UseFastSRGBLinearConversion);

        ShaderKeyword m_LocalDetailMulx2;
        ShaderKeyword m_LocalDetailScaled;
        ShaderKeyword m_LocalClearCoat;
        ShaderKeyword m_LocalClearCoatMap;

        int m_TotalVariantsInputCount;
        int m_TotalVariantsOutputCount;

        // Multiple callback may be implemented.
        // The first one executed is the one where callbackOrder is returning the smallest number.
        public int callbackOrder { get { return 0; } }

        void InitializeLocalShaderKeywords(Shader shader)
        {
            m_LocalDetailMulx2 = new ShaderKeyword(shader, ShaderKeywordStrings._DETAIL_MULX2);
            m_LocalDetailScaled = new ShaderKeyword(shader, ShaderKeywordStrings._DETAIL_SCALED);
            m_LocalClearCoat = new ShaderKeyword(shader, ShaderKeywordStrings._CLEARCOAT);
            m_LocalClearCoatMap = new ShaderKeyword(shader, ShaderKeywordStrings._CLEARCOATMAP);
        }

        bool IsFeatureEnabled(ShaderFeatures featureMask, ShaderFeatures feature)
        {
            return (featureMask & feature) != 0;
        }

        bool StripUnusedPass(ShaderFeatures features, ShaderSnippetData snippetData)
        {
            if (snippetData.passType == PassType.Meta)
                return true;

            if (snippetData.passType == PassType.ShadowCaster)
                if (!IsFeatureEnabled(features, ShaderFeatures.MainLightShadows) && !IsFeatureEnabled(features, ShaderFeatures.AdditionalLightShadows))
                    return true;

            return false;
        }

        bool StripUnusedFeatures(ShaderFeatures features, Shader shader, ShaderSnippetData snippetData, ShaderCompilerData compilerData)
        {
            // strip main light shadows and cascade variants
            if (!IsFeatureEnabled(features, ShaderFeatures.MainLightShadows))
            {
                if (compilerData.shaderKeywordSet.IsEnabled(m_MainLightShadows))
                    return true;

                if (compilerData.shaderKeywordSet.IsEnabled(m_CascadeShadows))
                    return true;

                if (snippetData.passType == PassType.ShadowCaster && !compilerData.shaderKeywordSet.IsEnabled(m_CastingPunctualLightShadow))
                    return true;
            }

            if (!IsFeatureEnabled(features, ShaderFeatures.SoftShadows) &&
                compilerData.shaderKeywordSet.IsEnabled(m_SoftShadows))
                return true;

            // Left for backward compatibility
            if (compilerData.shaderKeywordSet.IsEnabled(m_MixedLightingSubtractive) &&
                !IsFeatureEnabled(features, ShaderFeatures.MixedLighting))
                return true;

            if (compilerData.shaderKeywordSet.IsEnabled(m_UseFastSRGBLinearConversion) &&
                !IsFeatureEnabled(features, ShaderFeatures.UseFastSRGBLinearConversion))
                return true;

            // Strip here only if mixed lighting is disabled
            // No need to check here if actually used by scenes as this taken care by builtin stripper
            if ((compilerData.shaderKeywordSet.IsEnabled(m_LightmapShadowMixing) ||
                 compilerData.shaderKeywordSet.IsEnabled(m_ShadowsShadowMask)) &&
                !IsFeatureEnabled(features, ShaderFeatures.MixedLighting))
                return true;


            // No additional light shadows
            bool isAdditionalLightShadow = compilerData.shaderKeywordSet.IsEnabled(m_AdditionalLightShadows);
            if (!IsFeatureEnabled(features, ShaderFeatures.AdditionalLightShadows) && isAdditionalLightShadow)
                return true;

<<<<<<< HEAD
            bool isDeferredShadow = compilerData.shaderKeywordSet.IsEnabled(m_DeferredLightShadows);
            if (!IsFeatureEnabled(features, ShaderFeatures.AdditionalLightShadows) && isDeferredShadow)
=======
            bool isPunctualLightShadowCasterPass = (snippetData.passType == PassType.ShadowCaster) && compilerData.shaderKeywordSet.IsEnabled(m_CastingPunctualLightShadow);
            if (!IsFeatureEnabled(features, ShaderFeatures.AdditionalLightShadows) && isPunctualLightShadowCasterPass)
                if (compilerData.shaderCompilerPlatform != ShaderCompilerPlatform.GLES3x) // [Work-around] We do not strip this variant on GLES3 because it could make some scenes crash current Unity GLES3 AndroidPlayer on OnePlus6T - TODO: remove this line once https://issuetracker.unity3d.com/product/unity/issues/guid/1293454/ is fixed
                    return true;

            bool isDeferredAdditionalShadow = compilerData.shaderKeywordSet.IsEnabled(m_DeferredAdditionalLightShadows);
            if (!IsFeatureEnabled(features, ShaderFeatures.AdditionalLightShadows) && isDeferredAdditionalShadow)
>>>>>>> 78640247
                return true;

            // Additional light are shaded per-vertex or per-pixel.
            bool isFeaturePerPixelLightingEnabled = IsFeatureEnabled(features, ShaderFeatures.AdditionalLights);
            bool isFeaturePerVertexLightingEnabled = IsFeatureEnabled(features, ShaderFeatures.VertexLighting);
            bool isAdditionalLightPerPixel = compilerData.shaderKeywordSet.IsEnabled(m_AdditionalLightsPixel);
            bool isAdditionalLightPerVertex = compilerData.shaderKeywordSet.IsEnabled(m_AdditionalLightsVertex);

            // Strip if Per-Pixel lighting is NOT used in the project and the
            // Per-Pixel (_ADDITIONAL_LIGHTS) or additional shadows (_ADDITIONAL_LIGHT_SHADOWS)
            // variants are enabled in the shader.
            if (!isFeaturePerPixelLightingEnabled && (isAdditionalLightPerPixel || isAdditionalLightShadow))
                return true;

            // Strip if Per-Vertex lighting is NOT used in the project and the
            // Per-Vertex (_ADDITIONAL_LIGHTS_VERTEX) variant is enabled in the shader.
            if (!isFeaturePerVertexLightingEnabled && isAdditionalLightPerVertex)
                return true;

            // Screen Space Occlusion
            if (!IsFeatureEnabled(features, ShaderFeatures.ScreenSpaceOcclusion) &&
                compilerData.shaderKeywordSet.IsEnabled(m_ScreenSpaceOcclusion))
                return true;

            return false;
        }

        bool StripUnsupportedVariants(ShaderCompilerData compilerData)
        {
            // Dynamic GI is not supported so we can strip variants that have directional lightmap
            // enabled but not baked lightmap.
            if (compilerData.shaderKeywordSet.IsEnabled(m_DirectionalLightmap) &&
                !compilerData.shaderKeywordSet.IsEnabled(m_Lightmap))
                return true;

            // As GLES2 has low amount of registers, we strip:
            if (compilerData.shaderCompilerPlatform == ShaderCompilerPlatform.GLES20)
            {
                // VertexID - as GLES2 does not support VertexID that is required for full screen draw procedural pass;
                if (compilerData.shaderKeywordSet.IsEnabled(m_UseDrawProcedural))
                    return true;

                // Cascade shadows
                if (compilerData.shaderKeywordSet.IsEnabled(m_CascadeShadows))
                    return true;

                // Detail
                if (compilerData.shaderKeywordSet.IsEnabled(m_LocalDetailMulx2) || compilerData.shaderKeywordSet.IsEnabled(m_LocalDetailScaled))
                    return true;

                // Clear Coat
                if (compilerData.shaderKeywordSet.IsEnabled(m_LocalClearCoat) || compilerData.shaderKeywordSet.IsEnabled(m_LocalClearCoatMap))
                    return true;
            }

            return false;
        }

        bool StripInvalidVariants(ShaderCompilerData compilerData)
        {
            bool isMainShadow = compilerData.shaderKeywordSet.IsEnabled(m_MainLightShadows);
            if (!isMainShadow && compilerData.shaderKeywordSet.IsEnabled(m_CascadeShadows))
                return true;

            bool isAdditionalShadow = compilerData.shaderKeywordSet.IsEnabled(m_AdditionalLightShadows);
            if (isAdditionalShadow && !compilerData.shaderKeywordSet.IsEnabled(m_AdditionalLightsPixel))
                return true;

            bool isDeferredShadow = compilerData.shaderKeywordSet.IsEnabled(m_DeferredLightShadows);

            bool isShadowVariant = isMainShadow || isAdditionalShadow || isDeferredShadow;
            if (!isShadowVariant && compilerData.shaderKeywordSet.IsEnabled(m_SoftShadows))
                return true;

            return false;
        }

        bool StripUnused(ShaderFeatures features, Shader shader, ShaderSnippetData snippetData, ShaderCompilerData compilerData)
        {
            if (StripUnusedFeatures(features, shader, snippetData, compilerData))
                return true;

            if (StripInvalidVariants(compilerData))
                return true;

            if (StripUnsupportedVariants(compilerData))
                return true;

            if (StripUnusedPass(features, snippetData))
                return true;

            // Strip terrain holes
            // TODO: checking for the string name here is expensive
            // maybe we can rename alpha clip keyword name to be specific to terrain?
            if (compilerData.shaderKeywordSet.IsEnabled(m_AlphaTestOn) &&
                !IsFeatureEnabled(features, ShaderFeatures.TerrainHoles) &&
                shader.name.Contains(kTerrainShaderName))
                return true;

            // TODO: Test against lightMode tag instead.
            if (snippetData.passName == kPassNameGBuffer)
            {
                if (!IsFeatureEnabled(features, ShaderFeatures.DeferredShading))
                    return true;

                // Do not strip accurateGbufferNormals on Mobile Vulkan as some GPUs do not support R8G8B8A8_SNorm, which then force us to use accurateGbufferNormals
                if (!IsFeatureEnabled(features, ShaderFeatures.DeferredWithAccurateGbufferNormals) && compilerData.shaderKeywordSet.IsEnabled(m_GbufferNormalsOct) && compilerData.shaderCompilerPlatform != ShaderCompilerPlatform.Vulkan)
                    return true;
                if (!IsFeatureEnabled(features, ShaderFeatures.DeferredWithoutAccurateGbufferNormals) && !compilerData.shaderKeywordSet.IsEnabled(m_GbufferNormalsOct))
                    return true;
            }
            return false;
        }

        void LogShaderVariants(Shader shader, ShaderSnippetData snippetData, ShaderVariantLogLevel logLevel, int prevVariantsCount, int currVariantsCount)
        {
            if (logLevel == ShaderVariantLogLevel.AllShaders || shader.name.Contains("Universal Render Pipeline"))
            {
                float percentageCurrent = (float)currVariantsCount / (float)prevVariantsCount * 100f;
                float percentageTotal = (float)m_TotalVariantsOutputCount / (float)m_TotalVariantsInputCount * 100f;

                string result = string.Format("STRIPPING: {0} ({1} pass) ({2}) -" +
                    " Remaining shader variants = {3}/{4} = {5}% - Total = {6}/{7} = {8}%",
                    shader.name, snippetData.passName, snippetData.shaderType.ToString(), currVariantsCount,
                    prevVariantsCount, percentageCurrent, m_TotalVariantsOutputCount, m_TotalVariantsInputCount,
                    percentageTotal);
                Debug.Log(result);
            }
        }

        public void OnProcessShader(Shader shader, ShaderSnippetData snippetData, IList<ShaderCompilerData> compilerDataList)
        {
#if PROFILE_BUILD
            Profiler.BeginSample(k_ProcessShaderTag);
#endif
            UniversalRenderPipelineAsset urpAsset = GraphicsSettings.renderPipelineAsset as UniversalRenderPipelineAsset;
            if (urpAsset == null || compilerDataList == null || compilerDataList.Count == 0)
                return;

            // Local Keywords need to be initialized with the shader
            InitializeLocalShaderKeywords(shader);

            m_stripTimer.Start();

            int prevVariantCount = compilerDataList.Count;
            var inputShaderVariantCount = compilerDataList.Count;
            for (int i = 0; i < inputShaderVariantCount;)
            {
                bool removeInput = StripUnused(ShaderBuildPreprocessor.supportedFeatures, shader, snippetData, compilerDataList[i]);
                if (removeInput)
                    compilerDataList[i] = compilerDataList[--inputShaderVariantCount];
                else
                    ++i;
            }

            if (compilerDataList is List<ShaderCompilerData> inputDataList)
                inputDataList.RemoveRange(inputShaderVariantCount, inputDataList.Count - inputShaderVariantCount);
            else
            {
                for (int i = compilerDataList.Count - 1; i >= inputShaderVariantCount; --i)
                    compilerDataList.RemoveAt(i);
            }

            if (urpAsset.shaderVariantLogLevel != ShaderVariantLogLevel.Disabled)
            {
                m_TotalVariantsInputCount += prevVariantCount;
                m_TotalVariantsOutputCount += compilerDataList.Count;
                LogShaderVariants(shader, snippetData, urpAsset.shaderVariantLogLevel, prevVariantCount, compilerDataList.Count);
            }
            m_stripTimer.Stop();
            double stripTimeMs = m_stripTimer.Elapsed.TotalMilliseconds;
            m_stripTimer.Reset();

#if PROFILE_BUILD
            Profiler.EndSample();
#endif
            shaderPreprocessed?.Invoke(shader, snippetData, prevVariantCount, stripTimeMs);
        }
    }
    class ShaderBuildPreprocessor : IPreprocessBuildWithReport
#if PROFILE_BUILD
        , IPostprocessBuildWithReport
#endif
    {
        public static ShaderFeatures supportedFeatures
        {
            get
            {
                if (_supportedFeatures <= 0)
                {
                    FetchAllSupportedFeatures();
                }
                return _supportedFeatures;
            }
        }

        private static ShaderFeatures _supportedFeatures = 0;
        public int callbackOrder { get { return 0; } }
#if PROFILE_BUILD
        public void OnPostprocessBuild(BuildReport report)
        {
            Profiler.enabled = false;
        }

#endif

        public void OnPreprocessBuild(BuildReport report)
        {
            FetchAllSupportedFeatures();
#if PROFILE_BUILD
            Profiler.enableBinaryLog = true;
            Profiler.logFile = "profilerlog.raw";
            Profiler.enabled = true;
#endif
        }

        private static void FetchAllSupportedFeatures()
        {
            List<UniversalRenderPipelineAsset> urps = new List<UniversalRenderPipelineAsset>();
            urps.Add(GraphicsSettings.defaultRenderPipeline as UniversalRenderPipelineAsset);
            for (int i = 0; i < QualitySettings.names.Length; i++)
            {
                urps.Add(QualitySettings.GetRenderPipelineAssetAt(i) as UniversalRenderPipelineAsset);
            }

            // Must reset flags.
            _supportedFeatures = 0;
            foreach (UniversalRenderPipelineAsset urp in urps)
            {
                if (urp != null)
                {
                    _supportedFeatures |= GetSupportedShaderFeatures(urp);
                }
            }
        }

        private static ShaderFeatures GetSupportedShaderFeatures(UniversalRenderPipelineAsset pipelineAsset)
        {
            ShaderFeatures shaderFeatures;
            shaderFeatures = ShaderFeatures.MainLight;

            if (pipelineAsset.supportsMainLightShadows)
                shaderFeatures |= ShaderFeatures.MainLightShadows;

            if (pipelineAsset.additionalLightsRenderingMode == LightRenderingMode.PerVertex)
            {
                shaderFeatures |= ShaderFeatures.VertexLighting;
            }
            else if (pipelineAsset.additionalLightsRenderingMode == LightRenderingMode.PerPixel)
            {
                shaderFeatures |= ShaderFeatures.AdditionalLights;

                if (pipelineAsset.supportsAdditionalLightShadows)
                    shaderFeatures |= ShaderFeatures.AdditionalLightShadows;
            }

            bool anyShadows = pipelineAsset.supportsMainLightShadows ||
                (shaderFeatures & ShaderFeatures.AdditionalLightShadows) != 0;
            if (pipelineAsset.supportsSoftShadows && anyShadows)
                shaderFeatures |= ShaderFeatures.SoftShadows;

            if (pipelineAsset.supportsMixedLighting)
                shaderFeatures |= ShaderFeatures.MixedLighting;

            if (pipelineAsset.supportsTerrainHoles)
                shaderFeatures |= ShaderFeatures.TerrainHoles;

            if (pipelineAsset.useFastSRGBLinearConversion)
                shaderFeatures |= ShaderFeatures.UseFastSRGBLinearConversion;

            bool hasScreenSpaceOcclusion = false;
            bool hasDeferredRenderer = false;
            bool withAccurateGbufferNormals = false;
            bool withoutAccurateGbufferNormals = false;

            int rendererCount = pipelineAsset.m_RendererDataList.Length;
            for (int rendererIndex = 0; rendererIndex < rendererCount; ++rendererIndex)
            {
                ScriptableRenderer renderer = pipelineAsset.GetRenderer(rendererIndex);
                if (renderer is ForwardRenderer)
                {
                    ForwardRenderer forwardRenderer = (ForwardRenderer)renderer;
                    if (forwardRenderer.renderingMode == RenderingMode.Deferred)
                    {
                        hasDeferredRenderer |= true;
                        withAccurateGbufferNormals |= forwardRenderer.accurateGbufferNormals;
                        withoutAccurateGbufferNormals |= !forwardRenderer.accurateGbufferNormals;
                    }
                }

                // Check for Screen Space Ambient Occlusion Renderer Feature
                ScriptableRendererData rendererData = pipelineAsset.m_RendererDataList[rendererIndex];
                if (rendererData != null)
                {
                    for (int rendererFeatureIndex = 0; rendererFeatureIndex < rendererData.rendererFeatures.Count; rendererFeatureIndex++)
                    {
                        ScriptableRendererFeature rendererFeature = rendererData.rendererFeatures[rendererFeatureIndex];
                        ScreenSpaceAmbientOcclusion ssao = rendererFeature as ScreenSpaceAmbientOcclusion;
                        hasScreenSpaceOcclusion |= ssao != null;
                    }
                }
            }

            if (hasDeferredRenderer)
                shaderFeatures |= ShaderFeatures.DeferredShading;

            // We can only strip accurateGbufferNormals related variants if all DeferredRenderers use the same option.
            if (withAccurateGbufferNormals)
                shaderFeatures |= ShaderFeatures.DeferredWithAccurateGbufferNormals;

            if (withoutAccurateGbufferNormals)
                shaderFeatures |= ShaderFeatures.DeferredWithoutAccurateGbufferNormals;

            if (hasScreenSpaceOcclusion)
                shaderFeatures |= ShaderFeatures.ScreenSpaceOcclusion;

            return shaderFeatures;
        }
    }
}<|MERGE_RESOLUTION|>--- conflicted
+++ resolved
@@ -1,4 +1,4 @@
-using System;
+﻿using System;
 using System.Collections.Generic;
 using UnityEditor;
 using UnityEditor.Build;
@@ -131,24 +131,18 @@
                 !IsFeatureEnabled(features, ShaderFeatures.MixedLighting))
                 return true;
 
-
             // No additional light shadows
             bool isAdditionalLightShadow = compilerData.shaderKeywordSet.IsEnabled(m_AdditionalLightShadows);
             if (!IsFeatureEnabled(features, ShaderFeatures.AdditionalLightShadows) && isAdditionalLightShadow)
                 return true;
 
-<<<<<<< HEAD
-            bool isDeferredShadow = compilerData.shaderKeywordSet.IsEnabled(m_DeferredLightShadows);
-            if (!IsFeatureEnabled(features, ShaderFeatures.AdditionalLightShadows) && isDeferredShadow)
-=======
             bool isPunctualLightShadowCasterPass = (snippetData.passType == PassType.ShadowCaster) && compilerData.shaderKeywordSet.IsEnabled(m_CastingPunctualLightShadow);
             if (!IsFeatureEnabled(features, ShaderFeatures.AdditionalLightShadows) && isPunctualLightShadowCasterPass)
                 if (compilerData.shaderCompilerPlatform != ShaderCompilerPlatform.GLES3x) // [Work-around] We do not strip this variant on GLES3 because it could make some scenes crash current Unity GLES3 AndroidPlayer on OnePlus6T - TODO: remove this line once https://issuetracker.unity3d.com/product/unity/issues/guid/1293454/ is fixed
                     return true;
 
-            bool isDeferredAdditionalShadow = compilerData.shaderKeywordSet.IsEnabled(m_DeferredAdditionalLightShadows);
-            if (!IsFeatureEnabled(features, ShaderFeatures.AdditionalLightShadows) && isDeferredAdditionalShadow)
->>>>>>> 78640247
+            bool isDeferredShadow = compilerData.shaderKeywordSet.IsEnabled(m_DeferredLightShadows);
+            if (!IsFeatureEnabled(features, ShaderFeatures.AdditionalLightShadows) && isDeferredShadow)
                 return true;
 
             // Additional light are shaded per-vertex or per-pixel.
