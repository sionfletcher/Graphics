--- conflicted
+++ resolved
@@ -98,25 +98,21 @@
             if (!IsFeatureEnabled(features, ShaderFeatures.AdditionalLightShadows) && isAdditionalLightShadow)
                 return true;
 
-<<<<<<< HEAD
             bool isDeferredAdditionalShadow = compilerData.shaderKeywordSet.IsEnabled(m_DeferredAdditionalLightShadows);
             if (!IsFeatureEnabled(features, ShaderFeatures.AdditionalLightShadows) && isDeferredAdditionalShadow)
                 return true;
-
-            // Additional light are shaded per-vertex. Strip additional lights per-pixel and shadow variants
-=======
 
             // Additional light are shaded per-vertex or per-pixel.
             bool isFeaturePerPixelLightingEnabled = IsFeatureEnabled(features, ShaderFeatures.AdditionalLights);
             bool isFeaturePerVertexLightingEnabled = IsFeatureEnabled(features, ShaderFeatures.VertexLighting);
->>>>>>> cdc3faa0
             bool isAdditionalLightPerPixel = compilerData.shaderKeywordSet.IsEnabled(m_AdditionalLightsPixel);
+            bool isDeferredAdditionalLightPerPixel = compilerData.shaderKeywordSet.IsEnabled(m_DeferredAdditionalLightsPixel);
             bool isAdditionalLightPerVertex = compilerData.shaderKeywordSet.IsEnabled(m_AdditionalLightsVertex);
 
             // Strip if Per-Pixel lighting is NOT used in the project and the
             // Per-Pixel (_ADDITIONAL_LIGHTS) or additional shadows (_ADDITIONAL_LIGHT_SHADOWS)
             // variants are enabled in the shader.
-            if (!isFeaturePerPixelLightingEnabled && (isAdditionalLightPerPixel || isAdditionalLightShadow))
+            if (!isFeaturePerPixelLightingEnabled && (isAdditionalLightPerPixel || isDeferredAdditionalLightPerPixel || isAdditionalLightShadow))
                 return true;
 
             // Strip if Per-Vertex lighting is NOT used in the project and the
