--- conflicted
+++ resolved
@@ -114,26 +114,17 @@
         public override void GetActiveBlocks(ref TargetActiveBlockContext context)
         {
             context.AddBlock(BlockFields.SurfaceDescription.Smoothness);
-            context.AddBlock(BlockFields.SurfaceDescription.NormalOS,                   normalDropOffSpace == NormalDropOffSpace.Object);
-            context.AddBlock(BlockFields.SurfaceDescription.NormalTS,                   normalDropOffSpace == NormalDropOffSpace.Tangent);
-            context.AddBlock(BlockFields.SurfaceDescription.NormalWS,                   normalDropOffSpace == NormalDropOffSpace.World);
+            context.AddBlock(BlockFields.SurfaceDescription.NormalOS,           normalDropOffSpace == NormalDropOffSpace.Object);
+            context.AddBlock(BlockFields.SurfaceDescription.NormalTS,           normalDropOffSpace == NormalDropOffSpace.Tangent);
+            context.AddBlock(BlockFields.SurfaceDescription.NormalWS,           normalDropOffSpace == NormalDropOffSpace.World);
             context.AddBlock(BlockFields.SurfaceDescription.Emission);
             context.AddBlock(BlockFields.SurfaceDescription.Occlusion);
-<<<<<<< HEAD
-            context.AddBlock(BlockFields.SurfaceDescription.Specular,                   workflowMode == WorkflowMode.Specular);
-            context.AddBlock(BlockFields.SurfaceDescription.Metallic,                   workflowMode == WorkflowMode.Metallic);
-            context.AddBlock(BlockFields.SurfaceDescription.Alpha,                      target.surfaceType == SurfaceType.Transparent || target.alphaClip);
-            context.AddBlock(BlockFields.SurfaceDescription.AlphaClipThreshold,         target.alphaClip);
-            context.AddBlock(UniversalBlockFields.SurfaceDescription.CoatMask,          clearCoat);
-            context.AddBlock(UniversalBlockFields.SurfaceDescription.CoatSmoothness,    clearCoat);
-=======
             context.AddBlock(BlockFields.SurfaceDescription.Specular,           workflowMode == WorkflowMode.Specular);
             context.AddBlock(BlockFields.SurfaceDescription.Metallic,           workflowMode == WorkflowMode.Metallic);
             context.AddBlock(BlockFields.SurfaceDescription.Alpha,              target.surfaceType == SurfaceType.Transparent || target.alphaClip);
             context.AddBlock(BlockFields.SurfaceDescription.AlphaClipThreshold, target.alphaClip);
             context.AddBlock(BlockFields.SurfaceDescription.CoatMask,           clearCoat);
             context.AddBlock(BlockFields.SurfaceDescription.CoatSmoothness,     clearCoat);
->>>>>>> 0b558dd8
         }
 
         public override void GetPropertiesGUI(ref TargetPropertyGUIContext context, Action onChange, Action<String> registerUndo)
