using System;
using System.Linq;
using System.Collections.Generic;
using UnityEngine;
using UnityEditor.ShaderGraph;
using UnityEngine.Rendering;
using UnityEditor.UIElements;
using UnityEngine.UIElements;
using UnityEditor.ShaderGraph.Legacy;

namespace UnityEditor.Rendering.Universal.ShaderGraph
{
    sealed class UniversalLitSubTarget : SubTarget<UniversalTarget>, ILegacyTarget
    {
        static readonly GUID kSourceCodeGuid = new GUID("d6c78107b64145745805d963de80cc17"); // UniversalLitSubTarget.cs

        [SerializeField]
        WorkflowMode m_WorkflowMode = WorkflowMode.Metallic;

        [SerializeField]
        NormalDropOffSpace m_NormalDropOffSpace = NormalDropOffSpace.Tangent;

        [SerializeField]
        bool m_ClearCoat = false;

        public UniversalLitSubTarget()
        {
            displayName = "Lit";
        }

        public WorkflowMode workflowMode
        {
            get => m_WorkflowMode;
            set => m_WorkflowMode = value;
        }

        public NormalDropOffSpace normalDropOffSpace
        {
            get => m_NormalDropOffSpace;
            set => m_NormalDropOffSpace = value;
        }

        public bool clearCoat
        {
            get => m_ClearCoat;
            set => m_ClearCoat = value;
        }

        private bool complexLit
        {
            get
            {
                // Rules for switching to ComplexLit with forward only pass
                return clearCoat; // && <complex feature>
            }
        }

        public override bool IsActive() => true;

        public override void Setup(ref TargetSetupContext context)
        {
            context.AddAssetDependency(kSourceCodeGuid, AssetCollection.Flags.SourceDependency);
            if (!context.HasCustomEditorForRenderPipeline(typeof(UnityEngine.Rendering.Universal.UniversalRenderPipelineAsset)))
                context.AddCustomEditorForRenderPipeline("ShaderGraph.PBRMasterGUI", typeof(UnityEngine.Rendering.Universal.UniversalRenderPipelineAsset)); // TODO: This should be owned by URP

            // Process SubShaders
            SubShaderDescriptor[] litSubShaders = { SubShaders.LitComputeDOTS, SubShaders.LitGLES };
            SubShaderDescriptor[] complexLitSubShaders = { SubShaders.ComplexLitComputeDOTS, SubShaders.LitGLESForwardOnly};

            // TODO: In the future:
            // We could take a copy of subshaders and dynamically modify them here.
            // For example, toggle "ComplexLit.ForwardOnlyPass.defines.ClearCoat" index/enable/disable to dynamically
            // remove clear coat code.
            // Currently ClearCoat is always on for a ComplexLit, but it's only used when ClearCoat is on.
            // An alternative is to rely on shader branches and reduce variants/unique graph generations.

            SubShaderDescriptor[] subShaders = complexLit ? complexLitSubShaders : litSubShaders;

            for (int i = 0; i < subShaders.Length; i++)
            {
                // Update Render State
                subShaders[i].renderType = target.renderType;
                subShaders[i].renderQueue = target.renderQueue;

                context.AddSubShader(subShaders[i]);
            }
        }

        public override void GetFields(ref TargetFieldContext context)
        {
            var descs = context.blocks.Select(x => x.descriptor);
            // Surface Type & Blend Mode
            // These must be set per SubTarget as Sprite SubTargets override them
            context.AddField(UniversalFields.SurfaceOpaque,         target.surfaceType == SurfaceType.Opaque);
            context.AddField(UniversalFields.SurfaceTransparent,    target.surfaceType != SurfaceType.Opaque);
            context.AddField(UniversalFields.BlendAdd,              target.surfaceType != SurfaceType.Opaque && target.alphaMode == AlphaMode.Additive);
            context.AddField(Fields.BlendAlpha,                     target.surfaceType != SurfaceType.Opaque && target.alphaMode == AlphaMode.Alpha);
            context.AddField(UniversalFields.BlendMultiply,         target.surfaceType != SurfaceType.Opaque && target.alphaMode == AlphaMode.Multiply);
            context.AddField(UniversalFields.BlendPremultiply,      target.surfaceType != SurfaceType.Opaque && target.alphaMode == AlphaMode.Premultiply);

            // Lit
            context.AddField(UniversalFields.NormalDropOffOS,       normalDropOffSpace == NormalDropOffSpace.Object);
            context.AddField(UniversalFields.NormalDropOffTS,       normalDropOffSpace == NormalDropOffSpace.Tangent);
            context.AddField(UniversalFields.NormalDropOffWS,       normalDropOffSpace == NormalDropOffSpace.World);
            context.AddField(UniversalFields.SpecularSetup,         workflowMode == WorkflowMode.Specular);
            context.AddField(UniversalFields.Normal,                descs.Contains(BlockFields.SurfaceDescription.NormalOS) ||
                descs.Contains(BlockFields.SurfaceDescription.NormalTS) ||
                descs.Contains(BlockFields.SurfaceDescription.NormalWS));
            // Complex Lit

            // Template Predicates
            //context.AddField(UniversalFields.PredicateClearCoat, clearCoat);
        }

        public override void GetActiveBlocks(ref TargetActiveBlockContext context)
        {
            context.AddBlock(BlockFields.SurfaceDescription.Smoothness);
            context.AddBlock(BlockFields.SurfaceDescription.NormalOS,           normalDropOffSpace == NormalDropOffSpace.Object);
            context.AddBlock(BlockFields.SurfaceDescription.NormalTS,           normalDropOffSpace == NormalDropOffSpace.Tangent);
            context.AddBlock(BlockFields.SurfaceDescription.NormalWS,           normalDropOffSpace == NormalDropOffSpace.World);
            context.AddBlock(BlockFields.SurfaceDescription.Emission);
            context.AddBlock(BlockFields.SurfaceDescription.Occlusion);
            context.AddBlock(BlockFields.SurfaceDescription.Specular,           workflowMode == WorkflowMode.Specular);
            context.AddBlock(BlockFields.SurfaceDescription.Metallic,           workflowMode == WorkflowMode.Metallic);
            context.AddBlock(BlockFields.SurfaceDescription.Alpha,              target.surfaceType == SurfaceType.Transparent || target.alphaClip);
            context.AddBlock(BlockFields.SurfaceDescription.AlphaClipThreshold, target.alphaClip);
            context.AddBlock(BlockFields.SurfaceDescription.CoatMask,           clearCoat);
            context.AddBlock(BlockFields.SurfaceDescription.CoatSmoothness,     clearCoat);
        }

        public override void GetPropertiesGUI(ref TargetPropertyGUIContext context, Action onChange, Action<String> registerUndo)
        {
            context.AddProperty("Workflow", new EnumField(WorkflowMode.Metallic) { value = workflowMode }, (evt) =>
            {
                if (Equals(workflowMode, evt.newValue))
                    return;

                registerUndo("Change Workflow");
                workflowMode = (WorkflowMode)evt.newValue;
                onChange();
            });

            context.AddProperty("Surface", new EnumField(SurfaceType.Opaque) { value = target.surfaceType }, (evt) =>
            {
                if (Equals(target.surfaceType, evt.newValue))
                    return;

                registerUndo("Change Surface");
                target.surfaceType = (SurfaceType)evt.newValue;
                onChange();
            });

            context.AddProperty("Blend", new EnumField(AlphaMode.Alpha) { value = target.alphaMode }, target.surfaceType == SurfaceType.Transparent, (evt) =>
            {
                if (Equals(target.alphaMode, evt.newValue))
                    return;

                registerUndo("Change Blend");
                target.alphaMode = (AlphaMode)evt.newValue;
                onChange();
            });

            context.AddProperty("Alpha Clip", new Toggle() { value = target.alphaClip }, (evt) =>
            {
                if (Equals(target.alphaClip, evt.newValue))
                    return;

                registerUndo("Change Alpha Clip");
                target.alphaClip = evt.newValue;
                onChange();
            });

            context.AddProperty("Two Sided", new Toggle() { value = target.twoSided }, (evt) =>
            {
                if (Equals(target.twoSided, evt.newValue))
                    return;

                registerUndo("Change Two Sided");
                target.twoSided = evt.newValue;
                onChange();
            });

            context.AddProperty("Fragment Normal Space", new EnumField(NormalDropOffSpace.Tangent) { value = normalDropOffSpace }, (evt) =>
            {
                if (Equals(normalDropOffSpace, evt.newValue))
                    return;

                registerUndo("Change Fragment Normal Space");
                normalDropOffSpace = (NormalDropOffSpace)evt.newValue;
                onChange();
            });

            context.AddProperty("Clear Coat", new Toggle() { value = clearCoat }, (evt) =>
            {
                if (Equals(clearCoat, evt.newValue))
                    return;

                registerUndo("Change Clear Coat");
                clearCoat = evt.newValue;
                onChange();
            });
        }

        public bool TryUpgradeFromMasterNode(IMasterNode1 masterNode, out Dictionary<BlockFieldDescriptor, int> blockMap)
        {
            blockMap = null;
            if (!(masterNode is PBRMasterNode1 pbrMasterNode))
                return false;

            m_WorkflowMode = (WorkflowMode)pbrMasterNode.m_Model;
            m_NormalDropOffSpace = (NormalDropOffSpace)pbrMasterNode.m_NormalDropOffSpace;

            // Handle mapping of Normal block specifically
            BlockFieldDescriptor normalBlock;
            switch (m_NormalDropOffSpace)
            {
                case NormalDropOffSpace.Object:
                    normalBlock = BlockFields.SurfaceDescription.NormalOS;
                    break;
                case NormalDropOffSpace.World:
                    normalBlock = BlockFields.SurfaceDescription.NormalWS;
                    break;
                default:
                    normalBlock = BlockFields.SurfaceDescription.NormalTS;
                    break;
            }

            // PBRMasterNode adds/removes Metallic/Specular based on settings
            BlockFieldDescriptor specularMetallicBlock;
            int specularMetallicId;
            if (m_WorkflowMode == WorkflowMode.Specular)
            {
                specularMetallicBlock = BlockFields.SurfaceDescription.Specular;
                specularMetallicId = 3;
            }
            else
            {
                specularMetallicBlock = BlockFields.SurfaceDescription.Metallic;
                specularMetallicId = 2;
            }

            // Set blockmap
            blockMap = new Dictionary<BlockFieldDescriptor, int>()
            {
                { BlockFields.VertexDescription.Position, 9 },
                { BlockFields.VertexDescription.Normal, 10 },
                { BlockFields.VertexDescription.Tangent, 11 },
                { BlockFields.SurfaceDescription.BaseColor, 0 },
                { normalBlock, 1 },
                { specularMetallicBlock, specularMetallicId },
                { BlockFields.SurfaceDescription.Emission, 4 },
                { BlockFields.SurfaceDescription.Smoothness, 5 },
                { BlockFields.SurfaceDescription.Occlusion, 6 },
                { BlockFields.SurfaceDescription.Alpha, 7 },
                { BlockFields.SurfaceDescription.AlphaClipThreshold, 8 },
            };

            return true;
        }

        #region SubShader
        static class SubShaders
        {
            // Overloads to do inline PassDescriptor modifications
            // NOTE: param order should match PassDescriptor field order for consistency
            #region PassVariant
            private static PassDescriptor PassVariant(in PassDescriptor source, PragmaCollection pragmas)
            {
                var result = source;
                result.pragmas = pragmas;
                return result;
            }

            private static PassDescriptor PassVariant(in PassDescriptor source, BlockFieldDescriptor[] vertexBlocks, BlockFieldDescriptor[] pixelBlocks, PragmaCollection pragmas, DefineCollection defines)
            {
                var result = source;
                result.validVertexBlocks = vertexBlocks;
                result.validPixelBlocks = pixelBlocks;
                result.pragmas = pragmas;
                result.defines = defines;
                return result;
            }

            #endregion

            // SM 4.5, compute with dots instancing
            public readonly static SubShaderDescriptor LitComputeDOTS = new SubShaderDescriptor()
            {
                pipelineTag = UniversalTarget.kPipelineTag,
                customTags = UniversalTarget.kLitMaterialTypeTag,
                generatesPreview = true,
                passes = new PassCollection
                {
                    { PassVariant(LitPasses.Forward,         CorePragmas.DOTSForward) },
                    { LitPasses.GBuffer },
                    { PassVariant(CorePasses.ShadowCaster,   CorePragmas.DOTSInstanced) },
                    { PassVariant(CorePasses.DepthOnly,      CorePragmas.DOTSInstanced) },
                    { PassVariant(LitPasses.DepthNormalOnly, CorePragmas.DOTSInstanced) },
                    { PassVariant(LitPasses.Meta,            CorePragmas.DOTSDefault) },
                    { PassVariant(LitPasses._2D,             CorePragmas.DOTSDefault) },
                },
            };

            // Similar to lit, but handles complex material features.
            // Always ForwardOnly and acts as forward fallback in deferred.
            // SM 4.5, compute with dots instancing
            public readonly static SubShaderDescriptor ComplexLitComputeDOTS = new SubShaderDescriptor()
            {
                pipelineTag = UniversalTarget.kPipelineTag,
                customTags = UniversalTarget.kLitMaterialTypeTag,
                generatesPreview = true,
                passes = new PassCollection
                {
                    { PassVariant(LitPasses.ForwardOnly,     CoreBlockMasks.Vertex, LitBlockMasks.FragmentComplexLit, CorePragmas.DOTSForward, LitDefines.ComplexLit) },
                    { PassVariant(CorePasses.ShadowCaster,   CorePragmas.DOTSInstanced) },
                    { PassVariant(CorePasses.DepthOnly,      CorePragmas.DOTSInstanced) },
                    { PassVariant(LitPasses.DepthNormalOnly, CorePragmas.DOTSInstanced) },
                    { PassVariant(LitPasses.Meta,            CorePragmas.DOTSDefault)   },
                    { PassVariant(LitPasses._2D,             CorePragmas.DOTSDefault)   },
                },
            };

            // SM 2.0, GLES
            public readonly static SubShaderDescriptor LitGLES = new SubShaderDescriptor()
            {
                pipelineTag = UniversalTarget.kPipelineTag,
                customTags = UniversalTarget.kLitMaterialTypeTag,
                generatesPreview = true,
                passes = new PassCollection
                {
                    { LitPasses.Forward },
                    { CorePasses.ShadowCaster },
                    { CorePasses.DepthOnly },
                    { LitPasses.DepthNormalOnly },
                    { LitPasses.Meta },
                    { LitPasses._2D },
                },
            };

            // ForwardOnly pass for SM 2.0, GLES
            // Used as complex Lit SM 2.0 fallback for GLES. Drops advanced features and renders materials as Lit.
            public readonly static SubShaderDescriptor LitGLESForwardOnly = new SubShaderDescriptor()
            {
                pipelineTag = UniversalTarget.kPipelineTag,
                customTags = UniversalTarget.kLitMaterialTypeTag,
                generatesPreview = true,
                passes = new PassCollection
                {
                    { LitPasses.ForwardOnly },
                    { CorePasses.ShadowCaster },
                    { CorePasses.DepthOnly },
                    { LitPasses.DepthNormalOnly },
                    { LitPasses.Meta },
                    { LitPasses._2D },
                },
            };
        }
        #endregion

        #region Passes
        static class LitPasses
        {
            public static PassDescriptor Forward = new PassDescriptor
            {
                // Definition
                displayName = "Universal Forward",
                referenceName = "SHADERPASS_FORWARD",
                lightMode = "UniversalForward",
                useInPreview = true,

                // Template
                passTemplatePath = UniversalTarget.kTemplatePath,
                sharedTemplateDirectories = UniversalTarget.kSharedTemplateDirectories,

                // Port Mask
                validVertexBlocks = CoreBlockMasks.Vertex,
                validPixelBlocks = LitBlockMasks.FragmentLit,

                // Fields
                structs = CoreStructCollections.Default,
                requiredFields = LitRequiredFields.Forward,
                fieldDependencies = CoreFieldDependencies.Default,

                // Conditional State
                renderStates = CoreRenderStates.Default,
                pragmas  = CorePragmas.Forward,     // NOTE: SM 2.0 only GL
                defines  = CoreDefines.UseFragmentFog,
                keywords = LitKeywords.Forward,
                includes = LitIncludes.Forward,

                // Custom Interpolator Support
                customInterpolators = CoreCustomInterpDescriptors.Common
            };

            public static PassDescriptor ForwardOnly = new PassDescriptor
            {
                // Definition
                displayName = "Universal Forward Only",
                referenceName = "SHADERPASS_FORWARDONLY",
                lightMode = "UniversalForwardOnly",
                useInPreview = true,

                // Template
                passTemplatePath = UniversalTarget.kTemplatePath,
                sharedTemplateDirectories = UniversalTarget.kSharedTemplateDirectories,

                // Port Mask
                validVertexBlocks = CoreBlockMasks.Vertex,
                validPixelBlocks = LitBlockMasks.FragmentLit,

                // Fields
                structs = CoreStructCollections.Default,
                requiredFields = LitRequiredFields.Forward,
                fieldDependencies = CoreFieldDependencies.Default,

                // Conditional State
                renderStates = CoreRenderStates.Default,
                pragmas  = CorePragmas.Forward,    // NOTE: SM 2.0 only GL
                defines  = CoreDefines.UseFragmentFog,
                keywords = LitKeywords.Forward,
                includes = LitIncludes.Forward,

                // Custom Interpolator Support
                customInterpolators = CoreCustomInterpDescriptors.Common
            };

            // Deferred only in SM4.5, MRT not supported in GLES2
            public static PassDescriptor GBuffer = new PassDescriptor
            {
                // Definition
                displayName = "GBuffer",
                referenceName = "SHADERPASS_GBUFFER",
                lightMode = "UniversalGBuffer",

                // Template
                passTemplatePath = UniversalTarget.kTemplatePath,
                sharedTemplateDirectories = UniversalTarget.kSharedTemplateDirectories,

                // Port Mask
                validVertexBlocks = CoreBlockMasks.Vertex,
                validPixelBlocks = LitBlockMasks.FragmentLit,

                // Fields
                structs = CoreStructCollections.Default,
                requiredFields = LitRequiredFields.GBuffer,
                fieldDependencies = CoreFieldDependencies.Default,

                // Conditional State
                renderStates = CoreRenderStates.Default,
                pragmas = CorePragmas.DOTSGBuffer,
                defines  = CoreDefines.UseFragmentFog,
                keywords = LitKeywords.GBuffer,
                includes = LitIncludes.GBuffer,

                // Custom Interpolator Support
                customInterpolators = CoreCustomInterpDescriptors.Common
            };

            public static PassDescriptor Meta = new PassDescriptor()
            {
                // Definition
                displayName = "Meta",
                referenceName = "SHADERPASS_META",
                lightMode = "Meta",

                // Template
                passTemplatePath = UniversalTarget.kTemplatePath,
                sharedTemplateDirectories = UniversalTarget.kSharedTemplateDirectories,

                // Port Mask
                validVertexBlocks = CoreBlockMasks.Vertex,
                validPixelBlocks = LitBlockMasks.FragmentMeta,

                // Fields
                structs = CoreStructCollections.Default,
                requiredFields = LitRequiredFields.Meta,
                fieldDependencies = CoreFieldDependencies.Default,

                // Conditional State
                renderStates = CoreRenderStates.Meta,
                pragmas = CorePragmas.Default,
                defines  = CoreDefines.UseFragmentFog,
                keywords = LitKeywords.Meta,
                includes = LitIncludes.Meta,

                // Custom Interpolator Support
                customInterpolators = CoreCustomInterpDescriptors.Common
            };

            public static readonly PassDescriptor _2D = new PassDescriptor()
            {
                // Definition
                referenceName = "SHADERPASS_2D",
                lightMode = "Universal2D",

                // Template
                passTemplatePath = UniversalTarget.kTemplatePath,
                sharedTemplateDirectories = UniversalTarget.kSharedTemplateDirectories,

                // Port Mask
                validVertexBlocks = CoreBlockMasks.Vertex,
                validPixelBlocks = CoreBlockMasks.FragmentColorAlpha,

                // Fields
                structs = CoreStructCollections.Default,
                fieldDependencies = CoreFieldDependencies.Default,

                // Conditional State
                renderStates = CoreRenderStates.Default,
                pragmas = CorePragmas.Instanced,
                includes = LitIncludes._2D,

                // Custom Interpolator Support
                customInterpolators = CoreCustomInterpDescriptors.Common
            };

            public static readonly PassDescriptor DepthNormalOnly = new PassDescriptor()
            {
                // Definition
                displayName = "DepthNormals",
                referenceName = "SHADERPASS_DEPTHNORMALSONLY",
                lightMode = "DepthNormals",
                useInPreview = false,

                // Template
                passTemplatePath = UniversalTarget.kTemplatePath,
                sharedTemplateDirectories = UniversalTarget.kSharedTemplateDirectories,

                // Port Mask
                validVertexBlocks = CoreBlockMasks.Vertex,
                validPixelBlocks = LitBlockMasks.FragmentDepthNormals,

                // Fields
                structs = CoreStructCollections.Default,
                requiredFields = LitRequiredFields.DepthNormals,
                fieldDependencies = CoreFieldDependencies.Default,

                // Conditional State
                renderStates = CoreRenderStates.DepthNormalsOnly,
                pragmas = CorePragmas.Instanced,
                includes = CoreIncludes.DepthNormalsOnly,

                // Custom Interpolator Support
                customInterpolators = CoreCustomInterpDescriptors.Common
            };
        }
        #endregion

        #region PortMasks
        static class LitBlockMasks
        {
            public static readonly BlockFieldDescriptor[] FragmentLit = new BlockFieldDescriptor[]
            {
                BlockFields.SurfaceDescription.BaseColor,
                BlockFields.SurfaceDescription.NormalOS,
                BlockFields.SurfaceDescription.NormalTS,
                BlockFields.SurfaceDescription.NormalWS,
                BlockFields.SurfaceDescription.Emission,
                BlockFields.SurfaceDescription.Metallic,
                BlockFields.SurfaceDescription.Specular,
                BlockFields.SurfaceDescription.Smoothness,
                BlockFields.SurfaceDescription.Occlusion,
                BlockFields.SurfaceDescription.Alpha,
                BlockFields.SurfaceDescription.AlphaClipThreshold,
            };

            public static readonly BlockFieldDescriptor[] FragmentComplexLit = new BlockFieldDescriptor[]
            {
                BlockFields.SurfaceDescription.BaseColor,
                BlockFields.SurfaceDescription.NormalOS,
                BlockFields.SurfaceDescription.NormalTS,
                BlockFields.SurfaceDescription.NormalWS,
                BlockFields.SurfaceDescription.Emission,
                BlockFields.SurfaceDescription.Metallic,
                BlockFields.SurfaceDescription.Specular,
                BlockFields.SurfaceDescription.Smoothness,
                BlockFields.SurfaceDescription.Occlusion,
                BlockFields.SurfaceDescription.Alpha,
                BlockFields.SurfaceDescription.AlphaClipThreshold,
                BlockFields.SurfaceDescription.CoatMask,
                BlockFields.SurfaceDescription.CoatSmoothness,
            };

            public static readonly BlockFieldDescriptor[] FragmentMeta = new BlockFieldDescriptor[]
            {
                BlockFields.SurfaceDescription.BaseColor,
                BlockFields.SurfaceDescription.Emission,
                BlockFields.SurfaceDescription.Alpha,
                BlockFields.SurfaceDescription.AlphaClipThreshold,
            };

            public static readonly BlockFieldDescriptor[] FragmentDepthNormals = new BlockFieldDescriptor[]
            {
                BlockFields.SurfaceDescription.NormalOS,
                BlockFields.SurfaceDescription.NormalTS,
                BlockFields.SurfaceDescription.NormalWS,
                BlockFields.SurfaceDescription.Alpha,
                BlockFields.SurfaceDescription.AlphaClipThreshold,
            };
        }
        #endregion

        #region RequiredFields
        static class LitRequiredFields
        {
            public static readonly FieldCollection Forward = new FieldCollection()
            {
                StructFields.Attributes.uv1,
                StructFields.Attributes.uv2,
                StructFields.Varyings.positionWS,
                StructFields.Varyings.normalWS,
                StructFields.Varyings.tangentWS,                        // needed for vertex lighting
                StructFields.Varyings.viewDirectionWS,
                UniversalStructFields.Varyings.staticLightmapUV,
                UniversalStructFields.Varyings.dynamicLightmapUV,
                UniversalStructFields.Varyings.sh,
                UniversalStructFields.Varyings.fogFactorAndVertexLight, // fog and vertex lighting, vert input is dependency
                UniversalStructFields.Varyings.shadowCoord,             // shadow coord, vert input is dependency
            };

            public static readonly FieldCollection GBuffer = new FieldCollection()
            {
                StructFields.Attributes.uv1,
                StructFields.Attributes.uv2,
                StructFields.Varyings.positionWS,
                StructFields.Varyings.normalWS,
                StructFields.Varyings.tangentWS,                        // needed for vertex lighting
                StructFields.Varyings.viewDirectionWS,
                UniversalStructFields.Varyings.staticLightmapUV,
                UniversalStructFields.Varyings.dynamicLightmapUV,
                UniversalStructFields.Varyings.sh,
                UniversalStructFields.Varyings.fogFactorAndVertexLight, // fog and vertex lighting, vert input is dependency
                UniversalStructFields.Varyings.shadowCoord,             // shadow coord, vert input is dependency
            };

            public static readonly FieldCollection DepthNormals = new FieldCollection()
            {
                StructFields.Attributes.uv1,                            // needed for meta vertex position
                StructFields.Varyings.normalWS,
                StructFields.Varyings.tangentWS,                        // needed for vertex lighting
            };

            public static readonly FieldCollection Meta = new FieldCollection()
            {
                StructFields.Attributes.uv1,                            // needed for meta vertex position
                StructFields.Attributes.uv2,                            //needed for meta vertex position
            };
        }
        #endregion

        #region Defines
        static class LitDefines
        {
            public static readonly KeywordDescriptor ClearCoat = new KeywordDescriptor()
            {
                displayName = "Clear Coat",
                referenceName = "_CLEARCOAT 1",
                type = KeywordType.Boolean,
                definition = KeywordDefinition.ShaderFeature,
                scope = KeywordScope.Local,
            };

            public static readonly DefineCollection ComplexLit = new DefineCollection()
            {
                {CoreKeywordDescriptors.UseFragmentFog, 1},
                {ClearCoat, 1},
            };
        }
        #endregion

        #region Keywords
        static class LitKeywords
        {
            public static readonly KeywordDescriptor GBufferNormalsOct = new KeywordDescriptor()
            {
                displayName = "GBuffer normal octaedron encoding",
                referenceName = "_GBUFFER_NORMALS_OCT",
                type = KeywordType.Boolean,
                definition = KeywordDefinition.MultiCompile,
                scope = KeywordScope.Global,
            };

            public static readonly KeywordDescriptor ScreenSpaceAmbientOcclusion = new KeywordDescriptor()
            {
                displayName = "Screen Space Ambient Occlusion",
                referenceName = "_SCREEN_SPACE_OCCLUSION",
                type = KeywordType.Boolean,
                definition = KeywordDefinition.MultiCompile,
                scope = KeywordScope.Global,
            };

            public static readonly KeywordCollection Forward = new KeywordCollection
            {
                { ScreenSpaceAmbientOcclusion },
                { CoreKeywordDescriptors.StaticLightmap },
                { CoreKeywordDescriptors.DynamicLightmap },
                { CoreKeywordDescriptors.DirectionalLightmapCombined },
                { CoreKeywordDescriptors.MainLightShadows },
                { CoreKeywordDescriptors.AdditionalLights },
                { CoreKeywordDescriptors.AdditionalLightShadows },
                { CoreKeywordDescriptors.ShadowsSoft },
                { CoreKeywordDescriptors.LightmapShadowMixing },
                { CoreKeywordDescriptors.ShadowsShadowmask },
<<<<<<< HEAD
                { CoreKeywordDescriptors.MainLightLightCookie },
                { CoreKeywordDescriptors.AdditionalLightLightCookies },
=======
                { CoreKeywordDescriptors.LightLayers },
                { CoreKeywordDescriptors.DebugDisplay },
>>>>>>> ed962901
            };

            public static readonly KeywordCollection GBuffer = new KeywordCollection
            {
                { CoreKeywordDescriptors.StaticLightmap },
                { CoreKeywordDescriptors.DynamicLightmap },
                { CoreKeywordDescriptors.DirectionalLightmapCombined },
                { CoreKeywordDescriptors.MainLightShadows },
                { CoreKeywordDescriptors.ShadowsSoft },
                { CoreKeywordDescriptors.LightmapShadowMixing },
                { CoreKeywordDescriptors.MixedLightingSubtractive },
                { CoreKeywordDescriptors.LightLayers },
                { CoreKeywordDescriptors.DebugDisplay },
                { GBufferNormalsOct },
            };

            public static readonly KeywordCollection Meta = new KeywordCollection
            {
                { CoreKeywordDescriptors.SmoothnessChannel },
            };
        }
        #endregion

        #region Includes
        static class LitIncludes
        {
            const string kShadows = "Packages/com.unity.render-pipelines.universal/ShaderLibrary/Shadows.hlsl";
            const string kMetaInput = "Packages/com.unity.render-pipelines.universal/ShaderLibrary/MetaInput.hlsl";
            const string kForwardPass = "Packages/com.unity.render-pipelines.universal/Editor/ShaderGraph/Includes/PBRForwardPass.hlsl";
            const string kGBuffer = "Packages/com.unity.render-pipelines.universal/ShaderLibrary/UnityGBuffer.hlsl";
            const string kPBRGBufferPass = "Packages/com.unity.render-pipelines.universal/Editor/ShaderGraph/Includes/PBRGBufferPass.hlsl";
            const string kLightingMetaPass = "Packages/com.unity.render-pipelines.universal/Editor/ShaderGraph/Includes/LightingMetaPass.hlsl";
            const string k2DPass = "Packages/com.unity.render-pipelines.universal/Editor/ShaderGraph/Includes/PBR2DPass.hlsl";

            public static readonly IncludeCollection Forward = new IncludeCollection
            {
                // Pre-graph
                { CoreIncludes.CorePregraph },
                { kShadows, IncludeLocation.Pregraph },
                { CoreIncludes.ShaderGraphPregraph },

                // Post-graph
                { CoreIncludes.CorePostgraph },
                { kForwardPass, IncludeLocation.Postgraph },
            };

            public static readonly IncludeCollection GBuffer = new IncludeCollection
            {
                // Pre-graph
                { CoreIncludes.CorePregraph },
                { kShadows, IncludeLocation.Pregraph },
                { CoreIncludes.ShaderGraphPregraph },

                // Post-graph
                { CoreIncludes.CorePostgraph },
                { kGBuffer, IncludeLocation.Postgraph },
                { kPBRGBufferPass, IncludeLocation.Postgraph },
            };

            public static readonly IncludeCollection Meta = new IncludeCollection
            {
                // Pre-graph
                { CoreIncludes.CorePregraph },
                { CoreIncludes.ShaderGraphPregraph },
                { kMetaInput, IncludeLocation.Pregraph },

                // Post-graph
                { CoreIncludes.CorePostgraph },
                { kLightingMetaPass, IncludeLocation.Postgraph },
            };

            public static readonly IncludeCollection _2D = new IncludeCollection
            {
                // Pre-graph
                { CoreIncludes.CorePregraph },
                { CoreIncludes.ShaderGraphPregraph },

                // Post-graph
                { CoreIncludes.CorePostgraph },
                { k2DPass, IncludeLocation.Postgraph },
            };
        }
        #endregion
    }
}<|MERGE_RESOLUTION|>--- conflicted
+++ resolved
@@ -701,13 +701,10 @@
                 { CoreKeywordDescriptors.ShadowsSoft },
                 { CoreKeywordDescriptors.LightmapShadowMixing },
                 { CoreKeywordDescriptors.ShadowsShadowmask },
-<<<<<<< HEAD
+                { CoreKeywordDescriptors.LightLayers },
+                { CoreKeywordDescriptors.DebugDisplay },
                 { CoreKeywordDescriptors.MainLightLightCookie },
                 { CoreKeywordDescriptors.AdditionalLightLightCookies },
-=======
-                { CoreKeywordDescriptors.LightLayers },
-                { CoreKeywordDescriptors.DebugDisplay },
->>>>>>> ed962901
             };
 
             public static readonly KeywordCollection GBuffer = new KeywordCollection
