using System;
using System.Collections.Generic;
using UnityEngine;
using UnityEditor.ShaderGraph;
using UnityEditor.ShaderGraph.Legacy;
<<<<<<< HEAD
#if USE_VFX
using UnityEditor.VFX;
#endif

namespace UnityEditor.Rendering.Universal.ShaderGraph
{
    sealed class UniversalUnlitSubTarget : SubTarget<UniversalTarget>, ILegacyTarget
#if USE_VFX
        , IRequireVFXContext
#endif
=======
using static UnityEditor.Rendering.Universal.ShaderGraph.SubShaderUtils;
using static Unity.Rendering.Universal.ShaderUtils;

namespace UnityEditor.Rendering.Universal.ShaderGraph
{
    sealed class UniversalUnlitSubTarget : UniversalSubTarget, ILegacyTarget
>>>>>>> 2826ce5c
    {
        static readonly GUID kSourceCodeGuid = new GUID("97c3f7dcb477ec842aa878573640313a"); // UniversalUnlitSubTarget.cs

        public UniversalUnlitSubTarget()
        {
            displayName = "Unlit";
        }

        protected override ShaderID shaderID => ShaderID.SG_Unlit;

        public override bool IsActive() => true;

#if USE_VFX
        // VFX Properties
        VFXContext m_ContextVFX = null;
        VFXContextCompiledData m_ContextDataVFX;
        bool TargetsVFX() => m_ContextVFX != null;

        public void ConfigureContextData(VFXContext context, VFXContextCompiledData data)
        {
            m_ContextVFX = context;
            m_ContextDataVFX = data;
        }

#endif

        public override void Setup(ref TargetSetupContext context)
        {
            context.AddAssetDependency(kSourceCodeGuid, AssetCollection.Flags.SourceDependency);
            base.Setup(ref context);

            var universalRPType = typeof(UnityEngine.Rendering.Universal.UniversalRenderPipelineAsset);
            if (!context.HasCustomEditorForRenderPipeline(universalRPType))
            {
                context.AddCustomEditorForRenderPipeline(typeof(ShaderGraphUnlitGUI).FullName, universalRPType);
            }

            // Process SubShaders
            context.AddSubShader(SubShaders.Unlit(target, target.renderType, target.renderQueue));
            context.AddSubShader(SubShaders.UnlitDOTS(target, target.renderType, target.renderQueue));
        }

<<<<<<< HEAD
#if USE_VFX
                if (TargetsVFX())
                    subShaders[i] = VFX.VFXSubTarget.PostProcessSubShader(subShaders[i], m_ContextVFX, m_ContextDataVFX);
#endif
                // Add
                context.AddSubShader(subShaders[i]);
=======
        public override void ProcessPreviewMaterial(Material material)
        {
            if (target.allowMaterialOverride)
            {
                // copy our target's default settings into the material
                // (technically not necessary since we are always recreating the material from the shader each time,
                // which will pull over the defaults from the shader definition)
                // but if that ever changes, this will ensure the defaults are set
                material.SetFloat(Property.SurfaceType, (float)target.surfaceType);
                material.SetFloat(Property.BlendMode, (float)target.alphaMode);
                material.SetFloat(Property.AlphaClip, target.alphaClip ? 1.0f : 0.0f);
                material.SetFloat(Property.CullMode, (int)target.renderFace);
                material.SetFloat(Property.CastShadows, target.castShadows ? 1.0f : 0.0f);
                material.SetFloat(Property.ZWriteControl, (float)target.zWriteControl);
                material.SetFloat(Property.ZTest, (float)target.zTestMode);
>>>>>>> 2826ce5c
            }

            // call the full unlit material setup function
            ShaderGraphUnlitGUI.UpdateMaterial(material, MaterialUpdateType.CreatedNewMaterial);
        }

        public override void GetFields(ref TargetFieldContext context)
        {
<<<<<<< HEAD
            // Surface Type & Blend Mode
            // These must be set per SubTarget as Sprite SubTargets override them
            context.AddField(UniversalFields.SurfaceOpaque,       target.surfaceType == SurfaceType.Opaque);
            context.AddField(UniversalFields.SurfaceTransparent,  target.surfaceType != SurfaceType.Opaque);
            context.AddField(UniversalFields.BlendAdd,            target.surfaceType != SurfaceType.Opaque && target.alphaMode == AlphaMode.Additive);
            context.AddField(Fields.BlendAlpha,                   target.surfaceType != SurfaceType.Opaque && target.alphaMode == AlphaMode.Alpha);
            context.AddField(UniversalFields.BlendMultiply,       target.surfaceType != SurfaceType.Opaque && target.alphaMode == AlphaMode.Multiply);
            context.AddField(UniversalFields.BlendPremultiply,    target.surfaceType != SurfaceType.Opaque && target.alphaMode == AlphaMode.Premultiply);

#if USE_VFX
            if (TargetsVFX())
                VFXSubTarget.GetFields(ref context, m_ContextVFX);
#endif
=======
>>>>>>> 2826ce5c
        }

        public override void GetActiveBlocks(ref TargetActiveBlockContext context)
        {
            context.AddBlock(BlockFields.SurfaceDescription.Alpha, (target.surfaceType == SurfaceType.Transparent || target.alphaClip) || target.allowMaterialOverride);
            context.AddBlock(BlockFields.SurfaceDescription.AlphaClipThreshold, target.alphaClip || target.allowMaterialOverride);
        }

        public override void CollectShaderProperties(PropertyCollector collector, GenerationMode generationMode)
        {
            if (target.allowMaterialOverride)
            {
                collector.AddFloatProperty(Property.CastShadows, target.castShadows ? 1.0f : 0.0f);

                collector.AddFloatProperty(Property.SurfaceType, (float)target.surfaceType);
                collector.AddFloatProperty(Property.BlendMode, (float)target.alphaMode);
                collector.AddFloatProperty(Property.AlphaClip, target.alphaClip ? 1.0f : 0.0f);
                collector.AddFloatProperty(Property.SrcBlend, 1.0f);    // always set by material inspector
                collector.AddFloatProperty(Property.DstBlend, 0.0f);    // always set by material inspector
                collector.AddToggleProperty(Property.ZWrite, (target.surfaceType == SurfaceType.Opaque));
                collector.AddFloatProperty(Property.ZWriteControl, (float)target.zWriteControl);
                collector.AddFloatProperty(Property.ZTest, (float)target.zTestMode);    // ztest mode is designed to directly pass as ztest
                collector.AddFloatProperty(Property.CullMode, (float)target.renderFace);    // render face enum is designed to directly pass as a cull mode
            }
        }

        public override void GetPropertiesGUI(ref TargetPropertyGUIContext context, Action onChange, Action<String> registerUndo)
        {
            var universalTarget = (target as UniversalTarget);
            universalTarget.AddDefaultMaterialOverrideGUI(ref context, onChange, registerUndo);
            universalTarget.AddDefaultSurfacePropertiesGUI(ref context, onChange, registerUndo, showReceiveShadows: false);
        }

        public bool TryUpgradeFromMasterNode(IMasterNode1 masterNode, out Dictionary<BlockFieldDescriptor, int> blockMap)
        {
            blockMap = null;
            if (!(masterNode is UnlitMasterNode1 unlitMasterNode))
                return false;

            // Set blockmap
            blockMap = new Dictionary<BlockFieldDescriptor, int>()
            {
                { BlockFields.VertexDescription.Position, 9 },
                { BlockFields.VertexDescription.Normal, 10 },
                { BlockFields.VertexDescription.Tangent, 11 },
                { BlockFields.SurfaceDescription.BaseColor, 0 },
                { BlockFields.SurfaceDescription.Alpha, 7 },
                { BlockFields.SurfaceDescription.AlphaClipThreshold, 8 },
            };

            return true;
        }

        #region SubShader
        static class SubShaders
        {
            public static SubShaderDescriptor Unlit(UniversalTarget target, string renderType, string renderQueue)
            {
                var result = new SubShaderDescriptor()
                {
                    pipelineTag = UniversalTarget.kPipelineTag,
                    customTags = UniversalTarget.kUnlitMaterialTypeTag,
                    renderType = renderType,
                    renderQueue = renderQueue,
                    generatesPreview = true,
                    passes = new PassCollection()
                };

                result.passes.Add(UnlitPasses.Forward(target));

                if (target.mayWriteDepth)
                    result.passes.Add(CorePasses.DepthOnly(target));

                result.passes.Add(CorePasses.DepthNormalOnly(target));

                if (target.castShadows || target.allowMaterialOverride)
                    result.passes.Add(CorePasses.ShadowCaster(target));

                return result;
            }

            public static SubShaderDescriptor UnlitDOTS(UniversalTarget target, string renderType, string renderQueue)
            {
                var result = new SubShaderDescriptor()
                {
                    pipelineTag = UniversalTarget.kPipelineTag,
                    customTags = UniversalTarget.kUnlitMaterialTypeTag,
                    renderType = renderType,
                    renderQueue = renderQueue,
                    generatesPreview = true,
                    passes = new PassCollection()
                };

                result.passes.Add(PassVariant(UnlitPasses.Forward(target), CorePragmas.DOTSForward));

                if (target.mayWriteDepth)
                    result.passes.Add(PassVariant(CorePasses.DepthOnly(target), CorePragmas.DOTSInstanced));

                result.passes.Add(PassVariant(CorePasses.DepthNormalOnly(target), CorePragmas.DOTSInstanced));

                if (target.castShadows || target.allowMaterialOverride)
                    result.passes.Add(PassVariant(CorePasses.ShadowCaster(target), CorePragmas.DOTSInstanced));

                return result;
            }
        }
        #endregion

        #region Pass
        static class UnlitPasses
        {
            public static PassDescriptor Forward(UniversalTarget target)
            {
                var result = new PassDescriptor
                {
                    // Definition
                    displayName = "Universal Forward",
                    referenceName = "SHADERPASS_UNLIT",
                    useInPreview = true,

                    // Template
                    passTemplatePath = UniversalTarget.kUberTemplatePath,
                    sharedTemplateDirectories = UniversalTarget.kSharedTemplateDirectories,

                    // Port Mask
                    validVertexBlocks = CoreBlockMasks.Vertex,
                    validPixelBlocks = CoreBlockMasks.FragmentColorAlpha,

                    // Fields
                    structs = CoreStructCollections.Default,
                    requiredFields = UnlitRequiredFields.Unlit,
                    fieldDependencies = CoreFieldDependencies.Default,

                    // Conditional State
                    renderStates = CoreRenderStates.UberSwitchedRenderState(target),
                    pragmas = CorePragmas.Forward,
                    defines = new DefineCollection() { CoreDefines.UseFragmentFog },
                    keywords = new KeywordCollection() { UnlitKeywords.UnlitBaseKeywords },
                    includes = UnlitIncludes.Unlit,

                    // Custom Interpolator Support
                    customInterpolators = CoreCustomInterpDescriptors.Common
                };

                CorePasses.AddTargetSurfaceControlsToPass(ref result, target);

                return result;
            }

            #region RequiredFields
            static class UnlitRequiredFields
            {
                public static readonly FieldCollection Unlit = new FieldCollection()
                {
                    StructFields.Varyings.positionWS,
                    StructFields.Varyings.normalWS,
                    StructFields.Varyings.viewDirectionWS,
                };
            }
            #endregion
        }
        #endregion

        #region Keywords
        static class UnlitKeywords
        {
            public static readonly KeywordCollection UnlitBaseKeywords = new KeywordCollection()
            {
                // This contain lightmaps because without a proper custom lighting solution in Shadergraph,
                // people start with the unlit then add lightmapping nodes to it.
                // If we removed lightmaps from the unlit target this would ruin a lot of peoples days.
                CoreKeywordDescriptors.StaticLightmap,
                CoreKeywordDescriptors.DirectionalLightmapCombined,
                CoreKeywordDescriptors.SampleGI,
                CoreKeywordDescriptors.DBuffer,
                CoreKeywordDescriptors.DebugDisplay,
            };
        }
        #endregion

        #region Includes
        static class UnlitIncludes
        {
            const string kUnlitPass = "Packages/com.unity.render-pipelines.universal/Editor/ShaderGraph/Includes/UnlitPass.hlsl";

            public static IncludeCollection Unlit = new IncludeCollection
            {
                // Pre-graph
                { CoreIncludes.CorePregraph },
                { CoreIncludes.ShaderGraphPregraph },
                { CoreIncludes.DBufferPregraph },

                // Post-graph
                { CoreIncludes.CorePostgraph },
                { kUnlitPass, IncludeLocation.Postgraph },
            };
        }
        #endregion
    }
}<|MERGE_RESOLUTION|>--- conflicted
+++ resolved
@@ -3,25 +3,18 @@
 using UnityEngine;
 using UnityEditor.ShaderGraph;
 using UnityEditor.ShaderGraph.Legacy;
-<<<<<<< HEAD
-#if USE_VFX
-using UnityEditor.VFX;
-#endif
-
-namespace UnityEditor.Rendering.Universal.ShaderGraph
-{
-    sealed class UniversalUnlitSubTarget : SubTarget<UniversalTarget>, ILegacyTarget
-#if USE_VFX
-        , IRequireVFXContext
-#endif
-=======
 using static UnityEditor.Rendering.Universal.ShaderGraph.SubShaderUtils;
 using static Unity.Rendering.Universal.ShaderUtils;
+#if USE_VFX
+using UnityEditor.VFX;
+#endif
 
 namespace UnityEditor.Rendering.Universal.ShaderGraph
 {
     sealed class UniversalUnlitSubTarget : UniversalSubTarget, ILegacyTarget
->>>>>>> 2826ce5c
+#if USE_VFX
+        , IRequireVFXContext
+#endif
     {
         static readonly GUID kSourceCodeGuid = new GUID("97c3f7dcb477ec842aa878573640313a"); // UniversalUnlitSubTarget.cs
 
@@ -59,19 +52,16 @@
                 context.AddCustomEditorForRenderPipeline(typeof(ShaderGraphUnlitGUI).FullName, universalRPType);
             }
 
+#if USE_VFX
+            if (TargetsVFX())
+                subShaders[i] = VFX.VFXSubTarget.PostProcessSubShader(subShaders[i], m_ContextVFX, m_ContextDataVFX);
+#endif
+
             // Process SubShaders
             context.AddSubShader(SubShaders.Unlit(target, target.renderType, target.renderQueue));
             context.AddSubShader(SubShaders.UnlitDOTS(target, target.renderType, target.renderQueue));
         }
 
-<<<<<<< HEAD
-#if USE_VFX
-                if (TargetsVFX())
-                    subShaders[i] = VFX.VFXSubTarget.PostProcessSubShader(subShaders[i], m_ContextVFX, m_ContextDataVFX);
-#endif
-                // Add
-                context.AddSubShader(subShaders[i]);
-=======
         public override void ProcessPreviewMaterial(Material material)
         {
             if (target.allowMaterialOverride)
@@ -87,7 +77,6 @@
                 material.SetFloat(Property.CastShadows, target.castShadows ? 1.0f : 0.0f);
                 material.SetFloat(Property.ZWriteControl, (float)target.zWriteControl);
                 material.SetFloat(Property.ZTest, (float)target.zTestMode);
->>>>>>> 2826ce5c
             }
 
             // call the full unlit material setup function
@@ -96,22 +85,10 @@
 
         public override void GetFields(ref TargetFieldContext context)
         {
-<<<<<<< HEAD
-            // Surface Type & Blend Mode
-            // These must be set per SubTarget as Sprite SubTargets override them
-            context.AddField(UniversalFields.SurfaceOpaque,       target.surfaceType == SurfaceType.Opaque);
-            context.AddField(UniversalFields.SurfaceTransparent,  target.surfaceType != SurfaceType.Opaque);
-            context.AddField(UniversalFields.BlendAdd,            target.surfaceType != SurfaceType.Opaque && target.alphaMode == AlphaMode.Additive);
-            context.AddField(Fields.BlendAlpha,                   target.surfaceType != SurfaceType.Opaque && target.alphaMode == AlphaMode.Alpha);
-            context.AddField(UniversalFields.BlendMultiply,       target.surfaceType != SurfaceType.Opaque && target.alphaMode == AlphaMode.Multiply);
-            context.AddField(UniversalFields.BlendPremultiply,    target.surfaceType != SurfaceType.Opaque && target.alphaMode == AlphaMode.Premultiply);
-
 #if USE_VFX
             if (TargetsVFX())
                 VFXSubTarget.GetFields(ref context, m_ContextVFX);
 #endif
-=======
->>>>>>> 2826ce5c
         }
 
         public override void GetActiveBlocks(ref TargetActiveBlockContext context)
