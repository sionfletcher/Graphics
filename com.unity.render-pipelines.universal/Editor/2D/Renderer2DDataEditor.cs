--- conflicted
+++ resolved
@@ -26,7 +26,6 @@
 
     }
 
-<<<<<<< HEAD
     class CachedRenderer2DDataEditor : CachedScriptableRendererDataEditor, IDisposable
     {
         public SerializedProperty HDREmulationScale;
@@ -36,12 +35,6 @@
         public SerializedProperty useDepthStencilBuffer;
         public SerializedProperty maxLightRenderTextureCount;
         public SerializedProperty maxShadowRenderTextureCount;
-=======
-            public static readonly GUIContent cameraSortingLayerTextureHeader = EditorGUIUtility.TrTextContent("Camera Sorting Layer Texture", "Layers from back most to selected bounds will be rendered to _CameraSortingLayerTexture");
-            public static readonly GUIContent cameraSortingLayerTextureBound = EditorGUIUtility.TrTextContent("Foremost Sorting Layer", "Layers from back most to selected bounds will be rendered to _CameraSortingLayerTexture");
-            public static readonly GUIContent cameraSortingLayerDownsampling = EditorGUIUtility.TrTextContent("Downsampling Method", "Method used to copy _CameraSortingLayerTexture");
-        }
->>>>>>> d2d91462
 
         public SerializedProperty useCameraSortingLayersTexture;
         public SerializedProperty cameraSortingLayersTextureBound;
@@ -135,8 +128,8 @@
             public static readonly GUIContent postProcessData = EditorGUIUtility.TrTextContent("Data", "The asset containing references to shaders and Textures that the Renderer uses for post-processing.");
 
             public static readonly GUIContent cameraSortingLayerTextureHeader = EditorGUIUtility.TrTextContent("Camera Sorting Layer Texture", "Layers from back most to selected bounds will be rendered to _CameraSortingLayerTexture");
-            public static readonly GUIContent cameraSortingLayerTextureBound = EditorGUIUtility.TrTextContent("Foremost Sorting Layer", "Layers from back most to selected bounds will be rendered to _CameraSortingLayersTexture");
-            public static readonly GUIContent cameraSortingLayerDownsampling = EditorGUIUtility.TrTextContent("Downsampling Method", "Method used to copy _CameraSortingLayersTexture");
+            public static readonly GUIContent cameraSortingLayerTextureBound = EditorGUIUtility.TrTextContent("Foremost Sorting Layer", "Layers from back most to selected bounds will be rendered to _CameraSortingLayerTexture");
+            public static readonly GUIContent cameraSortingLayerDownsampling = EditorGUIUtility.TrTextContent("Downsampling Method", "Method used to copy _CameraSortingLayerTexture");
         }
 
         protected override CachedScriptableRendererDataEditor Init(SerializedProperty property)
