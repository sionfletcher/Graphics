--- conflicted
+++ resolved
@@ -211,10 +211,5 @@
         {
             UpgradeParametricLightsInScene(true);
         }
-<<<<<<< HEAD
-
-
-=======
->>>>>>> 30d75d04
     }
 }