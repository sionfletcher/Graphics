--- conflicted
+++ resolved
@@ -399,7 +399,6 @@
 
         void init()
         {
-<<<<<<< HEAD
             m_AdditionalCameraDataRenderShadowsProp = serializedExtension.FindPropertyRelative("m_RenderShadows");
             m_AdditionalCameraDataRenderDepthProp = serializedExtension.FindPropertyRelative("m_RequiresDepthTextureOption");
             m_AdditionalCameraDataRenderOpaqueProp = serializedExtension.FindPropertyRelative("m_RequiresOpaqueTextureOption");
@@ -413,31 +412,10 @@
             m_AdditionalCameraDataDithering = serializedExtension.FindPropertyRelative("m_Dithering");
             m_AdditionalCameraClearDepth = serializedExtension.FindPropertyRelative("m_ClearDepth");
             m_AdditionalCameraDataCameraTypeProp = serializedExtension.FindPropertyRelative("m_CameraType");
-
             m_AdditionalCameraDataCameras = serializedExtension.FindPropertyRelative("m_Cameras");
-=======
-            if(additionalCameraData == null)
-                return;
-
-            m_AdditionalCameraDataSO = new SerializedObject(additionalCameraData.ToArray());
-            m_AdditionalCameraDataRenderShadowsProp = m_AdditionalCameraDataSO.FindProperty("m_RenderShadows");
-            m_AdditionalCameraDataRenderDepthProp = m_AdditionalCameraDataSO.FindProperty("m_RequiresDepthTextureOption");
-            m_AdditionalCameraDataRenderOpaqueProp = m_AdditionalCameraDataSO.FindProperty("m_RequiresOpaqueTextureOption");
-            m_AdditionalCameraDataRendererProp = m_AdditionalCameraDataSO.FindProperty("m_RendererIndex");
-            m_AdditionalCameraDataVolumeLayerMask = m_AdditionalCameraDataSO.FindProperty("m_VolumeLayerMask");
-            m_AdditionalCameraDataVolumeTrigger = m_AdditionalCameraDataSO.FindProperty("m_VolumeTrigger");
-            m_AdditionalCameraDataRenderPostProcessing = m_AdditionalCameraDataSO.FindProperty("m_RenderPostProcessing");
-            m_AdditionalCameraDataAntialiasing = m_AdditionalCameraDataSO.FindProperty("m_Antialiasing");
-            m_AdditionalCameraDataAntialiasingQuality = m_AdditionalCameraDataSO.FindProperty("m_AntialiasingQuality");
-            m_AdditionalCameraDataStopNaN = m_AdditionalCameraDataSO.FindProperty("m_StopNaN");
-            m_AdditionalCameraDataDithering = m_AdditionalCameraDataSO.FindProperty("m_Dithering");
-            m_AdditionalCameraClearDepth = m_AdditionalCameraDataSO.FindProperty("m_ClearDepth");
-            m_AdditionalCameraDataCameraTypeProp = m_AdditionalCameraDataSO.FindProperty("m_CameraType");
-            m_AdditionalCameraDataCameras = m_AdditionalCameraDataSO.FindProperty("m_Cameras");
 #if ENABLE_VR && ENABLE_XR_MODULE
-            m_AdditionalCameraDataAllowXRRendering = m_AdditionalCameraDataSO.FindProperty("m_AllowXRRendering");
+            m_AdditionalCameraDataAllowXRRendering = serializedExtension.FindProperty("m_AllowXRRendering");
 #endif
->>>>>>> fe851d18
         }
 
         protected override void OnDisable()
