using System;
using UnityEngine;

namespace UnityEditor.Rendering.Universal
{
    /// <summary>
    /// Editor script for a <c>ForwardRendererData</c> class.
    /// </summary>
    [Obsolete("ForwardRendererDataEditor has been deprecated. Use UniversalRendererDataEditor instead (UnityUpgradable) -> UniversalRendererDataEditor", true)]
    public class ForwardRendererDataEditor : ScriptableRendererDataEditor
    {
<<<<<<< HEAD
        protected override CachedScriptableRendererDataEditor Init(SerializedProperty property)
        {
            throw new NotSupportedException("ForwardRendererDataEditor has been deprecated. Use UniversalRendererDataEditor instead");
        }
        protected override void OnGUI(CachedScriptableRendererDataEditor cachedData, SerializedProperty property)
=======
        /// <inheritdoc />
        public override void OnInspectorGUI()
>>>>>>> d2d91462
        {
            throw new NotSupportedException("ForwardRendererDataEditor has been deprecated. Use UniversalRendererDataEditor instead");
        }
    }

    static partial class EditorUtils
    {
    }
}<|MERGE_RESOLUTION|>--- conflicted
+++ resolved
@@ -9,16 +9,13 @@
     [Obsolete("ForwardRendererDataEditor has been deprecated. Use UniversalRendererDataEditor instead (UnityUpgradable) -> UniversalRendererDataEditor", true)]
     public class ForwardRendererDataEditor : ScriptableRendererDataEditor
     {
-<<<<<<< HEAD
+        /// <inheritdoc />
         protected override CachedScriptableRendererDataEditor Init(SerializedProperty property)
         {
             throw new NotSupportedException("ForwardRendererDataEditor has been deprecated. Use UniversalRendererDataEditor instead");
         }
+        /// <inheritdoc />
         protected override void OnGUI(CachedScriptableRendererDataEditor cachedData, SerializedProperty property)
-=======
-        /// <inheritdoc />
-        public override void OnInspectorGUI()
->>>>>>> d2d91462
         {
             throw new NotSupportedException("ForwardRendererDataEditor has been deprecated. Use UniversalRendererDataEditor instead");
         }
