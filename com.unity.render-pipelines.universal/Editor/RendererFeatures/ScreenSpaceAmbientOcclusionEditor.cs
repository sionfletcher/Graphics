﻿using System;
using UnityEngine;
using UnityEngine.Rendering;
using UnityEngine.Rendering.Universal;

namespace UnityEditor.Rendering.Universal
{
    [CustomEditor(typeof(ScreenSpaceAmbientOcclusion))]
    internal class ScreenSpaceAmbientOcclusionEditor : Editor
    {
        #region Serialized Properties
<<<<<<< HEAD
        private SerializedProperty m_VolumeSettings;
=======
        private SerializedProperty m_Downsample;
        private SerializedProperty m_AfterOpaque;
        private SerializedProperty m_Source;
        private SerializedProperty m_NormalQuality;
        private SerializedProperty m_Intensity;
        private SerializedProperty m_DirectLightingStrength;
        private SerializedProperty m_Radius;
        private SerializedProperty m_SampleCount;

>>>>>>> 5feb53b8
        #endregion

        private bool m_IsInitialized = false;

        // Structs
        private struct Styles
        {
            public static GUIContent Volume = EditorGUIUtility.TrTextContent("Volume", "");
            public static GUIContent Downsample = EditorGUIUtility.TrTextContent("Downsample", "With this option enabled, Unity downsamples the SSAO effect texture to improve performance. Each dimension of the texture is reduced by a factor of 2.");
            public static GUIContent AfterOpaque = EditorGUIUtility.TrTextContent("After Opaque", "With this option enabled, Unity calculates and apply SSAO after the opaque pass to improve performance on mobile platforms with tiled-based GPU architectures. This is not physically correct.");
            public static GUIContent Source = EditorGUIUtility.TrTextContent("Source", "This option determines whether the ambient occlusion reconstructs the normal from depth or is given by a Normals texture. In deferred rendering mode, Gbuffer Normals texture is always used.");
            public static GUIContent NormalQuality = new GUIContent("Normal Quality", "The options in this field define the number of depth texture samples that Unity takes when computing the normals. Low: 1 sample, Medium: 5 samples, High: 9 samples.");
            public static GUIContent Intensity = EditorGUIUtility.TrTextContent("Intensity", "The degree of darkness that Ambient Occlusion adds.");
            public static GUIContent DirectLightingStrength = EditorGUIUtility.TrTextContent("Direct Lighting Strength", "Controls how much the ambient occlusion affects direct lighting.");
            public static GUIContent Radius = EditorGUIUtility.TrTextContent("Radius", "The radius around a given point, where Unity calculates and applies the effect.");
            public static GUIContent SampleCount = EditorGUIUtility.TrTextContent("Sample Count", "The number of samples that Unity takes when calculating the obscurance value. Higher values have high performance impact.");
        }

        private void Init()
        {
<<<<<<< HEAD
            m_VolumeSettings = serializedObject.FindProperty("m_VolumeSettings");
            if (m_VolumeSettings.objectReferenceValue == null)
            {
                serializedObject.Update();

                ScriptableObject component = CreateInstance(typeof(ScreenSpaceAmbientOcclusionVolume));
                component.name = $"New{typeof(ScreenSpaceAmbientOcclusionVolume)}";
                //Undo.RegisterCreatedObjectUndo(component, "Add SSAO");

                // Store this new effect as a sub-asset so we can reference it safely afterwards
                // Only when we're not dealing with an instantiated asset
                string ssaoRendererPath = AssetDatabase.GetAssetPath(target);
                ScriptableRendererData renderer = AssetDatabase.LoadAssetAtPath<ScriptableRendererData>(ssaoRendererPath);
                if (EditorUtility.IsPersistent(renderer))
                {
                    AssetDatabase.AddObjectToAsset(component, renderer);
                }

                m_VolumeSettings.objectReferenceValue = component;
                EditorUtility.SetDirty(renderer);
                serializedObject.ApplyModifiedProperties();
            }

=======
            SerializedProperty settings = serializedObject.FindProperty("m_Settings");
            m_Source = settings.FindPropertyRelative("Source");
            m_Downsample = settings.FindPropertyRelative("Downsample");
            m_AfterOpaque = settings.FindPropertyRelative("AfterOpaque");
            m_NormalQuality = settings.FindPropertyRelative("NormalSamples");
            m_Intensity = settings.FindPropertyRelative("Intensity");
            m_DirectLightingStrength = settings.FindPropertyRelative("DirectLightingStrength");
            m_Radius = settings.FindPropertyRelative("Radius");
            m_SampleCount = settings.FindPropertyRelative("SampleCount");
>>>>>>> 5feb53b8
            m_IsInitialized = true;
        }

        public override void OnInspectorGUI()
        {
            if (!m_IsInitialized)
            {
                Init();
            }

<<<<<<< HEAD
            EditorGUILayout.PropertyField(m_VolumeSettings, Styles.Volume);
            EditorGUILayout.Space(10f);

            var volComp = m_VolumeSettings.objectReferenceValue as VolumeComponent;
            var editor = VolumeComponentListEditor.CreateSingleEditor(volComp, m_VolumeSettings, this);
            editor.OnInternalInspectorGUI();
=======
            bool isDeferredRenderingMode = RendererIsDeferred();

            EditorGUILayout.PropertyField(m_Downsample, Styles.Downsample);

            EditorGUILayout.PropertyField(m_AfterOpaque, Styles.AfterOpaque);

            GUI.enabled = !isDeferredRenderingMode;
            EditorGUILayout.PropertyField(m_Source, Styles.Source);

            // We only enable this field when depth source is selected
            GUI.enabled = !isDeferredRenderingMode && m_Source.enumValueIndex == (int)ScreenSpaceAmbientOcclusionSettings.DepthSource.Depth;
            EditorGUILayout.PropertyField(m_NormalQuality, Styles.NormalQuality);
            GUI.enabled = true;

            EditorGUILayout.PropertyField(m_Intensity, Styles.Intensity);
            EditorGUILayout.PropertyField(m_Radius, Styles.Radius);
            m_DirectLightingStrength.floatValue = EditorGUILayout.Slider(Styles.DirectLightingStrength, m_DirectLightingStrength.floatValue, 0f, 1f);
            m_SampleCount.intValue = EditorGUILayout.IntSlider(Styles.SampleCount, m_SampleCount.intValue, 4, 20);

            m_Intensity.floatValue = Mathf.Clamp(m_Intensity.floatValue, 0f, m_Intensity.floatValue);
            m_Radius.floatValue = Mathf.Clamp(m_Radius.floatValue, 0f, m_Radius.floatValue);
        }

        private bool RendererIsDeferred()
        {
            ScreenSpaceAmbientOcclusion ssaoFeature = (ScreenSpaceAmbientOcclusion)this.target;
            UniversalRenderPipelineAsset pipelineAsset = (UniversalRenderPipelineAsset)GraphicsSettings.renderPipelineAsset;

            if (ssaoFeature == null || pipelineAsset == null)
                return false;

            // We have to find the renderer related to the SSAO feature, then test if it is in deferred mode.
            var rendererDataList = pipelineAsset.m_RendererDataList;
            for (int rendererIndex = 0; rendererIndex < rendererDataList.Length; ++rendererIndex)
            {
                ScriptableRendererData rendererData = (ScriptableRendererData)rendererDataList[rendererIndex];
                if (rendererData == null)
                    continue;

                var rendererFeatures = rendererData.rendererFeatures;
                foreach (var feature in rendererFeatures)
                {
                    if (feature is ScreenSpaceAmbientOcclusion && (ScreenSpaceAmbientOcclusion)feature == ssaoFeature)
                        return rendererData is UniversalRendererData && ((UniversalRendererData)rendererData).renderingMode == RenderingMode.Deferred;
                }
            }

            return false;
>>>>>>> 5feb53b8
        }
    }
}<|MERGE_RESOLUTION|>--- conflicted
+++ resolved
@@ -1,4 +1,4 @@
-﻿using System;
+using System;
 using UnityEngine;
 using UnityEngine.Rendering;
 using UnityEngine.Rendering.Universal;
@@ -9,19 +9,7 @@
     internal class ScreenSpaceAmbientOcclusionEditor : Editor
     {
         #region Serialized Properties
-<<<<<<< HEAD
         private SerializedProperty m_VolumeSettings;
-=======
-        private SerializedProperty m_Downsample;
-        private SerializedProperty m_AfterOpaque;
-        private SerializedProperty m_Source;
-        private SerializedProperty m_NormalQuality;
-        private SerializedProperty m_Intensity;
-        private SerializedProperty m_DirectLightingStrength;
-        private SerializedProperty m_Radius;
-        private SerializedProperty m_SampleCount;
-
->>>>>>> 5feb53b8
         #endregion
 
         private bool m_IsInitialized = false;
@@ -42,7 +30,6 @@
 
         private void Init()
         {
-<<<<<<< HEAD
             m_VolumeSettings = serializedObject.FindProperty("m_VolumeSettings");
             if (m_VolumeSettings.objectReferenceValue == null)
             {
@@ -66,17 +53,6 @@
                 serializedObject.ApplyModifiedProperties();
             }
 
-=======
-            SerializedProperty settings = serializedObject.FindProperty("m_Settings");
-            m_Source = settings.FindPropertyRelative("Source");
-            m_Downsample = settings.FindPropertyRelative("Downsample");
-            m_AfterOpaque = settings.FindPropertyRelative("AfterOpaque");
-            m_NormalQuality = settings.FindPropertyRelative("NormalSamples");
-            m_Intensity = settings.FindPropertyRelative("Intensity");
-            m_DirectLightingStrength = settings.FindPropertyRelative("DirectLightingStrength");
-            m_Radius = settings.FindPropertyRelative("Radius");
-            m_SampleCount = settings.FindPropertyRelative("SampleCount");
->>>>>>> 5feb53b8
             m_IsInitialized = true;
         }
 
@@ -87,14 +63,13 @@
                 Init();
             }
 
-<<<<<<< HEAD
             EditorGUILayout.PropertyField(m_VolumeSettings, Styles.Volume);
             EditorGUILayout.Space(10f);
 
             var volComp = m_VolumeSettings.objectReferenceValue as VolumeComponent;
             var editor = VolumeComponentListEditor.CreateSingleEditor(volComp, m_VolumeSettings, this);
             editor.OnInternalInspectorGUI();
-=======
+/*
             bool isDeferredRenderingMode = RendererIsDeferred();
 
             EditorGUILayout.PropertyField(m_Downsample, Styles.Downsample);
@@ -142,8 +117,7 @@
                 }
             }
 
-            return false;
->>>>>>> 5feb53b8
+            return false;*/
         }
     }
 }