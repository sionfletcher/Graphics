--- conflicted
+++ resolved
@@ -10,13 +10,8 @@
         // It can be used to configure render targets and their clear state. Also to create temporary render target textures.
         // When empty this render pass will render to the active camera render target.
         // You should never call CommandBuffer.SetRenderTarget. Instead call <c>ConfigureTarget</c> and <c>ConfigureClear</c>.
-<<<<<<< HEAD
-        // The render pipeline will ensure target setup and clearing happens in an performance manner.
-        public override void OnCameraSetup(CommandBuffer cmd, ref RenderingData renderingData)
-=======
         // The render pipeline will ensure target setup and clearing happens in a performant manner.
         public override void Configure(CommandBuffer cmd, RenderTextureDescriptor cameraTextureDescriptor)
->>>>>>> 541cc416
         {
             var renderer = renderingData.cameraData.renderer;
             var colorBuffer = renderer.GetRenderTexture(UniversalRenderTextureType.ColorBuffer);
