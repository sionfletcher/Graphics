--- conflicted
+++ resolved
@@ -19,16 +19,9 @@
         public SerializedProperty lightLayerName6;
         public SerializedProperty lightLayerName7;
 
-<<<<<<< HEAD
-        public SerializedProperty supportRuntimeDebugDisplay;
-        public SerializedProperty staticVolumeProfile;
-        public SerializedProperty stripOffVariants;
-        public SerializedProperty stripBuiltinShaders;
-=======
         public SerializedProperty stripDebugVariants;
         public SerializedProperty stripUnusedPostProcessingVariants;
         public SerializedProperty stripUnusedVariants;
->>>>>>> a3eef865
 
         public SerializedUniversalRenderPipelineGlobalSettings(SerializedObject serializedObject)
         {
@@ -53,16 +46,9 @@
             lightLayerName6 = serializedObject.Find((UniversalRenderPipelineGlobalSettings s) => s.lightLayerName6);
             lightLayerName7 = serializedObject.Find((UniversalRenderPipelineGlobalSettings s) => s.lightLayerName7);
 
-<<<<<<< HEAD
-            supportRuntimeDebugDisplay = serializedObject.Find((UniversalRenderPipelineGlobalSettings s) => s.supportRuntimeDebugDisplay);
-            staticVolumeProfile = serializedObject.Find((UniversalRenderPipelineGlobalSettings s) => s.staticVolumeProfile);
-            stripOffVariants = serializedObject.Find((UniversalRenderPipelineGlobalSettings s) => s.stripOffVariants);
-            stripBuiltinShaders = serializedObject.Find((UniversalRenderPipelineGlobalSettings s) => s.stripBuiltinShaders);
-=======
             stripDebugVariants = serializedObject.FindProperty("m_StripDebugVariants");
             stripUnusedPostProcessingVariants = serializedObject.FindProperty("m_StripUnusedPostProcessingVariants");
             stripUnusedVariants = serializedObject.FindProperty("m_StripUnusedVariants");
->>>>>>> a3eef865
         }
     }
 }