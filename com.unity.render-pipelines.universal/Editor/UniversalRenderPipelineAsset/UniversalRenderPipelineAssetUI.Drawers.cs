using System;
using System.Collections.Generic;
using UnityEngine;
using UnityEngine.Rendering;
using UnityEngine.Rendering.Universal;

namespace UnityEditor.Rendering.Universal
{
    using CED = CoreEditorDrawer<SerializedUniversalRenderPipelineAsset>;

    internal partial class UniversalRenderPipelineAssetUI
    {
        enum Expandable
        {
            Rendering = 1 << 1,
            Quality = 1 << 2,
            Lighting = 1 << 3,
            Shadows = 1 << 4,
            PostProcessing = 1 << 5,
#if ADAPTIVE_PERFORMANCE_2_0_0_OR_NEWER
            AdaptivePerformance = 1 << 6,
#endif
        }

        enum ExpandableAdditional
        {
<<<<<<< HEAD
            Quality = 1 << 1,
=======
            Rendering = 1 << 1,
            Lighting = 1 << 2,
            PostProcessing = 1 << 3,
            Shadows = 1 << 4,
            Quality = 1 << 5,
>>>>>>> d2d91462
        }

        internal static void RegisterEditor(UniversalRenderPipelineAssetEditor editor)
        {
            k_AdditionalPropertiesState.RegisterEditor(editor);
            RenderersFoldoutStates.GetAdditionalRenderersShowState().RegisterEditor(editor);
        }

        internal static void UnregisterEditor(UniversalRenderPipelineAssetEditor editor)
        {
            k_AdditionalPropertiesState.UnregisterEditor(editor);
            RenderersFoldoutStates.GetAdditionalRenderersShowState().UnregisterEditor(editor);
        }

        [SetAdditionalPropertiesVisibility]
        internal static void SetAdditionalPropertiesVisibility(bool value)
        {
            if (value)
                k_AdditionalPropertiesState.ShowAll();
            else
                k_AdditionalPropertiesState.HideAll();
        }



        static readonly ExpandedState<Expandable, UniversalRenderPipelineAsset> k_ExpandedState = new(Expandable.Rendering, "URP");
        static readonly AdditionalPropertiesState<ExpandableAdditional, Light> k_AdditionalPropertiesState = new(0, "URP");

        public static readonly CED.IDrawer Inspector = CED.Group(
<<<<<<< HEAD
            CED.AdditionalPropertiesFoldoutGroup(Styles.qualitySettingsText, Expandable.Quality, k_ExpandedState, ExpandableAdditional.Quality, k_AdditionalPropertiesState, DrawQuality, DrawQualityAdditional),
            CED.FoldoutGroup(Styles.renderersSettingsText, Expandable.Rendering, k_ExpandedState, FoldoutOption.NoSpaceAtEnd, DrawRenderers)
=======
            CED.AdditionalPropertiesFoldoutGroup(Styles.renderingSettingsText, Expandable.Rendering, k_ExpandedState, ExpandableAdditional.Rendering, k_AdditionalPropertiesState, DrawRendering, DrawRenderingAdditional),
            CED.AdditionalPropertiesFoldoutGroup(Styles.qualitySettingsText, Expandable.Quality, k_ExpandedState, ExpandableAdditional.Quality, k_AdditionalPropertiesState, DrawQuality, DrawQualityAdditional),
            CED.AdditionalPropertiesFoldoutGroup(Styles.lightingSettingsText, Expandable.Lighting, k_ExpandedState, ExpandableAdditional.Lighting, k_AdditionalPropertiesState, DrawLighting, DrawLightingAdditional),
            CED.AdditionalPropertiesFoldoutGroup(Styles.shadowSettingsText, Expandable.Shadows, k_ExpandedState, ExpandableAdditional.Shadows, k_AdditionalPropertiesState, DrawShadows, DrawShadowsAdditional),
            CED.AdditionalPropertiesFoldoutGroup(Styles.postProcessingSettingsText, Expandable.PostProcessing, k_ExpandedState, ExpandableAdditional.PostProcessing, k_AdditionalPropertiesState, DrawPostProcessing, DrawPostProcessingAdditional)
>>>>>>> d2d91462
#if ADAPTIVE_PERFORMANCE_2_0_0_OR_NEWER
            , CED.FoldoutGroup(Styles.adaptivePerformanceText, Expandable.AdaptivePerformance, k_ExpandedState, CED.Group(DrawAdaptivePerformance))
#endif
        );


        static void DrawRenderers(SerializedUniversalRenderPipelineAsset serialized, Editor ownerEditor)
        {
            if (ownerEditor is UniversalRenderPipelineAssetEditor urpAssetEditor)
            {
                //Default renderer
                var rendererNames = new GUIContent[serialized.rendererDataProp.arraySize];
                for (int i = 0; i < serialized.rendererDataProp.arraySize; i++)
                {
                    var rendererProp = serialized.rendererDataProp.GetArrayElementAtIndex(i);
                    rendererNames[i] = new GUIContent($"{i} - {rendererProp.FindPropertyRelative(nameof(ScriptableRendererData.name)).stringValue}");
                }
                EditorGUILayout.Space();
                serialized.defaultRendererProp.intValue = EditorGUILayout.Popup(Styles.rendererDefaultText, serialized.defaultRendererProp.intValue, rendererNames);
                EditorGUILayout.Space();

                //Draw Renderers
                for (int i = 0; i < serialized.rendererDataProp.arraySize; i++)
                {
                    EditorGUILayout.PropertyField(serialized.rendererDataProp.GetArrayElementAtIndex(i));
                }
                //urpAssetEditor.rendererList.DoLayoutList();

                if (!serialized.asset.ValidateRendererData(-1))
                    EditorGUILayout.HelpBox(Styles.rendererMissingDefaultMessage.text, MessageType.Error, true);
                else if (!serialized.asset.ValidateRendererDataList(true))
                    EditorGUILayout.HelpBox(Styles.rendererMissingMessage.text, MessageType.Warning, true);
                else if (!ValidateRendererGraphicsAPIs(serialized.asset, out var unsupportedGraphicsApisMessage))
                    EditorGUILayout.HelpBox(Styles.rendererUnsupportedAPIMessage.text + unsupportedGraphicsApisMessage, MessageType.Warning, true);

                EditorGUILayout.Space();
                if (GUILayout.Button(Styles.rendererAddMessage))
                {
                    GenericMenu menu = new GenericMenu();
                    foreach (var rendererType in TypeCache.GetTypesDerivedFrom(typeof(ScriptableRendererData)))
                    {
                        var rendererName = new GUIContent(rendererType.Name);
                        menu.AddItem(rendererName, false, () => SpawnRenderer(serialized, rendererType));
                    }
                    menu.ShowAsContext();
                }
            }
        }

        static void SpawnRenderer(SerializedUniversalRenderPipelineAsset serialized, Type rendererType)
        {
<<<<<<< HEAD
            int index = serialized.rendererDataProp.arraySize;
            serialized.rendererDataProp.arraySize++;
            serialized.rendererDataProp.GetArrayElementAtIndex(index).managedReferenceValue = (ScriptableRendererData)Activator.CreateInstance(rendererType);
            serialized.serializedObject.ApplyModifiedProperties();
=======
            EditorGUILayout.PropertyField(serialized.srpBatcher, Styles.srpBatcher);
            EditorGUILayout.PropertyField(serialized.supportsDynamicBatching, Styles.dynamicBatching);
            EditorGUILayout.PropertyField(serialized.debugLevelProp, Styles.debugLevel);
            EditorGUILayout.PropertyField(serialized.storeActionsOptimizationProperty, Styles.storeActionsOptimizationText);
>>>>>>> d2d91462
        }

        static void DrawQuality(SerializedUniversalRenderPipelineAsset serialized, Editor ownerEditor)
        {
<<<<<<< HEAD
            EditorGUILayout.PropertyField(serialized.hdr, Styles.hdrText);
            bool isHdrOn = serialized.hdr.boolValue;
            if (UniversalRenderPipelineGlobalSettings.instance.postProcessData != null)
            {
                if (!isHdrOn && UniversalRenderPipelineGlobalSettings.instance.colorGradingMode == ColorGradingMode.HighDynamicRange)
                    EditorGUILayout.HelpBox(Styles.colorGradingModeWarning, MessageType.Warning);
                else if (isHdrOn && UniversalRenderPipelineGlobalSettings.instance.colorGradingMode == ColorGradingMode.HighDynamicRange)
                    EditorGUILayout.HelpBox(Styles.colorGradingModeSpecInfo, MessageType.Info);
                if (isHdrOn && UniversalRenderPipelineGlobalSettings.instance.colorGradingMode == ColorGradingMode.HighDynamicRange && UniversalRenderPipelineGlobalSettings.instance.colorGradingLutSize < 32)
                    EditorGUILayout.HelpBox(Styles.colorGradingLutSizeWarning, MessageType.Warning);
            }
            EditorGUILayout.PropertyField(serialized.msaa, Styles.msaaText);
            //serialized.renderScale.floatValue = EditorGUILayout.Slider(Styles.renderScaleText, serialized.renderScale.floatValue, UniversalRenderPipeline.minRenderScale, UniversalRenderPipeline.maxRenderScale);
=======
            DrawHDR(serialized, ownerEditor);

            EditorGUILayout.PropertyField(serialized.msaa, Styles.msaaText);
            serialized.renderScale.floatValue = EditorGUILayout.Slider(Styles.renderScaleText, serialized.renderScale.floatValue, UniversalRenderPipeline.minRenderScale, UniversalRenderPipeline.maxRenderScale);
            EditorGUILayout.PropertyField(serialized.upscalingFilter, Styles.upscalingFilterText);
            if (serialized.asset.upscalingFilter == UpscalingFilterSelection.FSR)
            {
                ++EditorGUI.indentLevel;

                EditorGUILayout.PropertyField(serialized.fsrOverrideSharpness, Styles.fsrOverrideSharpness);

                // We put the FSR sharpness override value behind an override checkbox so we can tell when the user intends to use a custom value rather than the default.
                if (serialized.fsrOverrideSharpness.boolValue)
                {
                    serialized.fsrSharpness.floatValue = EditorGUILayout.Slider(Styles.fsrSharpnessText, serialized.fsrSharpness.floatValue, 0.0f, 1.0f);
                }

                --EditorGUI.indentLevel;
            }
        }

        static void DrawQualityAdditional(SerializedUniversalRenderPipelineAsset serialized, Editor ownerEditor)
        {
            // Nothing yet, just to satisfy `AdditionalPropertiesFoldoutGroup`
        }

        static void DrawHDR(SerializedUniversalRenderPipelineAsset serialized, Editor ownerEditor)
        {
            EditorGUILayout.PropertyField(serialized.hdr, Styles.hdrText);

            // Nested and in-between additional property
            bool additionalProperties = k_ExpandedState[Expandable.Quality] && k_AdditionalPropertiesState[ExpandableAdditional.Quality];
            if (serialized.hdr.boolValue && additionalProperties)
            {
                EditorGUI.indentLevel++;
                EditorGUILayout.PropertyField(serialized.hdrColorBufferPrecisionProp, Styles.hdrColorBufferPrecisionText);
                EditorGUI.indentLevel--;
            }
        }

        static void DrawLighting(SerializedUniversalRenderPipelineAsset serialized, Editor ownerEditor)
        {
            // Main Light
            bool disableGroup = false;
            EditorGUI.BeginDisabledGroup(disableGroup);
            CoreEditorUtils.DrawPopup(Styles.mainLightRenderingModeText, serialized.mainLightRenderingModeProp, Styles.mainLightOptions);
            EditorGUI.EndDisabledGroup();

            EditorGUI.indentLevel++;
            disableGroup |= !serialized.mainLightRenderingModeProp.boolValue;

            EditorGUI.BeginDisabledGroup(disableGroup);
            EditorGUILayout.PropertyField(serialized.mainLightShadowsSupportedProp, Styles.supportsMainLightShadowsText);
            EditorGUI.EndDisabledGroup();

            disableGroup |= !serialized.mainLightShadowsSupportedProp.boolValue;
            EditorGUI.BeginDisabledGroup(disableGroup);
            EditorGUILayout.PropertyField(serialized.mainLightShadowmapResolutionProp, Styles.mainLightShadowmapResolutionText);
            EditorGUI.EndDisabledGroup();

            EditorGUI.indentLevel--;
            EditorGUILayout.Space();

            // Additional light
            EditorGUILayout.PropertyField(serialized.additionalLightsRenderingModeProp, Styles.addditionalLightsRenderingModeText);
            EditorGUI.indentLevel++;

            disableGroup = serialized.additionalLightsRenderingModeProp.intValue == (int)LightRenderingMode.Disabled;
            EditorGUI.BeginDisabledGroup(disableGroup);
            serialized.additionalLightsPerObjectLimitProp.intValue = EditorGUILayout.IntSlider(Styles.perObjectLimit, serialized.additionalLightsPerObjectLimitProp.intValue, 0, UniversalRenderPipeline.maxPerObjectLights);
            EditorGUI.EndDisabledGroup();

            disableGroup |= (serialized.additionalLightsPerObjectLimitProp.intValue == 0 || serialized.additionalLightsRenderingModeProp.intValue != (int)LightRenderingMode.PerPixel);
            EditorGUI.BeginDisabledGroup(disableGroup);
            EditorGUILayout.PropertyField(serialized.additionalLightShadowsSupportedProp, Styles.supportsAdditionalShadowsText);
            EditorGUI.EndDisabledGroup();

            disableGroup |= !serialized.additionalLightShadowsSupportedProp.boolValue;
            EditorGUI.BeginDisabledGroup(disableGroup);
            EditorGUILayout.PropertyField(serialized.additionalLightShadowmapResolutionProp, Styles.additionalLightsShadowmapResolution);
            DrawShadowResolutionTierSettings(serialized, ownerEditor);
            EditorGUI.EndDisabledGroup();

            EditorGUILayout.Space();
            disableGroup = serialized.additionalLightsRenderingModeProp.intValue == (int)LightRenderingMode.Disabled;

            EditorGUI.BeginDisabledGroup(disableGroup);
            EditorGUILayout.PropertyField(serialized.additionalLightCookieResolutionProp, Styles.additionalLightsCookieResolution);
            EditorGUI.EndDisabledGroup();

            EditorGUI.BeginDisabledGroup(disableGroup);
            EditorGUILayout.PropertyField(serialized.additionalLightCookieFormatProp, Styles.additionalLightsCookieFormat);
            EditorGUI.EndDisabledGroup();

            EditorGUI.indentLevel--;
            EditorGUILayout.Space();

            // Reflection Probes
            EditorGUILayout.LabelField(Styles.reflectionProbesSettingsText);
            EditorGUI.indentLevel++;
            EditorGUILayout.PropertyField(serialized.reflectionProbeBlendingProp, Styles.reflectionProbeBlendingText);
            EditorGUILayout.PropertyField(serialized.reflectionProbeBoxProjectionProp, Styles.reflectionProbeBoxProjectionText);
            EditorGUI.indentLevel--;
>>>>>>> d2d91462
        }
        static void DrawQualityAdditional(SerializedUniversalRenderPipelineAsset serialized, Editor ownerEditor)
        {
            EditorGUILayout.PropertyField(serialized.srpBatcher, Styles.srpBatcher);
            EditorGUILayout.PropertyField(serialized.supportsDynamicBatching, Styles.dynamicBatching);
        }

        static bool ValidateRendererGraphicsAPIs(UniversalRenderPipelineAsset pipelineAsset, out string unsupportedGraphicsApisMessage)
        {
            // Check the list of Renderers against all Graphics APIs the player is built with.
            unsupportedGraphicsApisMessage = null;

            BuildTarget platform = EditorUserBuildSettings.activeBuildTarget;
            GraphicsDeviceType[] graphicsAPIs = PlayerSettings.GetGraphicsAPIs(platform);
            int rendererCount = pipelineAsset.m_RendererDataList.Length;

            for (int i = 0; i < rendererCount; i++)
            {
                ScriptableRenderer renderer = pipelineAsset.GetRenderer(i);
                if (renderer == null)
                    continue;

                GraphicsDeviceType[] unsupportedAPIs = renderer.unsupportedGraphicsDeviceTypes;

                for (int apiIndex = 0; apiIndex < unsupportedAPIs.Length; apiIndex++)
                {
                    if (System.Array.FindIndex(graphicsAPIs, element => element == unsupportedAPIs[apiIndex]) >= 0)
                        unsupportedGraphicsApisMessage += System.String.Format("{0} at index {1} does not support {2}.\n", renderer, i, unsupportedAPIs[apiIndex]);
                }
            }

            return unsupportedGraphicsApisMessage == null;
        }


#if ADAPTIVE_PERFORMANCE_2_0_0_OR_NEWER
        static void DrawAdaptivePerformance(SerializedUniversalRenderPipelineAsset serialized, Editor ownerEditor)
        {
            EditorGUILayout.PropertyField(serialized.useAdaptivePerformance, Styles.useAdaptivePerformance);
        }
#endif

        static void UpdateDefaultRendererValue(SerializedUniversalRenderPipelineAsset serialized, int index)
        {
            // If the index that is being removed is lower than the default renderer value,
            // the default prop value needs to be one lower.
            if (index < serialized.defaultRendererProp.intValue)
            {
                serialized.defaultRendererProp.intValue--;
            }
        }

        static void UpdateDefaultRendererValue(SerializedUniversalRenderPipelineAsset serialized, int prevIndex, int newIndex)
        {
            // If we are moving the index that is the same as the default renderer we need to update that
            if (prevIndex == serialized.defaultRendererProp.intValue)
            {
                serialized.defaultRendererProp.intValue = newIndex;
            }
            // If newIndex is the same as default
            // then we need to know if newIndex is above or below the default index
            else if (newIndex == serialized.defaultRendererProp.intValue)
            {
                serialized.defaultRendererProp.intValue += prevIndex > newIndex ? 1 : -1;
            }
            // If the old index is lower than default renderer and
            // the new index is higher then we need to move the default renderer index one lower
            else if (prevIndex < serialized.defaultRendererProp.intValue && newIndex > serialized.defaultRendererProp.intValue)
            {
                serialized.defaultRendererProp.intValue--;
            }
            else if (newIndex < serialized.defaultRendererProp.intValue && prevIndex > serialized.defaultRendererProp.intValue)
            {
                serialized.defaultRendererProp.intValue++;
            }
        }
    }
}<|MERGE_RESOLUTION|>--- conflicted
+++ resolved
@@ -12,27 +12,16 @@
     {
         enum Expandable
         {
-            Rendering = 1 << 1,
-            Quality = 1 << 2,
-            Lighting = 1 << 3,
-            Shadows = 1 << 4,
-            PostProcessing = 1 << 5,
+            Quality = 1 << 1,
+            Rendering = 1 << 2,
 #if ADAPTIVE_PERFORMANCE_2_0_0_OR_NEWER
-            AdaptivePerformance = 1 << 6,
+            AdaptivePerformance = 1 << 3,
 #endif
         }
 
         enum ExpandableAdditional
         {
-<<<<<<< HEAD
             Quality = 1 << 1,
-=======
-            Rendering = 1 << 1,
-            Lighting = 1 << 2,
-            PostProcessing = 1 << 3,
-            Shadows = 1 << 4,
-            Quality = 1 << 5,
->>>>>>> d2d91462
         }
 
         internal static void RegisterEditor(UniversalRenderPipelineAssetEditor editor)
@@ -62,16 +51,8 @@
         static readonly AdditionalPropertiesState<ExpandableAdditional, Light> k_AdditionalPropertiesState = new(0, "URP");
 
         public static readonly CED.IDrawer Inspector = CED.Group(
-<<<<<<< HEAD
             CED.AdditionalPropertiesFoldoutGroup(Styles.qualitySettingsText, Expandable.Quality, k_ExpandedState, ExpandableAdditional.Quality, k_AdditionalPropertiesState, DrawQuality, DrawQualityAdditional),
             CED.FoldoutGroup(Styles.renderersSettingsText, Expandable.Rendering, k_ExpandedState, FoldoutOption.NoSpaceAtEnd, DrawRenderers)
-=======
-            CED.AdditionalPropertiesFoldoutGroup(Styles.renderingSettingsText, Expandable.Rendering, k_ExpandedState, ExpandableAdditional.Rendering, k_AdditionalPropertiesState, DrawRendering, DrawRenderingAdditional),
-            CED.AdditionalPropertiesFoldoutGroup(Styles.qualitySettingsText, Expandable.Quality, k_ExpandedState, ExpandableAdditional.Quality, k_AdditionalPropertiesState, DrawQuality, DrawQualityAdditional),
-            CED.AdditionalPropertiesFoldoutGroup(Styles.lightingSettingsText, Expandable.Lighting, k_ExpandedState, ExpandableAdditional.Lighting, k_AdditionalPropertiesState, DrawLighting, DrawLightingAdditional),
-            CED.AdditionalPropertiesFoldoutGroup(Styles.shadowSettingsText, Expandable.Shadows, k_ExpandedState, ExpandableAdditional.Shadows, k_AdditionalPropertiesState, DrawShadows, DrawShadowsAdditional),
-            CED.AdditionalPropertiesFoldoutGroup(Styles.postProcessingSettingsText, Expandable.PostProcessing, k_ExpandedState, ExpandableAdditional.PostProcessing, k_AdditionalPropertiesState, DrawPostProcessing, DrawPostProcessingAdditional)
->>>>>>> d2d91462
 #if ADAPTIVE_PERFORMANCE_2_0_0_OR_NEWER
             , CED.FoldoutGroup(Styles.adaptivePerformanceText, Expandable.AdaptivePerformance, k_ExpandedState, CED.Group(DrawAdaptivePerformance))
 #endif
@@ -123,22 +104,14 @@
 
         static void SpawnRenderer(SerializedUniversalRenderPipelineAsset serialized, Type rendererType)
         {
-<<<<<<< HEAD
             int index = serialized.rendererDataProp.arraySize;
             serialized.rendererDataProp.arraySize++;
             serialized.rendererDataProp.GetArrayElementAtIndex(index).managedReferenceValue = (ScriptableRendererData)Activator.CreateInstance(rendererType);
             serialized.serializedObject.ApplyModifiedProperties();
-=======
-            EditorGUILayout.PropertyField(serialized.srpBatcher, Styles.srpBatcher);
-            EditorGUILayout.PropertyField(serialized.supportsDynamicBatching, Styles.dynamicBatching);
-            EditorGUILayout.PropertyField(serialized.debugLevelProp, Styles.debugLevel);
-            EditorGUILayout.PropertyField(serialized.storeActionsOptimizationProperty, Styles.storeActionsOptimizationText);
->>>>>>> d2d91462
         }
 
         static void DrawQuality(SerializedUniversalRenderPipelineAsset serialized, Editor ownerEditor)
         {
-<<<<<<< HEAD
             EditorGUILayout.PropertyField(serialized.hdr, Styles.hdrText);
             bool isHdrOn = serialized.hdr.boolValue;
             if (UniversalRenderPipelineGlobalSettings.instance.postProcessData != null)
@@ -151,112 +124,7 @@
                     EditorGUILayout.HelpBox(Styles.colorGradingLutSizeWarning, MessageType.Warning);
             }
             EditorGUILayout.PropertyField(serialized.msaa, Styles.msaaText);
-            //serialized.renderScale.floatValue = EditorGUILayout.Slider(Styles.renderScaleText, serialized.renderScale.floatValue, UniversalRenderPipeline.minRenderScale, UniversalRenderPipeline.maxRenderScale);
-=======
-            DrawHDR(serialized, ownerEditor);
-
-            EditorGUILayout.PropertyField(serialized.msaa, Styles.msaaText);
             serialized.renderScale.floatValue = EditorGUILayout.Slider(Styles.renderScaleText, serialized.renderScale.floatValue, UniversalRenderPipeline.minRenderScale, UniversalRenderPipeline.maxRenderScale);
-            EditorGUILayout.PropertyField(serialized.upscalingFilter, Styles.upscalingFilterText);
-            if (serialized.asset.upscalingFilter == UpscalingFilterSelection.FSR)
-            {
-                ++EditorGUI.indentLevel;
-
-                EditorGUILayout.PropertyField(serialized.fsrOverrideSharpness, Styles.fsrOverrideSharpness);
-
-                // We put the FSR sharpness override value behind an override checkbox so we can tell when the user intends to use a custom value rather than the default.
-                if (serialized.fsrOverrideSharpness.boolValue)
-                {
-                    serialized.fsrSharpness.floatValue = EditorGUILayout.Slider(Styles.fsrSharpnessText, serialized.fsrSharpness.floatValue, 0.0f, 1.0f);
-                }
-
-                --EditorGUI.indentLevel;
-            }
-        }
-
-        static void DrawQualityAdditional(SerializedUniversalRenderPipelineAsset serialized, Editor ownerEditor)
-        {
-            // Nothing yet, just to satisfy `AdditionalPropertiesFoldoutGroup`
-        }
-
-        static void DrawHDR(SerializedUniversalRenderPipelineAsset serialized, Editor ownerEditor)
-        {
-            EditorGUILayout.PropertyField(serialized.hdr, Styles.hdrText);
-
-            // Nested and in-between additional property
-            bool additionalProperties = k_ExpandedState[Expandable.Quality] && k_AdditionalPropertiesState[ExpandableAdditional.Quality];
-            if (serialized.hdr.boolValue && additionalProperties)
-            {
-                EditorGUI.indentLevel++;
-                EditorGUILayout.PropertyField(serialized.hdrColorBufferPrecisionProp, Styles.hdrColorBufferPrecisionText);
-                EditorGUI.indentLevel--;
-            }
-        }
-
-        static void DrawLighting(SerializedUniversalRenderPipelineAsset serialized, Editor ownerEditor)
-        {
-            // Main Light
-            bool disableGroup = false;
-            EditorGUI.BeginDisabledGroup(disableGroup);
-            CoreEditorUtils.DrawPopup(Styles.mainLightRenderingModeText, serialized.mainLightRenderingModeProp, Styles.mainLightOptions);
-            EditorGUI.EndDisabledGroup();
-
-            EditorGUI.indentLevel++;
-            disableGroup |= !serialized.mainLightRenderingModeProp.boolValue;
-
-            EditorGUI.BeginDisabledGroup(disableGroup);
-            EditorGUILayout.PropertyField(serialized.mainLightShadowsSupportedProp, Styles.supportsMainLightShadowsText);
-            EditorGUI.EndDisabledGroup();
-
-            disableGroup |= !serialized.mainLightShadowsSupportedProp.boolValue;
-            EditorGUI.BeginDisabledGroup(disableGroup);
-            EditorGUILayout.PropertyField(serialized.mainLightShadowmapResolutionProp, Styles.mainLightShadowmapResolutionText);
-            EditorGUI.EndDisabledGroup();
-
-            EditorGUI.indentLevel--;
-            EditorGUILayout.Space();
-
-            // Additional light
-            EditorGUILayout.PropertyField(serialized.additionalLightsRenderingModeProp, Styles.addditionalLightsRenderingModeText);
-            EditorGUI.indentLevel++;
-
-            disableGroup = serialized.additionalLightsRenderingModeProp.intValue == (int)LightRenderingMode.Disabled;
-            EditorGUI.BeginDisabledGroup(disableGroup);
-            serialized.additionalLightsPerObjectLimitProp.intValue = EditorGUILayout.IntSlider(Styles.perObjectLimit, serialized.additionalLightsPerObjectLimitProp.intValue, 0, UniversalRenderPipeline.maxPerObjectLights);
-            EditorGUI.EndDisabledGroup();
-
-            disableGroup |= (serialized.additionalLightsPerObjectLimitProp.intValue == 0 || serialized.additionalLightsRenderingModeProp.intValue != (int)LightRenderingMode.PerPixel);
-            EditorGUI.BeginDisabledGroup(disableGroup);
-            EditorGUILayout.PropertyField(serialized.additionalLightShadowsSupportedProp, Styles.supportsAdditionalShadowsText);
-            EditorGUI.EndDisabledGroup();
-
-            disableGroup |= !serialized.additionalLightShadowsSupportedProp.boolValue;
-            EditorGUI.BeginDisabledGroup(disableGroup);
-            EditorGUILayout.PropertyField(serialized.additionalLightShadowmapResolutionProp, Styles.additionalLightsShadowmapResolution);
-            DrawShadowResolutionTierSettings(serialized, ownerEditor);
-            EditorGUI.EndDisabledGroup();
-
-            EditorGUILayout.Space();
-            disableGroup = serialized.additionalLightsRenderingModeProp.intValue == (int)LightRenderingMode.Disabled;
-
-            EditorGUI.BeginDisabledGroup(disableGroup);
-            EditorGUILayout.PropertyField(serialized.additionalLightCookieResolutionProp, Styles.additionalLightsCookieResolution);
-            EditorGUI.EndDisabledGroup();
-
-            EditorGUI.BeginDisabledGroup(disableGroup);
-            EditorGUILayout.PropertyField(serialized.additionalLightCookieFormatProp, Styles.additionalLightsCookieFormat);
-            EditorGUI.EndDisabledGroup();
-
-            EditorGUI.indentLevel--;
-            EditorGUILayout.Space();
-
-            // Reflection Probes
-            EditorGUILayout.LabelField(Styles.reflectionProbesSettingsText);
-            EditorGUI.indentLevel++;
-            EditorGUILayout.PropertyField(serialized.reflectionProbeBlendingProp, Styles.reflectionProbeBlendingText);
-            EditorGUILayout.PropertyField(serialized.reflectionProbeBoxProjectionProp, Styles.reflectionProbeBoxProjectionText);
-            EditorGUI.indentLevel--;
->>>>>>> d2d91462
         }
         static void DrawQualityAdditional(SerializedUniversalRenderPipelineAsset serialized, Editor ownerEditor)
         {
