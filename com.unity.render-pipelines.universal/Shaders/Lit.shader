Shader "Universal Render Pipeline/Lit"
{
    Properties
    {
        // Specular vs Metallic workflow
        _WorkflowMode("WorkflowMode", Float) = 1.0

        [MainTexture] _BaseMap("Albedo", 2D) = "white" {}
        [MainColor] _BaseColor("Color", Color) = (1,1,1,1)

        _Cutoff("Alpha Cutoff", Range(0.0, 1.0)) = 0.5

        _Smoothness("Smoothness", Range(0.0, 1.0)) = 0.5
        _SmoothnessTextureChannel("Smoothness texture channel", Float) = 0

        _Metallic("Metallic", Range(0.0, 1.0)) = 0.0
        _MetallicGlossMap("Metallic", 2D) = "white" {}

        _SpecColor("Specular", Color) = (0.2, 0.2, 0.2)
        _SpecGlossMap("Specular", 2D) = "white" {}

        [ToggleOff] _SpecularHighlights("Specular Highlights", Float) = 1.0
        [ToggleOff] _EnvironmentReflections("Environment Reflections", Float) = 1.0

        _BumpScale("Scale", Float) = 1.0
        _BumpMap("Normal Map", 2D) = "bump" {}

        _Parallax("Scale", Range(0.005, 0.08)) = 0.005
        _ParallaxMap("Height Map", 2D) = "black" {}

        _OcclusionStrength("Strength", Range(0.0, 1.0)) = 1.0
        _OcclusionMap("Occlusion", 2D) = "white" {}

        [HDR] _EmissionColor("Color", Color) = (0,0,0)
        _EmissionMap("Emission", 2D) = "white" {}

        _DetailMask("Detail Mask", 2D) = "white" {}
        _DetailAlbedoMapScale("Scale", Range(0.0, 2.0)) = 1.0
        _DetailAlbedoMap("Detail Albedo x2", 2D) = "linearGrey" {}
        _DetailNormalMapScale("Scale", Range(0.0, 2.0)) = 1.0
        [Normal] _DetailNormalMap("Normal Map", 2D) = "bump" {}

        // SRP batching compatibility for Clear Coat (Not used in Lit)
        [HideInInspector] _ClearCoatMask("_ClearCoatMask", Float) = 0.0
        [HideInInspector] _ClearCoatSmoothness("_ClearCoatSmoothness", Float) = 0.0

        // Blending state
        _Surface("__surface", Float) = 0.0
        _Blend("__blend", Float) = 0.0
        _Cull("__cull", Float) = 2.0
        [ToggleUI] _AlphaClip("__clip", Float) = 0.0
        [HideInInspector] _SrcBlend("__src", Float) = 1.0
        [HideInInspector] _DstBlend("__dst", Float) = 0.0
        [HideInInspector] _ZWrite("__zw", Float) = 1.0

        [ToggleUI] _ReceiveShadows("Receive Shadows", Float) = 1.0
        // Editmode props
        _QueueOffset("Queue offset", Float) = 0.0

        // ObsoleteProperties
        [HideInInspector] _MainTex("BaseMap", 2D) = "white" {}
        [HideInInspector] _Color("Base Color", Color) = (1, 1, 1, 1)
        [HideInInspector] _GlossMapScale("Smoothness", Float) = 0.0
        [HideInInspector] _Glossiness("Smoothness", Float) = 0.0
        [HideInInspector] _GlossyReflections("EnvironmentReflections", Float) = 0.0

        [HideInInspector][NoScaleOffset]unity_Lightmaps("unity_Lightmaps", 2DArray) = "" {}
        [HideInInspector][NoScaleOffset]unity_LightmapsInd("unity_LightmapsInd", 2DArray) = "" {}
        [HideInInspector][NoScaleOffset]unity_ShadowMasks("unity_ShadowMasks", 2DArray) = "" {}
    }

    SubShader
    {
        // Universal Pipeline tag is required. If Universal render pipeline is not set in the graphics settings
        // this Subshader will fail. One can add a subshader below or fallback to Standard built-in to make this
        // material work with both Universal Render Pipeline and Builtin Unity Pipeline
        Tags{"RenderType" = "Opaque" "RenderPipeline" = "UniversalPipeline" "UniversalMaterialType" = "Lit" "IgnoreProjector" = "True" "ShaderModel"="4.5"}
        LOD 300

        // ------------------------------------------------------------------
        //  Forward pass. Shades all light in a single pass. GI + emission + Fog
        Pass
        {
            // Lightmode matches the ShaderPassName set in UniversalRenderPipeline.cs. SRPDefaultUnlit and passes with
            // no LightMode tag are also rendered by Universal Render Pipeline
            Name "ForwardLit"
            Tags{"LightMode" = "UniversalForward"}

            Blend[_SrcBlend][_DstBlend]
            ZWrite[_ZWrite]
            Cull[_Cull]

            HLSLPROGRAM
            #pragma exclude_renderers gles gles3 glcore
            #pragma target 4.5

            // -------------------------------------
            // Material Keywords
            #pragma shader_feature_local _NORMALMAP
            #pragma shader_feature_local _PARALLAXMAP
            #pragma shader_feature_local _RECEIVE_SHADOWS_OFF
            #pragma shader_feature_local _ _DETAIL_MULX2 _DETAIL_SCALED
            #pragma shader_feature_local_fragment _SURFACE_TYPE_TRANSPARENT
            #pragma shader_feature_local_fragment _ALPHATEST_ON
            #pragma shader_feature_local_fragment _ALPHAPREMULTIPLY_ON
            #pragma shader_feature_local_fragment _EMISSION
            #pragma shader_feature_local_fragment _METALLICSPECGLOSSMAP
            #pragma shader_feature_local_fragment _SMOOTHNESS_TEXTURE_ALBEDO_CHANNEL_A
            #pragma shader_feature_local_fragment _OCCLUSIONMAP
            #pragma shader_feature_local_fragment _SPECULARHIGHLIGHTS_OFF
            #pragma shader_feature_local_fragment _ENVIRONMENTREFLECTIONS_OFF
            #pragma shader_feature_local_fragment _SPECULAR_SETUP

            // -------------------------------------
            // Universal Pipeline keywords
            #pragma multi_compile _ _MAIN_LIGHT_SHADOWS _MAIN_LIGHT_SHADOWS_CASCADE _MAIN_LIGHT_SHADOWS_SCREEN
            #pragma multi_compile _ _ADDITIONAL_LIGHTS_VERTEX _ADDITIONAL_LIGHTS
            #pragma multi_compile _ LIGHTMAP_SHADOW_MIXING
            #pragma multi_compile _ SHADOWS_SHADOWMASK
            #pragma multi_compile_fragment _ _ADDITIONAL_LIGHT_SHADOWS
            #pragma multi_compile_fragment _ _SHADOWS_SOFT
            #pragma multi_compile_fragment _ _SCREEN_SPACE_OCCLUSION
<<<<<<< HEAD
            #pragma multi_compile _ LIGHTMAP_SHADOW_MIXING
            #pragma multi_compile _ SHADOWS_SHADOWMASK
            #pragma multi_compile_fragment _ _MAIN_LIGHT_COOKIE
            #pragma multi_compile_fragment _ _ADDITIONAL_LIGHT_COOKIES
=======
>>>>>>> 9904a60d

            // -------------------------------------
            // Unity defined keywords
            #pragma multi_compile _ DIRLIGHTMAP_COMBINED
            #pragma multi_compile _ LIGHTMAP_ON
            #pragma multi_compile_fog

            //--------------------------------------
            // GPU Instancing
            #pragma multi_compile_instancing
            #pragma multi_compile _ DOTS_INSTANCING_ON

            #pragma vertex LitPassVertex
            #pragma fragment LitPassFragment

            #include "Packages/com.unity.render-pipelines.universal/Shaders/LitInput.hlsl"
            #include "Packages/com.unity.render-pipelines.universal/Shaders/LitForwardPass.hlsl"
            ENDHLSL
        }

        Pass
        {
            Name "ShadowCaster"
            Tags{"LightMode" = "ShadowCaster"}

            ZWrite On
            ZTest LEqual
            ColorMask 0
            Cull[_Cull]

            HLSLPROGRAM
            #pragma exclude_renderers gles gles3 glcore
            #pragma target 4.5

            // -------------------------------------
            // Material Keywords
            #pragma shader_feature_local_fragment _ALPHATEST_ON
            #pragma shader_feature_local_fragment _SMOOTHNESS_TEXTURE_ALBEDO_CHANNEL_A

            //--------------------------------------
            // GPU Instancing
            #pragma multi_compile_instancing
            #pragma multi_compile _ DOTS_INSTANCING_ON

            // -------------------------------------
            // Universal Pipeline keywords

            // This is used during shadow map generation to differentiate between directional and punctual light shadows, as they use different formulas to apply Normal Bias
            #pragma multi_compile_vertex _ _CASTING_PUNCTUAL_LIGHT_SHADOW

            #pragma vertex ShadowPassVertex
            #pragma fragment ShadowPassFragment

            #include "Packages/com.unity.render-pipelines.universal/Shaders/LitInput.hlsl"
            #include "Packages/com.unity.render-pipelines.universal/Shaders/ShadowCasterPass.hlsl"
            ENDHLSL
        }

        Pass
        {
            // Lightmode matches the ShaderPassName set in UniversalRenderPipeline.cs. SRPDefaultUnlit and passes with
            // no LightMode tag are also rendered by Universal Render Pipeline
            Name "GBuffer"
            Tags{"LightMode" = "UniversalGBuffer"}

            ZWrite[_ZWrite]
            ZTest LEqual
            Cull[_Cull]

            HLSLPROGRAM
            #pragma exclude_renderers gles gles3 glcore
            #pragma target 4.5

            // -------------------------------------
            // Material Keywords
            #pragma shader_feature_local _NORMALMAP
            #pragma shader_feature_local_fragment _ALPHATEST_ON
            //#pragma shader_feature_local_fragment _ALPHAPREMULTIPLY_ON
            #pragma shader_feature_local_fragment _EMISSION
            #pragma shader_feature_local_fragment _METALLICSPECGLOSSMAP
            #pragma shader_feature_local_fragment _SMOOTHNESS_TEXTURE_ALBEDO_CHANNEL_A
            #pragma shader_feature_local_fragment _OCCLUSIONMAP
            #pragma shader_feature_local _PARALLAXMAP
            #pragma shader_feature_local _ _DETAIL_MULX2 _DETAIL_SCALED

            #pragma shader_feature_local_fragment _SPECULARHIGHLIGHTS_OFF
            #pragma shader_feature_local_fragment _ENVIRONMENTREFLECTIONS_OFF
            #pragma shader_feature_local_fragment _SPECULAR_SETUP
            #pragma shader_feature_local _RECEIVE_SHADOWS_OFF

            // -------------------------------------
            // Universal Pipeline keywords
            #pragma multi_compile _ _MAIN_LIGHT_SHADOWS _MAIN_LIGHT_SHADOWS_CASCADE _MAIN_LIGHT_SHADOWS_SCREEN
            //#pragma multi_compile _ _ADDITIONAL_LIGHTS_VERTEX _ADDITIONAL_LIGHTS
            //#pragma multi_compile _ _ADDITIONAL_LIGHT_SHADOWS
            #pragma multi_compile _ _SHADOWS_SOFT
            #pragma multi_compile _ LIGHTMAP_SHADOW_MIXING
            #pragma multi_compile _ SHADOWS_SHADOWMASK

            // -------------------------------------
            // Unity defined keywords
            #pragma multi_compile _ DIRLIGHTMAP_COMBINED
            #pragma multi_compile _ LIGHTMAP_ON
            #pragma multi_compile_fragment _ _GBUFFER_NORMALS_OCT

            //--------------------------------------
            // GPU Instancing
            #pragma multi_compile_instancing
            #pragma multi_compile _ DOTS_INSTANCING_ON

            #pragma vertex LitGBufferPassVertex
            #pragma fragment LitGBufferPassFragment

            #include "Packages/com.unity.render-pipelines.universal/Shaders/LitInput.hlsl"
            #include "Packages/com.unity.render-pipelines.universal/Shaders/LitGBufferPass.hlsl"
            ENDHLSL
        }

        Pass
        {
            Name "DepthOnly"
            Tags{"LightMode" = "DepthOnly"}

            ZWrite On
            ColorMask 0
            Cull[_Cull]

            HLSLPROGRAM
            #pragma exclude_renderers gles gles3 glcore
            #pragma target 4.5

            #pragma vertex DepthOnlyVertex
            #pragma fragment DepthOnlyFragment

            // -------------------------------------
            // Material Keywords
            #pragma shader_feature_local_fragment _ALPHATEST_ON
            #pragma shader_feature_local_fragment _SMOOTHNESS_TEXTURE_ALBEDO_CHANNEL_A

            //--------------------------------------
            // GPU Instancing
            #pragma multi_compile_instancing
            #pragma multi_compile _ DOTS_INSTANCING_ON

            #include "Packages/com.unity.render-pipelines.universal/Shaders/LitInput.hlsl"
            #include "Packages/com.unity.render-pipelines.universal/Shaders/DepthOnlyPass.hlsl"
            ENDHLSL
        }

        // This pass is used when drawing to a _CameraNormalsTexture texture
        Pass
        {
            Name "DepthNormals"
            Tags{"LightMode" = "DepthNormals"}

            ZWrite On
            Cull[_Cull]

            HLSLPROGRAM
            #pragma exclude_renderers gles gles3 glcore
            #pragma target 4.5

            #pragma vertex DepthNormalsVertex
            #pragma fragment DepthNormalsFragment

            // -------------------------------------
            // Material Keywords
            #pragma shader_feature_local _NORMALMAP
            #pragma shader_feature_local _PARALLAXMAP
            #pragma shader_feature_local _ _DETAIL_MULX2 _DETAIL_SCALED
            #pragma shader_feature_local_fragment _ALPHATEST_ON
            #pragma shader_feature_local_fragment _SMOOTHNESS_TEXTURE_ALBEDO_CHANNEL_A

            //--------------------------------------
            // GPU Instancing
            #pragma multi_compile_instancing
            #pragma multi_compile _ DOTS_INSTANCING_ON

            #include "Packages/com.unity.render-pipelines.universal/Shaders/LitInput.hlsl"
            #include "Packages/com.unity.render-pipelines.universal/Shaders/LitDepthNormalsPass.hlsl"
            ENDHLSL
        }

        // This pass it not used during regular rendering, only for lightmap baking.
        Pass
        {
            Name "Meta"
            Tags{"LightMode" = "Meta"}

            Cull Off

            HLSLPROGRAM
            #pragma exclude_renderers gles gles3 glcore
            #pragma target 4.5

            #pragma vertex UniversalVertexMeta
            #pragma fragment UniversalFragmentMeta

            #pragma shader_feature_local_fragment _SPECULAR_SETUP
            #pragma shader_feature_local_fragment _EMISSION
            #pragma shader_feature_local_fragment _METALLICSPECGLOSSMAP
            #pragma shader_feature_local_fragment _ALPHATEST_ON
            #pragma shader_feature_local_fragment _ _SMOOTHNESS_TEXTURE_ALBEDO_CHANNEL_A
            #pragma shader_feature_local _ _DETAIL_MULX2 _DETAIL_SCALED

            #pragma shader_feature_local_fragment _SPECGLOSSMAP

            #include "Packages/com.unity.render-pipelines.universal/Shaders/LitInput.hlsl"
            #include "Packages/com.unity.render-pipelines.universal/Shaders/LitMetaPass.hlsl"

            ENDHLSL
        }
        Pass
        {
            Name "Universal2D"
            Tags{ "LightMode" = "Universal2D" }

            Blend[_SrcBlend][_DstBlend]
            ZWrite[_ZWrite]
            Cull[_Cull]

            HLSLPROGRAM
            #pragma exclude_renderers gles gles3 glcore
            #pragma target 4.5

            #pragma vertex vert
            #pragma fragment frag
            #pragma shader_feature_local_fragment _ALPHATEST_ON
            #pragma shader_feature_local_fragment _ALPHAPREMULTIPLY_ON

            #include "Packages/com.unity.render-pipelines.universal/Shaders/LitInput.hlsl"
            #include "Packages/com.unity.render-pipelines.universal/Shaders/Utils/Universal2D.hlsl"
            ENDHLSL
        }
    }

    SubShader
    {
        // Universal Pipeline tag is required. If Universal render pipeline is not set in the graphics settings
        // this Subshader will fail. One can add a subshader below or fallback to Standard built-in to make this
        // material work with both Universal Render Pipeline and Builtin Unity Pipeline
        Tags{"RenderType" = "Opaque" "RenderPipeline" = "UniversalPipeline" "UniversalMaterialType" = "Lit" "IgnoreProjector" = "True" "ShaderModel"="2.0"}
        LOD 300

        // ------------------------------------------------------------------
        //  Forward pass. Shades all light in a single pass. GI + emission + Fog
        Pass
        {
            // Lightmode matches the ShaderPassName set in UniversalRenderPipeline.cs. SRPDefaultUnlit and passes with
            // no LightMode tag are also rendered by Universal Render Pipeline
            Name "ForwardLit"
            Tags{"LightMode" = "UniversalForward"}

            Blend[_SrcBlend][_DstBlend]
            ZWrite[_ZWrite]
            Cull[_Cull]

            HLSLPROGRAM
            #pragma only_renderers gles gles3 glcore d3d11
            #pragma target 2.0

            //--------------------------------------
            // GPU Instancing
            #pragma multi_compile_instancing

            // -------------------------------------
            // Material Keywords
            #pragma shader_feature_local _NORMALMAP
            #pragma shader_feature_local _PARALLAXMAP
            #pragma shader_feature_local _RECEIVE_SHADOWS_OFF
            #pragma shader_feature_local _ _DETAIL_MULX2 _DETAIL_SCALED
            #pragma shader_feature_local_fragment _SURFACE_TYPE_TRANSPARENT
            #pragma shader_feature_local_fragment _ALPHATEST_ON
            #pragma shader_feature_local_fragment _ALPHAPREMULTIPLY_ON
            #pragma shader_feature_local_fragment _EMISSION
            #pragma shader_feature_local_fragment _METALLICSPECGLOSSMAP
            #pragma shader_feature_local_fragment _SMOOTHNESS_TEXTURE_ALBEDO_CHANNEL_A
            #pragma shader_feature_local_fragment _OCCLUSIONMAP
            #pragma shader_feature_local_fragment _SPECULARHIGHLIGHTS_OFF
            #pragma shader_feature_local_fragment _ENVIRONMENTREFLECTIONS_OFF
            #pragma shader_feature_local_fragment _SPECULAR_SETUP

            // -------------------------------------
            // Universal Pipeline keywords
            #pragma multi_compile _ _MAIN_LIGHT_SHADOWS _MAIN_LIGHT_SHADOWS_CASCADE _MAIN_LIGHT_SHADOWS_SCREEN
            #pragma multi_compile _ _ADDITIONAL_LIGHTS_VERTEX _ADDITIONAL_LIGHTS
            #pragma multi_compile _ LIGHTMAP_SHADOW_MIXING
            #pragma multi_compile _ SHADOWS_SHADOWMASK
            #pragma multi_compile_fragment _ _ADDITIONAL_LIGHT_SHADOWS
            #pragma multi_compile_fragment _ _SHADOWS_SOFT
            #pragma multi_compile_fragment _ _SCREEN_SPACE_OCCLUSION

            // -------------------------------------
            // Unity defined keywords
            #pragma multi_compile _ DIRLIGHTMAP_COMBINED
            #pragma multi_compile _ LIGHTMAP_ON
            #pragma multi_compile_fog

            #pragma vertex LitPassVertex
            #pragma fragment LitPassFragment

            #include "Packages/com.unity.render-pipelines.universal/Shaders/LitInput.hlsl"
            #include "Packages/com.unity.render-pipelines.universal/Shaders/LitForwardPass.hlsl"
            ENDHLSL
        }

        Pass
        {
            Name "ShadowCaster"
            Tags{"LightMode" = "ShadowCaster"}

            ZWrite On
            ZTest LEqual
            ColorMask 0
            Cull[_Cull]

            HLSLPROGRAM
            #pragma only_renderers gles gles3 glcore d3d11
            #pragma target 2.0

            //--------------------------------------
            // GPU Instancing
            #pragma multi_compile_instancing

            // -------------------------------------
            // Material Keywords
            #pragma shader_feature_local_fragment _ALPHATEST_ON
            #pragma shader_feature_local_fragment _SMOOTHNESS_TEXTURE_ALBEDO_CHANNEL_A

            // -------------------------------------
            // Universal Pipeline keywords

            // This is used during shadow map generation to differentiate between directional and punctual light shadows, as they use different formulas to apply Normal Bias
            #pragma multi_compile_vertex _ _CASTING_PUNCTUAL_LIGHT_SHADOW

            #pragma vertex ShadowPassVertex
            #pragma fragment ShadowPassFragment

            #include "Packages/com.unity.render-pipelines.universal/Shaders/LitInput.hlsl"
            #include "Packages/com.unity.render-pipelines.universal/Shaders/ShadowCasterPass.hlsl"
            ENDHLSL
        }

        Pass
        {
            Name "DepthOnly"
            Tags{"LightMode" = "DepthOnly"}

            ZWrite On
            ColorMask 0
            Cull[_Cull]

            HLSLPROGRAM
            #pragma only_renderers gles gles3 glcore d3d11
            #pragma target 2.0

            //--------------------------------------
            // GPU Instancing
            #pragma multi_compile_instancing

            #pragma vertex DepthOnlyVertex
            #pragma fragment DepthOnlyFragment

            // -------------------------------------
            // Material Keywords
            #pragma shader_feature_local_fragment _ALPHATEST_ON
            #pragma shader_feature_local_fragment _SMOOTHNESS_TEXTURE_ALBEDO_CHANNEL_A

            #include "Packages/com.unity.render-pipelines.universal/Shaders/LitInput.hlsl"
            #include "Packages/com.unity.render-pipelines.universal/Shaders/DepthOnlyPass.hlsl"
            ENDHLSL
        }

        // This pass is used when drawing to a _CameraNormalsTexture texture
        Pass
        {
            Name "DepthNormals"
            Tags{"LightMode" = "DepthNormals"}

            ZWrite On
            Cull[_Cull]

            HLSLPROGRAM
            #pragma only_renderers gles gles3 glcore d3d11
            #pragma target 2.0

            #pragma vertex DepthNormalsVertex
            #pragma fragment DepthNormalsFragment

            // -------------------------------------
            // Material Keywords
            #pragma shader_feature_local _NORMALMAP
            #pragma shader_feature_local _PARALLAXMAP
            #pragma shader_feature_local _ _DETAIL_MULX2 _DETAIL_SCALED
            #pragma shader_feature_local_fragment _ALPHATEST_ON
            #pragma shader_feature_local_fragment _SMOOTHNESS_TEXTURE_ALBEDO_CHANNEL_A

            //--------------------------------------
            // GPU Instancing
            #pragma multi_compile_instancing

            #include "Packages/com.unity.render-pipelines.universal/Shaders/LitInput.hlsl"
            #include "Packages/com.unity.render-pipelines.universal/Shaders/LitDepthNormalsPass.hlsl"
            ENDHLSL
        }

        // This pass it not used during regular rendering, only for lightmap baking.
        Pass
        {
            Name "Meta"
            Tags{"LightMode" = "Meta"}

            Cull Off

            HLSLPROGRAM
            #pragma only_renderers gles gles3 glcore d3d11
            #pragma target 2.0

            #pragma vertex UniversalVertexMeta
            #pragma fragment UniversalFragmentMeta

            #pragma shader_feature_local_fragment _SPECULAR_SETUP
            #pragma shader_feature_local_fragment _EMISSION
            #pragma shader_feature_local_fragment _METALLICSPECGLOSSMAP
            #pragma shader_feature_local_fragment _ALPHATEST_ON
            #pragma shader_feature_local_fragment _ _SMOOTHNESS_TEXTURE_ALBEDO_CHANNEL_A
            #pragma shader_feature_local _ _DETAIL_MULX2 _DETAIL_SCALED

            #pragma shader_feature_local_fragment _SPECGLOSSMAP

            #include "Packages/com.unity.render-pipelines.universal/Shaders/LitInput.hlsl"
            #include "Packages/com.unity.render-pipelines.universal/Shaders/LitMetaPass.hlsl"

            ENDHLSL
        }
        Pass
        {
            Name "Universal2D"
            Tags{ "LightMode" = "Universal2D" }

            Blend[_SrcBlend][_DstBlend]
            ZWrite[_ZWrite]
            Cull[_Cull]

            HLSLPROGRAM
            #pragma only_renderers gles gles3 glcore d3d11
            #pragma target 2.0

            #pragma vertex vert
            #pragma fragment frag
            #pragma shader_feature_local_fragment _ALPHATEST_ON
            #pragma shader_feature_local_fragment _ALPHAPREMULTIPLY_ON

            #include "Packages/com.unity.render-pipelines.universal/Shaders/LitInput.hlsl"
            #include "Packages/com.unity.render-pipelines.universal/Shaders/Utils/Universal2D.hlsl"
            ENDHLSL
        }
    }

    FallBack "Hidden/Universal Render Pipeline/FallbackError"
    CustomEditor "UnityEditor.Rendering.Universal.ShaderGUI.LitShader"
}<|MERGE_RESOLUTION|>--- conflicted
+++ resolved
@@ -120,13 +120,8 @@
             #pragma multi_compile_fragment _ _ADDITIONAL_LIGHT_SHADOWS
             #pragma multi_compile_fragment _ _SHADOWS_SOFT
             #pragma multi_compile_fragment _ _SCREEN_SPACE_OCCLUSION
-<<<<<<< HEAD
-            #pragma multi_compile _ LIGHTMAP_SHADOW_MIXING
-            #pragma multi_compile _ SHADOWS_SHADOWMASK
             #pragma multi_compile_fragment _ _MAIN_LIGHT_COOKIE
             #pragma multi_compile_fragment _ _ADDITIONAL_LIGHT_COOKIES
-=======
->>>>>>> 9904a60d
 
             // -------------------------------------
             // Unity defined keywords
