Shader "Hidden/Universal Render Pipeline/StencilDeferred"
{
    HLSLINCLUDE

    // _ADDITIONAL_LIGHT_SHADOWS is shader keyword globally enabled for a range of render-passes.
    // When rendering deferred lights, we need to set/unset this flag dynamically for each deferred
    // light, however there is no way to restore the value of the keyword, whch is needed by the
    // forward transparent pass. The workaround is to use a new shader keyword
    // _DEFERRED_ADDITIONAL_LIGHT_SHADOWS to set _ADDITIONAL_LIGHT_SHADOWS as a #define, so that
    // the "state" of the keyword itself is unchanged.
    #ifdef _DEFERRED_ADDITIONAL_LIGHT_SHADOWS
    #define _ADDITIONAL_LIGHT_SHADOWS 1
    #endif

    #include "Packages/com.unity.render-pipelines.universal/ShaderLibrary/Core.hlsl"
    #include "Packages/com.unity.render-pipelines.universal/Shaders/Utils/Deferred.hlsl"

    struct Attributes
    {
        float4 positionOS : POSITION;
        uint vertexID : SV_VertexID;
        UNITY_VERTEX_INPUT_INSTANCE_ID
    };

    struct Varyings
    {
        float4 positionCS : SV_POSITION;
        float4 posCS : TEXCOORD0;
        UNITY_VERTEX_INPUT_INSTANCE_ID
        UNITY_VERTEX_OUTPUT_STEREO
    };

    #if defined(_SPOT)
    float4 _SpotLightScale;
    float4 _SpotLightBias;
    float4 _SpotLightGuard;
    #endif

    Varyings Vertex(Attributes input)
    {
        Varyings output = (Varyings)0;

        UNITY_SETUP_INSTANCE_ID(input);
        UNITY_TRANSFER_INSTANCE_ID(input, output);
        UNITY_INITIALIZE_VERTEX_OUTPUT_STEREO(output);

        float3 positionOS = input.positionOS.xyz;

        #if defined(_SPOT)
        // Spot lights have an outer angle than can be up to 180 degrees, in which case the shape
        // becomes a capped hemisphere. There is no affine transforms to handle the particular cone shape,
        // so instead we will adjust the vertices positions in the vertex shader to get the tighest fit.
        [flatten] if (any(positionOS.xyz))
        {
            // The hemisphere becomes the rounded cap of the cone.
            positionOS.xyz = _SpotLightBias.xyz + _SpotLightScale.xyz * positionOS.xyz;
            positionOS.xyz = normalize(positionOS.xyz) * _SpotLightScale.w;
            // Slightly inflate the geometry to fit the analytic cone shape.
            // We want the outer rim to be expanded along xy axis only, while the rounded cap is extended along all axis.
            positionOS.xyz = (positionOS.xyz - float3(0, 0, _SpotLightGuard.w)) * _SpotLightGuard.xyz + float3(0, 0, _SpotLightGuard.w);
        }
        #endif

        #if defined(_DIRECTIONAL) || defined(_FOG)
        output.positionCS = float4(positionOS.xy, UNITY_RAW_FAR_CLIP_VALUE, 1.0); // Force triangle to be on zfar
        #else
        VertexPositionInputs vertexInput = GetVertexPositionInputs(positionOS.xyz);
        output.positionCS = vertexInput.positionCS;
        #endif

        output.posCS = output.positionCS;

        return output;
<<<<<<< HEAD
    }

    UNITY_DECLARE_FRAMEBUFFER_INPUT(0, HALF);
    UNITY_DECLARE_FRAMEBUFFER_INPUT(1, HALF);
    UNITY_DECLARE_FRAMEBUFFER_INPUT(2, HALF);
    UNITY_DECLARE_FRAMEBUFFER_INPUT(3, FLOAT);

    float4x4 _ScreenToWorld;

    float3 _LightPosWS;
    float3 _LightColor;
=======
    }

    TEXTURE2D_X(_CameraDepthTexture);
    TEXTURE2D_X_HALF(_GBuffer0);
    TEXTURE2D_X_HALF(_GBuffer1);
    TEXTURE2D_X_HALF(_GBuffer2);
    float4x4 _ScreenToWorld;

    float3 _LightPosWS;
    float3 _LightColor;
>>>>>>> 685e7426
    float4 _LightAttenuation; // .xy are used by DistanceAttenuation - .zw are used by AngleAttenuation *for SpotLights)
    float3 _LightDirection; // directional/spotLights support
    int _ShadowLightIndex;

    half4 FragWhite(Varyings input) : SV_Target
    {
        return half4(1.0, 1.0, 1.0, 1.0);
    }

    half4 DeferredShading(Varyings input) : SV_Target
    {
        UNITY_SETUP_INSTANCE_ID(input);
<<<<<<< HEAD
        UNITY_SETUP_STEREO_EYE_INDEX_POST_VERTEX(input);

        float d        = UNITY_READ_FRAMEBUFFER_INPUT(3, input.positionCS.xy).x;//LOAD_TEXTURE2D_X(_DepthTex, input.positionCS.xy).x; // raw depth value has UNITY_REVERSED_Z applied on most platforms.
        half4 gbuffer0 = UNITY_READ_FRAMEBUFFER_INPUT(0, input.positionCS.xy);//LOAD_TEXTURE2D_X(_GBuffer0, input.positionCS.xy);
        half4 gbuffer1 = UNITY_READ_FRAMEBUFFER_INPUT(1, input.positionCS.xy);//LOAD_TEXTURE2D_X(_GBuffer1, input.positionCS.xy);
        half4 gbuffer2 = UNITY_READ_FRAMEBUFFER_INPUT(2, input.positionCS.xy);//LOAD_TEXTURE2D_X(_GBuffer2, input.positionCS.xy);

        #if !defined(USING_STEREO_MATRICES)
        // We can fold all this into 1 neat matrix transform, unless in XR Single Pass mode at the moment.
        float4 posWS = mul(_ScreenToWorld, float4(input.positionCS.xy, d, 1.0));
            posWS.xyz *= rcp(posWS.w);
        #else
//            #if UNITY_REVERSED_Z
//            d = 1.0 - d;
//            #endif
//            d = d * 2.0 - 1.0;
            float4 posCS = float4(input.posCS.xy, d * input.posCS.w, input.posCS.w);
=======
        UNITY_SETUP_STEREO_EYE_INDEX_POST_VERTEX(input);

        float d        = LOAD_TEXTURE2D_X(_CameraDepthTexture, input.positionCS.xy).x; // raw depth value has UNITY_REVERSED_Z applied on most platforms.
        half4 gbuffer0 = LOAD_TEXTURE2D_X(_GBuffer0, input.positionCS.xy);
        half4 gbuffer1 = LOAD_TEXTURE2D_X(_GBuffer1, input.positionCS.xy);
        half4 gbuffer2 = LOAD_TEXTURE2D_X(_GBuffer2, input.positionCS.xy);

        #if !defined(USING_STEREO_MATRICES)
        // We can fold all this into 1 neat matrix transform, unless in XR Single Pass mode at the moment.
        float4 posWS = mul(_ScreenToWorld, float4(input.positionCS.xy, d, 1.0));
            posWS.xyz *= rcp(posWS.w);
        #else
            #if UNITY_REVERSED_Z
            d = 1.0 - d;
            #endif
            d = d * 2.0 - 1.0;
            float4 posCS = float4(input.posCS.xy, d * input.posCS.w, input.posCS.w);
>>>>>>> 685e7426
            #if UNITY_UV_STARTS_AT_TOP
//            posCS.y = -posCS.y;
            #endif
            float3 posWS = ComputeWorldSpacePosition(posCS, UNITY_MATRIX_I_VP);
        #endif

        InputData inputData = InputDataFromGbufferAndWorldPosition(gbuffer2, posWS.xyz);
        uint materialFlags = UnpackMaterialFlags(gbuffer0.a);
        bool materialReceiveShadowsOff = (materialFlags & kMaterialFlagReceiveShadowsOff) != 0;
        #if SHADER_API_SWITCH
        // Specular highlights are still silenced by setting specular to 0.0 during gbuffer pass and GPU timing is still reduced.
        bool materialSpecularHighlightsOff = false;
        #else
        bool materialSpecularHighlightsOff = (materialFlags & kMaterialFlagSpecularHighlightsOff);
        #endif

        Light unityLight;

        #if defined(_DIRECTIONAL)
            unityLight.direction = _LightDirection;
            unityLight.color = _LightColor.rgb;
            unityLight.distanceAttenuation = 1.0;
            unityLight.shadowAttenuation = 1.0; // TODO materialFlagReceiveShadows
        #else
            PunctualLightData light;
            light.posWS = _LightPosWS;
            light.radius2 = 0.0; //  only used by tile-lights.
            light.color = float4(_LightColor, 0.0);
            light.attenuation = _LightAttenuation;
            light.spotDirection = _LightDirection;
            light.shadowLightIndex = _ShadowLightIndex;
            unityLight = UnityLightFromPunctualLightDataAndWorldSpacePosition(light, posWS.xyz, materialReceiveShadowsOff);
        #endif

        half3 color = 0.0.xxx;

        #if defined(_LIT)
            BRDFData brdfData = BRDFDataFromGbuffer(gbuffer0, gbuffer1, gbuffer2);
            color = LightingPhysicallyBased(brdfData, unityLight, inputData.normalWS, inputData.viewDirectionWS, materialSpecularHighlightsOff);
        #elif defined(_SIMPLELIT)
            SurfaceData surfaceData = SurfaceDataFromGbuffer(gbuffer0, gbuffer1, gbuffer2, kLightingSimpleLit);
            half3 attenuatedLightColor = unityLight.color * (unityLight.distanceAttenuation * unityLight.shadowAttenuation);
            half3 diffuseColor = LightingLambert(attenuatedLightColor, unityLight.direction, inputData.normalWS);
            half3 specularColor = LightingSpecular(attenuatedLightColor, unityLight.direction, inputData.normalWS, inputData.viewDirectionWS, half4(surfaceData.specular, surfaceData.smoothness), surfaceData.smoothness);
            // TODO: if !defined(_SPECGLOSSMAP) && !defined(_SPECULAR_COLOR), force specularColor to 0 in gbuffer code
            color = diffuseColor * surfaceData.albedo + specularColor;
        #endif

        return half4(color, 0.0);
    }

    half4 FragFog(Varyings input) : SV_Target
<<<<<<< HEAD
    {
       // float d = LOAD_TEXTURE2D_X(_DepthTex, input.positionCS.xy).x;
       //TODO: not working and gives 0
        float d = UNITY_READ_FRAMEBUFFER_INPUT(3, input.positionCS.xy).x;//LOAD_TEXTURE2D_X(_DepthTex, input.positionCS.xy).x;
        float z = LinearEyeDepth(d, _ZBufferParams);
        half fogFactor = ComputeFogFactorFromLinearEyeDepth(z);
        half fogIntensity = ComputeFogIntensity(fogFactor);
=======
    {
        float d = LOAD_TEXTURE2D_X(_CameraDepthTexture, input.positionCS.xy).x;
        float eye_z = LinearEyeDepth(d, _ZBufferParams);
        float clip_z = UNITY_MATRIX_P[2][2] * -eye_z + UNITY_MATRIX_P[2][3];
        half fogFactor = ComputeFogFactor(clip_z);
        half fogIntensity = ComputeFogIntensity(fogFactor);
>>>>>>> 685e7426
        return half4(unity_FogColor.rgb, fogIntensity);
    }

    ENDHLSL

    SubShader
    {
        Tags { "RenderType" = "Opaque" "RenderPipeline" = "UniversalPipeline"}

        // 0 - Stencil pass
        Pass
        {
            Name "Stencil Volume"

            ZTest LEQual
            ZWrite Off
            Cull Off
            ColorMask 0

            // Bit 4 is used for the stencil volume.
            Stencil {
                WriteMask 16
                ReadMask 16
                CompFront Always
                PassFront Keep
                ZFailFront Invert
                CompBack Always
                PassBack Keep
                ZFailBack Invert
            }

            HLSLPROGRAM

            #pragma multi_compile _ _SPOT
            #pragma multi_compile_fragment _ADDITIONAL_LIGHTS
            #pragma multi_compile_fragment _ _DEFERRED_ADDITIONAL_LIGHT_SHADOWS
            #pragma multi_compile_fragment _ _SHADOWS_SOFT
            #pragma multi_compile_fragment _ _GBUFFER_NORMALS_OCT

            #pragma vertex Vertex
            #pragma fragment FragWhite
            //#pragma enable_d3d11_debug_symbols

            ENDHLSL
        }

        // 1 - Deferred Punctual Light (Lit)
        Pass
        {
            Name "Deferred Punctual Light (Lit)"

            ZTest GEqual
            ZWrite Off
            Cull Front
            Blend One One, Zero One
            BlendOp Add, Add

            // [Stencil] Bit 4 is used for the stencil volume.
            // [Stencil] Bit 5-6 material type. 00 = unlit/bakedList, 01 = Lit, 10 = SimpleLit
            Stencil {
                Ref 48       // 0b00110000
                WriteMask 16 // 0b00010000
                ReadMask 112 // 0b01110000
                CompBack Equal
                PassBack Zero
                FailBack Keep
                ZFailBack Keep
            }

            HLSLPROGRAM

            #pragma multi_compile _POINT _SPOT
            #pragma multi_compile_fragment _LIT
            #pragma multi_compile_fragment _ADDITIONAL_LIGHTS
            #pragma multi_compile_fragment _ _DEFERRED_ADDITIONAL_LIGHT_SHADOWS
            #pragma multi_compile_fragment _ _SHADOWS_SOFT
            #pragma multi_compile_fragment _ _GBUFFER_NORMALS_OCT

            #pragma vertex Vertex
            #pragma fragment DeferredShading
            //#pragma enable_d3d11_debug_symbols

            ENDHLSL
        }

        // 2 - Deferred Punctual Light (SimpleLit)
        Pass
        {
            Name "Deferred Punctual Light (SimpleLit)"

            ZTest GEqual
            ZWrite Off
            Cull Front
            Blend One One, Zero One
            BlendOp Add, Add

            // [Stencil] Bit 4 is used for the stencil volume.
            // [Stencil] Bit 5-6 material type. 00 = unlit/bakedList, 01 = Lit, 10 = SimpleLit
            Stencil {
                Ref 80       // 0b01010000
                WriteMask 16 // 0b00010000
                ReadMask 112 // 0b01110000
                CompBack Equal
                PassBack Zero
                FailBack Keep
                ZFailBack Keep
            }

            HLSLPROGRAM

            #pragma multi_compile _POINT _SPOT
            #pragma multi_compile_fragment _SIMPLELIT
            #pragma multi_compile_fragment _ADDITIONAL_LIGHTS
            #pragma multi_compile_fragment _ _DEFERRED_ADDITIONAL_LIGHT_SHADOWS
            #pragma multi_compile_fragment _ _SHADOWS_SOFT
            #pragma multi_compile_fragment _ _GBUFFER_NORMALS_OCT

            #pragma vertex Vertex
            #pragma fragment DeferredShading
            //#pragma enable_d3d11_debug_symbols

            ENDHLSL
        }

        // 3 - Directional Light (Lit)
        Pass
        {
            Name "Deferred Directional Light (Lit)"

            ZTest Less
            ZTest NotEqual
            ZWrite Off
            Cull Off
            Blend One One, Zero One
            BlendOp Add, Add

            // [Stencil] Bit 4 is used for the stencil volume.
            // [Stencil] Bit 5-6 material type. 00 = unlit/bakedList, 01 = Lit, 10 = SimpleLit
            Stencil {
                Ref 32      // 0b00100000
                WriteMask 0 // 0b00000000
                ReadMask 96 // 0b01100000
                Comp Equal
                Pass Keep
                Fail Keep
                ZFail Keep
            }

            HLSLPROGRAM

            #pragma multi_compile _DIRECTIONAL
            #pragma multi_compile_fragment _LIT
            #pragma multi_compile_fragment _ADDITIONAL_LIGHTS
            #pragma multi_compile_fragment _ _DEFERRED_ADDITIONAL_LIGHT_SHADOWS
            #pragma multi_compile_fragment _ _SHADOWS_SOFT
            #pragma multi_compile_fragment _ _GBUFFER_NORMALS_OCT

            #pragma vertex Vertex
            #pragma fragment DeferredShading
            //#pragma enable_d3d11_debug_symbols

            ENDHLSL
        }

        // 4 - Directional Light (SimpleLit)
        Pass
        {
            Name "Deferred Directional Light (SimpleLit)"

            ZTest Less
            ZTest NotEqual
            ZWrite Off
            Cull Off
            Blend One One, Zero One
            BlendOp Add, Add

            // [Stencil] Bit 4 is used for the stencil volume.
            // [Stencil] Bit 5-6 material type. 00 = unlit/bakedList, 01 = Lit, 10 = SimpleLit
            Stencil {
                Ref 64      // 0b01000000
                WriteMask 0 // 0b00000000
                ReadMask 96 // 0b01100000
                Comp Equal
                Pass Keep
                Fail Keep
                ZFail Keep
            }

            HLSLPROGRAM

            #pragma multi_compile _DIRECTIONAL
            #pragma multi_compile_fragment _SIMPLELIT
            #pragma multi_compile_fragment _ADDITIONAL_LIGHTS
            #pragma multi_compile_fragment _ _DEFERRED_ADDITIONAL_LIGHT_SHADOWS
            #pragma multi_compile_fragment _ _SHADOWS_SOFT
            #pragma multi_compile_fragment _ _GBUFFER_NORMALS_OCT

            #pragma vertex Vertex
            #pragma fragment DeferredShading
            //#pragma enable_d3d11_debug_symbols

            ENDHLSL
        }

        // 5 - Legacy fog
        Pass
        {
            Name "Fog"

            ZTest Less
            ZTest NotEqual
            ZWrite Off
            Cull Off
            Blend OneMinusSrcAlpha SrcAlpha, Zero One
            BlendOp Add, Add

            HLSLPROGRAM

            #pragma multi_compile _FOG
            #pragma multi_compile FOG_LINEAR FOG_EXP FOG_EXP2

            #pragma vertex Vertex
            #pragma fragment FragFog
            //#pragma enable_d3d11_debug_symbols

            ENDHLSL
        }
    }
}
<|MERGE_RESOLUTION|>--- conflicted
+++ resolved
@@ -1,443 +1,401 @@
-Shader "Hidden/Universal Render Pipeline/StencilDeferred"
-{
-    HLSLINCLUDE
-
-    // _ADDITIONAL_LIGHT_SHADOWS is shader keyword globally enabled for a range of render-passes.
-    // When rendering deferred lights, we need to set/unset this flag dynamically for each deferred
-    // light, however there is no way to restore the value of the keyword, whch is needed by the
-    // forward transparent pass. The workaround is to use a new shader keyword
-    // _DEFERRED_ADDITIONAL_LIGHT_SHADOWS to set _ADDITIONAL_LIGHT_SHADOWS as a #define, so that
-    // the "state" of the keyword itself is unchanged.
-    #ifdef _DEFERRED_ADDITIONAL_LIGHT_SHADOWS
-    #define _ADDITIONAL_LIGHT_SHADOWS 1
-    #endif
-
-    #include "Packages/com.unity.render-pipelines.universal/ShaderLibrary/Core.hlsl"
-    #include "Packages/com.unity.render-pipelines.universal/Shaders/Utils/Deferred.hlsl"
-
-    struct Attributes
-    {
-        float4 positionOS : POSITION;
-        uint vertexID : SV_VertexID;
-        UNITY_VERTEX_INPUT_INSTANCE_ID
-    };
-
-    struct Varyings
-    {
-        float4 positionCS : SV_POSITION;
-        float4 posCS : TEXCOORD0;
-        UNITY_VERTEX_INPUT_INSTANCE_ID
-        UNITY_VERTEX_OUTPUT_STEREO
-    };
-
-    #if defined(_SPOT)
-    float4 _SpotLightScale;
-    float4 _SpotLightBias;
-    float4 _SpotLightGuard;
-    #endif
-
-    Varyings Vertex(Attributes input)
-    {
-        Varyings output = (Varyings)0;
-
-        UNITY_SETUP_INSTANCE_ID(input);
-        UNITY_TRANSFER_INSTANCE_ID(input, output);
-        UNITY_INITIALIZE_VERTEX_OUTPUT_STEREO(output);
-
-        float3 positionOS = input.positionOS.xyz;
-
-        #if defined(_SPOT)
-        // Spot lights have an outer angle than can be up to 180 degrees, in which case the shape
-        // becomes a capped hemisphere. There is no affine transforms to handle the particular cone shape,
-        // so instead we will adjust the vertices positions in the vertex shader to get the tighest fit.
-        [flatten] if (any(positionOS.xyz))
-        {
-            // The hemisphere becomes the rounded cap of the cone.
-            positionOS.xyz = _SpotLightBias.xyz + _SpotLightScale.xyz * positionOS.xyz;
-            positionOS.xyz = normalize(positionOS.xyz) * _SpotLightScale.w;
-            // Slightly inflate the geometry to fit the analytic cone shape.
-            // We want the outer rim to be expanded along xy axis only, while the rounded cap is extended along all axis.
-            positionOS.xyz = (positionOS.xyz - float3(0, 0, _SpotLightGuard.w)) * _SpotLightGuard.xyz + float3(0, 0, _SpotLightGuard.w);
-        }
-        #endif
-
-        #if defined(_DIRECTIONAL) || defined(_FOG)
-        output.positionCS = float4(positionOS.xy, UNITY_RAW_FAR_CLIP_VALUE, 1.0); // Force triangle to be on zfar
-        #else
-        VertexPositionInputs vertexInput = GetVertexPositionInputs(positionOS.xyz);
-        output.positionCS = vertexInput.positionCS;
-        #endif
-
-        output.posCS = output.positionCS;
-
-        return output;
-<<<<<<< HEAD
-    }
-
-    UNITY_DECLARE_FRAMEBUFFER_INPUT(0, HALF);
-    UNITY_DECLARE_FRAMEBUFFER_INPUT(1, HALF);
-    UNITY_DECLARE_FRAMEBUFFER_INPUT(2, HALF);
-    UNITY_DECLARE_FRAMEBUFFER_INPUT(3, FLOAT);
-
-    float4x4 _ScreenToWorld;
-
-    float3 _LightPosWS;
-    float3 _LightColor;
-=======
-    }
-
-    TEXTURE2D_X(_CameraDepthTexture);
-    TEXTURE2D_X_HALF(_GBuffer0);
-    TEXTURE2D_X_HALF(_GBuffer1);
-    TEXTURE2D_X_HALF(_GBuffer2);
-    float4x4 _ScreenToWorld;
-
-    float3 _LightPosWS;
-    float3 _LightColor;
->>>>>>> 685e7426
-    float4 _LightAttenuation; // .xy are used by DistanceAttenuation - .zw are used by AngleAttenuation *for SpotLights)
-    float3 _LightDirection; // directional/spotLights support
-    int _ShadowLightIndex;
-
-    half4 FragWhite(Varyings input) : SV_Target
-    {
-        return half4(1.0, 1.0, 1.0, 1.0);
-    }
-
-    half4 DeferredShading(Varyings input) : SV_Target
-    {
-        UNITY_SETUP_INSTANCE_ID(input);
-<<<<<<< HEAD
-        UNITY_SETUP_STEREO_EYE_INDEX_POST_VERTEX(input);
-
-        float d        = UNITY_READ_FRAMEBUFFER_INPUT(3, input.positionCS.xy).x;//LOAD_TEXTURE2D_X(_DepthTex, input.positionCS.xy).x; // raw depth value has UNITY_REVERSED_Z applied on most platforms.
-        half4 gbuffer0 = UNITY_READ_FRAMEBUFFER_INPUT(0, input.positionCS.xy);//LOAD_TEXTURE2D_X(_GBuffer0, input.positionCS.xy);
-        half4 gbuffer1 = UNITY_READ_FRAMEBUFFER_INPUT(1, input.positionCS.xy);//LOAD_TEXTURE2D_X(_GBuffer1, input.positionCS.xy);
-        half4 gbuffer2 = UNITY_READ_FRAMEBUFFER_INPUT(2, input.positionCS.xy);//LOAD_TEXTURE2D_X(_GBuffer2, input.positionCS.xy);
-
-        #if !defined(USING_STEREO_MATRICES)
-        // We can fold all this into 1 neat matrix transform, unless in XR Single Pass mode at the moment.
-        float4 posWS = mul(_ScreenToWorld, float4(input.positionCS.xy, d, 1.0));
-            posWS.xyz *= rcp(posWS.w);
-        #else
-//            #if UNITY_REVERSED_Z
-//            d = 1.0 - d;
-//            #endif
-//            d = d * 2.0 - 1.0;
-            float4 posCS = float4(input.posCS.xy, d * input.posCS.w, input.posCS.w);
-=======
-        UNITY_SETUP_STEREO_EYE_INDEX_POST_VERTEX(input);
-
-        float d        = LOAD_TEXTURE2D_X(_CameraDepthTexture, input.positionCS.xy).x; // raw depth value has UNITY_REVERSED_Z applied on most platforms.
-        half4 gbuffer0 = LOAD_TEXTURE2D_X(_GBuffer0, input.positionCS.xy);
-        half4 gbuffer1 = LOAD_TEXTURE2D_X(_GBuffer1, input.positionCS.xy);
-        half4 gbuffer2 = LOAD_TEXTURE2D_X(_GBuffer2, input.positionCS.xy);
-
-        #if !defined(USING_STEREO_MATRICES)
-        // We can fold all this into 1 neat matrix transform, unless in XR Single Pass mode at the moment.
-        float4 posWS = mul(_ScreenToWorld, float4(input.positionCS.xy, d, 1.0));
-            posWS.xyz *= rcp(posWS.w);
-        #else
-            #if UNITY_REVERSED_Z
-            d = 1.0 - d;
-            #endif
-            d = d * 2.0 - 1.0;
-            float4 posCS = float4(input.posCS.xy, d * input.posCS.w, input.posCS.w);
->>>>>>> 685e7426
-            #if UNITY_UV_STARTS_AT_TOP
-//            posCS.y = -posCS.y;
-            #endif
-            float3 posWS = ComputeWorldSpacePosition(posCS, UNITY_MATRIX_I_VP);
-        #endif
-
-        InputData inputData = InputDataFromGbufferAndWorldPosition(gbuffer2, posWS.xyz);
-        uint materialFlags = UnpackMaterialFlags(gbuffer0.a);
-        bool materialReceiveShadowsOff = (materialFlags & kMaterialFlagReceiveShadowsOff) != 0;
-        #if SHADER_API_SWITCH
-        // Specular highlights are still silenced by setting specular to 0.0 during gbuffer pass and GPU timing is still reduced.
-        bool materialSpecularHighlightsOff = false;
-        #else
-        bool materialSpecularHighlightsOff = (materialFlags & kMaterialFlagSpecularHighlightsOff);
-        #endif
-
-        Light unityLight;
-
-        #if defined(_DIRECTIONAL)
-            unityLight.direction = _LightDirection;
-            unityLight.color = _LightColor.rgb;
-            unityLight.distanceAttenuation = 1.0;
-            unityLight.shadowAttenuation = 1.0; // TODO materialFlagReceiveShadows
-        #else
-            PunctualLightData light;
-            light.posWS = _LightPosWS;
-            light.radius2 = 0.0; //  only used by tile-lights.
-            light.color = float4(_LightColor, 0.0);
-            light.attenuation = _LightAttenuation;
-            light.spotDirection = _LightDirection;
-            light.shadowLightIndex = _ShadowLightIndex;
-            unityLight = UnityLightFromPunctualLightDataAndWorldSpacePosition(light, posWS.xyz, materialReceiveShadowsOff);
-        #endif
-
-        half3 color = 0.0.xxx;
-
-        #if defined(_LIT)
-            BRDFData brdfData = BRDFDataFromGbuffer(gbuffer0, gbuffer1, gbuffer2);
-            color = LightingPhysicallyBased(brdfData, unityLight, inputData.normalWS, inputData.viewDirectionWS, materialSpecularHighlightsOff);
-        #elif defined(_SIMPLELIT)
-            SurfaceData surfaceData = SurfaceDataFromGbuffer(gbuffer0, gbuffer1, gbuffer2, kLightingSimpleLit);
-            half3 attenuatedLightColor = unityLight.color * (unityLight.distanceAttenuation * unityLight.shadowAttenuation);
-            half3 diffuseColor = LightingLambert(attenuatedLightColor, unityLight.direction, inputData.normalWS);
-            half3 specularColor = LightingSpecular(attenuatedLightColor, unityLight.direction, inputData.normalWS, inputData.viewDirectionWS, half4(surfaceData.specular, surfaceData.smoothness), surfaceData.smoothness);
-            // TODO: if !defined(_SPECGLOSSMAP) && !defined(_SPECULAR_COLOR), force specularColor to 0 in gbuffer code
-            color = diffuseColor * surfaceData.albedo + specularColor;
-        #endif
-
-        return half4(color, 0.0);
-    }
-
-    half4 FragFog(Varyings input) : SV_Target
-<<<<<<< HEAD
-    {
-       // float d = LOAD_TEXTURE2D_X(_DepthTex, input.positionCS.xy).x;
-       //TODO: not working and gives 0
-        float d = UNITY_READ_FRAMEBUFFER_INPUT(3, input.positionCS.xy).x;//LOAD_TEXTURE2D_X(_DepthTex, input.positionCS.xy).x;
-        float z = LinearEyeDepth(d, _ZBufferParams);
-        half fogFactor = ComputeFogFactorFromLinearEyeDepth(z);
-        half fogIntensity = ComputeFogIntensity(fogFactor);
-=======
-    {
-        float d = LOAD_TEXTURE2D_X(_CameraDepthTexture, input.positionCS.xy).x;
-        float eye_z = LinearEyeDepth(d, _ZBufferParams);
-        float clip_z = UNITY_MATRIX_P[2][2] * -eye_z + UNITY_MATRIX_P[2][3];
-        half fogFactor = ComputeFogFactor(clip_z);
-        half fogIntensity = ComputeFogIntensity(fogFactor);
->>>>>>> 685e7426
-        return half4(unity_FogColor.rgb, fogIntensity);
-    }
-
-    ENDHLSL
-
-    SubShader
-    {
-        Tags { "RenderType" = "Opaque" "RenderPipeline" = "UniversalPipeline"}
-
-        // 0 - Stencil pass
-        Pass
-        {
-            Name "Stencil Volume"
-
-            ZTest LEQual
-            ZWrite Off
-            Cull Off
-            ColorMask 0
-
-            // Bit 4 is used for the stencil volume.
-            Stencil {
-                WriteMask 16
-                ReadMask 16
-                CompFront Always
-                PassFront Keep
-                ZFailFront Invert
-                CompBack Always
-                PassBack Keep
-                ZFailBack Invert
-            }
-
-            HLSLPROGRAM
-
-            #pragma multi_compile _ _SPOT
-            #pragma multi_compile_fragment _ADDITIONAL_LIGHTS
-            #pragma multi_compile_fragment _ _DEFERRED_ADDITIONAL_LIGHT_SHADOWS
-            #pragma multi_compile_fragment _ _SHADOWS_SOFT
-            #pragma multi_compile_fragment _ _GBUFFER_NORMALS_OCT
-
-            #pragma vertex Vertex
-            #pragma fragment FragWhite
-            //#pragma enable_d3d11_debug_symbols
-
-            ENDHLSL
-        }
-
-        // 1 - Deferred Punctual Light (Lit)
-        Pass
-        {
-            Name "Deferred Punctual Light (Lit)"
-
-            ZTest GEqual
-            ZWrite Off
-            Cull Front
-            Blend One One, Zero One
-            BlendOp Add, Add
-
-            // [Stencil] Bit 4 is used for the stencil volume.
-            // [Stencil] Bit 5-6 material type. 00 = unlit/bakedList, 01 = Lit, 10 = SimpleLit
-            Stencil {
-                Ref 48       // 0b00110000
-                WriteMask 16 // 0b00010000
-                ReadMask 112 // 0b01110000
-                CompBack Equal
-                PassBack Zero
-                FailBack Keep
-                ZFailBack Keep
-            }
-
-            HLSLPROGRAM
-
-            #pragma multi_compile _POINT _SPOT
-            #pragma multi_compile_fragment _LIT
-            #pragma multi_compile_fragment _ADDITIONAL_LIGHTS
-            #pragma multi_compile_fragment _ _DEFERRED_ADDITIONAL_LIGHT_SHADOWS
-            #pragma multi_compile_fragment _ _SHADOWS_SOFT
-            #pragma multi_compile_fragment _ _GBUFFER_NORMALS_OCT
-
-            #pragma vertex Vertex
-            #pragma fragment DeferredShading
-            //#pragma enable_d3d11_debug_symbols
-
-            ENDHLSL
-        }
-
-        // 2 - Deferred Punctual Light (SimpleLit)
-        Pass
-        {
-            Name "Deferred Punctual Light (SimpleLit)"
-
-            ZTest GEqual
-            ZWrite Off
-            Cull Front
-            Blend One One, Zero One
-            BlendOp Add, Add
-
-            // [Stencil] Bit 4 is used for the stencil volume.
-            // [Stencil] Bit 5-6 material type. 00 = unlit/bakedList, 01 = Lit, 10 = SimpleLit
-            Stencil {
-                Ref 80       // 0b01010000
-                WriteMask 16 // 0b00010000
-                ReadMask 112 // 0b01110000
-                CompBack Equal
-                PassBack Zero
-                FailBack Keep
-                ZFailBack Keep
-            }
-
-            HLSLPROGRAM
-
-            #pragma multi_compile _POINT _SPOT
-            #pragma multi_compile_fragment _SIMPLELIT
-            #pragma multi_compile_fragment _ADDITIONAL_LIGHTS
-            #pragma multi_compile_fragment _ _DEFERRED_ADDITIONAL_LIGHT_SHADOWS
-            #pragma multi_compile_fragment _ _SHADOWS_SOFT
-            #pragma multi_compile_fragment _ _GBUFFER_NORMALS_OCT
-
-            #pragma vertex Vertex
-            #pragma fragment DeferredShading
-            //#pragma enable_d3d11_debug_symbols
-
-            ENDHLSL
-        }
-
-        // 3 - Directional Light (Lit)
-        Pass
-        {
-            Name "Deferred Directional Light (Lit)"
-
-            ZTest Less
-            ZTest NotEqual
-            ZWrite Off
-            Cull Off
-            Blend One One, Zero One
-            BlendOp Add, Add
-
-            // [Stencil] Bit 4 is used for the stencil volume.
-            // [Stencil] Bit 5-6 material type. 00 = unlit/bakedList, 01 = Lit, 10 = SimpleLit
-            Stencil {
-                Ref 32      // 0b00100000
-                WriteMask 0 // 0b00000000
-                ReadMask 96 // 0b01100000
-                Comp Equal
-                Pass Keep
-                Fail Keep
-                ZFail Keep
-            }
-
-            HLSLPROGRAM
-
-            #pragma multi_compile _DIRECTIONAL
-            #pragma multi_compile_fragment _LIT
-            #pragma multi_compile_fragment _ADDITIONAL_LIGHTS
-            #pragma multi_compile_fragment _ _DEFERRED_ADDITIONAL_LIGHT_SHADOWS
-            #pragma multi_compile_fragment _ _SHADOWS_SOFT
-            #pragma multi_compile_fragment _ _GBUFFER_NORMALS_OCT
-
-            #pragma vertex Vertex
-            #pragma fragment DeferredShading
-            //#pragma enable_d3d11_debug_symbols
-
-            ENDHLSL
-        }
-
-        // 4 - Directional Light (SimpleLit)
-        Pass
-        {
-            Name "Deferred Directional Light (SimpleLit)"
-
-            ZTest Less
-            ZTest NotEqual
-            ZWrite Off
-            Cull Off
-            Blend One One, Zero One
-            BlendOp Add, Add
-
-            // [Stencil] Bit 4 is used for the stencil volume.
-            // [Stencil] Bit 5-6 material type. 00 = unlit/bakedList, 01 = Lit, 10 = SimpleLit
-            Stencil {
-                Ref 64      // 0b01000000
-                WriteMask 0 // 0b00000000
-                ReadMask 96 // 0b01100000
-                Comp Equal
-                Pass Keep
-                Fail Keep
-                ZFail Keep
-            }
-
-            HLSLPROGRAM
-
-            #pragma multi_compile _DIRECTIONAL
-            #pragma multi_compile_fragment _SIMPLELIT
-            #pragma multi_compile_fragment _ADDITIONAL_LIGHTS
-            #pragma multi_compile_fragment _ _DEFERRED_ADDITIONAL_LIGHT_SHADOWS
-            #pragma multi_compile_fragment _ _SHADOWS_SOFT
-            #pragma multi_compile_fragment _ _GBUFFER_NORMALS_OCT
-
-            #pragma vertex Vertex
-            #pragma fragment DeferredShading
-            //#pragma enable_d3d11_debug_symbols
-
-            ENDHLSL
-        }
-
-        // 5 - Legacy fog
-        Pass
-        {
-            Name "Fog"
-
-            ZTest Less
-            ZTest NotEqual
-            ZWrite Off
-            Cull Off
-            Blend OneMinusSrcAlpha SrcAlpha, Zero One
-            BlendOp Add, Add
-
-            HLSLPROGRAM
-
-            #pragma multi_compile _FOG
-            #pragma multi_compile FOG_LINEAR FOG_EXP FOG_EXP2
-
-            #pragma vertex Vertex
-            #pragma fragment FragFog
-            //#pragma enable_d3d11_debug_symbols
-
-            ENDHLSL
-        }
-    }
-}
+Shader "Hidden/Universal Render Pipeline/StencilDeferred"
+{
+    HLSLINCLUDE
+
+    // _ADDITIONAL_LIGHT_SHADOWS is shader keyword globally enabled for a range of render-passes.
+    // When rendering deferred lights, we need to set/unset this flag dynamically for each deferred
+    // light, however there is no way to restore the value of the keyword, whch is needed by the
+    // forward transparent pass. The workaround is to use a new shader keyword
+    // _DEFERRED_ADDITIONAL_LIGHT_SHADOWS to set _ADDITIONAL_LIGHT_SHADOWS as a #define, so that
+    // the "state" of the keyword itself is unchanged.
+    #ifdef _DEFERRED_ADDITIONAL_LIGHT_SHADOWS
+    #define _ADDITIONAL_LIGHT_SHADOWS 1
+    #endif
+
+    #include "Packages/com.unity.render-pipelines.universal/ShaderLibrary/Core.hlsl"
+    #include "Packages/com.unity.render-pipelines.universal/Shaders/Utils/Deferred.hlsl"
+
+    struct Attributes
+    {
+        float4 positionOS : POSITION;
+        uint vertexID : SV_VertexID;
+        UNITY_VERTEX_INPUT_INSTANCE_ID
+    };
+
+    struct Varyings
+    {
+        float4 positionCS : SV_POSITION;
+        float4 posCS : TEXCOORD0;
+        UNITY_VERTEX_INPUT_INSTANCE_ID
+        UNITY_VERTEX_OUTPUT_STEREO
+    };
+
+    #if defined(_SPOT)
+    float4 _SpotLightScale;
+    float4 _SpotLightBias;
+    float4 _SpotLightGuard;
+    #endif
+
+    Varyings Vertex(Attributes input)
+    {
+        Varyings output = (Varyings)0;
+
+        UNITY_SETUP_INSTANCE_ID(input);
+        UNITY_TRANSFER_INSTANCE_ID(input, output);
+        UNITY_INITIALIZE_VERTEX_OUTPUT_STEREO(output);
+
+        float3 positionOS = input.positionOS.xyz;
+
+        #if defined(_SPOT)
+        // Spot lights have an outer angle than can be up to 180 degrees, in which case the shape
+        // becomes a capped hemisphere. There is no affine transforms to handle the particular cone shape,
+        // so instead we will adjust the vertices positions in the vertex shader to get the tighest fit.
+        [flatten] if (any(positionOS.xyz))
+        {
+            // The hemisphere becomes the rounded cap of the cone.
+            positionOS.xyz = _SpotLightBias.xyz + _SpotLightScale.xyz * positionOS.xyz;
+            positionOS.xyz = normalize(positionOS.xyz) * _SpotLightScale.w;
+            // Slightly inflate the geometry to fit the analytic cone shape.
+            // We want the outer rim to be expanded along xy axis only, while the rounded cap is extended along all axis.
+            positionOS.xyz = (positionOS.xyz - float3(0, 0, _SpotLightGuard.w)) * _SpotLightGuard.xyz + float3(0, 0, _SpotLightGuard.w);
+        }
+        #endif
+
+        #if defined(_DIRECTIONAL) || defined(_FOG)
+        output.positionCS = float4(positionOS.xy, UNITY_RAW_FAR_CLIP_VALUE, 1.0); // Force triangle to be on zfar
+        #else
+        VertexPositionInputs vertexInput = GetVertexPositionInputs(positionOS.xyz);
+        output.positionCS = vertexInput.positionCS;
+        #endif
+
+        output.posCS = output.positionCS;
+
+        return output;
+    }
+
+    UNITY_DECLARE_FRAMEBUFFER_INPUT(0, HALF);
+    UNITY_DECLARE_FRAMEBUFFER_INPUT(1, HALF);
+    UNITY_DECLARE_FRAMEBUFFER_INPUT(2, HALF);
+    UNITY_DECLARE_FRAMEBUFFER_INPUT(3, FLOAT);
+
+    float4x4 _ScreenToWorld;
+
+    float3 _LightPosWS;
+    float3 _LightColor;
+
+    float4 _LightAttenuation; // .xy are used by DistanceAttenuation - .zw are used by AngleAttenuation *for SpotLights)
+    float3 _LightDirection; // directional/spotLights support
+    int _ShadowLightIndex;
+
+    half4 FragWhite(Varyings input) : SV_Target
+    {
+        return half4(1.0, 1.0, 1.0, 1.0);
+    }
+
+    half4 DeferredShading(Varyings input) : SV_Target
+    {
+        UNITY_SETUP_INSTANCE_ID(input);
+        UNITY_SETUP_STEREO_EYE_INDEX_POST_VERTEX(input);
+
+        float d        = UNITY_READ_FRAMEBUFFER_INPUT(3, input.positionCS.xy).x;//LOAD_TEXTURE2D_X(_DepthTex, input.positionCS.xy).x; // raw depth value has UNITY_REVERSED_Z applied on most platforms.
+        half4 gbuffer0 = UNITY_READ_FRAMEBUFFER_INPUT(0, input.positionCS.xy);//LOAD_TEXTURE2D_X(_GBuffer0, input.positionCS.xy);
+        half4 gbuffer1 = UNITY_READ_FRAMEBUFFER_INPUT(1, input.positionCS.xy);//LOAD_TEXTURE2D_X(_GBuffer1, input.positionCS.xy);
+        half4 gbuffer2 = UNITY_READ_FRAMEBUFFER_INPUT(2, input.positionCS.xy);//LOAD_TEXTURE2D_X(_GBuffer2, input.positionCS.xy);
+
+        #if !defined(USING_STEREO_MATRICES)
+        // We can fold all this into 1 neat matrix transform, unless in XR Single Pass mode at the moment.
+        float4 posWS = mul(_ScreenToWorld, float4(input.positionCS.xy, d, 1.0));
+            posWS.xyz *= rcp(posWS.w);
+        #else
+            #if UNITY_REVERSED_Z
+            d = 1.0 - d;
+            #endif
+            d = d * 2.0 - 1.0;
+            float4 posCS = float4(input.posCS.xy, d * input.posCS.w, input.posCS.w);
+            #if UNITY_UV_STARTS_AT_TOP
+//            posCS.y = -posCS.y;
+            #endif
+            float3 posWS = ComputeWorldSpacePosition(posCS, UNITY_MATRIX_I_VP);
+        #endif
+
+        InputData inputData = InputDataFromGbufferAndWorldPosition(gbuffer2, posWS.xyz);
+        uint materialFlags = UnpackMaterialFlags(gbuffer0.a);
+        bool materialReceiveShadowsOff = (materialFlags & kMaterialFlagReceiveShadowsOff) != 0;
+        #if SHADER_API_SWITCH
+        // Specular highlights are still silenced by setting specular to 0.0 during gbuffer pass and GPU timing is still reduced.
+        bool materialSpecularHighlightsOff = false;
+        #else
+        bool materialSpecularHighlightsOff = (materialFlags & kMaterialFlagSpecularHighlightsOff);
+        #endif
+
+        Light unityLight;
+
+        #if defined(_DIRECTIONAL)
+            unityLight.direction = _LightDirection;
+            unityLight.color = _LightColor.rgb;
+            unityLight.distanceAttenuation = 1.0;
+            unityLight.shadowAttenuation = 1.0; // TODO materialFlagReceiveShadows
+        #else
+            PunctualLightData light;
+            light.posWS = _LightPosWS;
+            light.radius2 = 0.0; //  only used by tile-lights.
+            light.color = float4(_LightColor, 0.0);
+            light.attenuation = _LightAttenuation;
+            light.spotDirection = _LightDirection;
+            light.shadowLightIndex = _ShadowLightIndex;
+            unityLight = UnityLightFromPunctualLightDataAndWorldSpacePosition(light, posWS.xyz, materialReceiveShadowsOff);
+        #endif
+
+        half3 color = 0.0.xxx;
+
+        #if defined(_LIT)
+            BRDFData brdfData = BRDFDataFromGbuffer(gbuffer0, gbuffer1, gbuffer2);
+            color = LightingPhysicallyBased(brdfData, unityLight, inputData.normalWS, inputData.viewDirectionWS, materialSpecularHighlightsOff);
+        #elif defined(_SIMPLELIT)
+            SurfaceData surfaceData = SurfaceDataFromGbuffer(gbuffer0, gbuffer1, gbuffer2, kLightingSimpleLit);
+            half3 attenuatedLightColor = unityLight.color * (unityLight.distanceAttenuation * unityLight.shadowAttenuation);
+            half3 diffuseColor = LightingLambert(attenuatedLightColor, unityLight.direction, inputData.normalWS);
+            half3 specularColor = LightingSpecular(attenuatedLightColor, unityLight.direction, inputData.normalWS, inputData.viewDirectionWS, half4(surfaceData.specular, surfaceData.smoothness), surfaceData.smoothness);
+            // TODO: if !defined(_SPECGLOSSMAP) && !defined(_SPECULAR_COLOR), force specularColor to 0 in gbuffer code
+            color = diffuseColor * surfaceData.albedo + specularColor;
+        #endif
+
+        return half4(color, 0.0);
+    }
+
+    half4 FragFog(Varyings input) : SV_Target
+
+        float d = UNITY_READ_FRAMEBUFFER_INPUT(3, input.positionCS.xy).x;//LOAD_TEXTURE2D_X(_DepthTex, input.positionCS.xy).x;
+        float eye_z = LinearEyeDepth(d, _ZBufferParams);
+        float clip_z = UNITY_MATRIX_P[2][2] * -eye_z + UNITY_MATRIX_P[2][3];
+        half fogFactor = ComputeFogFactor(clip_z);
+        half fogIntensity = ComputeFogIntensity(fogFactor);
+        return half4(unity_FogColor.rgb, fogIntensity);
+    }
+
+    ENDHLSL
+
+    SubShader
+    {
+        Tags { "RenderType" = "Opaque" "RenderPipeline" = "UniversalPipeline"}
+
+        // 0 - Stencil pass
+        Pass
+        {
+            Name "Stencil Volume"
+
+            ZTest LEQual
+            ZWrite Off
+            Cull Off
+            ColorMask 0
+
+            // Bit 4 is used for the stencil volume.
+            Stencil {
+                WriteMask 16
+                ReadMask 16
+                CompFront Always
+                PassFront Keep
+                ZFailFront Invert
+                CompBack Always
+                PassBack Keep
+                ZFailBack Invert
+            }
+
+            HLSLPROGRAM
+
+            #pragma multi_compile _ _SPOT
+            #pragma multi_compile_fragment _ADDITIONAL_LIGHTS
+            #pragma multi_compile_fragment _ _DEFERRED_ADDITIONAL_LIGHT_SHADOWS
+            #pragma multi_compile_fragment _ _SHADOWS_SOFT
+            #pragma multi_compile_fragment _ _GBUFFER_NORMALS_OCT
+
+            #pragma vertex Vertex
+            #pragma fragment FragWhite
+            //#pragma enable_d3d11_debug_symbols
+
+            ENDHLSL
+        }
+
+        // 1 - Deferred Punctual Light (Lit)
+        Pass
+        {
+            Name "Deferred Punctual Light (Lit)"
+
+            ZTest GEqual
+            ZWrite Off
+            Cull Front
+            Blend One One, Zero One
+            BlendOp Add, Add
+
+            // [Stencil] Bit 4 is used for the stencil volume.
+            // [Stencil] Bit 5-6 material type. 00 = unlit/bakedList, 01 = Lit, 10 = SimpleLit
+            Stencil {
+                Ref 48       // 0b00110000
+                WriteMask 16 // 0b00010000
+                ReadMask 112 // 0b01110000
+                CompBack Equal
+                PassBack Zero
+                FailBack Keep
+                ZFailBack Keep
+            }
+
+            HLSLPROGRAM
+
+            #pragma multi_compile _POINT _SPOT
+            #pragma multi_compile_fragment _LIT
+            #pragma multi_compile_fragment _ADDITIONAL_LIGHTS
+            #pragma multi_compile_fragment _ _DEFERRED_ADDITIONAL_LIGHT_SHADOWS
+            #pragma multi_compile_fragment _ _SHADOWS_SOFT
+            #pragma multi_compile_fragment _ _GBUFFER_NORMALS_OCT
+
+            #pragma vertex Vertex
+            #pragma fragment DeferredShading
+            //#pragma enable_d3d11_debug_symbols
+
+            ENDHLSL
+        }
+
+        // 2 - Deferred Punctual Light (SimpleLit)
+        Pass
+        {
+            Name "Deferred Punctual Light (SimpleLit)"
+
+            ZTest GEqual
+            ZWrite Off
+            Cull Front
+            Blend One One, Zero One
+            BlendOp Add, Add
+
+            // [Stencil] Bit 4 is used for the stencil volume.
+            // [Stencil] Bit 5-6 material type. 00 = unlit/bakedList, 01 = Lit, 10 = SimpleLit
+            Stencil {
+                Ref 80       // 0b01010000
+                WriteMask 16 // 0b00010000
+                ReadMask 112 // 0b01110000
+                CompBack Equal
+                PassBack Zero
+                FailBack Keep
+                ZFailBack Keep
+            }
+
+            HLSLPROGRAM
+
+            #pragma multi_compile _POINT _SPOT
+            #pragma multi_compile_fragment _SIMPLELIT
+            #pragma multi_compile_fragment _ADDITIONAL_LIGHTS
+            #pragma multi_compile_fragment _ _DEFERRED_ADDITIONAL_LIGHT_SHADOWS
+            #pragma multi_compile_fragment _ _SHADOWS_SOFT
+            #pragma multi_compile_fragment _ _GBUFFER_NORMALS_OCT
+
+            #pragma vertex Vertex
+            #pragma fragment DeferredShading
+            //#pragma enable_d3d11_debug_symbols
+
+            ENDHLSL
+        }
+
+        // 3 - Directional Light (Lit)
+        Pass
+        {
+            Name "Deferred Directional Light (Lit)"
+
+            ZTest Less
+            ZTest NotEqual
+            ZWrite Off
+            Cull Off
+            Blend One One, Zero One
+            BlendOp Add, Add
+
+            // [Stencil] Bit 4 is used for the stencil volume.
+            // [Stencil] Bit 5-6 material type. 00 = unlit/bakedList, 01 = Lit, 10 = SimpleLit
+            Stencil {
+                Ref 32      // 0b00100000
+                WriteMask 0 // 0b00000000
+                ReadMask 96 // 0b01100000
+                Comp Equal
+                Pass Keep
+                Fail Keep
+                ZFail Keep
+            }
+
+            HLSLPROGRAM
+
+            #pragma multi_compile _DIRECTIONAL
+            #pragma multi_compile_fragment _LIT
+            #pragma multi_compile_fragment _ADDITIONAL_LIGHTS
+            #pragma multi_compile_fragment _ _DEFERRED_ADDITIONAL_LIGHT_SHADOWS
+            #pragma multi_compile_fragment _ _SHADOWS_SOFT
+            #pragma multi_compile_fragment _ _GBUFFER_NORMALS_OCT
+
+            #pragma vertex Vertex
+            #pragma fragment DeferredShading
+            //#pragma enable_d3d11_debug_symbols
+
+            ENDHLSL
+        }
+
+        // 4 - Directional Light (SimpleLit)
+        Pass
+        {
+            Name "Deferred Directional Light (SimpleLit)"
+
+            ZTest Less
+            ZTest NotEqual
+            ZWrite Off
+            Cull Off
+            Blend One One, Zero One
+            BlendOp Add, Add
+
+            // [Stencil] Bit 4 is used for the stencil volume.
+            // [Stencil] Bit 5-6 material type. 00 = unlit/bakedList, 01 = Lit, 10 = SimpleLit
+            Stencil {
+                Ref 64      // 0b01000000
+                WriteMask 0 // 0b00000000
+                ReadMask 96 // 0b01100000
+                Comp Equal
+                Pass Keep
+                Fail Keep
+                ZFail Keep
+            }
+
+            HLSLPROGRAM
+
+            #pragma multi_compile _DIRECTIONAL
+            #pragma multi_compile_fragment _SIMPLELIT
+            #pragma multi_compile_fragment _ADDITIONAL_LIGHTS
+            #pragma multi_compile_fragment _ _DEFERRED_ADDITIONAL_LIGHT_SHADOWS
+            #pragma multi_compile_fragment _ _SHADOWS_SOFT
+            #pragma multi_compile_fragment _ _GBUFFER_NORMALS_OCT
+
+            #pragma vertex Vertex
+            #pragma fragment DeferredShading
+            //#pragma enable_d3d11_debug_symbols
+
+            ENDHLSL
+        }
+
+        // 5 - Legacy fog
+        Pass
+        {
+            Name "Fog"
+
+            ZTest Less
+            ZTest NotEqual
+            ZWrite Off
+            Cull Off
+            Blend OneMinusSrcAlpha SrcAlpha, Zero One
+            BlendOp Add, Add
+
+            HLSLPROGRAM
+
+            #pragma multi_compile _FOG
+            #pragma multi_compile FOG_LINEAR FOG_EXP FOG_EXP2
+
+            #pragma vertex Vertex
+            #pragma fragment FragFog
+            //#pragma enable_d3d11_debug_symbols
+
+            ENDHLSL
+        }
+    }
+}