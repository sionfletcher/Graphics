--- conflicted
+++ resolved
@@ -87,14 +87,10 @@
     [branch] if (materialFlagReceiveShadowsOff)
         light.shadowAttenuation = 1.0;
     else
-<<<<<<< HEAD
+    {
         light.shadowAttenuation = AdditionalLightRealtimeShadow(punctualLightData.shadowLightIndex, positionWS, lightDirection);
-=======
-    {
-        light.shadowAttenuation = AdditionalLightRealtimeShadow(punctualLightData.shadowLightIndex, positionWS);
         light.shadowAttenuation = ApplyShadowFade(light.shadowAttenuation, positionWS);
     }
->>>>>>> 160e5089
     return light;
 }
 
