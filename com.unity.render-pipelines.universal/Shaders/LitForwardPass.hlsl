--- conflicted
+++ resolved
@@ -49,20 +49,13 @@
     inputData.positionWS = input.positionWS;
 #endif
 
-<<<<<<< HEAD
     inputData.positionCS = input.positionCS;
 
-#ifdef _NORMALMAP
-    half3 viewDirWS = half3(input.normalWS.w, input.tangentWS.w, input.bitangentWS.w);
-    inputData.normalWS = TransformTangentToWorld(normalTS,
-        half3x3(input.tangentWS.xyz, input.bitangentWS.xyz, input.normalWS.xyz));
-=======
     half3 viewDirWS = SafeNormalize(input.viewDirWS);
 #ifdef _NORMALMAP 
     float sgn = input.tangentWS.w;      // should be either +1 or -1
     float3 bitangent = sgn * cross(input.normalWS.xyz, input.tangentWS.xyz);
     inputData.normalWS = TransformTangentToWorld(normalTS, half3x3(input.tangentWS.xyz, bitangent.xyz, input.normalWS.xyz));
->>>>>>> 757811be
 #else
     inputData.normalWS = input.normalWS;
 #endif
