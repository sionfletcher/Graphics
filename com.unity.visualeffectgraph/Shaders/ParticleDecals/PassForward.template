--- conflicted
+++ resolved
@@ -6,10 +6,8 @@
 	ZWrite Off
 	
 	HLSLPROGRAM
+	${VFXPassForwardDefine}
 	${VFXInclude("Shaders/ParticleDecals/Pass.template")}
-<<<<<<< HEAD
-=======
-	${VFXPassForwardDefine}
->>>>>>> 1630f741
+	
 	ENDHLSL
 }