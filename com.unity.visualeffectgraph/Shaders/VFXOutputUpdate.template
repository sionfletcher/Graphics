--- conflicted
+++ resolved
@@ -257,21 +257,10 @@
             }
 		}
         #if VFX_COMPUTE_AABBS
-<<<<<<< HEAD
                 ${VFXLoadSizeRT}
-            #if VFX_WORLD_SPACE
-                ${VFXLoadParameter:{worldToLocal}}
-            #else
-                float4x4 worldToLocal = (float4x4)0;
-            #endif
             #if VFX_COMPUTE_AABBS
                 int rayTracingDecimationFactor = VFX_RT_DECIMATION_FACTOR;
-                FillAabbBuffer(attributes, size3, index, worldToLocal, rayTracingDecimationFactor);
-=======
-            ${VFXLoadSize}
-            #if VFX_COMPUTE_AABBS
-                FillAabbBuffer(attributes, size3, index);
->>>>>>> 48f44023
+                FillAabbBuffer(attributes, size3, index, rayTracingDecimationFactor);
             #endif
         #endif
 	}
