using System;
using System.Linq;
using System.Collections.Generic;
using UnityEngine;
using UnityEngine.Rendering;
using UnityEditor.VFX.Operator;

namespace UnityEditor.VFX.Block
{
<<<<<<< HEAD
    class PositionMeshProvider : VariantProvider
    {
        protected override sealed Dictionary<string, object[]> variants
        {
            get
            {
                return new Dictionary<string, object[]>
                {
                    { "sourceMesh", Enum.GetValues(typeof(SampleMesh.SourceType)).Cast<object>().ToArray() },
                };
            }
        }
    }

    [VFXInfo(category = "Position", variantProvider = typeof(PositionMeshProvider), experimental = true)]
=======
    [VFXInfo(category = "Position", experimental = true, variantProvider = typeof(PositionBaseProvider))]
>>>>>>> ee55b98f
    class PositionMesh : PositionBase
    {

        [VFXSetting, SerializeField, Tooltip("Specifies how Unity handles the sample when the custom vertex index is out the out of bounds of the vertex array.")]
        private VFXOperatorUtility.SequentialAddressingMode mode = VFXOperatorUtility.SequentialAddressingMode.Clamp;

<<<<<<< HEAD
        [VFXSetting, SerializeField, Tooltip("Change what kind of primitive we want to sample.")]
        private SampleMesh.PlacementMode placementMode = SampleMesh.PlacementMode.Vertex;

        [VFXSetting, SerializeField, Tooltip("Surface sampling coordinate.")]
        private SampleMesh.SurfaceCoordinates surfaceCoordinates = SampleMesh.SurfaceCoordinates.Uniform;

        [VFXSetting(VFXSettingAttribute.VisibleFlags.InInspector), SerializeField, Tooltip("Choose between classic mesh sampling or skinned renderer mesh sampling.")]
        private SampleMesh.SourceType sourceMesh = SampleMesh.SourceType.Mesh;

        public override string name
        {
            get
            {
                if (sourceMesh == SampleMesh.SourceType.Mesh)
                    return "Position (Mesh)";
                else
                    return "Position (Skinned Mesh)";
            }
        }
=======
        public override string name { get { return string.Format(base.name, "Mesh"); ; } }
>>>>>>> ee55b98f

        public class CustomPropertiesMesh
        {
            [Tooltip("Sets the Mesh to sample from.")]
            public Mesh mesh = VFXResources.defaultResources.mesh;
        }

        public class CustomPropertiesPropertiesSkinnedMeshRenderer
        {
            [Tooltip("Sets the Mesh to sample from, has to be an exposed entry.")]
            public SkinnedMeshRenderer skinnedMesh = null;
        }

        public class CustomPropertiesVertex
        {
            [Tooltip("Sets the vertex index to read from.")]
            public uint vertex = 0;
        }

<<<<<<< HEAD
        public class CustomPropertiesEdge
        {
            [Tooltip("The start index of edge, line will be renderer with the following one.")]
            public uint index = 0u;

            [Tooltip("Linear interpolation value between start and end edge position.")]
            public float x;
        }

        public class CustomPropertiesPlacementSurfaceBarycentricCoordinates
        {
            [Tooltip("The triangle index to read from.")]
            public uint triangle = 0u;

            [Tooltip("Barycentric coordinate (z is computed from x & y).")]
            public Vector2 barycentric;
        }

        public class CustomPropertiesPlacementSurfaceLowDistorsionMapping
        {
            [Tooltip("The triangle index to read from.")]
            public uint triangle = 0u;

            [Tooltip("Low distortion mapping coordinate.")]
            public Vector2 square;
        }

        public class CustomPropertiesBlendPosition
        {
            [Range(0.0f, 1.0f), Tooltip("Set the blending value for position attribute.")]
            public float blendPosition;
        }

        public class CustomPropertiesBlendDirection
        {
            [Range(0.0f, 1.0f), Tooltip("Set the blending value for direction attribute.")]
            public float blendDirection;
        }

=======
>>>>>>> ee55b98f
        protected override bool needDirectionWrite { get { return true; } }
        protected override bool supportsVolumeSpawning { get { return false; } }

        private VFXExpression BuildRandomUIntPerParticle(VFXExpression max, int id)
        {
            //TODO : Add support of proper integer random
            var rand = VFXOperatorUtility.BuildRandom(VFXSeedMode.PerParticle, false, new RandId(this, id));
            VFXExpression r = new VFXExpressionCastFloatToUint(rand * new VFXExpressionCastUintToFloat(max));
            r = VFXOperatorUtility.ApplyAddressingMode(r, max, VFXOperatorUtility.SequentialAddressingMode.Clamp);
            return r;
        }

        public override IEnumerable<VFXNamedExpression> parameters
        {
            get
            {
                VFXExpression source = null;
                VFXExpression index = null;
                VFXExpression coordinate = null;
                foreach (var parameter in base.parameters)
                {
                    if (    parameter.name == nameof(CustomPropertiesMesh.mesh)
                        ||  parameter.name == nameof(CustomPropertiesPropertiesSkinnedMeshRenderer.skinnedMesh))
                        source = parameter.exp;
                    else if (       parameter.name == nameof(CustomPropertiesEdge.x)
                                ||  parameter.name == nameof(CustomPropertiesPlacementSurfaceLowDistorsionMapping.square)
                                ||  parameter.name == nameof(CustomPropertiesPlacementSurfaceBarycentricCoordinates.barycentric))
                        coordinate = parameter.exp;
                    else if (   parameter.name == nameof(CustomPropertiesVertex.vertex)
                            ||  parameter.name == nameof(CustomPropertiesEdge.index)
                            || parameter.name == nameof(CustomPropertiesPlacementSurfaceLowDistorsionMapping.triangle)
                            ||  parameter.name == nameof(CustomPropertiesPlacementSurfaceBarycentricCoordinates.triangle))
                        index = parameter.exp;
                    else
                        yield return parameter;
                }
                bool skinnedMesh = source.valueType == UnityEngine.VFX.VFXValueType.SkinnedMeshRenderer;
                var mesh = !skinnedMesh ? source : new VFXExpressionMeshFromSkinnedMeshRenderer(source);
                var meshVertexCount = new VFXExpressionMeshVertexCount(mesh);
                var meshIndexCount = new VFXExpressionMeshIndexCount(mesh);

                var threeUint = VFXOperatorUtility.ThreeExpression[UnityEngine.VFX.VFXValueType.Uint32];

                if (spawnMode == SpawnMode.Custom)
                {
                    if (placementMode == SampleMesh.PlacementMode.Vertex)
                        index = VFXOperatorUtility.ApplyAddressingMode(index, meshVertexCount, mode);
                    else if (placementMode == SampleMesh.PlacementMode.Edge)
                        index = VFXOperatorUtility.ApplyAddressingMode(index, meshIndexCount, mode);
                    else if (placementMode == SampleMesh.PlacementMode.Surface)
                        index = VFXOperatorUtility.ApplyAddressingMode(index, meshIndexCount / threeUint, mode);
                }
                else if(spawnMode == SpawnMode.Random)
                {
                    if (placementMode == SampleMesh.PlacementMode.Vertex)
                    {
                        index = BuildRandomUIntPerParticle(meshVertexCount, 0);
                    }
                    else if (placementMode == SampleMesh.PlacementMode.Edge)
                    {
                        index = BuildRandomUIntPerParticle(meshIndexCount, 1);
                        coordinate = VFXOperatorUtility.BuildRandom(VFXSeedMode.PerParticle, false, new RandId(this, 2));
                    }
                    else if (placementMode == SampleMesh.PlacementMode.Surface)
                    {
                        index = BuildRandomUIntPerParticle(meshIndexCount / threeUint, 3);
                        var x = VFXOperatorUtility.BuildRandom(VFXSeedMode.PerParticle, false, new RandId(this, 4));
                        var y = VFXOperatorUtility.BuildRandom(VFXSeedMode.PerParticle, false, new RandId(this, 5));
                        coordinate = new VFXExpressionCombine(x, y);
                    }
                }

                var vertexAttributes = new[] { VertexAttribute.Position, VertexAttribute.Normal };
                VFXExpression[] sampling = null;
                if (placementMode == SampleMesh.PlacementMode.Vertex)
                    sampling = SampleMesh.SampleVertexAttribute(source, index, vertexAttributes).ToArray();
                else if (placementMode == SampleMesh.PlacementMode.Edge)
                    sampling = SampleMesh.SampleEdgeAttribute(source, index, coordinate, vertexAttributes).ToArray();
                else if (placementMode == SampleMesh.PlacementMode.Surface)
                    sampling = SampleMesh.SampleTriangleAttribute(source, index, coordinate, surfaceCoordinates, vertexAttributes).ToArray();

                yield return new VFXNamedExpression(sampling[0], "readPosition");
                yield return new VFXNamedExpression(sampling[1], "readDirection");
            }
        }

        protected override IEnumerable<string> filteredOutSettings
        {
            get
            {
                foreach (var setting in base.filteredOutSettings)
                    yield return setting;

                if (spawnMode != SpawnMode.Custom || placementMode != SampleMesh.PlacementMode.Surface)
                    yield return nameof(surfaceCoordinates);

                if (spawnMode != SpawnMode.Custom)
                    yield return nameof(mode);
            }
        }

        protected override IEnumerable<VFXPropertyWithValue> inputProperties
        {
            get
            {
                var properties = base.inputProperties;

                if (sourceMesh == SampleMesh.SourceType.Mesh)
                    properties = properties.Concat(PropertiesFromType(nameof(CustomPropertiesMesh)));
                else
                    properties = properties.Concat(PropertiesFromType(nameof(CustomPropertiesPropertiesSkinnedMeshRenderer)));

                if (spawnMode == SpawnMode.Custom)
                {
                    if (placementMode == SampleMesh.PlacementMode.Vertex)
                        properties = properties.Concat(PropertiesFromType(nameof(CustomPropertiesVertex)));
                    else if (placementMode == SampleMesh.PlacementMode.Edge)
                        properties = properties.Concat(PropertiesFromType(nameof(CustomPropertiesEdge)));
                    else if (placementMode == SampleMesh.PlacementMode.Surface)
                    {
                        if (surfaceCoordinates == SampleMesh.SurfaceCoordinates.Barycentric)
                            properties = properties.Concat(PropertiesFromType(nameof(CustomPropertiesPlacementSurfaceBarycentricCoordinates)));
                        else if (surfaceCoordinates == SampleMesh.SurfaceCoordinates.Uniform)
                            properties = properties.Concat(PropertiesFromType(nameof(CustomPropertiesPlacementSurfaceLowDistorsionMapping)));
                        else
                            throw new InvalidOperationException("Unexpected surface coordinate mode : " + surfaceCoordinates);
                    }
                    else
                        throw new InvalidOperationException("Unexpected placement mode : " + placementMode);
                }

<<<<<<< HEAD
                if (compositionPosition == AttributeCompositionMode.Blend)
                    properties = properties.Concat(PropertiesFromType(nameof(CustomPropertiesBlendPosition)));

                if (compositionDirection == AttributeCompositionMode.Blend)
                    properties = properties.Concat(PropertiesFromType(nameof(CustomPropertiesBlendDirection)));

=======
>>>>>>> ee55b98f
                return properties;
            }
        }

        public override string source
        {
            get
            {
                string source = "";
                source += "\n" + VFXBlockUtility.GetComposeString(compositionPosition, "position", "readPosition", "blendPosition");
                source += "\n" + VFXBlockUtility.GetComposeString(compositionDirection, "direction", "readDirection", "blendDirection");
                return source;
            }
        }
    }
}<|MERGE_RESOLUTION|>--- conflicted
+++ resolved
@@ -7,7 +7,6 @@
 
 namespace UnityEditor.VFX.Block
 {
-<<<<<<< HEAD
     class PositionMeshProvider : VariantProvider
     {
         protected override sealed Dictionary<string, object[]> variants
@@ -23,16 +22,12 @@
     }
 
     [VFXInfo(category = "Position", variantProvider = typeof(PositionMeshProvider), experimental = true)]
-=======
-    [VFXInfo(category = "Position", experimental = true, variantProvider = typeof(PositionBaseProvider))]
->>>>>>> ee55b98f
     class PositionMesh : PositionBase
     {
 
         [VFXSetting, SerializeField, Tooltip("Specifies how Unity handles the sample when the custom vertex index is out the out of bounds of the vertex array.")]
         private VFXOperatorUtility.SequentialAddressingMode mode = VFXOperatorUtility.SequentialAddressingMode.Clamp;
 
-<<<<<<< HEAD
         [VFXSetting, SerializeField, Tooltip("Change what kind of primitive we want to sample.")]
         private SampleMesh.PlacementMode placementMode = SampleMesh.PlacementMode.Vertex;
 
@@ -52,9 +47,6 @@
                     return "Position (Skinned Mesh)";
             }
         }
-=======
-        public override string name { get { return string.Format(base.name, "Mesh"); ; } }
->>>>>>> ee55b98f
 
         public class CustomPropertiesMesh
         {
@@ -74,7 +66,6 @@
             public uint vertex = 0;
         }
 
-<<<<<<< HEAD
         public class CustomPropertiesEdge
         {
             [Tooltip("The start index of edge, line will be renderer with the following one.")]
@@ -114,8 +105,6 @@
             public float blendDirection;
         }
 
-=======
->>>>>>> ee55b98f
         protected override bool needDirectionWrite { get { return true; } }
         protected override bool supportsVolumeSpawning { get { return false; } }
 
@@ -247,15 +236,12 @@
                         throw new InvalidOperationException("Unexpected placement mode : " + placementMode);
                 }
 
-<<<<<<< HEAD
                 if (compositionPosition == AttributeCompositionMode.Blend)
                     properties = properties.Concat(PropertiesFromType(nameof(CustomPropertiesBlendPosition)));
 
                 if (compositionDirection == AttributeCompositionMode.Blend)
                     properties = properties.Concat(PropertiesFromType(nameof(CustomPropertiesBlendDirection)));
 
-=======
->>>>>>> ee55b98f
                 return properties;
             }
         }
