--- conflicted
+++ resolved
@@ -67,12 +67,8 @@
                         var gpuTransformation = Has(VFXExpressionContextOption.GPUDataTransformation);
                         var spawnEventPath = Has(VFXExpressionContextOption.PatchReadToEventAttribute);
                         foreach (var exp in m_EndExpressions)
-<<<<<<< HEAD
-                            m_ReducedCache[exp] = InsertGPUTransformation(GetReduced(exp), null /* no source in end expression */);
-=======
-                            m_ReducedCache[exp] = PatchVFXExpression(GetReduced(exp), gpuTransformation, spawnEventPath, m_GlobalEventAttribute);
-                    }
->>>>>>> 8cab507d
+                            m_ReducedCache[exp] = PatchVFXExpression(GetReduced(exp), null /* no source in end expression */, gpuTransformation, spawnEventPath, m_GlobalEventAttribute);
+                    }
                 }
                 finally
                 {
@@ -110,8 +106,7 @@
                 return reducedParents.All(e => (e.m_Flags & (flag | Flags.InvalidOnCPU)) == flag);
             }
 
-<<<<<<< HEAD
-            private VFXExpression InsertGPUTransformation(VFXExpression exp, VFXExpression sourceExpression)
+            private static VFXExpression PatchVFXExpression(VFXExpression input, VFXExpression sourceExpression, bool insertGPUTransformation, bool patchReadAttributeForSpawn, IEnumerable<VFXLayoutElementDesc> globalEventAttribute)
             {
                 //TODOPAUL : Unify with switch case
                 if (exp.valueType == VFXValueType.Mesh)
@@ -140,17 +135,10 @@
                 {
                     if (sourceExpression == null)
                     {
-                        return exp;
-                    }
-
                     //TODOPAUL : Test actual source expression type
                     return new VFXExpressionVertexBufferFromSkinnedMeshRenderer(exp, sourceExpression.parents[2] /* channelFormatAndDimensionAndStreamIndex */);
                 }
 
-                switch (exp.valueType)
-=======
-            private static VFXExpression PatchVFXExpression(VFXExpression input, bool insertGPUTransformation, bool patchReadAttributeForSpawn, IEnumerable<VFXLayoutElementDesc> globalEventAttribute)
-            {
                 if (insertGPUTransformation)
                 {
                     switch (input.valueType)
@@ -166,7 +154,6 @@
                 }
 
                 if (patchReadAttributeForSpawn && input is VFXAttributeExpression)
->>>>>>> 8cab507d
                 {
                     var attribute = input as VFXAttributeExpression;
                     if (attribute.attributeLocation == VFXAttributeLocation.Current)
@@ -196,17 +183,8 @@
                     var parents = expression.parents.Select(e =>
                     {
                         var parent = Compile(e);
-<<<<<<< HEAD
-
-                        if (Has(VFXExpressionContextOption.GPUDataTransformation)
-                            && expression.IsAny(VFXExpression.Flags.NotCompilableOnCPU)
-                            && !parent.IsAny(VFXExpression.Flags.NotCompilableOnCPU))
-                            parent = InsertGPUTransformation(parent, expression);
-
-=======
                         bool currentGPUTransformation = gpuTransformation && expression.IsAny(VFXExpression.Flags.NotCompilableOnCPU) && !parent.IsAny(VFXExpression.Flags.NotCompilableOnCPU);
-                        parent = PatchVFXExpression(parent, currentGPUTransformation, patchReadAttributeForSpawn, m_GlobalEventAttribute);
->>>>>>> 8cab507d
+                        parent = PatchVFXExpression(parent, expression, currentGPUTransformation, patchReadAttributeForSpawn, m_GlobalEventAttribute);
                         return parent;
                     }).ToArray();
 
