using System;
using UnityEngine;
using UnityEngine.VFX;

namespace UnityEditor.VFX
{
    enum SpaceableType
    {
        None,
        Position,
        Direction,
        Matrix,
        Vector
    }

    [AttributeUsage(AttributeTargets.Field | AttributeTargets.Struct)]
    class VFXSpaceAttribute : PropertyAttribute
    {
        public readonly SpaceableType type;
        public VFXSpaceAttribute(SpaceableType type)
        {
            this.type = type;
        }
    }

    class ShowAsColorAttribute : Attribute
    { }
    public class MinMaxAttribute : PropertyAttribute
    {
        public readonly float min;
        public readonly float max;

        // Attribute used to make a float or int variable in a script be restricted to a specific range.
        public MinMaxAttribute(float min, float max)
        {
            this.min = min;
            this.max = max;
        }
    }

    class CoordinateSpaceInfo
    {
        public static readonly int SpaceCount = Enum.GetValues(typeof(VFXCoordinateSpace)).Length;
    }

    [VFXType(VFXTypeAttribute.Usage.Default, "Circle"), Serializable]
    struct TCircle
    {
        [Tooltip("Sets the transform of the circle.")]
        public Transform transform;
        [Tooltip("Sets the radius of the circle.")]
        public float radius;

        public static TCircle defaultValue = new TCircle { transform = Transform.defaultValue, radius = 1.0f };
    }

    [VFXType(VFXTypeAttribute.Usage.Default, "Arc Circle"), Serializable]
    struct TArcCircle
    {
        [Tooltip("Sets the Circle shape input.")]
        public TCircle circle;
        [Angle, Range(0, Mathf.PI * 2.0f), Tooltip("Controls how much of the circle is used. The value is in radians.")]
        public float arc;

        public static TArcCircle defaultValue = new TArcCircle { circle = TCircle.defaultValue, arc = 2.0f * Mathf.PI };
    }

    //This type is only used in DistanceToSphere
    [VFXType(VFXTypeAttribute.Usage.ExcludeFromProperty, "Simple Sphere"), Serializable]
    struct Sphere
    {
        [Tooltip("Sets the center of the sphere."), VFXSpace(SpaceableType.Position)]
        public Vector3 center;
        [Tooltip("Sets the radius of the sphere.")]
        public float radius;

        public static Sphere defaultValue = new Sphere { radius = 1.0f };
    }

    [VFXType(VFXTypeAttribute.Usage.Default, "Sphere"), Serializable]
    struct TSphere
    {
        [Tooltip("Sets the transform of the sphere.")]
        public Transform transform;
        [Tooltip("Sets the radius of the sphere.")]
        public float radius;

        public static implicit operator TSphere(Sphere v)
        {
            return new TSphere()
            {
                transform = new Transform()
                {
                    position = v.center,
                    scale = Vector3.one
                },
                radius = v.radius
            };
        }

        public static TSphere defaultValue = new TSphere { transform = Transform.defaultValue, radius = 1.0f };
    }

    [VFXType(VFXTypeAttribute.Usage.Default), Serializable]
    struct TArcSphere
    {
        public TSphere sphere;
        [Angle, Range(0, Mathf.PI * 2.0f), Tooltip("Controls how much of the sphere is used. The value is in radians.")]
        public float arc;

        public static TArcSphere defaultValue = new TArcSphere { sphere = TSphere.defaultValue, arc = 2.0f * Mathf.PI };
    }


    [VFXType(VFXTypeAttribute.Usage.Default, "Cone"), Serializable]
    struct TCone
    {
        [Tooltip("Sets the transform of the cone.")]
        public Transform transform;
        [Min(0.0f), Tooltip("Sets the base radius of the cone.")]
        public float baseRadius;
        [Min(0.0f), Tooltip("Sets the top radius of the cone.")]
        public float topRadius;
        [Tooltip("Sets the height of the cone.")]
        public float height;
        [Angle, Range(0, Mathf.PI * 2.0f), Tooltip("Controls how much of the cone is used. The value is in radians.")]

        public static TCone defaultValue = new TCone { transform = Transform.defaultValue, baseRadius = 1.0f, topRadius = 0.1f, height = 1.0f };
    }

    [VFXType(VFXTypeAttribute.Usage.Default, "Arc Cone"), Serializable]
    struct TArcCone
    {
        [Tooltip("Sets the cone.")]
        public TCone cone;
        [Angle, Range(0, Mathf.PI * 2.0f), Tooltip("Controls how much of the cone is used. The value is in radians.")]
        public float arc;

        public static TArcCone defaultValue = new TArcCone { cone = TCone.defaultValue, arc = 2.0f * Mathf.PI };
    }

    [VFXType(VFXTypeAttribute.Usage.Default, "Torus"), Serializable]
    struct TTorus
    {
        [Tooltip("Sets the transform of the torus.")]
        public Transform transform;
        [Tooltip("Sets the radius of the torus ring.")]
        public float majorRadius;
        [Tooltip("Sets the thickness of the torus ring.")]
        public float minorRadius;

        public static TTorus defaultValue = new TTorus { transform = Transform.defaultValue, majorRadius = 1.0f, minorRadius = 0.1f };
    }

    [VFXType(VFXTypeAttribute.Usage.Default, "Arc Torus"), Serializable]
    struct TArcTorus
    {
        [Tooltip("Sets the cone.")]
        public TTorus torus;
        [Angle, Range(0, Mathf.PI * 2.0f), Tooltip("Controls how much of the torus is used.")]
        public float arc;

        public static TArcTorus defaultValue = new TArcTorus { torus = TTorus.defaultValue, arc = 2.0f * Mathf.PI };
    }

    [VFXType(VFXTypeAttribute.Usage.Default, "Oriented Box"), VFXSpace(SpaceableType.Matrix), Serializable]
    struct OrientedBox
    {
        [Tooltip("Sets the center of the box."), VFXSpace(SpaceableType.Position)]
        public Vector3 center;
        [Angle, Tooltip("Sets the orientation of the box.")]
        public Vector3 angles;
        [Tooltip("Sets the size of the box along each axis.")]
        public Vector3 size;

        public static OrientedBox defaultValue = new OrientedBox { size = Vector3.one };
    }

    [VFXType(VFXTypeAttribute.Usage.Default, "Axis Aligned Box"), Serializable]
    struct AABox
    {
        [Tooltip("Sets the center of the box."), VFXSpace(SpaceableType.Position)]
        public Vector3 center;
        [Tooltip("Sets the size of the box along each axis.")]
        public Vector3 size;

        public static AABox defaultValue = new AABox { size = Vector3.one };
    }

    [VFXType, Serializable]
    struct Plane
    {
        public Plane(Vector3 direction) { position = Vector3.zero; normal = direction; }

        [Tooltip("Sets the position of the plane."), VFXSpace(SpaceableType.Position)]
        public Vector3 position;
        [Normalize, Tooltip("Sets the direction of the plane."), VFXSpace(SpaceableType.Direction)]
        public Vector3 normal;

        public static Plane defaultValue = new Plane { normal = Vector3.up };
    }

    [VFXType, Serializable]
<<<<<<< HEAD
=======
    struct Cylinder
    {
        [Tooltip("Sets the center of the cylinder."), VFXSpace(SpaceableType.Position)]
        public Vector3 center;
        [Tooltip("Sets the radius of the cylinder.")]
        public float radius;
        [Tooltip("Sets the height of the cylinder.")]
        public float height;

        public static Cylinder defaultValue = new Cylinder { radius = 1.0f, height = 1.0f };
    }

    [VFXType, Serializable]
    struct Cone
    {
        [Tooltip("Sets the center of the cone."), VFXSpace(SpaceableType.Position)]
        public Vector3 center;
        [Min(0.0f), Tooltip("Sets the base radius of the cone.")]
        public float radius0;
        [Min(0.0f), Tooltip("Sets the top radius of the cone.")]
        public float radius1;
        [Tooltip("Sets the height of the cone.")]
        public float height;

        public static Cone defaultValue = new Cone { radius0 = 1.0f, radius1 = 0.1f, height = 1.0f };
    }

    [VFXType, Serializable]
    struct ArcCone
    {
        [Tooltip("Sets the center of the cone."), VFXSpace(SpaceableType.Position)]
        public Vector3 center;
        [Min(0.0f), Tooltip("Sets the base radius of the cone.")]
        public float radius0;
        [Min(0.0f), Tooltip("Sets the top radius of the cone.")]
        public float radius1;
        [Tooltip("Sets the height of the cone.")]
        public float height;
        [Angle, Range(0, Mathf.PI * 2.0f), Tooltip("Controls how much of the cone is used. The value is in radians.")]
        public float arc;

        public static ArcCone defaultValue = new ArcCone { radius0 = 1.0f, radius1 = 0.1f, height = 1.0f, arc = 2.0f * Mathf.PI };
    }

    [VFXType, Serializable]
    struct Torus
    {
        [Tooltip("Sets the center of the torus."), VFXSpace(SpaceableType.Position)]
        public Vector3 center;
        [Tooltip("Sets the radius of the torus ring.")]
        public float majorRadius;
        [Tooltip("Sets the thickness of the torus ring.")]
        public float minorRadius;

        public static Torus defaultValue = new Torus { majorRadius = 1.0f, minorRadius = 0.1f };
    }

    [VFXType, Serializable]
    struct ArcTorus
    {
        [Tooltip("Sets the center of the torus."), VFXSpace(SpaceableType.Position)]
        public Vector3 center;
        [Tooltip("Sets the radius of the torus ring.")]
        public float majorRadius;
        [Tooltip("Sets the thickness of the torus ring.")]
        public float minorRadius;
        [Angle, Range(0, Mathf.PI * 2.0f), Tooltip("Controls how much of the torus is used.")]
        public float arc;

        public static ArcTorus defaultValue = new ArcTorus { majorRadius = 1.0f, minorRadius = 0.1f, arc = 2.0f * Mathf.PI };
    }

    [VFXType, Serializable]
>>>>>>> 7d292932
    struct Line
    {
        [Tooltip("Sets the start position of the line."), VFXSpace(SpaceableType.Position)]
        public Vector3 start;
        [Tooltip("Sets the end position of the line."), VFXSpace(SpaceableType.Position)]
        public Vector3 end;

        public static Line defaultValue = new Line { start = Vector3.zero, end = Vector3.left };
    }

    [VFXType, VFXSpace(SpaceableType.Matrix), Serializable]
    struct Transform
    {
        [Tooltip("Sets the transform position."), VFXSpace(SpaceableType.Position)]
        public Vector3 position;
        [Angle, Tooltip("Sets the euler angles of the transform.")]
        public Vector3 angles;
        [Tooltip("Sets the scale of the transform along each axis.")]
        public Vector3 scale;

        public static Transform defaultValue = new Transform { scale = Vector3.one };

        public static implicit operator Matrix4x4(Transform t)
        {
            return Matrix4x4.TRS(t.position, Quaternion.Euler(t.angles), t.scale);
        }

        public static implicit operator Transform(Matrix4x4 m)
        {
            return new Transform()
            {
                position = m.GetPosition(),
                angles = m.rotation.eulerAngles,
                scale = m.lossyScale
            };
        }
    }

    [VFXType, Serializable]
    struct Position
    {
        [Tooltip("The position."), VFXSpace(SpaceableType.Position)]
        public Vector3 position;

        public static implicit operator Position(Vector3 v)
        {
            return new Position() { position = v };
        }

        public static implicit operator Vector3(Position v)
        {
            return v.position;
        }

        public static Position defaultValue = new Position { position = Vector3.zero };
    }

    [VFXType(VFXTypeAttribute.Usage.Default, "Direction"), Serializable]
    struct DirectionType
    {
        [Tooltip("The normalized direction."), VFXSpace(SpaceableType.Direction)]
        public Vector3 direction;

        public static implicit operator DirectionType(Vector3 v)
        {
            return new DirectionType() { direction = v };
        }

        public static implicit operator Vector3(DirectionType v)
        {
            return v.direction;
        }

        public static DirectionType defaultValue = new DirectionType { direction = Vector3.up };
    }

    [VFXType, Serializable]
    struct Vector
    {
        [Tooltip("The vector."), VFXSpace(SpaceableType.Vector)]
        public Vector3 vector;

        public static implicit operator Vector(Vector3 v)
        {
            return new Vector() { vector = v };
        }

        public static implicit operator Vector3(Vector v)
        {
            return v.vector;
        }

        public static Vector defaultValue = new Vector { vector = Vector3.zero };
    }

    [VFXType, Serializable]
    struct FlipBook
    {
        public int x;
        public int y;

        public static FlipBook defaultValue = new FlipBook { x = 4, y = 4 };
    }

    [VFXType(VFXTypeAttribute.Usage.ExcludeFromProperty), Serializable]
    struct CameraBuffer
    {
        private Texture texture;

        public CameraBuffer(Texture texture)
        {
            this.texture = texture;
        }

        public static implicit operator Texture(CameraBuffer cameraBuffer)
        {
            return cameraBuffer.texture;
        }

        public static implicit operator CameraBuffer(Texture texture)
        {
            return new CameraBuffer(texture);
        }

        public static implicit operator int(CameraBuffer cameraBuffer)
        {
            return cameraBuffer.texture?.GetInstanceID() ?? 0;
        }

        public static implicit operator CameraBuffer(int id)
        {
            return new CameraBuffer((Texture)EditorUtility.InstanceIDToObject(id));
        }
    }

    [VFXType(VFXTypeAttribute.Usage.Default, "Camera"), Serializable]
    struct CameraType
    {
        [Tooltip("The camera's Transform in the world.")]
        public Transform transform;
        [Tooltip("Uses Orthographic projection.")]
        public bool orthographic;
        [Angle, Range(0.0f, Mathf.PI), Tooltip("The field of view is the height of the camera’s view angle, measured in degrees along the local Y axis.")]
        public float fieldOfView;
        [Min(0.0f), Tooltip("The near plane is the closest plane relative to the camera where drawing occurs.")]
        public float nearPlane;
        [Min(0.0f), Tooltip("The far plane is the furthest plane relative to the camera where drawing occurs.")]
        public float farPlane;
        [Min(0.0f), Tooltip("The orthographic size is half the size of the vertical viewing volume.")]
        public float orthographicSize;
        [Min(0.0f), Tooltip("The aspect ratio is the proportional relationship between the camera’s width and height.")]
        public float aspectRatio;
        [Min(0.0f), Tooltip("The width and height of the camera in pixels.")]
        public Vector2 pixelDimensions;
        [Tooltip("The depth buffer of the camera, containing the rendered depth information.")]
        public CameraBuffer depthBuffer;
        [Tooltip("The color buffer of the camera, containing the rendered color information.")]
        public CameraBuffer colorBuffer;

        public static CameraType defaultValue = new CameraType { transform = Transform.defaultValue, fieldOfView = 60.0f * Mathf.Deg2Rad, nearPlane = 0.3f, farPlane = 1000.0f, aspectRatio = 1.0f, orthographicSize = 5.0f, pixelDimensions = new Vector2(1920, 1080) };
    }

    [VFXType, Serializable]
    struct TerrainType
    {
        [Tooltip("Sets the bounds of the Terrain.")]
        public AABox Bounds;
        [Tooltip("Sets the height map of the Terrain.")]
        public Texture2D HeightMap;
        [Tooltip("Sets the height of the Terrain.")]
        public float Height;
    }
}<|MERGE_RESOLUTION|>--- conflicted
+++ resolved
@@ -201,82 +201,6 @@
     }
 
     [VFXType, Serializable]
-<<<<<<< HEAD
-=======
-    struct Cylinder
-    {
-        [Tooltip("Sets the center of the cylinder."), VFXSpace(SpaceableType.Position)]
-        public Vector3 center;
-        [Tooltip("Sets the radius of the cylinder.")]
-        public float radius;
-        [Tooltip("Sets the height of the cylinder.")]
-        public float height;
-
-        public static Cylinder defaultValue = new Cylinder { radius = 1.0f, height = 1.0f };
-    }
-
-    [VFXType, Serializable]
-    struct Cone
-    {
-        [Tooltip("Sets the center of the cone."), VFXSpace(SpaceableType.Position)]
-        public Vector3 center;
-        [Min(0.0f), Tooltip("Sets the base radius of the cone.")]
-        public float radius0;
-        [Min(0.0f), Tooltip("Sets the top radius of the cone.")]
-        public float radius1;
-        [Tooltip("Sets the height of the cone.")]
-        public float height;
-
-        public static Cone defaultValue = new Cone { radius0 = 1.0f, radius1 = 0.1f, height = 1.0f };
-    }
-
-    [VFXType, Serializable]
-    struct ArcCone
-    {
-        [Tooltip("Sets the center of the cone."), VFXSpace(SpaceableType.Position)]
-        public Vector3 center;
-        [Min(0.0f), Tooltip("Sets the base radius of the cone.")]
-        public float radius0;
-        [Min(0.0f), Tooltip("Sets the top radius of the cone.")]
-        public float radius1;
-        [Tooltip("Sets the height of the cone.")]
-        public float height;
-        [Angle, Range(0, Mathf.PI * 2.0f), Tooltip("Controls how much of the cone is used. The value is in radians.")]
-        public float arc;
-
-        public static ArcCone defaultValue = new ArcCone { radius0 = 1.0f, radius1 = 0.1f, height = 1.0f, arc = 2.0f * Mathf.PI };
-    }
-
-    [VFXType, Serializable]
-    struct Torus
-    {
-        [Tooltip("Sets the center of the torus."), VFXSpace(SpaceableType.Position)]
-        public Vector3 center;
-        [Tooltip("Sets the radius of the torus ring.")]
-        public float majorRadius;
-        [Tooltip("Sets the thickness of the torus ring.")]
-        public float minorRadius;
-
-        public static Torus defaultValue = new Torus { majorRadius = 1.0f, minorRadius = 0.1f };
-    }
-
-    [VFXType, Serializable]
-    struct ArcTorus
-    {
-        [Tooltip("Sets the center of the torus."), VFXSpace(SpaceableType.Position)]
-        public Vector3 center;
-        [Tooltip("Sets the radius of the torus ring.")]
-        public float majorRadius;
-        [Tooltip("Sets the thickness of the torus ring.")]
-        public float minorRadius;
-        [Angle, Range(0, Mathf.PI * 2.0f), Tooltip("Controls how much of the torus is used.")]
-        public float arc;
-
-        public static ArcTorus defaultValue = new ArcTorus { majorRadius = 1.0f, minorRadius = 0.1f, arc = 2.0f * Mathf.PI };
-    }
-
-    [VFXType, Serializable]
->>>>>>> 7d292932
     struct Line
     {
         [Tooltip("Sets the start position of the line."), VFXSpace(SpaceableType.Position)]
