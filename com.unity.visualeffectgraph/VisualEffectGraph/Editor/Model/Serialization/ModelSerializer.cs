--- conflicted
+++ resolved
@@ -139,12 +139,8 @@
         // 5: model id for system and spawner node
         // 6: change the way slot connections are serialized
         // 7: Add world space / local space
-<<<<<<< HEAD
-        private const int VERSION = 7;
-=======
         // 8: Slot transformation space
         private const int VERSION = 8;
->>>>>>> fa9f7b9c
 
         // SERIALIZATION
         private class MetaData
