--- conflicted
+++ resolved
@@ -1694,11 +1694,7 @@
       - index: 21
         nameId: Max_d
       params: []
-<<<<<<< HEAD
-      processor: {fileID: 7200000, guid: 1bdf3e3115a1d7d44b50060af3674270, type: 3}
-=======
       processor: {fileID: 7200000, guid: 3d0080bf1b3c07a498a51dd51217050d, type: 3}
->>>>>>> 1db06ca6
     - type: 805306368
       buffers:
       - index: 0
@@ -1709,11 +1705,7 @@
       - index: 20
         nameId: deltaTime_b
       params: []
-<<<<<<< HEAD
-      processor: {fileID: 7200000, guid: c942c9d7f5f414d41aa207f88534bfb6, type: 3}
-=======
       processor: {fileID: 7200000, guid: f76bdf7a8f2455742adb86d28bb68805, type: 3}
->>>>>>> 1db06ca6
     - type: 1073741826
       buffers:
       - index: 0
@@ -1728,11 +1720,7 @@
       params:
       - index: 0
         nameId: sortPriority
-<<<<<<< HEAD
-      processor: {fileID: 4800000, guid: a37a1310ccbf7cc419ffaaa58558ae19, type: 3}
-=======
       processor: {fileID: 4800000, guid: 6268d8e91e8bcca45a77b75a962ad2e4, type: 3}
->>>>>>> 1db06ca6
   m_Events:
   - name: OnPlay
     playSystems: 00000000
@@ -1745,5 +1733,4 @@
     shadowCastingMode: 0
     receiveShadows: 0
     reflectionProbeUsage: 0
-    lightProbeUsage: 0
-  m_CullingFlags: 3+    lightProbeUsage: 0