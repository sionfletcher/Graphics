using System;
using System.Collections.Generic;
using System.Collections.ObjectModel;
using System.Linq;
using System.Reflection;
using UnityEngine;
using UnityEngine.Graphing;
using Object = UnityEngine.Object;

namespace UnityEditor.VFX
{
    interface IVFXSlotContainer
    {
        ReadOnlyCollection<VFXSlot> inputSlots     { get; }
        ReadOnlyCollection<VFXSlot> outputSlots    { get; }

        int GetNbInputSlots();
        int GetNbOutputSlots();

        VFXSlot GetInputSlot(int index);
        VFXSlot GetOutputSlot(int index);

        void AddSlot(VFXSlot slot);
        void RemoveSlot(VFXSlot slot);

        void Invalidate(VFXModel.InvalidationCause cause);
        void UpdateOutputs();

        void SetSettingValue(string name, object value);

        bool collapsed { get; set; }
    }

    abstract class VFXSlotContainerModel<ParentType, ChildrenType> : VFXModel<ParentType, ChildrenType>, IVFXSlotContainer
        where ParentType : VFXModel
        where ChildrenType : VFXModel
    {
        public virtual ReadOnlyCollection<VFXSlot> inputSlots  { get { return m_InputSlots.AsReadOnly(); } }
        public virtual ReadOnlyCollection<VFXSlot> outputSlots { get { return m_OutputSlots.AsReadOnly(); } }

        public virtual int GetNbInputSlots()            { return m_InputSlots.Count; }
        public virtual int GetNbOutputSlots()           { return m_OutputSlots.Count; }

        public virtual VFXSlot GetInputSlot(int index)  { return m_InputSlots[index]; }
        public virtual VFXSlot GetOutputSlot(int index) { return m_OutputSlots[index]; }

        protected virtual IEnumerable<VFXPropertyWithValue> inputProperties { get { return PropertiesFromType(GetInputPropertiesTypeName()); } }
        protected virtual IEnumerable<VFXPropertyWithValue> outputProperties { get { return PropertiesFromType(GetOutputPropertiesTypeName()); } }

        // Get properties with value from nested class fields
        protected IEnumerable<VFXPropertyWithValue> PropertiesFromType(string typeName)
        {
            return PropertiesFromType(GetType().GetNestedType(typeName));
        }

        // Get properties with value from type fields
        protected static IEnumerable<VFXPropertyWithValue> PropertiesFromType(Type type)
        {
            if (type == null)
                return Enumerable.Empty<VFXPropertyWithValue>();

            var instance = System.Activator.CreateInstance(type);
            return type.GetFields()
                .Where(f => !f.IsStatic)
                .Select(f => {
                    var p = new VFXPropertyWithValue();
                    p.property = new VFXProperty(f);
                    p.value = f.GetValue(instance);
                    return p;
                });
        }

        // Get properties with values from slots
        protected static IEnumerable<VFXPropertyWithValue> PropertiesFromSlots(IEnumerable<VFXSlot> slots)
        {
            return slots.Select(s =>
                {
                    var p = new VFXPropertyWithValue();
                    p.property = s.property;
                    p.value = s.value;
                    return p;
                });
        }

        // Get properties with values from slots if any or initialize from default inner class name
        protected IEnumerable<VFXPropertyWithValue> PropertiesFromSlotsOrDefaultFromClass(VFXSlot.Direction direction)
        {
            bool isInput = direction == VFXSlot.Direction.kInput;
            var slots = isInput ? inputSlots : outputSlots;
            if (slots.Count() == 0)
                return PropertiesFromType(isInput ? GetInputPropertiesTypeName() : GetOutputPropertiesTypeName());
            else
                return PropertiesFromSlots(slots);
        }

        protected static string GetInputPropertiesTypeName()
        {
            return "InputProperties";
        }

        protected static string GetOutputPropertiesTypeName()
        {
            return "OutputProperties";
        }

        public virtual void AddSlot(VFXSlot slot) { InnerAddSlot(slot, true); }
        private void InnerAddSlot(VFXSlot slot, bool notify)
        {
            var slotList = slot.direction == VFXSlot.Direction.kInput ? m_InputSlots : m_OutputSlots;

            if (!slot.IsMasterSlot())
                throw new ArgumentException("InnerAddSlot expect only a masterSlot");

            if (slot.owner != this as IVFXSlotContainer)
            {
                if (slot.owner != null)
                    slot.owner.RemoveSlot(slot);

                slotList.Add(slot);
                slot.SetOwner(this);
                if (notify)
                    Invalidate(InvalidationCause.kStructureChanged);
            }
        }

        public virtual void RemoveSlot(VFXSlot slot) { InnerRemoveSlot(slot, true); }
        private void InnerRemoveSlot(VFXSlot slot, bool notify)
        {
            var slotList = slot.direction == VFXSlot.Direction.kInput ? m_InputSlots : m_OutputSlots;

            if (!slot.IsMasterSlot())
                throw new ArgumentException();

            if (slot.owner == this as IVFXSlotContainer)
            {
                slotList.Remove(slot);
                slot.SetOwner(null);
                if (notify)
                    Invalidate(InvalidationCause.kStructureChanged);
            }
        }

        protected static void CopyLink(VFXSlot from, VFXSlot to)
        {
            var linkedSlots = from.LinkedSlots.ToArray();
            for (int iLink = 0; iLink < linkedSlots.Length; ++iLink)
            {
                to.Link(linkedSlots[iLink]);
            }

            var fromChild = from.children.ToArray();
            var toChild = to.children.ToArray();
            fromChild = fromChild.Take(toChild.Length).ToArray();
            toChild = toChild.Take(fromChild.Length).ToArray();
            for (int iChild = 0; iChild < toChild.Length; ++iChild)
            {
                CopyLink(fromChild[iChild], toChild[iChild]);
            }
        }

        protected VFXSlotContainerModel()
        {}

        public override void OnEnable()
        {
            base.OnEnable();

            if (m_InputSlots == null)
                m_InputSlots = new List<VFXSlot>();
            else
            {
                int nbRemoved = m_InputSlots.RemoveAll(c => c == null);// Remove bad references if any
                if (nbRemoved > 0)
                    Debug.Log(String.Format("Remove {0} input slot(s) that couldnt be deserialized from {1} of type {2}", nbRemoved, name, GetType()));
            }
            SyncSlots(VFXSlot.Direction.kInput, false);

            if (m_OutputSlots == null)
                m_OutputSlots = new List<VFXSlot>();
            else
            {
                int nbRemoved = m_OutputSlots.RemoveAll(c => c == null);// Remove bad references if any
                if (nbRemoved > 0)
                    Debug.Log(String.Format("Remove {0} output slot(s) that couldnt be deserialized from {1} of type {2}", nbRemoved, name, GetType()));
            }
            SyncSlots(VFXSlot.Direction.kOutput, false);
        }

        public override void CollectDependencies(HashSet<Object> objs)
        {
            base.CollectDependencies(objs);
            foreach (var slot in m_InputSlots.Concat(m_OutputSlots))
            {
                objs.Add(slot);
                slot.CollectDependencies(objs);
            }
        }

        public override T Clone<T>()
        {
            var clone = base.Clone<T>() as VFXSlotContainerModel<ParentType, ChildrenType>;

            var settings = GetSettings(true);
            foreach (var setting in settings)
            {
                clone.SetSettingValue(setting.Name, setting.GetValue(this), false);
            }

            clone.m_InputSlots.Clear();
            clone.m_OutputSlots.Clear();
            foreach (var slot in inputSlots.Concat(outputSlots))
            {
                var cloneSlot = slot.Clone<VFXSlot>();
                clone.InnerAddSlot(cloneSlot, false);
            }
            return clone as T;
        }

        protected override void OnInvalidate(VFXModel model, InvalidationCause cause)
        {
            base.OnInvalidate(model, cause);
            if (model == this && cause == InvalidationCause.kSettingChanged)
            {
                bool notify = false;
                notify |= SyncSlots(VFXSlot.Direction.kInput, false);
                notify |= SyncSlots(VFXSlot.Direction.kOutput, false);
                if (notify)
                    Invalidate(InvalidationCause.kStructureChanged);
            }
        }

        static public IEnumerable<VFXNamedExpression> GetExpressionsFromSlots(IVFXSlotContainer slotContainer)
        {
            foreach (var master in slotContainer.inputSlots)
                foreach (var slot in master.GetExpressionSlots())
                    yield return new VFXNamedExpression(slot.GetExpression(), slot.fullName);
        }

        static private VFXExpression GetExpressionFromObject(object value, VFXValue.Mode mode)
        {
            if (value is float)
            {
                return new VFXValue<float>((float)value, mode);
            }
            else if (value is Vector2)
            {
                return new VFXValue<Vector2>((Vector2)value, mode);
            }
            else if (value is Vector3)
            {
                return new VFXValue<Vector3>((Vector3)value, mode);
            }
            else if (value is Vector4)
            {
                return new VFXValue<Vector4>((Vector4)value, mode);
            }
            else if (value is FloatN)
            {
                return ((FloatN)value).ToVFXValue(mode);
            }
            else if (value is AnimationCurve)
            {
                return new VFXValue<AnimationCurve>(value as AnimationCurve, mode);
            }
            return null;
        }

        protected void InitSlotsFromProperties(IEnumerable<VFXPropertyWithValue> properties, VFXSlot.Direction direction)
        {
            foreach (var p in properties)
            {
                var slot = VFXSlot.Create(p, direction);
                InnerAddSlot(slot, false);
            }
        }

        protected bool SyncSlots(VFXSlot.Direction direction, bool notify)
        {
            bool isInput = direction == VFXSlot.Direction.kInput;

            var expectedProperties = (isInput ? inputProperties : outputProperties).ToArray();
            int nbSlots = isInput ? GetNbInputSlots() : GetNbOutputSlots();
            var currentSlots = isInput ? inputSlots : outputSlots;

            bool recreate = false;
            if (nbSlots != expectedProperties.Length)
                recreate = true;
            else
            {
                for (int i = 0; i < nbSlots; ++i)
                    if (!currentSlots[i].property.Equals(expectedProperties[i].property))
                    {
                        recreate = true;
                        break;
                    }
            }

            if (recreate)
            {
                var existingSlots = new List<VFXSlot>(nbSlots);

                // First remove and register all existing slots
                for (int i = nbSlots - 1; i >= 0; --i)
                {
                    existingSlots.Add(currentSlots[i]);
                    InnerRemoveSlot(currentSlots[i], false);
                }

                // Reuse slots that already exists or create a new one if not
                foreach (var p in expectedProperties)
                {
                    var slot = existingSlots.Find(s => p.property.Equals(s.property));
                    if (slot != null)
                        existingSlots.Remove(slot);
                    else
                        slot = VFXSlot.Create(p, direction);
                    InnerAddSlot(slot, false);
                }

                // Finally remove links for all slots that are no longer needed
                foreach (var slot in existingSlots)
                    slot.UnlinkAll(true, false);

                if (notify)
                    Invalidate(InvalidationCause.kStructureChanged);
            }
            return recreate;
        }

        public void ExpandPath(string fieldPath)
        {
            m_expandedPaths.Add(fieldPath);
            Invalidate(InvalidationCause.kParamChanged);
        }

        public void RetractPath(string fieldPath)
        {
            m_expandedPaths.Remove(fieldPath);
            Invalidate(InvalidationCause.kParamChanged);
        }

        public bool IsPathExpanded(string fieldPath)
        {
            return m_expandedPaths.Contains(fieldPath);
        }

        protected override void Invalidate(VFXModel model, InvalidationCause cause)
        {
            base.Invalidate(model, cause);
        }

        public virtual void UpdateOutputs()
        {
            //foreach (var slot in m_InputSlots)
            //    slot.Initialize();
        }

        //[SerializeField]
        HashSet<string> m_expandedPaths = new HashSet<string>();

        [SerializeField]
        List<VFXSlot> m_InputSlots;

        [SerializeField]
        List<VFXSlot> m_OutputSlots;
<<<<<<< HEAD

        // TODO This could be directly in VFXModel and remove from the IVFXSlotContainer interface
        public void SetSettingValue(string name, object value)
        {
            SetSettingValue(name, value, true);
        }

        private void SetSettingValue(string name, object value, bool notify)
        {
            var field = GetType().GetField(name, BindingFlags.Public | BindingFlags.NonPublic | BindingFlags.Instance);
            if (field == null)
            {
                throw new ArgumentException(string.Format("Unable to find field {0} in {1}", name, GetType().ToString()));
            }

            var currentValue = field.GetValue(this);
            if (currentValue != value)
            {
                field.SetValue(this, value);
                if (notify)
                {
                    Invalidate(InvalidationCause.kSettingChanged);
                }
            }
        }
=======
>>>>>>> 2f877602
    }
}<|MERGE_RESOLUTION|>--- conflicted
+++ resolved
@@ -363,33 +363,5 @@
 
         [SerializeField]
         List<VFXSlot> m_OutputSlots;
-<<<<<<< HEAD
-
-        // TODO This could be directly in VFXModel and remove from the IVFXSlotContainer interface
-        public void SetSettingValue(string name, object value)
-        {
-            SetSettingValue(name, value, true);
-        }
-
-        private void SetSettingValue(string name, object value, bool notify)
-        {
-            var field = GetType().GetField(name, BindingFlags.Public | BindingFlags.NonPublic | BindingFlags.Instance);
-            if (field == null)
-            {
-                throw new ArgumentException(string.Format("Unable to find field {0} in {1}", name, GetType().ToString()));
-            }
-
-            var currentValue = field.GetValue(this);
-            if (currentValue != value)
-            {
-                field.SetValue(this, value);
-                if (notify)
-                {
-                    Invalidate(InvalidationCause.kSettingChanged);
-                }
-            }
-        }
-=======
->>>>>>> 2f877602
     }
 }