using UnityEngine;
using UnityEditor;
using UnityEditor.Experimental;
using System.Collections;
using System.Collections.Generic;
using System.Collections.ObjectModel;
using System.IO;

namespace UnityEditor.Experimental
{
    public class VFXEditor : EditorWindow
    {

        [MenuItem("VFXEditor/Export Skin")]
        public static void ExportSkin()
        {
            VFXEditor.styles.ExportGUISkin();
        }

        [MenuItem("Assets/Create/VFX Asset")]
        public static void CreateVFXAsset()
        {
            VFXAsset asset = ScriptableObject.CreateInstance<VFXAsset>();

            string path = AssetDatabase.GetAssetPath(Selection.activeObject);
            if (path == "")
            {
                path = "Assets";
            }
            else if (Path.GetExtension(path) != "")
            {
                path = path.Replace(Path.GetFileName(AssetDatabase.GetAssetPath(Selection.activeObject)), "");
            }

            string assetPathAndName = AssetDatabase.GenerateUniqueAssetPath(path + "/New VFX Asset.asset");

            AssetDatabase.CreateAsset(asset, assetPathAndName);

            AssetDatabase.SaveAssets();
            EditorUtility.FocusProjectWindow();
            Selection.activeObject = asset;

        }

        [MenuItem("Window/VFX Editor %R")]
        public static void ShowWindow()
        {
            EditorWindow.GetWindow(typeof(VFXEditor));
        }

        /* Singletons */
        public static VFXEditorMetrics metrics
        {
            get
            {
                if (s_Metrics == null)
                    s_Metrics = new VFXEditorMetrics();
                return s_Metrics;
            }
        }

        internal static VFXEditorStyles styles
        {
            get
            {
                if (s_Styles == null)
                    s_Styles = new VFXEditorStyles();
                return s_Styles;
            }
        }

        public static VFXBlockLibraryCollection BlockLibrary
        {
            get
            {
                InitializeBlockLibrary();
                return s_BlockLibrary;
            }
        }

        internal static VFXDataBlockLibraryCollection DataBlockLibrary
        {
            get
            {
                InitializeDataBlockLibrary();
                return s_DataBlockLibrary;
            }
        }

<<<<<<< HEAD
=======
        public static VFXContextLibraryCollection ContextLibrary
        {
            get
            {
                InitializeContextLibrary();
                return s_ContextLibrary;
            }
        }

>>>>>>> 88461b32
		public static VFXAssetModel AssetModel
		{
			get
			{
				if (s_AssetModel == null)
					s_AssetModel = new VFXAssetModel();
				return s_AssetModel;
			}
		}

        public static VFXEdSpawnTemplateLibrary SpawnTemplates
        {
            get
            {
                InitializeSpawnTemplateLibrary();
                return s_SpawnTemplates;
            }
        }

        // DEBUG OUTPUT
        public static void Log(string s) {
            int currentIndex = DebugLines.Count - 1;

            if (currentIndex == -1)
            {
                DebugLines.Add("");
                ++currentIndex;
            }

            string currentStr = DebugLines[currentIndex];

            if (currentStr.Length + s.Length > 16384 - 1) // Max number handled for single string rendering (due to 16 bit index buffer and no automatic splitting)
            {
                // TODO Dont handle the case where there s more than 16384 char for s
                ++currentIndex;
                currentStr = "";
                DebugLines.Add(currentStr);
            }

            currentStr += s;
            currentStr += "\n";
            DebugLines[currentIndex] = currentStr;
        }

        public static void ClearLog() {
            DebugLines = new List<string>();
        }
        private static List<string> DebugLines = new List<string>();
        private static List<string> GetDebugOutput() {
            return DebugLines;       
        }
        // END DEBUG OUTPUT

        private static VFXEditorMetrics s_Metrics;
        private static VFXEditorStyles s_Styles;
        private static VFXBlockLibraryCollection s_BlockLibrary;
        private static VFXDataBlockLibraryCollection s_DataBlockLibrary;
        private static VFXContextLibraryCollection s_ContextLibrary;
		private static VFXAssetModel s_AssetModel;

        private static VFXEdSpawnTemplateLibrary s_SpawnTemplates;
        /* end Singletons */

        private VFXEdCanvas m_Canvas = null;
        private EditorWindow m_HostWindow = null;
        private Texture m_Icon = null;
        private Rect m_LibraryRect;
        private Rect m_PreviewRect;
        private VFXEdDataSource m_DataSource;

        private bool m_bShowPreview = false;
        private bool m_CannotPreview = false;
        private VFXAsset m_CurrentAsset;

        private bool m_bShowDebug = false;
        private int m_ShowDebugPage = 0;
        private string m_NewTemplateCategory = "";
        private string m_NewTemplateName = "";

        private Vector2 m_DebugLogScroll = Vector2.zero;


        private VFXBlockLibraryCollection m_BlockLibrary;

        private static void InitializeBlockLibrary()
        {
            if (s_BlockLibrary == null)
            {
                s_BlockLibrary = new VFXBlockLibraryCollection();
                s_BlockLibrary.Load();
            }
        }

        private static void InitializeDataBlockLibrary()
        {
            if (s_DataBlockLibrary == null)
            {
                s_DataBlockLibrary = new VFXDataBlockLibraryCollection();
                s_DataBlockLibrary.Load();
            }
        }

        private static void InitializeContextLibrary()
        {
            if (s_ContextLibrary == null)
            {
                s_ContextLibrary = new VFXContextLibraryCollection();
            }
        }

        private static void InitializeSpawnTemplateLibrary()
        {
            if (s_SpawnTemplates == null)
            {
                s_SpawnTemplates = VFXEdSpawnTemplateLibrary.Create();
            }
        }

        private void InitializeCanvas()
        {
            if (m_Canvas == null)
            {
                m_DataSource = ScriptableObject.CreateInstance<VFXEdDataSource>();
                m_Canvas = new VFXEdCanvas(this, m_HostWindow, m_DataSource);
            }

            if (m_Icon == null)
                m_Icon = EditorGUIUtility.Load("edicon.psd") as Texture;

            Undo.undoRedoPerformed += OnUndoRedo;

            Rebuild();
        }

        void OnUndoRedo()
        {
            m_Canvas.ReloadData();
            m_Canvas.Repaint();
        }

        private void Rebuild()
        {
            if (m_Canvas == null)
                return;

            m_Canvas.Clear();
            m_Canvas.ReloadData();
            m_Canvas.ZSort();
        }

        void OnGUI()
        {
            m_HostWindow = this;

            if (s_BlockLibrary == null)
                InitializeBlockLibrary();

            if (m_Canvas == null)
            {
                InitializeCanvas();
            }

            AssetModel.Update();

            titleContent = new GUIContent("VFX Editor", m_Icon);

            DrawToolbar(new Rect(0, 0, position.width, EditorStyles.toolbar.fixedHeight));


            Rect canvasRect;
            
            if(m_bShowDebug)
            {
                GUILayout.BeginArea(new Rect(position.width-VFXEditorMetrics.DebugWindowWidth, EditorStyles.toolbar.fixedHeight, VFXEditorMetrics.DebugWindowWidth, position.height -EditorStyles.toolbar.fixedHeight));
                GUILayout.BeginVertical();

                
                // Debug Window Toolbar
                GUILayout.BeginHorizontal(EditorStyles.toolbar);

                GUI.color = Color.green * 4;
                GUILayout.Label("Canvas2D : ",EditorStyles.toolbarButton);
                GUI.color = Color.white;
                m_Canvas.showQuadTree = GUILayout.Toggle(m_Canvas.showQuadTree, "Debug", EditorStyles.toolbarButton);
                if (GUILayout.Button("Refresh", EditorStyles.toolbarButton))
                {
                    m_Canvas.DeepInvalidate();
                    m_Canvas.Repaint();
                }

                GUILayout.FlexibleSpace();
                GUI.color = Color.yellow * 4;
                GUILayout.Label("VFXEditor :",EditorStyles.toolbarButton);
                GUI.color = Color.white;

                if (GUILayout.Button("Reload Library", EditorStyles.toolbarButton))
                {
                    BlockLibrary.Load();
                }

                if (GUILayout.Button("Clear Log", EditorStyles.toolbarButton))
                    ClearLog();

                GUILayout.EndHorizontal();

                // Tabs Toolbar
                GUILayout.BeginHorizontal(EditorStyles.toolbar);
                GUILayout.Label("Choose Page : ", EditorStyles.toolbarButton);
                if(GUILayout.Button("Debug Log", EditorStyles.toolbarButton)) m_ShowDebugPage = 0;
                if(GUILayout.Button("Edit Templates", EditorStyles.toolbarButton)) m_ShowDebugPage = 1;
                GUILayout.FlexibleSpace();
                GUILayout.EndHorizontal();


                m_DebugLogScroll = GUILayout.BeginScrollView(m_DebugLogScroll, false, true);

                switch(m_ShowDebugPage)
                {
                    case 0: // Debug log
                    {                  
                        List<string> debugOutput = VFXEditor.GetDebugOutput();
                        foreach (string str in debugOutput)
                            GUILayout.Label(str);
                        break;
                    }

                    case 1: // Edit Templates
                    {
                        EditorGUI.indentLevel++;
                        GUILayout.Space(16.0f);
                        GUILayout.Label("Add New Template from Selection...", VFXEditor.styles.InspectorHeader);
                        GUILayout.BeginHorizontal();
                        GUILayout.Label("Category : ");
                        m_NewTemplateCategory = GUILayout.TextField(m_NewTemplateCategory, 150);
                        GUILayout.Label("Name : ");
                        m_NewTemplateName = GUILayout.TextField(m_NewTemplateName, 150);
                        if (GUILayout.Button("Add..."))
                        {
                            VFXEdSpawnTemplate t = VFXEdSpawnTemplateLibrary.CreateTemplateFromSelection(m_Canvas, m_NewTemplateCategory, m_NewTemplateName);
                            if (t != null)
                            {
                                VFXEditor.SpawnTemplates.AddTemplate(t);
                                SpawnTemplates.WriteLibrary();
                                m_NewTemplateCategory = "";
                                m_NewTemplateName = "";
                            }

                        }
                        GUILayout.EndHorizontal();
                        GUILayout.Space(16.0f);
                        GUILayout.Label("Currently Loaded Templates", VFXEditor.styles.InspectorHeader);

                        List<string> todelete = new List<string>();
                        foreach (VFXEdSpawnTemplate t in SpawnTemplates.Templates)
                        {
                            GUILayout.BeginHorizontal();
                            if (GUILayout.Button("X"))
                            {
                                todelete.Add(t.Path);
                            }
                            GUILayout.Label(t.Path);
                            GUILayout.FlexibleSpace();
                            GUILayout.EndHorizontal();
                        }
                        // If Has to delete...
                        if (todelete.Count > 0) foreach (string s in todelete) SpawnTemplates.DeleteTemplate(s);


                        GUILayout.Space(16.0f);
                        GUILayout.Label("Debug...", VFXEditor.styles.InspectorHeader);
                        if (GUILayout.Button("Fill templates (debug)"))
                        {
                            SpawnTemplates.Initialize();
                        }

                        if (GUILayout.Button("Reload Templates"))
                        {
                            SpawnTemplates.ReloadLibrary();
                        }
                        EditorGUI.indentLevel--;
                        break;
                    }

                    default: break;
                }

                GUILayout.EndScrollView();
                GUILayout.EndVertical();
                GUILayout.EndArea();
                canvasRect = new Rect(0, EditorStyles.toolbar.fixedHeight, position.width-VFXEditorMetrics.DebugWindowWidth, position.height - EditorStyles.toolbar.fixedHeight);
            }
            else
            {
                canvasRect = new Rect(0, EditorStyles.toolbar.fixedHeight, position.width, position.height - EditorStyles.toolbar.fixedHeight);
            }

            m_Canvas.OnGUI(this, canvasRect);
            DrawWindows(canvasRect);
        }

        void OnDestroy()
        {
            s_BlockLibrary = null;
            s_DataBlockLibrary = null;
            s_ContextLibrary = null;
            s_SpawnTemplates = null;
            
            s_AssetModel.Dispose();
            s_AssetModel = null;
            
            ClearLog();
        }

        void DrawToolbar(Rect rect)
        {
            GUI.BeginGroup(rect);
            GUILayout.BeginHorizontal(EditorStyles.toolbar);

            // TODO : Add ifs to control effect
            GUILayout.Button(new GUIContent(VFXEditor.styles.ToolbarRestart), EditorStyles.toolbarButton);
            GUILayout.Button(new GUIContent(VFXEditor.styles.ToolbarPlay), EditorStyles.toolbarButton);
            GUILayout.Button(new GUIContent(VFXEditor.styles.ToolbarPause), EditorStyles.toolbarButton);
            GUILayout.Button(new GUIContent(VFXEditor.styles.ToolbarStop), EditorStyles.toolbarButton);
            GUILayout.Button(new GUIContent(VFXEditor.styles.ToolbarFrameAdvance), EditorStyles.toolbarButton);
            if (GUILayout.Button("PlayRate", EditorStyles.toolbarDropDown))
            {
                GenericMenu toolsMenu = new GenericMenu();
                // TODO : Change null's to callbacks to set playrate
                toolsMenu.AddItem(new GUIContent("100% (RealTime)"),false, null);
                toolsMenu.AddItem(new GUIContent("50%" ),false, null);
                toolsMenu.AddItem(new GUIContent("25%"),false, null);
                toolsMenu.AddItem(new GUIContent("10%"),false, null);
                toolsMenu.AddItem(new GUIContent("1%"),false, null);

                toolsMenu.DropDown(new Rect(0, 0, 0, 16));
                EditorGUIUtility.ExitGUI();
            }

            GUILayout.FlexibleSpace();

            bool UsePhaseShift = AssetModel.PhaseShift;
            AssetModel.PhaseShift = GUILayout.Toggle(UsePhaseShift, UsePhaseShift ? "With Sampling Correction" : "No Sampling Correction", EditorStyles.toolbarButton);

            m_bShowDebug = GUILayout.Toggle(m_bShowDebug, "DEBUG PANEL", EditorStyles.toolbarButton);
            m_bShowPreview = GUILayout.Toggle(m_bShowPreview, "Preview", EditorStyles.toolbarButton);

            GUILayout.EndHorizontal();
            GUI.EndGroup();

        }

<<<<<<< HEAD
        


=======
>>>>>>> 88461b32
        #region TOOL WINDOWS
        void DrawWindows(Rect canvasRect)
        {
            // Calculate Rect's

            m_PreviewRect = new Rect(
                                            canvasRect.xMax - (VFXEditorMetrics.PreviewWindowWidth + 2 * VFXEditorMetrics.WindowPadding),
                                            canvasRect.yMax - (VFXEditorMetrics.PreviewWindowHeight + 2 * VFXEditorMetrics.WindowPadding),
                                            VFXEditorMetrics.PreviewWindowWidth,
                                            VFXEditorMetrics.PreviewWindowHeight
                                       );


            if (m_bShowPreview)
            {
                m_LibraryRect.height = canvasRect.height - VFXEditorMetrics.PreviewWindowHeight - (5 * VFXEditorMetrics.WindowPadding);
            }

            BeginWindows();
            if (m_bShowPreview)
                GUI.Window(0, m_PreviewRect, DrawPreviewWindowContent, "Preview");
            EndWindows();
        }


        void DrawPreviewWindowContent(int windowID)
        {
            if (m_CannotPreview)
            {
                GUILayout.BeginHorizontal();
                GUILayout.FlexibleSpace();
                GUILayout.BeginVertical();
                GUILayout.FlexibleSpace();
                EditorGUILayout.HelpBox("  No Preview Available    ", MessageType.Error);
                GUILayout.FlexibleSpace();
                GUILayout.EndVertical();
                GUILayout.FlexibleSpace();
                GUILayout.EndHorizontal();
            }
        }
        #endregion

    }


    public class VFXBlockLibraryCollection
    {
        private List<VFXBlock> m_Blocks;
        
        public VFXBlockLibraryCollection()
        {
            m_Blocks = new List<VFXBlock>();
        }

        public void Load()
        {
            AssetDatabase.Refresh();
            m_Blocks.Clear();

            string[] guids = AssetDatabase.FindAssets("t:VFXBlockLibrary");
            VFXBlockLibrary[] blockLibraries = new VFXBlockLibrary[guids.Length];
            //Debug.Log("Found " + guids.Length + " VFXBlockLibrary assets");

            for (int i = 0; i < guids.Length; ++i)
            {
                blockLibraries[i] = AssetDatabase.LoadAssetAtPath<VFXBlockLibrary>(AssetDatabase.GUIDToAssetPath(guids[i]));
                //Debug.Log("Found " + blockLibraries[i].GetNbBlocks() + " VFXBlocks in library " + i);
                for (int j = 0; j < blockLibraries[i].GetNbBlocks(); ++j)
                {
                    VFXBlock block = blockLibraries[i].GetBlock(j);
                    m_Blocks.Add(block);

                }
            }

            // Debug.Log("Reload VFXBlock libraries. Found " + guids.Length + " libraries with a total of " + m_Blocks.Count + " blocks");
        }

        public VFXBlock GetBlock(string name)
        {
            return m_Blocks.Find(block => block.m_Name.Equals(name));
        }

        public ReadOnlyCollection<VFXBlock> GetBlocks()
        {
            return new ReadOnlyCollection<VFXBlock>(m_Blocks);
        }
    }

    public class VFXContextLibraryCollection
    {
        private List<VFXContextDesc> m_Contexts;

        public VFXContextLibraryCollection()
        {
            m_Contexts = new List<VFXContextDesc>();

            // Register context here
            m_Contexts.Add(new VFXBasicInitialize());
            m_Contexts.Add(new VFXBasicUpdate());
            m_Contexts.Add(new VFXBasicOutput());
            m_Contexts.Add(new VFXPointOutputDesc());
            m_Contexts.Add(new VFXBillboardOutputDesc());
            m_Contexts.Add(new VFXQuadAlongVelocityOutputDesc());
        }

        public VFXContextDesc GetContext(string name)
        {
            return m_Contexts.Find(context => context.Name.Equals(name));
        }

        public ReadOnlyCollection<VFXContextDesc> GetContexts()
        {
            return new ReadOnlyCollection<VFXContextDesc>(m_Contexts);
        }
    }
}<|MERGE_RESOLUTION|>--- conflicted
+++ resolved
@@ -87,8 +87,6 @@
             }
         }
 
-<<<<<<< HEAD
-=======
         public static VFXContextLibraryCollection ContextLibrary
         {
             get
@@ -98,7 +96,6 @@
             }
         }
 
->>>>>>> 88461b32
 		public static VFXAssetModel AssetModel
 		{
 			get
@@ -450,12 +447,6 @@
 
         }
 
-<<<<<<< HEAD
-        
-
-
-=======
->>>>>>> 88461b32
         #region TOOL WINDOWS
         void DrawWindows(Rect canvasRect)
         {
