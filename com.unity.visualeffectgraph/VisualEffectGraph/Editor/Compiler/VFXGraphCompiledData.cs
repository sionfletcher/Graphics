using System;
using System.Text;
using System.Collections.Generic;
using System.Linq;
using UnityEngine;
using UnityEngine.Experimental.VFX;
using UnityEngine.Profiling;

using Object = UnityEngine.Object;

namespace UnityEditor.VFX
{
    struct VFXContextCompiledData
    {
        public VFXExpressionMapper cpuMapper;
        public VFXExpressionMapper gpuMapper;
        public VFXUniformMapper uniformMapper;
        public VFXMapping[] parameters;
        public Object processor;
    }

    class VFXGraphCompiledData
    {
        public VFXGraphCompiledData(VFXGraph graph)
        {
            if (graph == null)
                throw new ArgumentNullException("VFXGraph cannot be null");
            m_Graph = graph;
        }

        static public string baseCacheFolder
        {
            get
            {
                return "Assets/VFXCache";
            }
        }

        private struct GeneratedCodeData
        {
            public VFXContext context;
            public bool computeShader;
            public System.Text.StringBuilder content;
            public VFXCodeGenerator.CompilationMode compilMode;
        }

        private static VFXExpressionValueContainerDesc<T> CreateValueDesc<T>(VFXExpression exp, int expIndex)
        {
            var desc = new VFXExpressionValueContainerDesc<T>();
            desc.value = exp.Get<T>();
            return desc;
        }

        private static VFXExpressionValueContainerDesc<S> CreateValueDesc<T, S>(VFXExpression exp, int expIndex) where S : class
        {
            var desc = new VFXExpressionValueContainerDesc<S>();
            desc.value = exp.Get<T>() as S;
            return desc;
        }

        private void SetValueDesc<T>(VFXExpressionValueContainerDescAbstract desc, VFXExpression exp)
        {
            ((VFXExpressionValueContainerDesc<T>)desc).value = exp.Get<T>();
        }

        private void SetValueDesc<T, S>(VFXExpressionValueContainerDescAbstract desc, VFXExpression exp) where S : class
        {
            ((VFXExpressionValueContainerDesc<S>)desc).value = exp.Get<T>() as S;
        }

        public uint FindReducedExpressionIndexFromSlotCPU(VFXSlot slot)
        {
            if (m_ExpressionGraph == null)
            {
                return uint.MaxValue;
            }
            var targetExpression = slot.GetExpression();
            if (targetExpression == null)
            {
                return uint.MaxValue;
            }

            if (!m_ExpressionGraph.CPUExpressionsToReduced.ContainsKey(targetExpression))
            {
                return uint.MaxValue;
            }

            var ouputExpression = m_ExpressionGraph.CPUExpressionsToReduced[targetExpression];
            return (uint)m_ExpressionGraph.GetFlattenedIndex(ouputExpression);
        }

        private static void FillExpressionDescs(List<VFXExpressionDesc> outExpressionDescs, List<VFXExpressionValueContainerDescAbstract> outValueDescs, VFXExpressionGraph graph)
        {
            var flatGraph = graph.FlattenedExpressions;
            var numFlattenedExpressions = flatGraph.Count;

            for (int i = 0; i < numFlattenedExpressions; ++i)
            {
                var exp = flatGraph[i];

                // Must match data in C++ expression
                if (exp.Is(VFXExpression.Flags.Value))
                {
                    VFXExpressionValueContainerDescAbstract value;
                    switch (exp.valueType)
                    {
                        case VFXValueType.kFloat: value = CreateValueDesc<float>(exp, i); break;
                        case VFXValueType.kFloat2: value = CreateValueDesc<Vector2>(exp, i); break;
                        case VFXValueType.kFloat3: value = CreateValueDesc<Vector3>(exp, i); break;
                        case VFXValueType.kFloat4: value = CreateValueDesc<Vector4>(exp, i); break;
                        case VFXValueType.kInt: value = CreateValueDesc<int>(exp, i); break;
                        case VFXValueType.kUint: value = CreateValueDesc<uint>(exp, i); break;
                        case VFXValueType.kTexture2D: value = CreateValueDesc<Texture2D, Texture>(exp, i); break;
                        case VFXValueType.kTexture2DArray: value = CreateValueDesc<Texture2DArray, Texture>(exp, i); break;
                        case VFXValueType.kTexture3D: value = CreateValueDesc<Texture3D, Texture>(exp, i); break;
                        case VFXValueType.kTextureCube: value = CreateValueDesc<Cubemap, Texture>(exp, i); break;
                        case VFXValueType.kTextureCubeArray: value = CreateValueDesc<CubemapArray, Texture>(exp, i); break;
                        case VFXValueType.kMatrix4x4: value = CreateValueDesc<Matrix4x4>(exp, i); break;
                        case VFXValueType.kCurve: value = CreateValueDesc<AnimationCurve>(exp, i); break;
                        case VFXValueType.kColorGradient: value = CreateValueDesc<Gradient>(exp, i); break;
                        case VFXValueType.kMesh: value = CreateValueDesc<Mesh>(exp, i); break;
                        case VFXValueType.kBool: value = CreateValueDesc<bool>(exp, i); break;
                        default: throw new InvalidOperationException("Invalid type");
                    }
                    value.expressionIndex = (uint)i;
                    outValueDescs.Add(value);
                }

                outExpressionDescs.Add(new VFXExpressionDesc
                {
                    op = exp.operation,
                    data = exp.GetOperands(graph).ToArray(),
                });
            }
        }

        private static void CollectExposedDesc(List<VFXExposedDesc> outExposedParameters, string name, VFXSlot slot, VFXExpressionGraph graph)
        {
            var expression = VFXExpression.GetVFXValueTypeFromType(slot.property.type) != VFXValueType.kNone ? slot.GetInExpression() : null;
            if (expression != null)
            {
                var exprIndex = graph.GetFlattenedIndex(expression);
                if (exprIndex == -1)
                    throw new InvalidOperationException("Unable to retrieve value from exposed for " + name);

                outExposedParameters.Add(new VFXExposedDesc()
                {
                    name = name,
                    expressionIndex = (uint)exprIndex
                });
            }
            else
            {
                foreach (var child in slot.children)
                {
                    CollectExposedDesc(outExposedParameters, name + "_" + child.name, child, graph);
                }
            }
        }

        private static void FillExposedDescs(List<VFXExposedDesc> outExposedParameters, VFXExpressionGraph graph, IEnumerable<VFXParameter> parameters)
        {
            foreach (var parameter in parameters)
            {
                if (parameter.exposed)
                {
                    CollectExposedDesc(outExposedParameters, parameter.exposedName, parameter.GetOutputSlot(0), graph);
                }
            }
        }

        private static void FillEventAttributeDescs(List<VFXLayoutElementDesc> eventAttributeDescs, VFXExpressionGraph graph, IEnumerable<VFXContext> contexts)
        {
            foreach (var context in contexts.Where(o => o.contextType == VFXContextType.kSpawner))
            {
                foreach (var linked in context.outputContexts)
                {
                    foreach (var attribute in linked.GetData().GetAttributes())
                    {
                        if ((attribute.mode & VFXAttributeMode.ReadSource) != 0 && !eventAttributeDescs.Any(o => o.name == attribute.attrib.name))
                        {
                            eventAttributeDescs.Add(new VFXLayoutElementDesc()
                            {
                                name = attribute.attrib.name,
                                type = attribute.attrib.type
                            });
                        }
                    }
                }
            }

            var structureLayoutTotalSize = (uint)eventAttributeDescs.Sum(e => (long)VFXExpression.TypeToSize(e.type));
            var currentLayoutSize = 0u;
            var listWithOffset = new List<VFXLayoutElementDesc>();
            eventAttributeDescs.ForEach(e =>
                {
                    e.offset.element = currentLayoutSize;
                    e.offset.structure = structureLayoutTotalSize;
                    currentLayoutSize += (uint)VFXExpression.TypeToSize(e.type);
                    listWithOffset.Add(e);
                });

            eventAttributeDescs.Clear();
            eventAttributeDescs.AddRange(listWithOffset);
        }

        private static List<VFXContext> CollectContextParentRecursively(List<VFXContext> inputList)
        {
            var contextList = inputList.SelectMany(o => o.inputContexts).Distinct().ToList();
            if (contextList.Any(o => o.inputContexts.Any()))
            {
                var parentContextList = CollectContextParentRecursively(contextList);
                foreach (var context in parentContextList)
                {
                    if (!contextList.Contains(context))
                    {
                        contextList.Add(context);
                    }
                }
            }
            return contextList;
        }

        private static VFXContext[] CollectSpawnersHierarchy(IEnumerable<VFXContext> vfxContext)
        {
            var initContext = vfxContext.Where(o => o.contextType == VFXContextType.kInit).ToList();
            var spawnerList = CollectContextParentRecursively(initContext);
            return spawnerList.Where(o => o.contextType == VFXContextType.kSpawner).Reverse().ToArray();
        }

        struct SpawnInfo
        {
            public int bufferIndex;
            public int systemIndex;
        }

        private static VFXCPUBufferData ComputeArrayOfStructureInitialData(IEnumerable<VFXLayoutElementDesc> layout)
        {
            var data = new VFXCPUBufferData();
            foreach (var element in layout)
            {
                var attribute = VFXAttribute.AllAttribute.FirstOrDefault(o => o.name == element.name);
                bool useAttribute = attribute.name == element.name;
                if (element.type == VFXValueType.kBool)
                {
                    var v = useAttribute ? attribute.value.Get<bool>() : default(bool);
                    data.PushBool(v);
                }
                else if (element.type == VFXValueType.kFloat)
                {
                    var v = useAttribute ? attribute.value.Get<float>() : default(float);
                    data.PushFloat(v);
                }
                else if (element.type == VFXValueType.kFloat2)
                {
                    var v = useAttribute ? attribute.value.Get<Vector2>() : default(Vector2);
                    data.PushFloat(v.x);
                    data.PushFloat(v.y);
                }
                else if (element.type == VFXValueType.kFloat3)
                {
                    var v = useAttribute ? attribute.value.Get<Vector3>() : default(Vector3);
                    data.PushFloat(v.x);
                    data.PushFloat(v.y);
                    data.PushFloat(v.z);
                }
                else if (element.type == VFXValueType.kFloat4)
                {
                    var v = useAttribute ? attribute.value.Get<Vector4>() : default(Vector4);
                    data.PushFloat(v.x);
                    data.PushFloat(v.y);
                    data.PushFloat(v.z);
                    data.PushFloat(v.w);
                }
                else if (element.type == VFXValueType.kInt)
                {
                    var v = useAttribute ? attribute.value.Get<int>() : default(int);
                    data.PushInt(v);
                }
                else if (element.type == VFXValueType.kUint)
                {
                    var v = useAttribute ? attribute.value.Get<uint>() : default(uint);
                    data.PushUInt(v);
                }
                else
                {
                    throw new NotImplementedException();
                }
            }
            return data;
        }

        private static void FillSpawner(Dictionary<VFXContext, SpawnInfo> outContextSpawnToSpawnInfo, List<VFXCPUBufferDesc> outCpuBufferDescs, List<VFXSystemDesc> outSystemDescs, IEnumerable<VFXContext> contexts, VFXExpressionGraph graph, List<VFXLayoutElementDesc> globalEventAttributeDescs, Dictionary<VFXContext, VFXContextCompiledData> contextToCompiledData)
        {
            var spawners = CollectSpawnersHierarchy(contexts);
            foreach (var it in spawners.Select((spawner, index) => new { spawner, index }))
            {
                outContextSpawnToSpawnInfo.Add(it.spawner, new SpawnInfo() { bufferIndex = outCpuBufferDescs.Count, systemIndex = it.index });
                outCpuBufferDescs.Add(new VFXCPUBufferDesc()
                {
                    capacity = 1u,
                    stride = globalEventAttributeDescs.First().offset.structure,
                    layout = globalEventAttributeDescs.ToArray(),
                    initialData = ComputeArrayOfStructureInitialData(globalEventAttributeDescs)
                });
            }
            foreach (var spawnContext in spawners)
            {
                var buffers = new VFXMapping[]
                {
                    new VFXMapping()
                    {
                        index = outContextSpawnToSpawnInfo[spawnContext].bufferIndex,
                        name = "spawner_output"
                    }
                };

                var contextData = contextToCompiledData[spawnContext];
                outSystemDescs.Add(new VFXSystemDesc()
                {
                    buffers = buffers,
                    capacity = 0u,
                    flags = VFXSystemFlag.kVFXSystemDefault,
                    tasks = spawnContext.activeChildrenWithImplicit.Select((b, index) =>
                        {
                            var spawnerBlock = b as VFXAbstractSpawner;
                            if (spawnerBlock == null)
                            {
                                throw new InvalidCastException("Unexpected block type in spawnerContext");
                            }
                            if (spawnerBlock.spawnerType == VFXTaskType.kSpawnerCustomCallback && spawnerBlock.customBehavior == null)
                            {
                                throw new InvalidOperationException("VFXAbstractSpawner excepts a custom behavior for custom callback type");
                            }
                            if (spawnerBlock.spawnerType != VFXTaskType.kSpawnerCustomCallback && spawnerBlock.customBehavior != null)
                            {
                                throw new InvalidOperationException("VFXAbstractSpawner only expects a custom behavior for custom callback type");
                            }

                            var cpuExpression = contextData.cpuMapper.CollectExpression(index, false).Select(o =>
                            {
                                return new VFXMapping
                                {
                                    index = graph.GetFlattenedIndex(o.exp),
                                    name = o.name
                                };
                            }).ToArray();

                            Object processor = null;
                            if (spawnerBlock.customBehavior != null)
                            {
                                var assets = AssetDatabase.FindAssets("t:TextAsset " + spawnerBlock.customBehavior.Name);
                                if (assets.Length != 1)
                                {
                                    throw new InvalidOperationException("Unable to retrieve ScriptatbleObject for " + spawnerBlock.customBehavior);
                                }

                                var assetPath = AssetDatabase.GUIDToAssetPath(assets[0]);
                                processor = AssetDatabase.LoadAssetAtPath<TextAsset>(assetPath);
                            }

                            return new VFXTaskDesc
                            {
                                type = spawnerBlock.spawnerType,
                                buffers = new VFXMapping[0],
                                values = cpuExpression.ToArray(),
                                parameters = contextData.parameters,
                                processor = processor,
                            };
                        }).ToArray()
                });
            }
        }

        private static void FillEvent(List<VFXEventDesc> outEventDesc, Dictionary<VFXContext, SpawnInfo> contextSpawnToSpawnInfo, IEnumerable<VFXContext> contexts)
        {
            var allPlayNotLinked = contextSpawnToSpawnInfo.Where(o => !o.Key.inputFlowSlot[0].link.Any()).Select(o => (uint)o.Value.systemIndex).ToList();
            var allStopNotLinked = contextSpawnToSpawnInfo.Where(o => !o.Key.inputFlowSlot[1].link.Any()).Select(o => (uint)o.Value.systemIndex).ToList();

            var eventDescTemp = new[]
            {
                new { eventName = "OnPlay", playSystems = allPlayNotLinked, stopSystems = new List<uint>() },
                new { eventName = "OnStop", playSystems = new List<uint>(), stopSystems = allStopNotLinked },
            }.ToList();

            var events = contexts.Where(o => o.contextType == VFXContextType.kEvent);
            foreach (var evt in events)
            {
                var eventName = (evt as VFXBasicEvent).eventName;
                foreach (var link in evt.outputFlowSlot[0].link)
                {
                    if (contextSpawnToSpawnInfo.ContainsKey(link.context))
                    {
                        var eventIndex = eventDescTemp.FindIndex(o => o.eventName == eventName);
                        if (eventIndex == -1)
                        {
                            eventIndex = eventDescTemp.Count;
                            eventDescTemp.Add(new
                            {
                                eventName = eventName,
                                playSystems = new List<uint>(),
                                stopSystems = new List<uint>(),
                            });
                        }

                        var startSystem = link.slotIndex == 0;
                        var spawnerIndex = (uint)contextSpawnToSpawnInfo[link.context].systemIndex;
                        if (startSystem)
                        {
                            eventDescTemp[eventIndex].playSystems.Add(spawnerIndex);
                        }
                        else
                        {
                            eventDescTemp[eventIndex].stopSystems.Add(spawnerIndex);
                        }
                    }
                }
            }
            outEventDesc.Clear();
            outEventDesc.AddRange(eventDescTemp.Select(o => new VFXEventDesc() { name = o.eventName, startSystems = o.playSystems.ToArray(), stopSystems = o.stopSystems.ToArray() }));
        }

        private static void GenerateShaders(List<GeneratedCodeData> outGeneratedCodeData, VFXExpressionGraph graph, IEnumerable<VFXContext> contexts, Dictionary<VFXContext, VFXContextCompiledData> contextToCompiledData)
        {
            Profiler.BeginSample("VFXEditor.GenerateShaders");
            try
            {
                var compilMode = new[] { /* VFXCodeGenerator.CompilationMode.Debug,*/ VFXCodeGenerator.CompilationMode.Runtime };

                foreach (var context in contexts)
                {
                    var gpuMapper = graph.BuildGPUMapper(context);
                    var uniformMapper = new VFXUniformMapper(gpuMapper);

                    // Add gpu and uniform mapper
                    var contextData = contextToCompiledData[context];
                    contextData.gpuMapper = gpuMapper;
                    contextData.uniformMapper = uniformMapper;
                    contextToCompiledData[context] = contextData;

                    var codeGeneratorTemplate = context.codeGeneratorTemplate;
                    if (codeGeneratorTemplate != null)
                    {
                        var generatedContent = compilMode.Select(o => new StringBuilder()).ToArray();
                        VFXCodeGenerator.Build(context, compilMode, generatedContent, contextData, codeGeneratorTemplate);

                        for (int i = 0; i < compilMode.Length; ++i)
                        {
                            outGeneratedCodeData.Add(new GeneratedCodeData()
                            {
                                context = context,
                                computeShader = context.codeGeneratorCompute,
                                compilMode = compilMode[i],
                                content = generatedContent[i]
                            });
                        }
                    }
                }
            }
            finally
            {
                Profiler.EndSample();
            }
        }

        private static void SaveShaderFiles(VisualEffectAsset asset, List<GeneratedCodeData> generatedCodeData, Dictionary<VFXContext, VFXContextCompiledData> contextToCompiledData)
        {
            Profiler.BeginSample("VFXEditor.SaveShaderFiles");
            try
            {
                var currentCacheFolder = baseCacheFolder;
                if (asset != null)
                {
                    var path = AssetDatabase.GetAssetPath(asset);
                    path = path.Replace("Assets", "");
                    path = path.Replace(".asset", "");
                    currentCacheFolder += path;
                }

                System.IO.Directory.CreateDirectory(currentCacheFolder);
                for (int i = 0; i < generatedCodeData.Count; ++i)
                {
                    var generated = generatedCodeData[i];
                    var path = string.Format("{0}/Temp_{2}_{1}_{3}_{4}.{2}", currentCacheFolder, VFXCodeGeneratorHelper.GeneratePrefix((uint)i), generated.computeShader ? "compute" : "shader", generated.context.name.ToLower(), generated.compilMode);

                    string oldContent = "";
                    if (System.IO.File.Exists(path))
                    {
                        oldContent = System.IO.File.ReadAllText(path);
                    }
                    var newContent = generated.content.ToString();
                    bool hasChanged = oldContent != newContent;
                    if (hasChanged)
                    {
                        System.IO.File.WriteAllText(path, newContent);
                        Profiler.BeginSample("VFXEditor.SaveShaderFiles.ImportAsset");
                        AssetDatabase.ImportAsset(path);
                        Profiler.EndSample();
                    }

                    Object imported = AssetDatabase.LoadAssetAtPath<Object>(path);
                    var contextData = contextToCompiledData[generated.context];
                    contextData.processor = imported;
                    contextToCompiledData[generated.context] = contextData;
                }
            }
            finally
            {
                Profiler.EndSample();
            }
        }

        public void FillDependentBuffer(IEnumerable<VFXData> compilableData, List<VFXGPUBufferDesc> bufferDescs, Dictionary<VFXData, int> attributeBufferDictionnary, Dictionary<VFXData, int> eventGpuBufferDictionnary)
        {
            foreach (var data in compilableData.OfType<VFXDataParticle>())
            {
                int attributeBufferIndex = -1;
                if (data.attributeBufferSize > 0)
                {
                    attributeBufferIndex = bufferDescs.Count;
                    bufferDescs.Add(data.attributeBufferDesc);
                }
                attributeBufferDictionnary.Add(data, attributeBufferIndex);
            }

            //Prepare GPU event buffer
            foreach (var data in compilableData.SelectMany(o => o.dependenciesOut).Distinct().OfType<VFXDataParticle>())
            {
                var eventBufferIndex = -1;
                if (data.capacity > 0)
                {
                    eventBufferIndex = bufferDescs.Count;
                    bufferDescs.Add(new VFXGPUBufferDesc() { type = ComputeBufferType.Append, size = data.capacity });
                }
                eventGpuBufferDictionnary.Add(data, eventBufferIndex);
            }
        }

        private class VFXImplicitContextOfExposedExpression : VFXContext
        {
            private VFXExpressionMapper mapper;

            public VFXImplicitContextOfExposedExpression() : base(VFXContextType.kNone, VFXDataType.kNone, VFXDataType.kNone) {}

            private static void CollectExposedExpression(List<VFXExpression> expressions, VFXSlot slot)
            {
                var expression = VFXExpression.GetVFXValueTypeFromType(slot.property.type) != VFXValueType.kNone ? slot.GetInExpression() : null;
                if (expression != null)
                    expressions.Add(expression);
                else
                {
                    foreach (var child in slot.children)
                        CollectExposedExpression(expressions, child);
                }
            }

            public void FillExpression(VFXGraph graph)
            {
                var allExposedParameter = graph.children.OfType<VFXParameter>().Where(o => o.exposed);
                var expressionsList = new List<VFXExpression>();
                foreach (var parameter in allExposedParameter)
                    CollectExposedExpression(expressionsList, parameter.outputSlots[0]);

                mapper = new VFXExpressionMapper();
                for (int i = 0; i < expressionsList.Count; ++i)
                    mapper.AddExpression(expressionsList[i], "ImplicitExposedExpression", i);
            }

            public override VFXExpressionMapper GetExpressionMapper(VFXDeviceTarget target)
            {
                return target == VFXDeviceTarget.CPU ? mapper : null;
            }
        }


        public void Compile()
        {
            Profiler.BeginSample("VFXEditor.CompileAsset");
            try
            {
                float nbSteps = 10.0f;
                string progressBarTitle = "Compiling VFX...";

                EditorUtility.DisplayProgressBar(progressBarTitle, "Collect dependencies", 0 / nbSteps);
                var models = new HashSet<ScriptableObject>();
                m_Graph.CollectDependencies(models);

                foreach (var c in models.OfType<VFXContext>()) // Unflag all contexts
                    c.MarkAsCompiled(false);

                var compilableContexts = models.OfType<VFXContext>().Where(c => c.CanBeCompiled());
                var compilableData = models.OfType<VFXData>().Where(d => d.CanBeCompiled());

                foreach (var c in compilableContexts) // Flag compiled contexts
                    c.MarkAsCompiled(true);

                EditorUtility.DisplayProgressBar(progressBarTitle, "Collect attributes", 1 / nbSteps);
                foreach (var data in compilableData)
                    data.CollectAttributes();

                EditorUtility.DisplayProgressBar(progressBarTitle, "Compute layers", 2 / nbSteps);
                foreach (var data in compilableData)
                    data.ComputeLayer();

                EditorUtility.DisplayProgressBar(progressBarTitle, "Compile expression Graph", 3 / nbSteps);
                m_ExpressionGraph = new VFXExpressionGraph();
                var exposedExpressionContext = ScriptableObject.CreateInstance<VFXImplicitContextOfExposedExpression>();
                exposedExpressionContext.FillExpression(m_Graph); //Force all exposed expression to be visible, only for registering in CompileExpressions
                m_ExpressionGraph.CompileExpressions(compilableContexts.Concat(new VFXContext[] { exposedExpressionContext }), VFXExpressionContextOption.Reduction);

                EditorUtility.DisplayProgressBar(progressBarTitle, "Generate bytecode", 4 / nbSteps);
                var expressionDescs = new List<VFXExpressionDesc>();
                var valueDescs = new List<VFXExpressionValueContainerDescAbstract>();
                FillExpressionDescs(expressionDescs, valueDescs, m_ExpressionGraph);

                Dictionary<VFXContext, VFXContextCompiledData> contextToCompiledData = new Dictionary<VFXContext, VFXContextCompiledData>();
                foreach (var context in compilableContexts)
                    contextToCompiledData.Add(context, new VFXContextCompiledData());

                EditorUtility.DisplayProgressBar(progressBarTitle, "Generate mappings", 5 / nbSteps);
                foreach (var context in compilableContexts)
                {
                    uint contextId = (uint)context.GetParent().GetIndex(context);
                    var cpuMapper = m_ExpressionGraph.BuildCPUMapper(context);
                    var contextData = contextToCompiledData[context];
                    contextData.cpuMapper = cpuMapper;
                    contextData.parameters = context.additionalMappings.ToArray();
                    contextToCompiledData[context] = contextData;
                }

                var exposedParameterDescs = new List<VFXExposedDesc>();
                FillExposedDescs(exposedParameterDescs, m_ExpressionGraph, models.OfType<VFXParameter>());
                var globalEventAttributeDescs = new List<VFXLayoutElementDesc>() { new VFXLayoutElementDesc() { name = "spawnCount", type = VFXValueType.kFloat } };
                FillEventAttributeDescs(globalEventAttributeDescs, m_ExpressionGraph, compilableContexts);

                EditorUtility.DisplayProgressBar(progressBarTitle, "Generate Attribute layouts", 6 / nbSteps);
                foreach (var data in compilableData)
                    data.GenerateAttributeLayout();

                var expressionSheet = new VFXExpressionSheet();
                expressionSheet.expressions = expressionDescs.ToArray();
                expressionSheet.values = valueDescs.ToArray();
                expressionSheet.exposed = exposedParameterDescs.ToArray();

                m_Graph.visualEffectAsset.ClearPropertyData();
                m_Graph.visualEffectAsset.SetExpressionSheet(expressionSheet);

                var generatedCodeData = new List<GeneratedCodeData>();

                EditorUtility.DisplayProgressBar(progressBarTitle, "Generate shaders", 7 / nbSteps);
                GenerateShaders(generatedCodeData, m_ExpressionGraph, compilableContexts, contextToCompiledData);
<<<<<<< HEAD
                EditorUtility.DisplayProgressBar(progressBarTitle, "Write shader files", 8 / nbSteps);
                SaveShaderFiles(m_Graph.vfxAsset, generatedCodeData, contextToCompiledData);
=======
                EditorUtility.DisplayProgressBar(progressBarTitle, "Write shader files", 7 / nbSteps);
                SaveShaderFiles(m_Graph.visualEffectAsset, generatedCodeData, contextToCompiledData);
>>>>>>> 7e073681

                var bufferDescs = new List<VFXGPUBufferDesc>();
                var cpuBufferDescs = new List<VFXCPUBufferDesc>();
                var systemDescs = new List<VFXSystemDesc>();

                EditorUtility.DisplayProgressBar(progressBarTitle, "Generate native systems", 9 / nbSteps);
                cpuBufferDescs.Add(new VFXCPUBufferDesc()
                {
                    capacity = 1u,
                    layout = globalEventAttributeDescs.ToArray(),
                    stride = globalEventAttributeDescs.First().offset.structure,
                    initialData = ComputeArrayOfStructureInitialData(globalEventAttributeDescs)
                });
                var contextSpawnToSpawnInfo = new Dictionary<VFXContext, SpawnInfo>();
                FillSpawner(contextSpawnToSpawnInfo, cpuBufferDescs, systemDescs, compilableContexts, m_ExpressionGraph, globalEventAttributeDescs, contextToCompiledData);

                var eventDescs = new List<VFXEventDesc>();
                FillEvent(eventDescs, contextSpawnToSpawnInfo, compilableContexts);

                var attributeBufferDictionnary = new Dictionary<VFXData, int>();
                var eventGpuBufferDictionnary = new Dictionary<VFXData, int>();
                FillDependentBuffer(compilableData, bufferDescs, attributeBufferDictionnary, eventGpuBufferDictionnary);

                var contextSpawnToBufferIndex = contextSpawnToSpawnInfo.Select(o => new { o.Key, o.Value.bufferIndex }).ToDictionary(o => o.Key, o => o.bufferIndex);
                foreach (var data in compilableData)
                {
                    data.FillDescs(bufferDescs,
                        systemDescs,
                        m_ExpressionGraph,
                        contextToCompiledData,
                        contextSpawnToBufferIndex,
                        attributeBufferDictionnary,
                        eventGpuBufferDictionnary);
                }

                EditorUtility.DisplayProgressBar(progressBarTitle, "Setting up systems", 9 / nbSteps);
                m_Graph.visualEffectAsset.SetSystems(systemDescs.ToArray(), eventDescs.ToArray(), bufferDescs.ToArray(), cpuBufferDescs.ToArray());
                m_ExpressionValues = valueDescs;
                m_Graph.visualEffectAsset.MarkRuntimeVersion();
            }
            catch (Exception e)
            {
                Debug.LogError(string.Format("Exception while compiling expression graph: {0}: {1}", e, e.StackTrace));

                // Cleaning
                if (m_Graph.visualEffectAsset != null)
                {
                    m_Graph.visualEffectAsset.ClearPropertyData();
                    m_Graph.visualEffectAsset.SetSystems(null, null, null, null);
                }

                m_ExpressionGraph = new VFXExpressionGraph();
                m_ExpressionValues = new List<VFXExpressionValueContainerDescAbstract>();
            }
            finally
            {
                Profiler.EndSample();
                EditorUtility.ClearProgressBar();
            }
        }

        public void UpdateValues()
        {
            var flatGraph = m_ExpressionGraph.FlattenedExpressions;
            var numFlattenedExpressions = flatGraph.Count;

            int descIndex = 0;
            for (int i = 0; i < numFlattenedExpressions; ++i)
            {
                var exp = flatGraph[i];
                if (exp.Is(VFXExpression.Flags.Value))
                {
                    var desc = m_ExpressionValues[descIndex++];
                    if (desc.expressionIndex != i)
                        throw new InvalidOperationException();

                    switch (exp.valueType)
                    {
                        case VFXValueType.kFloat: SetValueDesc<float>(desc, exp); break;
                        case VFXValueType.kFloat2: SetValueDesc<Vector2>(desc, exp); break;
                        case VFXValueType.kFloat3: SetValueDesc<Vector3>(desc, exp); break;
                        case VFXValueType.kFloat4: SetValueDesc<Vector4>(desc, exp); break;
                        case VFXValueType.kInt: SetValueDesc<int>(desc, exp); break;
                        case VFXValueType.kUint: SetValueDesc<uint>(desc, exp); break;
                        case VFXValueType.kTexture2D: SetValueDesc<Texture2D, Texture>(desc, exp); break;
                        case VFXValueType.kTexture2DArray: SetValueDesc<Texture2DArray, Texture>(desc, exp); break;
                        case VFXValueType.kTexture3D: SetValueDesc<Texture3D, Texture>(desc, exp); break;
                        case VFXValueType.kTextureCube: SetValueDesc<Cubemap, Texture>(desc, exp); break;
                        case VFXValueType.kTextureCubeArray: SetValueDesc<CubemapArray, Texture>(desc, exp); break;
                        case VFXValueType.kMatrix4x4: SetValueDesc<Matrix4x4>(desc, exp); break;
                        case VFXValueType.kCurve: SetValueDesc<AnimationCurve>(desc, exp); break;
                        case VFXValueType.kColorGradient: SetValueDesc<Gradient>(desc, exp); break;
                        case VFXValueType.kMesh: SetValueDesc<Mesh>(desc, exp); break;
                        case VFXValueType.kBool: SetValueDesc<bool>(desc, exp); break;
                        default: throw new InvalidOperationException("Invalid type");
                    }
                }
            }

            m_Graph.visualEffectAsset.SetValueSheet(m_ExpressionValues.ToArray());
        }

        public VisualEffectAsset visualEffectAsset
        {
            get
            {
                if (m_Graph != null)
                {
                    return m_Graph.visualEffectAsset;
                }
                return null;
            }
        }

        private VFXGraph m_Graph;

        [NonSerialized]
        private VFXExpressionGraph m_ExpressionGraph;
        [NonSerialized]
        private List<VFXExpressionValueContainerDescAbstract> m_ExpressionValues;
        //[NonSerialized]
        //private Dictionary<VFXContext, VFXContextCompiledData> m_ContextToCompiledData;
    }
}<|MERGE_RESOLUTION|>--- conflicted
+++ resolved
@@ -649,13 +649,8 @@
 
                 EditorUtility.DisplayProgressBar(progressBarTitle, "Generate shaders", 7 / nbSteps);
                 GenerateShaders(generatedCodeData, m_ExpressionGraph, compilableContexts, contextToCompiledData);
-<<<<<<< HEAD
                 EditorUtility.DisplayProgressBar(progressBarTitle, "Write shader files", 8 / nbSteps);
-                SaveShaderFiles(m_Graph.vfxAsset, generatedCodeData, contextToCompiledData);
-=======
-                EditorUtility.DisplayProgressBar(progressBarTitle, "Write shader files", 7 / nbSteps);
                 SaveShaderFiles(m_Graph.visualEffectAsset, generatedCodeData, contextToCompiledData);
->>>>>>> 7e073681
 
                 var bufferDescs = new List<VFXGPUBufferDesc>();
                 var cpuBufferDescs = new List<VFXCPUBufferDesc>();
