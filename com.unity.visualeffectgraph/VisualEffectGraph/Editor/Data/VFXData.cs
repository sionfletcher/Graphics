using System;
using System.Collections.Generic;
using System.Text;
using UnityEngine;
using System.Linq;

namespace UnityEditor.VFX
{
    abstract class VFXData : VFXModel
    {
        public abstract VFXDataType type { get; }

        public virtual uint sourceCount
        {
            get
            {
                return 0u;
            }
        }

        public IEnumerable<VFXContext> owners
        {
            get { return m_Owners; }
        }

        public static VFXData CreateDataType(VFXDataType type)
        {
            switch (type)
            {
                case VFXDataType.kParticle:     return ScriptableObject.CreateInstance<VFXDataParticle>();
                case VFXDataType.kSpawnEvent:   return ScriptableObject.CreateInstance<VFXDataSpawnEvent>();
                default:                        return null;
            }
        }

        public override void OnEnable()
        {
            base.OnEnable();

            if (m_Owners == null)
                m_Owners = new List<VFXContext>();
<<<<<<< HEAD
        }

        public virtual bool CanBeCompiled()
        {
            return true;
=======
>>>>>>> 0652861e
        }

        // Never call this directly ! Only context must call this through SetData
        public void OnContextAdded(VFXContext context)
        {
            m_Owners.Add(context);
        }

        // Never call this directly ! Only context must call this through SetData
        public void OnContextRemoved(VFXContext context)
        {
            m_Owners.Remove(context);
        }

        public bool IsCurrentAttributeRead(VFXAttribute attrib)                        { return (GetAttributeMode(attrib) & VFXAttributeMode.Read) != 0; }
        public bool IsCurrentAttributeWritten(VFXAttribute attrib)                     { return (GetAttributeMode(attrib) & VFXAttributeMode.Write) != 0; }

        public bool IsCurrentAttributeRead(VFXAttribute attrib, VFXContext context)     { return (GetAttributeMode(attrib, context) & VFXAttributeMode.Read) != 0; }
        public bool IsCurrentAttributeWritten(VFXAttribute attrib, VFXContext context) { return (GetAttributeMode(attrib, context) & VFXAttributeMode.Write) != 0; }

        public bool IsAttributeUsed(VFXAttribute attrib)                                { return GetAttributeMode(attrib) != VFXAttributeMode.None; }
        public bool IsAttributeUsed(VFXAttribute attrib, VFXContext context)            { return GetAttributeMode(attrib, context) != VFXAttributeMode.None; }

        public bool IsCurrentAttributeUsed(VFXAttribute attrib)                         { return (GetAttributeMode(attrib) & VFXAttributeMode.ReadWrite) != 0; }

        public bool IsSourceAttributeUsed(VFXAttribute attrib)                          { return (GetAttributeMode(attrib) & VFXAttributeMode.ReadSource) != 0; }
        public bool IsSourceAttributeUsed(VFXAttribute attrib, VFXContext context)      { return (GetAttributeMode(attrib, context) & VFXAttributeMode.ReadSource) != 0; }

        public bool IsAttributeLocal(VFXAttribute attrib)                               { return m_LocalCurrentAttributes.Contains(attrib); }
        public bool IsAttributeStored(VFXAttribute attrib)                              { return m_StoredCurrentAttributes.ContainsKey(attrib); }

        public VFXAttributeMode GetAttributeMode(VFXAttribute attrib, VFXContext context)
        {
            Dictionary<VFXContext, VFXAttributeMode> contexts;
            if (m_AttributesToContexts.TryGetValue(attrib, out contexts))
            {
                foreach (var c in contexts)
                    if (c.Key == context)
                        return c.Value;
            }

            return VFXAttributeMode.None;
        }

        public VFXAttributeMode GetAttributeMode(VFXAttribute attrib)
        {
            VFXAttributeMode mode = VFXAttributeMode.None;
            Dictionary<VFXContext, VFXAttributeMode> contexts;
            if (m_AttributesToContexts.TryGetValue(attrib, out contexts))
            {
                foreach (var context in contexts)
                    mode |= context.Value;
            }

            return mode;
        }

        public int GetNbAttributes()
        {
            return m_AttributesToContexts.Count;
        }

        public IEnumerable<VFXAttributeInfo> GetAttributes()
        {
            foreach (var attrib in m_AttributesToContexts)
            {
                VFXAttributeInfo info;
                info.attrib = attrib.Key;
                info.mode = VFXAttributeMode.None;

                foreach (var context in attrib.Value)
                    info.mode |= context.Value;

                yield return info;
            }
        }

        private struct VFXAttributeInfoContext
        {
            public VFXAttributeInfo[] attributes;
            public VFXContext context;
        }

        public void CollectAttributes()
        {
            m_ContextsToAttributes.Clear();
            m_AttributesToContexts.Clear();

            bool changed = true;
            while (changed)
            {
                var attributeContexts = new List<VFXAttributeInfoContext>();
                foreach (var context in owners)
                {
                    var attributes = Enumerable.Empty<VFXAttributeInfo>();
                    attributes = attributes.Concat(context.attributes);
                    foreach (var block in context.activeChildrenWithImplicit)
                        attributes = attributes.Concat(block.attributes);

                    var mapper = context.GetExpressionMapper(context.ownedType == VFXDataType.kParticle ? VFXDeviceTarget.GPU : VFXDeviceTarget.CPU);
                    foreach (var exp in mapper.expressions)
                        attributes = attributes.Concat(CollectInputAttributes(exp));

                    attributeContexts.Add(new VFXAttributeInfoContext
                    {
                        attributes = attributes.ToArray(),
                        context = context
                    });
                }

                for (int i = 0; i < m_Owners.Count; ++i)
                {
                    attributeContexts.Add(new VFXAttributeInfoContext
                    {
                        attributes = m_Owners[i].optionalAttributes.ToArray(),
                        context = m_Owners[i]
                    });
                }

                changed = false;
                foreach (var context in attributeContexts)
                {
                    foreach (var attribute in context.attributes)
                    {
                        if (AddAttribute(context.context, attribute))
                        {
                            changed = true;
                        }
                    }
                }
            }

            ProcessAttributes();

            //TMP Debug only
            DebugLogAttributes();
        }

        protected bool HasImplicitInit(VFXAttribute attrib)
        {
            return (attrib.Equals(VFXAttribute.Seed)
                    || attrib.Equals(VFXAttribute.ParticleId)
                    || attrib.Equals(VFXAttribute.Phase));
        }

        private void ProcessAttributes()
        {
            m_StoredCurrentAttributes.Clear();
            m_LocalCurrentAttributes.Clear();
            m_ReadSourceAttributes.Clear();
            if (type == VFXDataType.kParticle)
            {
                m_ReadSourceAttributes.Add(new VFXAttribute("spawnCount", UnityEngine.VFX.VFXValueType.kFloat));
            }

            int nbOwners = m_Owners.Count;
            if (nbOwners > 16)
                throw new InvalidOperationException(string.Format("Too many contexts that use particle data {0} > 16", nbOwners));

            foreach (var kvp in m_AttributesToContexts)
            {
                bool local = false;
                var attribute = kvp.Key;
                int key = 0;

                bool onlyInit = true;
                bool onlyOutput = true;
                bool onlyUpdateRead = true;
                bool onlyUpdateWrite = true;
                bool needsSpecialInit = HasImplicitInit(attribute);
                bool writtenInInit = needsSpecialInit;
                bool readSourceInInit = false;

                foreach (var kvp2 in kvp.Value)
                {
                    var context = kvp2.Key;
                    if (context.contextType == VFXContextType.kInit
                        &&  (kvp2.Value & VFXAttributeMode.ReadSource) != 0)
                    {
                        readSourceInInit = true;
                    }

                    if (kvp2.Value == VFXAttributeMode.None)
                    {
                        throw new InvalidOperationException("Unexpected attribute mode : " + attribute);
                    }

                    if (kvp2.Value == VFXAttributeMode.ReadSource)
                    {
                        continue;
                    }

                    if (context.contextType != VFXContextType.kInit)
                        onlyInit = false;
                    if (context.contextType != VFXContextType.kOutput)
                        onlyOutput = false;
                    if (context.contextType != VFXContextType.kUpdate)
                    {
                        onlyUpdateRead = false;
                        onlyUpdateWrite = false;
                    }
                    else
                    {
                        if ((kvp2.Value & VFXAttributeMode.Read) != 0)
                            onlyUpdateWrite = false;
                        if ((kvp2.Value & VFXAttributeMode.Write) != 0)
                            onlyUpdateRead = false;
                    }

                    if (context.contextType != VFXContextType.kInit) // Init isnt taken into account for key computation
                    {
                        int shift = m_Owners.IndexOf(context) << 1;
                        int value = 0;
                        if ((kvp2.Value & VFXAttributeMode.Read) != 0)
                            value |= 0x01;
                        if (((kvp2.Value & VFXAttributeMode.Write) != 0) && context.contextType == VFXContextType.kUpdate)
                            value |= 0x02;
                        key |= (value << shift);
                    }
                    else if ((kvp2.Value & VFXAttributeMode.Write) != 0)
                        writtenInInit = true;
                }

                if ((key & ~0xAAAAAAAA) == 0) // no read
                    local = true;
                if (onlyUpdateWrite || onlyInit || (!needsSpecialInit && (onlyUpdateRead || onlyOutput))) // no shared atributes
                    local = true;
                if (!writtenInInit && (key & 0xAAAAAAAA) == 0) // no write mask
                    local = true;

                if (local)
                    m_LocalCurrentAttributes.Add(attribute);
                else
                    m_StoredCurrentAttributes.Add(attribute, key);

                if (readSourceInInit)
                    m_ReadSourceAttributes.Add(attribute);
            }
        }

        public virtual void GenerateAttributeLayout() {}

        public virtual string GetAttributeDataDeclaration(VFXAttributeMode mode) { throw new NotImplementedException(); }
        public virtual string GetLoadAttributeCode(VFXAttribute attrib, VFXAttributeLocation location) { throw new NotImplementedException(); }
        public virtual string GetStoreAttributeCode(VFXAttribute attrib, string value)  { throw new NotImplementedException(); }

        private bool AddAttribute(VFXContext context, VFXAttributeInfo attribInfo)
        {
            if (attribInfo.mode == VFXAttributeMode.None)
                throw new ArgumentException("Cannot add an attribute without mode");

            //if ((attribInfo.mode & VFXAttributeMode.Write) != 0 && context.contextType == VFXContextType.kOutput)
            //    throw new ArgumentException("Output contexts cannot write attributes");

            Dictionary<VFXAttribute, VFXAttributeMode> attribs;
            if (!m_ContextsToAttributes.TryGetValue(context, out attribs))
            {
                attribs = new Dictionary<VFXAttribute, VFXAttributeMode>();
                m_ContextsToAttributes.Add(context, attribs);
            }

            var attrib = attribInfo.attrib;
            var mode = attribInfo.mode;

            bool hasChanged = false;
            if (attribs.ContainsKey(attrib))
            {
                var oldMode = attribs[attrib];
                mode |= attribs[attrib];
                if (mode != oldMode)
                {
                    attribs[attrib] = mode;
                    hasChanged = true;
                }
            }
            else
            {
                attribs[attrib] = mode;
                hasChanged = true;
            }

            if (hasChanged)
            {
                Dictionary<VFXContext, VFXAttributeMode> contexts;
                if (!m_AttributesToContexts.TryGetValue(attrib, out contexts))
                {
                    contexts = new Dictionary<VFXContext, VFXAttributeMode>();
                    m_AttributesToContexts.Add(attrib, contexts);
                }
                contexts[context] = mode;
            }

            return hasChanged;
        }

        // Collect attribute expressions recursively
        private IEnumerable<VFXAttributeInfo> CollectInputAttributes(VFXExpression exp)
        {
            if (exp.Is(VFXExpression.Flags.PerElement)) // Testing per element allows to early out as it is propagated
            {
                foreach (var info in exp.GetNeededAttributes())
                    yield return info;

                foreach (var parent in exp.parents)
                {
                    foreach (var info in CollectInputAttributes(parent))
                        yield return info;
                }
            }
        }

        private void DebugLogAttributes()
        {
            var builder = new StringBuilder();

            builder.AppendLine(string.Format("Attributes for data {0} of type {1}", GetHashCode(), GetType()));
            foreach (var context in owners)
            {
                Dictionary<VFXAttribute, VFXAttributeMode> attributeInfos;
                if (m_ContextsToAttributes.TryGetValue(context, out attributeInfos))
                {
                    builder.AppendLine(string.Format("\tContext {1} {0}", context.GetHashCode(), context.contextType));
                    foreach (var kvp in attributeInfos)
                        builder.AppendLine(string.Format("\t\tAttribute {0} {1} {2}", kvp.Key.name, kvp.Key.type, kvp.Value));
                }
            }

            if (m_StoredCurrentAttributes.Count > 0)
            {
                builder.AppendLine("--- STORED CURRENT ATTRIBUTES ---");
                foreach (var kvp in m_StoredCurrentAttributes)
                    builder.AppendLine(string.Format("\t\tAttribute {0} {1} {2}", kvp.Key.name, kvp.Key.type, kvp.Value));
            }

            if (m_AttributesToContexts.Count > 0)
            {
                builder.AppendLine("--- LOCAL CURRENT ATTRIBUTES ---");
                foreach (var attrib in m_LocalCurrentAttributes)
                    builder.AppendLine(string.Format("\t\tAttribute {0} {1}", attrib.name, attrib.type));
            }

            Debug.Log(builder.ToString());
        }

        [SerializeField]
        protected List<VFXContext> m_Owners;

        [NonSerialized]
        protected Dictionary<VFXContext, Dictionary<VFXAttribute, VFXAttributeMode>> m_ContextsToAttributes = new Dictionary<VFXContext, Dictionary<VFXAttribute, VFXAttributeMode>>();
        [NonSerialized]
        protected Dictionary<VFXAttribute, Dictionary<VFXContext, VFXAttributeMode>> m_AttributesToContexts = new Dictionary<VFXAttribute, Dictionary<VFXContext, VFXAttributeMode>>();

        [NonSerialized]
        protected Dictionary<VFXAttribute, int> m_StoredCurrentAttributes = new Dictionary<VFXAttribute, int>();
        [NonSerialized]
        protected HashSet<VFXAttribute> m_LocalCurrentAttributes = new HashSet<VFXAttribute>();

        [NonSerialized]
        protected HashSet<VFXAttribute> m_ReadSourceAttributes = new HashSet<VFXAttribute>();
    }
}<|MERGE_RESOLUTION|>--- conflicted
+++ resolved
@@ -39,14 +39,11 @@
 
             if (m_Owners == null)
                 m_Owners = new List<VFXContext>();
-<<<<<<< HEAD
         }
 
         public virtual bool CanBeCompiled()
         {
             return true;
-=======
->>>>>>> 0652861e
         }
 
         // Never call this directly ! Only context must call this through SetData
