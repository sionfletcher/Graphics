# Changelog
All notable changes to this package will be documented in this file.

The format is based on [Keep a Changelog](http://keepachangelog.com/en/1.0.0/)
and this project adheres to [Semantic Versioning](http://semver.org/spec/v2.0.0.html).

## [Unreleased]
### Added
- Tooltips for Attributes
- Custom Inspector for Spawn context, delay settings are more user friendly.
- Quick Expose Property : Holding Alt + Release Click in an Empty space while making property edges creates a new exposed property of corresponding type with current slot value.
- Octagon & Triangle support for planar distortion output
- Custom Z axis option for strip output
- Custom Inspector for Update context, display update position/rotation instead of integration
- Tooltips to blocks, nodes, contexts, and various menus and options
- VFX asset compilation is done at import instead of when the asset is saved.
- New operators: Exp, Log and LoadTexture
- Duplicate with edges.
- Right click on edge to create a interstitial node.
- New quad distortion output for particle strips
- New attribute for strips: particleCountInStrip
- New options for quad strips texture mapping: swap UV and custom mapping
- Naming for particles system and spawn context
- Noise evaluation now performed on CPU when possible
- Range and Min attributes support on int and uint parameters
<<<<<<< HEAD
- Ability to read attribute in spawn context through graph 
=======
- New Construct Matrix from Vector4 operator
>>>>>>> 6b2c9e70

### Fixed
- Moved VFX Event Tester Window visibility to Component Play Controls SceneView Window
- Universal Render Pipeline : Fog integration for Exponential mode [Case 1177594] (https://issuetracker.unity3d.com/issues/urp-slash-fog-vfx-particles)
- Correct VFXSettings display in Shader Graph compatible outputs
- No more NullReference on sub-outputs after domain reload
- Fix typo in strip tangent computation
- Infinite recompilation using subgraph [Case 1186191] (https://issuetracker.unity3d.com/product/unity/issues/guid/1186191/)
- Modifying a shader used by an output mesh context now automatically updates the currently edited VFX
- Possible loss of shadergraph reference in unlit output
- ui : toolbar item wrap instead of overlapping.
- Selection Pass for Universal and High Definition Render Pipeline
- Copy/Paste not deserializing correctly for Particle Strip data
- WorldPosition, AbsoluteWorldPosition & ScreenPos in shadergraph integration
- Optimize VFXAssetEditor when externalize is activated
- TransformVector|Position|Direction & DistanceToSphere|Plane|Line have now spaceable outputs
- Filter out motion vector output for lower resolution & after post-process render passes [Case 1192932] (https://issuetracker.unity3d.com/product/unity/issues/guid/1192932/)
- Sort compute on metal failing with BitonicSort128 [Case 1126095] (https://issuetracker.unity3d.com/issues/osx-unexpected-spawn-slash-capacity-results-when-sorting-is-set-to-auto-slash-on)
- Fix alpha clipping with shader graph
- Fix output settings correctly filtered dependeing on shader graph use or not
- Fix some cases were normal/tangent were not passes as interpolants with shader graph
- Make normals/tangents work in unlit output with shader graph
- Fix shader interpolants with shader graph and particle strips
- SpawnIndex attribute is now working correctly in Initialize context
- Remove useless VFXLibrary clears that caused pop-up menu to take long opening times
- Make sure the subgraph is added to the graph when we set the setting. Fix exception on Convert To Subgraph.
- Subgraph operators appear on drag edge on graph.
- Sample Scene Color & Scene Depth from Shader Graph Integration using High Definition and Universal Render Pipeline
- Removed Unnecessary reference to HDRP Runtime Assembly in VFX Runtime Assembly
- Allow alpha clipping of motion vector for transparent outputs [Case 1192930] (https://issuetracker.unity3d.com/product/unity/issues/guid/1192930/)
- subgraph block into subgraph context no longer forget parameter values.
- Fix exception when compiling an asset with a turbulence block in absolute mode
- Fixed GetCustomAttribute that was locked to Current
- Shader compilation now works when using view direction in shader graph
- Fix for destroying selected component corrupt "Play Controls" window
- Depth Position and Collision blocks now work correctly in local space systems
- Filter out Direction type on inconsistent operator [Case 1201681](https://issuetracker.unity3d.com/product/unity/issues/guid/1201681/)
- Exclude MouseEvent, RigidBodyCollision, TriggerEvent & Sphere binders when physics modules isn't available
- Visual Effect Activation Track : Handle empty string in ExposedProperty
- in some cases AABox position gizmo would not move when dragged.
- Inspector doesn't trigger any exception if VisualEffectAsset comes from an Asset Bundle [case 1203616](https://issuetracker.unity3d.com/issues/visual-effect-component-is-not-fully-shown-in-the-inspector-if-vfx-is-loaded-from-asset-bundle)
- OnStop Event to the start of a Spawn Context makes it also trigger when OnPlay is sent [Case 1198339] https://issuetracker.unity3d.com/product/unity/issues/guid/1198339/
- Remove unexpected public API : UnityEditor.VFX.VFXSeedMode & IncrementStripIndexOnStart
- Fix yamato error : check vfx manager on domain reload instead of vfx import.
- Filter out unrelevant events from event desc while compiling
- Missing Packing.hlsl include while using an unlit shadergraph.
- Fix for nesting of VFXSubgraphContexts.
- Runtime compilation now compiles correctly when constant folding several texture ports that reference the same texture [Case 1193602] https://issuetracker.unity3d.com/issues/output-shader-errors-when-compiling-the-runtime-shader-of-a-lit-output-with-exposed-but-unassigned-additional-maps
- Fix compilation error in runtime mode when Speed Range is 0 in Attribute By Speed block [Case 1118665] https://issuetracker.unity3d.com/issues/vfx-shader-errors-are-thrown-when-quad-outputs-speed-range-is-set-to-zero

## [7.1.1] - 2019-09-05
### Added
- Moved High Definition templates and includes to com.unity.render-pipelines.high-definition package
- Navigation commands for subgraph.
- Allow choosing the place to save vfx subgraph.
- Particle strips for trails and ribbons. (Experimental)
- Shadergraph integration into vfx. (Experimental)

### Fixed
- Using struct as subgraph parameters.
- Objectproperty not consuming delete key.
- Converting a subgraph operator inside a subgraph operator with outputs.
- Selecting a GameObject with a VFX Property Binder spams exception.
- Wrong motion vector while modifying local matrix of a VisualEffect.
- Convert output settings copy.
- Fixed some outputs failing to compile when used with certain UV Modes [Case 1126200] (https://issuetracker.unity3d.com/issues/output-some-outputs-fail-to-compile-when-used-with-certain-uv-modes)
- Removed Gradient Mapping Mode from some outputs type where it was irrelevant [Case 1164045]
- Soft Particles work with Distortion outputs [Case 1167426] (https://issuetracker.unity3d.com/issues/output-soft-particles-do-not-work-with-distortion-outputs)
- category rename rect.
- copy settings while converting an output
- toolbar toggle appearing light with light skin.
- multiselection of gradient in visual effect graph
- clipped "reseed" in visual effect editor
- Unlit outputs are no longer pre-exposed by default in HDRP
- Augmented generated HLSL floatN precision [Case 1177730] (https://issuetracker.unity3d.com/issues/vfx-graph-7x7-flipbook-particles-flash-and-dont-animate-correctly-in-play-mode-or-in-edit-mode-with-vfx-graph-closed)
- Spherical coordinates to Rectangular (Cartesians) coordinates node input: angles are now expressed in radians
- Turbulence noise updated: noise type and frequency can be specified [Case  1141282] (https://issuetracker.unity3d.com/issues/vfx-particles-flicker-when-blend-mode-is-set-to-alpha-turbulence-block-is-enabled-and-there-is-more-than-50000-particles)
- Color and Depth camera buffer access in HDRP now use Texture2DArray instead of Texture2D
- Output Mesh with shader graph now works as expected

## [7.0.1] - 2019-07-25
### Added
- Add Position depth operator along with TransformVector4 and LoadTexture2D expressions.

### Fixed
- Inherit attribute block appears three times [Case 1166905](https://issuetracker.unity3d.com/issues/attributes-each-inherit-attribute-block-appears-3-times-in-the-search-and-some-have-a-seed-attribute)
- Unexpected exception : `Trying to modify space on a not spaceable slot` error when adding collision or conform blocks [Case 1163442](https://issuetracker.unity3d.com/issues/block-trying-to-modify-space-on-a-not-spaceable-slot-error-when-adding-collision-or-conform-blocks)

## [7.0.0] - 2019-07-17
### Added
- Make multiselection work in a way that do not assume that the same parameter will have the same index in the property sheet.
- auto recompile when changing shaderpath
- auto recompile new vfx
- better detection of default shader path
- Bitfield control.
- Initial Event Name inspector for visual effect asset and component
- Subgraphs
- Move HDRP outputs to HDRP package + expose HDRP queue selection
- Add exposure weight control for HDRP outputs
- Shader macros for XR single-pass instancing
- XR single-pass instancing support for indirect draws
- Inverse trigonometric operators (atan, atan2, asin, acos)
- Replaced Orient : Fixed rotation with new option Orient : Advanced
- Loop & Delay integrated to the spawn system
- Motion Vector support for PlanarPrimitive & Mesh outputs

### Fixed
- Handle a possible exception (ReflectionTypeLoadException) while using VFXParameterBinderEditor
- Renamed Parameter Binders to Property Binders. (This will cause breaking serialization for these PropertyBinders : VFXAudioSpectrumBinder, VFXInputMouseBinder, VFXInputMouseBinder, VFXInputTouchBinder, VFXInputTouchBinder, VFXRaycastBinder, VFXTerrainBinder, VFXUIDropdownBinder, VFXUISliderBinder, VFXUIToggleBinder)
- Renamed Namespace `UnityEngine.Experimental.VFX.Utility` to `UnityEngine.VFX.Utility`
- Fix normal bending factor computation for primitive outputs
- Automatic template path detection based on SRP in now working correctly

## [6.7.0-preview] - 2019-05-16
### Added
- Distortion Outputs (Quad / Mesh)
- Color mapping mode for unlit outputs (Textured/Gradient Mapped)
- Add Triangle and Octagon primitives for particle outputs
- Set Attribute is now spaceable on a specific set of attributes (position, velocity, axis...)
- Trigger : GPUEvent Rate (Over time or Distance)

### Fixed
- Fix shader compilation error with debug views
- Improve AA line rendering
- Fix screen space size block
- Crash chaining two spawners each other [Case 1135299](https://issuetracker.unity3d.com/issues/crash-chaining-two-spawners-to-each-other-produces-an-infinite-loop)
- Inspector : Exposed parameters disregard the initial value [Case 1126471](https://issuetracker.unity3d.com/issues/parameters-exposed-parameters-disregard-the-initial-value)
- Asset name now displayed in compile errors and output context shaders
- Fix for linking spawner to spawner while first spawner is linked to initialize + test 
- Fix space of spaceable slot not copy pasted + test
- Position (Circle) does not take the Center Z value into account [Case 1146850](https://issuetracker.unity3d.com/issues/blocks-position-circle-does-not-take-the-center-z-value-into-account)
- Add Exposure Weight for emissive in lit outputs

## [6.6.0-preview] - 2019-04-01
### Added
- Addressing mode for Sequential blocks
- Invert transform available on GPU
- Add automatic depth buffer reference for main camera (for position and collision blocks)
- Total Time for PreWarm in Visual Effect Asset inspector
- Support for unlit output with LWRP
- Add Terrain Parameter Binder + Terrain Type
- Add UI Parameter Binders : Slider, Toggle
- Add Input Parameter Binders : Axis, Button, Key, Mouse, Touch
- Add Other Parameter Binders : Previous Position, Hierarchy Attribute Map, Multi-Position, Enabled

### Fixed
- Undo Redo while changing space
- Type declaration was unmodifiable due to exception during space intialization
- Fix unexpected issue when plugging per particle data into hash of per component fixed random
- Missing asset reimport when exception has been thrown during graph compilation
- Fix exception when using a Oriented Box Volume node [Case 1110419](https://issuetracker.unity3d.com/issues/operator-indexoutofrangeexception-when-using-a-volume-oriented-box-node)
- Add missing blend value slot in Inherit Source Attribute blocks [Case 1120568](https://issuetracker.unity3d.com/issues/source-attribute-blend-source-attribute-blocks-are-not-useful-without-the-blend-value)
- Visual Effect Inspector Cosmetic Improvements
- Missing graph invalidation in VFXGraph.OnEnable, was causing trouble with value invalidation until next recompilation
- Issue that remove the edge when dragging an edge from slot to the same slot.
- Exception when undoing an edge deletion on a dynamic operator. 
- Exception regarding undo/redo when dragging a edge linked to a dynamic operator on another slot.
- Exception while removing a sub-slot of a dynamic operator

## [6.5.0-preview] - 2019-03-07

## [6.4.0-preview] - 2019-02-21

## [6.3.0-preview] - 2019-02-18

## [6.2.0-preview] - 2019-02-15
### Changed
- Code refactor: all macros with ARGS have been swapped with macros with PARAM. This is because the ARGS macros were incorrectly named

### Fixed
- Better Handling of Null or Missing Parameter Binders (Editor + Runtime)
- Fixes in VFX Raycast Binder
- Fixes in VFX Parameter Binder Editor

## [6.1.0-preview] - 2019-02-13

## [6.0.0-preview] - 2019-02-23
### Added
- Add spawnTime & spawnCount operator
- Add seed slot to constant random mode of Attribute from curve and map
- Add customizable function in VariantProvider to replace the default cartesian product
- Add Inverse Lerp node
- Expose light probes parameters in VisualEffect inspector

### Fixed
- Some fixes in noise library
- Some fixes in the Visual Effect inspector
- Visual Effects menu is now in the right place
- Remove some D3D11, metal and C# warnings
- Fix in sequential line to include the end point
- Fix a bug with attributes in Attribute from curve
- Fix source attributes not being taken into account for attribute storage
- Fix legacy render path shader compilation issues
- Small fixes in Parameter Binder editor
- Fix fog on decals
- Saturate alpha component in outputs
- Fixed scaleY in ConnectTarget
- Incorrect toggle rectangle in VisualEffect inspector
- Shader compilation with SimpleLit and debug display

## [5.2.0-preview] - 2018-11-27
### Added
- Prewarm mechanism

### Fixed
- Handle data loss of overriden parameters better

### Optimized
- Improved iteration times by not compiling initial shader variant

## [4.3.0-preview] - 2018-11-23

Initial release<|MERGE_RESOLUTION|>--- conflicted
+++ resolved
@@ -23,11 +23,8 @@
 - Naming for particles system and spawn context
 - Noise evaluation now performed on CPU when possible
 - Range and Min attributes support on int and uint parameters
-<<<<<<< HEAD
+- New Construct Matrix from Vector4 operator
 - Ability to read attribute in spawn context through graph 
-=======
-- New Construct Matrix from Vector4 operator
->>>>>>> 6b2c9e70
 
 ### Fixed
 - Moved VFX Event Tester Window visibility to Component Play Controls SceneView Window
