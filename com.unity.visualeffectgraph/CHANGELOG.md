--- conflicted
+++ resolved
@@ -14,11 +14,8 @@
 - Added Output Event Handler Samples
 - Added ExposedProperty custom Property Drawer
 - Error display within the graph.
-<<<<<<< HEAD
+- Warning using Depth Collision on unsupported scriptable render pipeline.
 - Harmonized position, direction and velocity composition modes for position (shape, sequential, depth) and Velocity from Direction & Speed blocks
-=======
-- Warning using Depth Collision on unsupported scriptable render pipeline.
->>>>>>> 000dfd96
 
 ### Fixed
 - Mesh Sampling incorrect with some GPU (use ByteAddressBuffer instead of Buffer<float>)
