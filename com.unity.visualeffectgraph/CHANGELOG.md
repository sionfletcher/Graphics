# Changelog
All notable changes to this package will be documented in this file.

The format is based on [Keep a Changelog](http://keepachangelog.com/en/1.0.0/)
and this project adheres to [Semantic Versioning](http://semver.org/spec/v2.0.0.html).

## [11.0.0] - 2020-10-21

Version Updated
The version number for this package has increased due to a version update of a related graphics package.

## [10.2.0] - 2020-10-19
### Added
- Warning using Depth Collision on unsupported scriptable render pipeline.
- Warning in renderer inspector using Light Probe Proxy Volume when this feature isn't available.
- New operator : Sample Signed distance field
- New Position on Signed Distance Field block
- Added command to delete unuser parameters.
- Harmonized position, direction and velocity composition modes for position (shape, sequential, depth) and Velocity from Direction & Speed blocks
<<<<<<< HEAD
=======
- New particle strip attribute in Initialize: spawnIndexInStrip
- Added Get Strip Index subgraph utility operator in Additional Samples
- Added Encompass (Point) subgraph utility operator in Additional Samples
>>>>>>> 1e7ae1bb

### Fixed
- "Create new VisualEffect Graph" creates a graph from the default template [Case 1279999](https://fogbugz.unity3d.com/f/cases/1279999/)
- Fix [Case 1268977](https://issuetracker.unity3d.com/product/unity/issues/guid/1268977/)
- Fix [Case 1114281](https://fogbugz.unity3d.com/f/cases/1114281/)
- Forbid creation of context in VisualEffectSubgraphBlock through edge dropping. No context should be allowed.
- Fix [Case 1199540](https://issuetracker.unity3d.com/product/unity/issues/guid/1199540/)
- Fix [Case 1219072](https://issuetracker.unity3d.com/product/unity/issues/guid/1219072/)
- Fix [Case 1211372](https://issuetracker.unity3d.com/product/unity/issues/guid/1211372/)
- Fix [Case 1262961](https://issuetracker.unity3d.com/product/unity/issues/guid/1262961/)
- Fix [Case 1268354](https://fogbugz.unity3d.com/f/cases/1268354/)
- Fix VFX Graph window invalidating existing Undo.undoRedoPerformed delegates.
- Fix for VisualEffect prefab override window [Case 1242693](https://issuetracker.unity3d.com/product/unity/issues/guid/1242693/)
- Fix [Case 1281861](https://issuetracker.unity3d.com/product/unity/issues/guid/1281861/)
- Unexpected exception while installing samples inside an URP project [Case 1280065](https://issuetracker.unity3d.com/product/unity/issues/guid/1280065/)
- Fix edited operator being collapsed [Case 1270517](https://issuetracker.unity3d.com/product/unity/issues/guid/1270517/)
- Filters out renderer priority on SRP which doesn't support this feature.
- Fallback to builtIn rendering layer if srpAsset.renderingLayerMaskNames returns null.
- Fix missing prepass in URP [Case 1169487](https://issuetracker.unity3d.com/product/unity/issues/guid/1169487/)
- Fix SubPixelAA block while rendering directly in backbuffer.
<<<<<<< HEAD
- Addressing for mirror and clamp modes in sequential operators and blocks
- Incorrect volume spawning for Sphere & Circle with thickness absolute
=======
- Property Binder : Incorrect Destroy called from edit mode. [Case 1274790](https://issuetracker.unity3d.com/product/unity/issues/guid/1274790/)
- Property Binder : Unexpected null reference exception while using terrain binder. [Case 1247230](https://issuetracker.unity3d.com/product/unity/issues/guid/1247230/)
- Property Binder : HierarchyRoot null reference exception while using Hierarchy to Attribute Map. [Case 1274788](https://issuetracker.unity3d.com/product/unity/issues/guid/1274788/)
- Property Binder : Properties window isn't always up to date. [Case 1248711](https://issuetracker.unity3d.com/product/unity/issues/guid/1248711/)
- Property Binder : Avoid Warning while building on Mobile "Presence of such handlers might impact performance on handheld devices." when building for Android" [Case 1279471](https://issuetracker.unity3d.com/product/unity/issues/guid/1248711/)
- Fixed [case 1283315](https://issuetracker.unity3d.com/product/unity/issues/guid/1283315/)
- Addressing for mirror and clamp modes in sequential operators and blocks
- Incorrect volume spawning for Sphere & Circle with thickness absolute
- Fix View Space Position is VFX Shadergraph [Case 1285603](https://fogbugz.unity3d.com/f/cases/1285603/)
- Fix [Case 1268354](https://fogbugz.unity3d.com/f/cases/1268354/)
- Fixed rare bug causing the vfx compilation to do nothing silently.
- Fixed vfx compilation when a diffusion profile property is added to a vfx shadergraph  
- SpawnOverDistance spawner block now behaves correctly
- Quad strip outputs take into account orientation block
- Fixed Random Vector subgraph utility operator in Additional Samples
- Fixed Set Strip Progress Attribute utility block in Additional Samples
- Fix [Case 1255182](https://fogbugz.unity3d.com/f/cases/1255182/)
>>>>>>> 1e7ae1bb

## [10.1.0] - 2020-10-12
### Added
- Compare operator can take int and uint as inputs
- New operator : Sample Signed distance field
- New WorldToViewportPoint operator
- New ViewportToWorldPoint operator
- Added Output Event Handler API
- Added Output Event Handler Samples
- Added ExposedProperty custom Property Drawer
- Error display within the graph.

### Fixed
- Mesh Sampling incorrect with some GPU (use ByteAddressBuffer instead of Buffer<float>)
- Fix for node window staying when clicking elsewhere
- Make VisualEffect created from the GameObject menu have unique names [Case 1262989](https://issuetracker.unity3d.com/product/unity/issues/guid/1262989/)
- Missing System Seed in new dynamic built-in operator.
- Prefab highlight missing for initial event name toggle [Case 1263012](https://issuetracker.unity3d.com/product/unity/issues/guid/1263012/)
- Correctly frame the whole graph, when opening the Visual Effect Editor
- Optimize display of inspector when there is a lot of exposed VFX properties.
- fixes the user created vfx default resources that were ignored unless loaded
- fix crash when creating a loop in subgraph operators [Case 1251523](https://issuetracker.unity3d.com/product/unity/issues/guid/1251523/)
- fix issue with multiselection and objectfields [Case 1250378](https://issuetracker.unity3d.com/issues/vfx-removing-texture-asset-while-multiediting-working-incorrectly)
- Normals with non uniform scales are correctly computed [Case 1246989](https://issuetracker.unity3d.com/product/unity/issues/guid/1246989/)
- Fix exposed Texture2DArray and Cubemap types from shader graph not being taken into account in Output Mesh [Case 1265221](https://issuetracker.unity3d.com/product/unity/issues/guid/1265221/)
- Allow world position usage in shaderGraph plugged into an alpha/opacity output [Case 1259511](https://issuetracker.unity3d.com/product/unity/issues/guid/1259511/)
- GPU Evaluation of Construct Matrix
- Random Per-Component on Set Attribute in Spawn Context [Case 1279294](https://issuetracker.unity3d.com/product/unity/issues/guid/1279294/)
- Fix corrupted UI in nodes due to corrupted point cache files [Case 1232867](https://fogbugz.unity3d.com/f/cases/1232867/)
- Fix InvalidCastException when using byte properties in point cache files [Case 1276623](https://fogbugz.unity3d.com/f/cases/1276623/)
- Fix  https://issuetracker.unity3d.com/issues/ux-cant-drag-a-noodle-out-of-trigger-blocks
- Fix [Case 1114281](https://issuetracker.unity3d.com/product/unity/issues/guid/1114281/)
- Fix shadows not being rendered to some cascades with directional lights [Case 1229972](https://issuetracker.unity3d.com/issues/output-inconsistencies-with-vfx-shadow-casting-and-shadow-cascades)
- Fix VFX Graph window invalidating existing Undo.undoRedoPerformed delegates.
- Fix shadergraph changes not reflected in VisualEffectGraph [Case 1278469](https://fogbugz.unity3d.com/f/cases/resolve/1278469/)

## [10.0.0] - 2019-06-10
### Added
- Tooltips for Attributes
- Custom Inspector for Spawn context, delay settings are more user friendly.
- Quick Expose Property : Holding Alt + Release Click in an Empty space while making property edges creates a new exposed property of corresponding type with current slot value.
- Octagon & Triangle support for planar distortion output
- Custom Z axis option for strip output
- Custom Inspector for Update context, display update position/rotation instead of integration
- Tooltips to blocks, nodes, contexts, and various menus and options
- VFX asset compilation is done at import instead of when the asset is saved.
- New operators: Exp, Log and LoadTexture
- Duplicate with edges.
- Right click on edge to create a interstitial node.
- New quad distortion output for particle strips
- New attribute for strips: particleCountInStrip
- New options for quad strips texture mapping: swap UV and custom mapping
- Naming for particles system and spawn context
- Noise evaluation now performed on CPU when possible
- Range and Min attributes support on int and uint parameters
- New Construct Matrix from Vector4 operator
- Allow filtering enums in VFXModels' VFXSettings.
- Sample vertices of a mesh with the Position (Mesh) block and the Sample Mesh operator
- New built-in operator providing new times access
- More efficient update modes inspector
- Ability to read attribute in spawn context through graph
- Added save button to save only the current visual effect graph.
- Added Degrees / Radians conversion subgraphs in samples
- uint parameter can be seen as an enum.
- New TransformVector4 operator
- New GetTextureDimensions operator
- Output Event context for scripting API event retrieval.
- per-particle GPU Frustum culling
- Compute culling of particle which have their alive attribute set to false in output
- Mesh and lit mesh outputs can now have up to 4 differents meshes that can be set per Particle (Experimental)
- Screen space per particle LOD on mesh and lit mesh outputs (Experimental)

### Fixed
- Moved VFX Event Tester Window visibility to Component Play Controls SceneView Window
- Universal Render Pipeline : Fog integration for Exponential mode [Case 1177594](https://issuetracker.unity3d.com/issues/urp-slash-fog-vfx-particles)
- Correct VFXSettings display in Shader Graph compatible outputs
- No more NullReference on sub-outputs after domain reload
- Fix typo in strip tangent computation
- Infinite recompilation using subgraph [Case 1186191](https://issuetracker.unity3d.com/product/unity/issues/guid/1186191/)
- Modifying a shader used by an output mesh context now automatically updates the currently edited VFX
- Possible loss of shadergraph reference in unlit output
- ui : toolbar item wrap instead of overlapping.
- Selection Pass for Universal and High Definition Render Pipeline
- Copy/Paste not deserializing correctly for Particle Strip data
- WorldPosition, AbsoluteWorldPosition & ScreenPos in shadergraph integration
- Optimize VFXAssetEditor when externalize is activated
- TransformVector|Position|Direction & DistanceToSphere|Plane|Line have now spaceable outputs
- Filter out motion vector output for lower resolution & after post-process render passes [Case 1192932](https://issuetracker.unity3d.com/product/unity/issues/guid/1192932/)
- Sort compute on metal failing with BitonicSort128 [Case 1126095](https://issuetracker.unity3d.com/issues/osx-unexpected-spawn-slash-capacity-results-when-sorting-is-set-to-auto-slash-on)
- Fix alpha clipping with shader graph
- Fix output settings correctly filtered dependeing on shader graph use or not
- Fix some cases were normal/tangent were not passes as interpolants with shader graph
- Make normals/tangents work in unlit output with shader graph
- Fix shader interpolants with shader graph and particle strips
- SpawnIndex attribute is now working correctly in Initialize context
- Remove useless VFXLibrary clears that caused pop-up menu to take long opening times
- Make sure the subgraph is added to the graph when we set the setting. Fix exception on Convert To Subgraph.
- Subgraph operators appear on drag edge on graph.
- Sample Scene Color & Scene Depth from Shader Graph Integration using High Definition and Universal Render Pipeline
- Removed Unnecessary reference to HDRP Runtime Assembly in VFX Runtime Assembly
- Allow alpha clipping of motion vector for transparent outputs [Case 1192930](https://issuetracker.unity3d.com/product/unity/issues/guid/1192930/)
- subgraph block into subgraph context no longer forget parameter values.
- Fix exception when compiling an asset with a turbulence block in absolute mode
- Fixed GetCustomAttribute that was locked to Current
- Shader compilation now works when using view direction in shader graph
- Fix for destroying selected component corrupt "Play Controls" window
- Depth Position and Collision blocks now work correctly in local space systems
- Filter out Direction type on inconsistent operator [Case 1201681](https://issuetracker.unity3d.com/product/unity/issues/guid/1201681/)
- Exclude MouseEvent, RigidBodyCollision, TriggerEvent & Sphere binders when physics modules isn't available
- Visual Effect Activation Track : Handle empty string in ExposedProperty
- in some cases AABox position gizmo would not move when dragged.
- Inspector doesn't trigger any exception if VisualEffectAsset comes from an Asset Bundle [Case 1203616](https://issuetracker.unity3d.com/issues/visual-effect-component-is-not-fully-shown-in-the-inspector-if-vfx-is-loaded-from-asset-bundle)
- OnStop Event to the start of a Spawn Context makes it also trigger when OnPlay is sent [Case 1198339](https://issuetracker.unity3d.com/product/unity/issues/guid/1198339/)
- Remove unexpected public API : UnityEditor.VFX.VFXSeedMode & IncrementStripIndexOnStart
- Fix yamato error : check vfx manager on domain reload instead of vfx import.
- Filter out unrelevant events from event desc while compiling
- Missing Packing.hlsl include while using an unlit shadergraph.
- Fix for nesting of VFXSubgraphContexts.
- Runtime compilation now compiles correctly when constant folding several texture ports that reference the same texture [Case 1193602](https://issuetracker.unity3d.com/issues/output-shader-errors-when-compiling-the-runtime-shader-of-a-lit-output-with-exposed-but-unassigned-additional-maps)
- Fix compilation error in runtime mode when Speed Range is 0 in Attribute By Speed block [Case 1118665](https://issuetracker.unity3d.com/issues/vfx-shader-errors-are-thrown-when-quad-outputs-speed-range-is-set-to-zero)
- NullReferenceException while assigning a null pCache [Case 1222491](https://issuetracker.unity3d.com/issues/pointcache-nullrefexception-when-compiling-an-effect-with-a-pcache-without-an-assigned-asset)
- Add message in inspector for unreachable properties due to VisualEffectAsset stored in AssetBundle [Case 1193602](https://issuetracker.unity3d.com/product/unity/issues/guid/1203616/)
- pCache importer and exporter tool was keeping a lock on texture or pCache files [Case 1185677](https://issuetracker.unity3d.com/product/unity/issues/guid/1185677/)
- Convert inline to exposed property / Quick expose property sets correct default value in parent
- Age particles checkbox was incorrectly hidden [Case 1221557](https://issuetracker.unity3d.com/product/unity/issues/guid/1221557/)
- Fix various bugs in Position (Cone) block [Case 1111053] (https://issuetracker.unity3d.com/product/unity/issues/guid/1111053/)
- Handle correctly direction, position & vector types in AppendVector operator [Case 1111867](https://issuetracker.unity3d.com/product/unity/issues/guid/1111867/)
- Fix space issues with blocks and operators taking a camera as input
- Generated shaderName are now consistent with displayed system names
- Remove some shader warnings
- Fixed Sample Flipbook Texture File Names
- Don't lose SRP output specific data when SRP package is not present
- Fix visual effect graph when a subgraph or shader graph dependency changes
- Support of flag settings in model inspector
- height of initial event name.
- fix colorfield height.
- fix for capacity change for locked asset.
- fix null value not beeing assignable to slot.
- Prevent capacity from being 0 [Case 1233044](https://issuetracker.unity3d.com/product/unity/issues/guid/1233044/)
- Fix for dragged parameters order when there are categories
- Avoid NullReferenceException in Previous Position Binder" component. [Case 1242351](https://issuetracker.unity3d.com/product/unity/issues/guid/1242351/)
- Don't show the blocks window when context cant have blocks
- Prevent from creating a context in VisualEffectSugraphOperator by draggingfrom an output slot.
- Avoid NullReferenceException when VisualEffectAsset is null if VFXPropertyBinder [Case 1219061](https://issuetracker.unity3d.com/product/unity/issues/guid/1219061/)
- Missing Reset function in VFXPropertyBinder [Case 1219063](https://issuetracker.unity3d.com/product/unity/issues/guid/1219063/)
- Fix issue with strips outputs that could cause too many vertices to be renderered
- SpawnIndex attribute returns correct value in update and outputs contexts
- Disable Reset option in context menu for all VFXObject [Case 1251519](https://issuetracker.unity3d.com/product/unity/issues/guid/1251519/) & [Case 1251533](https://issuetracker.unity3d.com/product/unity/issues/guid/1251533/)
- Avoid other NullReferenceException using property binders
- Fix culture issues when generating attributes defines in shaders [Case 1222819](https://issuetracker.unity3d.com/product/unity/issues/guid/1222819/)
- Move the VFXPropertyBinder from Update to LateUpdate [Case 1254340](https://issuetracker.unity3d.com/product/unity/issues/guid/1254340/)
- Properties in blackboard are now exposed by default
- Dissociated Colors for bool, uint and int
- De-nicified attribute name (conserve case) in Set Custom Attribute title
- Changed the default "No Asset" message when opening the visual effect graph window
- Subgraphs are not in hardcoded categories anymore : updated default subgraph templates + Samples to add meaningful categories.
- Fix creation of StringPropertyRM
- Enum fields having headers show the header in the inspector as well.
- Handle correctly disabled alphaTreshold material slot in shaderGraph.

## [7.1.1] - 2019-09-05
### Added
- Moved High Definition templates and includes to com.unity.render-pipelines.high-definition package
- Navigation commands for subgraph.
- Allow choosing the place to save vfx subgraph.
- Particle strips for trails and ribbons. (Experimental)
- Shadergraph integration into vfx. (Experimental)

### Fixed
- Using struct as subgraph parameters.
- Objectproperty not consuming delete key.
- Converting a subgraph operator inside a subgraph operator with outputs.
- Selecting a GameObject with a VFX Property Binder spams exception.
- Wrong motion vector while modifying local matrix of a VisualEffect.
- Convert output settings copy.
- Fixed some outputs failing to compile when used with certain UV Modes [Case 1126200] (https://issuetracker.unity3d.com/issues/output-some-outputs-fail-to-compile-when-used-with-certain-uv-modes)
- Removed Gradient Mapping Mode from some outputs type where it was irrelevant [Case 1164045]
- Soft Particles work with Distortion outputs [Case 1167426] (https://issuetracker.unity3d.com/issues/output-soft-particles-do-not-work-with-distortion-outputs)
- category rename rect.
- copy settings while converting an output
- toolbar toggle appearing light with light skin.
- multiselection of gradient in visual effect graph
- clipped "reseed" in visual effect editor
- Unlit outputs are no longer pre-exposed by default in HDRP
- Augmented generated HLSL floatN precision [Case 1177730] (https://issuetracker.unity3d.com/issues/vfx-graph-7x7-flipbook-particles-flash-and-dont-animate-correctly-in-play-mode-or-in-edit-mode-with-vfx-graph-closed)
- Spherical coordinates to Rectangular (Cartesians) coordinates node input: angles are now expressed in radians
- Turbulence noise updated: noise type and frequency can be specified [Case  1141282] (https://issuetracker.unity3d.com/issues/vfx-particles-flicker-when-blend-mode-is-set-to-alpha-turbulence-block-is-enabled-and-there-is-more-than-50000-particles)
- Color and Depth camera buffer access in HDRP now use Texture2DArray instead of Texture2D
- Output Mesh with shader graph now works as expected

## [7.0.1] - 2019-07-25
### Added
- Add Position depth operator along with TransformVector4 and LoadTexture2D expressions.

### Fixed
- Inherit attribute block appears three times [Case 1166905](https://issuetracker.unity3d.com/issues/attributes-each-inherit-attribute-block-appears-3-times-in-the-search-and-some-have-a-seed-attribute)
- Unexpected exception : `Trying to modify space on a not spaceable slot` error when adding collision or conform blocks [Case 1163442](https://issuetracker.unity3d.com/issues/block-trying-to-modify-space-on-a-not-spaceable-slot-error-when-adding-collision-or-conform-blocks)

## [7.0.0] - 2019-07-17
### Added
- Make multiselection work in a way that do not assume that the same parameter will have the same index in the property sheet.
- auto recompile when changing shaderpath
- auto recompile new vfx
- better detection of default shader path
- Bitfield control.
- Initial Event Name inspector for visual effect asset and component
- Subgraphs
- Move HDRP outputs to HDRP package + expose HDRP queue selection
- Add exposure weight control for HDRP outputs
- Shader macros for XR single-pass instancing
- XR single-pass instancing support for indirect draws
- Inverse trigonometric operators (atan, atan2, asin, acos)
- Replaced Orient : Fixed rotation with new option Orient : Advanced
- Loop & Delay integrated to the spawn system
- Motion Vector support for PlanarPrimitive & Mesh outputs

### Fixed
- Handle a possible exception (ReflectionTypeLoadException) while using VFXParameterBinderEditor
- Renamed Parameter Binders to Property Binders. (This will cause breaking serialization for these PropertyBinders : VFXAudioSpectrumBinder, VFXInputMouseBinder, VFXInputMouseBinder, VFXInputTouchBinder, VFXInputTouchBinder, VFXRaycastBinder, VFXTerrainBinder, VFXUIDropdownBinder, VFXUISliderBinder, VFXUIToggleBinder)
- Renamed Namespace `UnityEngine.Experimental.VFX.Utility` to `UnityEngine.VFX.Utility`
- Fix normal bending factor computation for primitive outputs
- Automatic template path detection based on SRP in now working correctly

## [6.7.0-preview] - 2019-05-16
### Added
- Distortion Outputs (Quad / Mesh)
- Color mapping mode for unlit outputs (Textured/Gradient Mapped)
- Add Triangle and Octagon primitives for particle outputs
- Set Attribute is now spaceable on a specific set of attributes (position, velocity, axis...)
- Trigger : GPUEvent Rate (Over time or Distance)

### Fixed
- Fix shader compilation error with debug views
- Improve AA line rendering
- Fix screen space size block
- Crash chaining two spawners each other [Case 1135299](https://issuetracker.unity3d.com/issues/crash-chaining-two-spawners-to-each-other-produces-an-infinite-loop)
- Inspector : Exposed parameters disregard the initial value [Case 1126471](https://issuetracker.unity3d.com/issues/parameters-exposed-parameters-disregard-the-initial-value)
- Asset name now displayed in compile errors and output context shaders
- Fix for linking spawner to spawner while first spawner is linked to initialize + test
- Fix space of spaceable slot not copy pasted + test
- Position (Circle) does not take the Center Z value into account [Case 1146850](https://issuetracker.unity3d.com/issues/blocks-position-circle-does-not-take-the-center-z-value-into-account)
- Add Exposure Weight for emissive in lit outputs

## [6.6.0-preview] - 2019-04-01
### Added
- Addressing mode for Sequential blocks
- Invert transform available on GPU
- Add automatic depth buffer reference for main camera (for position and collision blocks)
- Total Time for PreWarm in Visual Effect Asset inspector
- Support for unlit output with LWRP
- Add Terrain Parameter Binder + Terrain Type
- Add UI Parameter Binders : Slider, Toggle
- Add Input Parameter Binders : Axis, Button, Key, Mouse, Touch
- Add Other Parameter Binders : Previous Position, Hierarchy Attribute Map, Multi-Position, Enabled

### Fixed
- Undo Redo while changing space
- Type declaration was unmodifiable due to exception during space intialization
- Fix unexpected issue when plugging per particle data into hash of per component fixed random
- Missing asset reimport when exception has been thrown during graph compilation
- Fix exception when using a Oriented Box Volume node [Case 1110419](https://issuetracker.unity3d.com/issues/operator-indexoutofrangeexception-when-using-a-volume-oriented-box-node)
- Add missing blend value slot in Inherit Source Attribute blocks [Case 1120568](https://issuetracker.unity3d.com/issues/source-attribute-blend-source-attribute-blocks-are-not-useful-without-the-blend-value)
- Visual Effect Inspector Cosmetic Improvements
- Missing graph invalidation in VFXGraph.OnEnable, was causing trouble with value invalidation until next recompilation
- Issue that remove the edge when dragging an edge from slot to the same slot.
- Exception when undoing an edge deletion on a dynamic operator.
- Exception regarding undo/redo when dragging a edge linked to a dynamic operator on another slot.
- Exception while removing a sub-slot of a dynamic operator

## [6.5.0-preview] - 2019-03-07

## [6.4.0-preview] - 2019-02-21

## [6.3.0-preview] - 2019-02-18

## [6.2.0-preview] - 2019-02-15
### Changed
- Code refactor: all macros with ARGS have been swapped with macros with PARAM. This is because the ARGS macros were incorrectly named

### Fixed
- Better Handling of Null or Missing Parameter Binders (Editor + Runtime)
- Fixes in VFX Raycast Binder
- Fixes in VFX Parameter Binder Editor

## [6.1.0-preview] - 2019-02-13

## [6.0.0-preview] - 2019-02-23
### Added
- Add spawnTime & spawnCount operator
- Add seed slot to constant random mode of Attribute from curve and map
- Add customizable function in VariantProvider to replace the default cartesian product
- Add Inverse Lerp node
- Expose light probes parameters in VisualEffect inspector

### Fixed
- Some fixes in noise library
- Some fixes in the Visual Effect inspector
- Visual Effects menu is now in the right place
- Remove some D3D11, metal and C# warnings
- Fix in sequential line to include the end point
- Fix a bug with attributes in Attribute from curve
- Fix source attributes not being taken into account for attribute storage
- Fix legacy render path shader compilation issues
- Small fixes in Parameter Binder editor
- Fix fog on decals
- Saturate alpha component in outputs
- Fixed scaleY in ConnectTarget
- Incorrect toggle rectangle in VisualEffect inspector
- Shader compilation with SimpleLit and debug display

## [5.2.0-preview] - 2018-11-27
### Added
- Prewarm mechanism

### Fixed
- Handle data loss of overriden parameters better

### Optimized
- Improved iteration times by not compiling initial shader variant

## [4.3.0-preview] - 2018-11-23

Initial release<|MERGE_RESOLUTION|>--- conflicted
+++ resolved
@@ -17,12 +17,9 @@
 - New Position on Signed Distance Field block
 - Added command to delete unuser parameters.
 - Harmonized position, direction and velocity composition modes for position (shape, sequential, depth) and Velocity from Direction & Speed blocks
-<<<<<<< HEAD
-=======
 - New particle strip attribute in Initialize: spawnIndexInStrip
 - Added Get Strip Index subgraph utility operator in Additional Samples
 - Added Encompass (Point) subgraph utility operator in Additional Samples
->>>>>>> 1e7ae1bb
 
 ### Fixed
 - "Create new VisualEffect Graph" creates a graph from the default template [Case 1279999](https://fogbugz.unity3d.com/f/cases/1279999/)
@@ -43,10 +40,6 @@
 - Fallback to builtIn rendering layer if srpAsset.renderingLayerMaskNames returns null.
 - Fix missing prepass in URP [Case 1169487](https://issuetracker.unity3d.com/product/unity/issues/guid/1169487/)
 - Fix SubPixelAA block while rendering directly in backbuffer.
-<<<<<<< HEAD
-- Addressing for mirror and clamp modes in sequential operators and blocks
-- Incorrect volume spawning for Sphere & Circle with thickness absolute
-=======
 - Property Binder : Incorrect Destroy called from edit mode. [Case 1274790](https://issuetracker.unity3d.com/product/unity/issues/guid/1274790/)
 - Property Binder : Unexpected null reference exception while using terrain binder. [Case 1247230](https://issuetracker.unity3d.com/product/unity/issues/guid/1247230/)
 - Property Binder : HierarchyRoot null reference exception while using Hierarchy to Attribute Map. [Case 1274788](https://issuetracker.unity3d.com/product/unity/issues/guid/1274788/)
@@ -64,7 +57,8 @@
 - Fixed Random Vector subgraph utility operator in Additional Samples
 - Fixed Set Strip Progress Attribute utility block in Additional Samples
 - Fix [Case 1255182](https://fogbugz.unity3d.com/f/cases/1255182/)
->>>>>>> 1e7ae1bb
+- Addressing for mirror and clamp modes in sequential operators and blocks
+- Incorrect volume spawning for Sphere & Circle with thickness absolute
 
 ## [10.1.0] - 2020-10-12
 ### Added
