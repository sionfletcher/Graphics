--- conflicted
+++ resolved
@@ -40,8 +40,6 @@
 - Fixed GPU event particle init after restarting VisualEffect [Case 1378335](https://issuetracker.unity3d.com/product/unity/issues/guid/1378335/)
 - No more exception raised when selecting all nodes with CTRL+A and then deleting them
 - Particle Strip without lifetime do not die when Alive is set to false. [Case 1376278](https://issuetracker.unity3d.com/product/unity/issues/guid/1376278/)
-<<<<<<< HEAD
-=======
 - Resize custom operator (multiply, add...) to the minimum size when changing input types
 - Show opened VFX asset in inspector when clicking in a void area and unselect node when VFX graph loose focus
 - Disabled text inputs were unreadable [Case 1387237](https://issuetracker.unity3d.com/product/unity/issues/guid/1387237/)
@@ -54,7 +52,6 @@
 - Allows for attribute-less systems. [Case 1341789](https://issuetracker.unity3d.com/product/unity/issues/guid/1341789/)
 - Editing the values in the graph did not impact the system in real-time after saving [Case 1371089](https://issuetracker.unity3d.com/product/unity/issues/guid/1371089/)
 - Fixed null reference exception when opening another VFX and a debug mode is enabled [Case 1347420](https://issuetracker.unity3d.com/product/unity/issues/guid/1347420/)
->>>>>>> bea6071d
 
 ## [13.1.2] - 2021-11-05
 
