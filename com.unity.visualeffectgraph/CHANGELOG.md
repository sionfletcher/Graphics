--- conflicted
+++ resolved
@@ -33,12 +33,9 @@
 - Better node position when created by dragging an edge
 - Fixed an exception when setting when changing the space of a shape to world [Case 1389076](https://issuetracker.unity3d.com/product/unity/issues/guid/1389076/)
 - Context labels where not displayed in the inspector except for outputs where it was always a letter, even if the user had given a custom label
-<<<<<<< HEAD
-- New ShaderGraph integration now safely handles keywords [Case 1364194](https://issuetracker.unity3d.com/product/unity/issues/guid/1364194/)
-=======
 - In `Output Particle` blocks, shader graph exposed properties order is consistent with shader graph blackboard
 - Picking and Selection passes [Case 1382788](https://issuetracker.unity3d.com/product/unity/issues/guid/1382788/), [Case 1402283](https://issuetracker.unity3d.com/product/unity/issues/guid/1402283/)
->>>>>>> 274aad0f
+- New ShaderGraph integration now safely handles keywords [Case 1364194](https://issuetracker.unity3d.com/product/unity/issues/guid/1364194/)
 
 ## [14.0.0] - 2021-11-17
 
