# Changelog
All notable changes to this package will be documented in this file.

The format is based on [Keep a Changelog](http://keepachangelog.com/en/1.0.0/)
and this project adheres to [Semantic Versioning](http://semver.org/spec/v2.0.0.html).

## [12.0.0] - 2021-01-11
### Added
- Added support for Texture2D Arrays in Flipbooks
- Added new setting in "Preferences -> Visual Effects" to control the fallback behavior of camera buffers from MainCamera node when the main camera is not rendered.
- Sample vertices of a transformed skinned mesh with Position (Skinned Mesh) and Sample Skinned Mesh operator.
- Placement option (Vertex, Edge, Surface) in Sample Mesh & Skinned Mesh, allows triangle sampling.
- Material Offset setting in inspector of the rendered outputs.
- Restore "Exact Fixed Time Step" option on VisualEffectAsset.
- Support 2D Renderer in URP for Unlit.
- New tool to help set VFX Bounds
- New tool : Signed Distance Field baker.
- Provide explicit access to spawnCount in graph
- Support of direct link event to initialize context (which support several event within the same frame)
- Structured Graphics Buffer support as exposed type
- Motion vectors enabled for particle strips

### Changed
- Allow remaking an existing link.
- Sphere and Cube outputs are now experimental
- Property Binder : Handle Remove Component removing linked hidden scriptable objectfields
- Property Binder : Prevent multiple VFXPropertyBinder within the same game object

### Fixed
- VFXEventBinderBase throwing a null reference exception in runtime
- Unexpected compilation warning in VFXMouseBinder [Case 1313003](https://issuetracker.unity3d.com/product/unity/issues/guid/1313003/)
- Prevent creation of subgraph containing only partial systems [Case 1284053](https://issuetracker.unity3d.com/product/unity/issues/guid/1284053/)
- Prevent pasting context within operator/block subgraph [Case 1235269](https://issuetracker.unity3d.com/product/unity/issues/guid/1235269/)
- VFXEventBinderBase throwing a null reference exception in runtime
- Fix CameraFade for shadow maps [Case 1294073](https://fogbugz.unity3d.com/f/cases/1294073/)
- Modified Sign operator node output for float when input is 0.0f [Case 1299922](https://fogbugz.unity3d.com/f/cases/1299922/)
- An existing link can be remade.
- Use alphabetical order in type list in blackboard "+" button [Case 1304109](https://issuetracker.unity3d.com/product/unity/issues/guid/1304109/)
- Consistently displays the Age Particles checkbox in Update context [Case 1221557](https://issuetracker.unity3d.com/product/unity/issues/guid/1221557/)
- Fix compute culling compilation in URP [Case 1309174](https://fogbugz.unity3d.com/f/cases/1309174/)
- pCache: Unexpected ditable field in Mesh Statistics, Save & Cancel pCache, error trying to access not readable texture [Case 1122417](https://issuetracker.unity3d.com/product/unity/issues/guid/1122417/)
- Handle correctly locked VisualEffectAsset with version control system [Case 1261051](https://issuetracker.unity3d.com/product/unity/issues/guid/1261051/)
- Artefact in VFXView using efficient debug mode in component target board [Case 1243947](https://issuetracker.unity3d.com/product/unity/issues/guid/1243947/)
- Sample Mesh Color when value is stored as float.
- Compilation error due to direct access to GetWorldToObjectMatrix instead of VFXGetWorldToObjectMatrix [Case 1308481](https://issuetracker.unity3d.com/product/unity/issues/guid/1308481/)
- Prevent infinite compilation loop [Case 1298466](https://issuetracker.unity3d.com/product/unity/issues/guid/1298466/)
- Remove some useless compilation triggers (modifying not connected or disabled nodes for instance)
- Tidy up of platform abstraction code for random number generation, requires a dependency on com.unity.render-pipelines.core for those abstractions.
- Fixed shader compilation errors with textures in shader graph [Case 1309219](https://issuetracker.unity3d.com/product/unity/issues/guid/1309219/)
- Fixed issue with VFX using incorrect buffer type for strip data
- Safe Normalization of Cross Products in Orient blocks [Case 1272724](https://issuetracker.unity3d.com/product/unity/issues/guid/1272724)
- Property Binder : Undo after reset [Case 1293794](https://issuetracker.unity3d.com/product/unity/issues/guid/1293794/)
- Property Binder : Allow copy/past from a game object to another
- Deleting a context node and a block while both are selected throws a null ref exception. [Case 315578](https://issuetracker.unity3d.com/product/unity/issues/guid/1315578/)
- Target GameObject attach button does not allow attaching a valid VFX if the last selection was invalid. [Case 1312178](https://issuetracker.unity3d.com/product/unity/issues/guid/1312178/)
- Deleting flow edge between Init and Update throw an invalid opeation exception [Case 1315593](https://issuetracker.unity3d.com/product/unity/issues/guid/1315593/)
- Regression with some settings not always triggering a recompilation [Case 1322844](https://issuetracker.unity3d.com/product/unity/issues/guid/1322844/)
- Having more than five GPU Event output leads to "unexpected token 'if" at compilation [Case 1323434](https://issuetracker.unity3d.com/product/unity/issues/guid/1323434/)
- Deleted properties still show up in the inspector [Case 1320952](https://issuetracker.unity3d.com/product/unity/issues/guid/1320952/)
- Exception in VFXFilterWindow if search field is empty [Case 1235269](https://issuetracker.unity3d.com/product/unity/issues/guid/1235269/)
- Fixed null reference exception when exposing Camera type in VFX graph [Case 1315582](https://issuetracker.unity3d.com/product/unity/issues/guid/1315582/)
- Fixed VFX with output mesh being always reimported [Case 1309753](https://issuetracker.unity3d.com/product/unity/issues/guid/1309753/)
- Modified state in the VFX tab has now a correct state
- Motion Vector map sampling for flipbooks were not using correct mips
- Remove unexpected expression in spawn context evaluation [Case 1318412](https://issuetracker.unity3d.com/product/unity/issues/guid/1318412/)
- Fix unexpected Spawn context execution ordering
- Fix incorrect buffer type for strips
- Enabled an optimization for motion vectors, storing projected positions for vertices instead of the transform matrix
- Compilation issue when normal is used in shadergraph for opacity with unlit output
- Fix Exception on trying to invert a degenerate TRS matrix [Case 1307068](https://issuetracker.unity3d.com/product/unity/issues/guid/1307068/)
<<<<<<< HEAD
- Exception using gizmo on exposed properties [Case 1340818](https://issuetracker.unity3d.com/product/unity/issues/guid/1340818/)
=======
- Fix IsFrontFace shader graph node for VFX.
>>>>>>> 116726c2

## [11.0.0] - 2020-10-21
### Added
- Added new setting to output nodes to exclude from TAA
- New Sample Point cache & Sample Attribute map operators

### Changed
- Changed the "Edit" button so it becomes "New" when no asset is set on a Visual Effect component, in order to save a new visual effect graph asset.

### Fixed
- Forbid incorrect link between incompatible context [Case 1269756](https://issuetracker.unity3d.com/product/unity/issues/guid/1269756/)
- Serialization issue with VFXSpawnerCallbacks
- Unexpected exception while trying to display capacity warning [Case 1294180](https://issuetracker.unity3d.com/product/unity/issues/guid/1294180/)
- Exclude Operator, Context, Block and Subgraph from Preset [Case 1232309](https://issuetracker.unity3d.com/product/unity/issues/guid/1232309/)
- Fix [Case 1212002](https://fogbugz.unity3d.com/f/cases/1212002/)
- Fix [Case 1223747](https://fogbugz.unity3d.com/f/cases/1223747/)
- Fix [Case 1290493](https://fogbugz.unity3d.com/f/cases/1290493/#BugEvent.1072735759)
- Incorrect path on Linux while targetting Android, IOS or WebGL [Case 1279750](https://issuetracker.unity3d.com/product/unity/issues/guid/1279750/)


## [10.2.0] - 2020-10-19
### Added
- Warning using Depth Collision on unsupported scriptable render pipeline.
- Warning in renderer inspector using Light Probe Proxy Volume when this feature isn't available.
- New operator : Sample Signed distance field
- New Position on Signed Distance Field block
- Added command to delete unuser parameters.
- Harmonized position, direction and velocity composition modes for position (shape, sequential, depth) and Velocity from Direction & Speed blocks
- New particle strip attribute in Initialize: spawnIndexInStrip
- Added Get Strip Index subgraph utility operator in Additional Samples
- Added Encompass (Point) subgraph utility operator in Additional Samples

### Fixed
- "Create new VisualEffect Graph" creates a graph from the default template [Case 1279999](https://fogbugz.unity3d.com/f/cases/1279999/)
- Fix [Case 1268977](https://issuetracker.unity3d.com/product/unity/issues/guid/1268977/)
- Fix [Case 1114281](https://fogbugz.unity3d.com/f/cases/1114281/)
- Forbid creation of context in VisualEffectSubgraphBlock through edge dropping. No context should be allowed.
- Fix [Case 1199540](https://issuetracker.unity3d.com/product/unity/issues/guid/1199540/)
- Fix [Case 1219072](https://issuetracker.unity3d.com/product/unity/issues/guid/1219072/)
- Fix [Case 1211372](https://issuetracker.unity3d.com/product/unity/issues/guid/1211372/)
- Fix [Case 1262961](https://issuetracker.unity3d.com/product/unity/issues/guid/1262961/)
- Fix [Case 1268354](https://fogbugz.unity3d.com/f/cases/1268354/)
- Fix VFX Graph window invalidating existing Undo.undoRedoPerformed delegates.
- Fix for VisualEffect prefab override window [Case 1242693](https://issuetracker.unity3d.com/product/unity/issues/guid/1242693/)
- Fix [Case 1281861](https://issuetracker.unity3d.com/product/unity/issues/guid/1281861/)
- Unexpected exception while installing samples inside an URP project [Case 1280065](https://issuetracker.unity3d.com/product/unity/issues/guid/1280065/)
- Fix edited operator being collapsed [Case 1270517](https://issuetracker.unity3d.com/product/unity/issues/guid/1270517/)
- Filters out renderer priority on SRP which doesn't support this feature.
- Fallback to builtIn rendering layer if srpAsset.renderingLayerMaskNames returns null.
- Fix missing prepass in URP [Case 1169487](https://issuetracker.unity3d.com/product/unity/issues/guid/1169487/)
- Fix SubPixelAA block while rendering directly in backbuffer.
- Property Binder : Incorrect Destroy called from edit mode. [Case 1274790](https://issuetracker.unity3d.com/product/unity/issues/guid/1274790/)
- Property Binder : Unexpected null reference exception while using terrain binder. [Case 1247230](https://issuetracker.unity3d.com/product/unity/issues/guid/1247230/)
- Property Binder : HierarchyRoot null reference exception while using Hierarchy to Attribute Map. [Case 1274788](https://issuetracker.unity3d.com/product/unity/issues/guid/1274788/)
- Property Binder : Properties window isn't always up to date. [Case 1248711](https://issuetracker.unity3d.com/product/unity/issues/guid/1248711/)
- Property Binder : Avoid Warning while building on Mobile "Presence of such handlers might impact performance on handheld devices." when building for Android" [Case 1279471](https://issuetracker.unity3d.com/product/unity/issues/guid/1248711/)
- Fixed [case 1283315](https://issuetracker.unity3d.com/product/unity/issues/guid/1283315/)
- Addressing for mirror and clamp modes in sequential operators and blocks
- Incorrect volume spawning for Sphere & Circle with thickness absolute
- Fix View Space Position is VFX Shadergraph [Case 1285603](https://fogbugz.unity3d.com/f/cases/1285603/)
- Fix [Case 1268354](https://fogbugz.unity3d.com/f/cases/1268354/)
- Fixed rare bug causing the vfx compilation to do nothing silently.
- Fixed vfx compilation when a diffusion profile property is added to a vfx shadergraph
- SpawnOverDistance spawner block now behaves correctly
- Quad strip outputs take into account orientation block
- Fixed Random Vector subgraph utility operator in Additional Samples
- Fixed Set Strip Progress Attribute utility block in Additional Samples
- Fix [Case 1255182](https://fogbugz.unity3d.com/f/cases/1255182/)
- Remove temporarily "Exact Fixed Time Step" option on VisualEffectAsset to avoid unexpected behavior
- Disable implicit space transformations in sublock graphs as they led to unexpected behaviors

## [10.1.0] - 2020-10-12
### Added
- Compare operator can take int and uint as inputs
- New operator : Sample Signed distance field
- New WorldToViewportPoint operator
- New ViewportToWorldPoint operator
- Added Output Event Handler API
- Added Output Event Handler Samples
- Added ExposedProperty custom Property Drawer
- Error display within the graph.

### Fixed
- Mesh Sampling incorrect with some GPU (use ByteAddressBuffer instead of Buffer<float>)
- Fix for node window staying when clicking elsewhere
- Make VisualEffect created from the GameObject menu have unique names [Case 1262989](https://issuetracker.unity3d.com/product/unity/issues/guid/1262989/)
- Missing System Seed in new dynamic built-in operator.
- Prefab highlight missing for initial event name toggle [Case 1263012](https://issuetracker.unity3d.com/product/unity/issues/guid/1263012/)
- Correctly frame the whole graph, when opening the Visual Effect Editor
- Optimize display of inspector when there is a lot of exposed VFX properties.
- fixes the user created vfx default resources that were ignored unless loaded
- fix crash when creating a loop in subgraph operators [Case 1251523](https://issuetracker.unity3d.com/product/unity/issues/guid/1251523/)
- fix issue with multiselection and objectfields [Case 1250378](https://issuetracker.unity3d.com/issues/vfx-removing-texture-asset-while-multiediting-working-incorrectly)
- Normals with non uniform scales are correctly computed [Case 1246989](https://issuetracker.unity3d.com/product/unity/issues/guid/1246989/)
- Fix exposed Texture2DArray and Cubemap types from shader graph not being taken into account in Output Mesh [Case 1265221](https://issuetracker.unity3d.com/product/unity/issues/guid/1265221/)
- Allow world position usage in shaderGraph plugged into an alpha/opacity output [Case 1259511](https://issuetracker.unity3d.com/product/unity/issues/guid/1259511/)
- GPU Evaluation of Construct Matrix
- Random Per-Component on Set Attribute in Spawn Context [Case 1279294](https://issuetracker.unity3d.com/product/unity/issues/guid/1279294/)
- Fix corrupted UI in nodes due to corrupted point cache files [Case 1232867](https://fogbugz.unity3d.com/f/cases/1232867/)
- Fix InvalidCastException when using byte properties in point cache files [Case 1276623](https://fogbugz.unity3d.com/f/cases/1276623/)
- Fix  https://issuetracker.unity3d.com/issues/ux-cant-drag-a-noodle-out-of-trigger-blocks
- Fix [Case 1114281](https://issuetracker.unity3d.com/product/unity/issues/guid/1114281/)
- Fix shadows not being rendered to some cascades with directional lights [Case 1229972](https://issuetracker.unity3d.com/issues/output-inconsistencies-with-vfx-shadow-casting-and-shadow-cascades)
- Fix VFX Graph window invalidating existing Undo.undoRedoPerformed delegates.
- Fix shadergraph changes not reflected in VisualEffectGraph [Case 1278469](https://fogbugz.unity3d.com/f/cases/resolve/1278469/)

## [10.0.0] - 2019-06-10
### Added
- Tooltips for Attributes
- Custom Inspector for Spawn context, delay settings are more user friendly.
- Quick Expose Property : Holding Alt + Release Click in an Empty space while making property edges creates a new exposed property of corresponding type with current slot value.
- Octagon & Triangle support for planar distortion output
- Custom Z axis option for strip output
- Custom Inspector for Update context, display update position/rotation instead of integration
- Tooltips to blocks, nodes, contexts, and various menus and options
- VFX asset compilation is done at import instead of when the asset is saved.
- New operators: Exp, Log and LoadTexture
- Duplicate with edges.
- Right click on edge to create a interstitial node.
- New quad distortion output for particle strips
- New attribute for strips: particleCountInStrip
- New options for quad strips texture mapping: swap UV and custom mapping
- Naming for particles system and spawn context
- Noise evaluation now performed on CPU when possible
- Range and Min attributes support on int and uint parameters
- New Construct Matrix from Vector4 operator
- Allow filtering enums in VFXModels' VFXSettings.
- Sample vertices of a mesh with the Position (Mesh) block and the Sample Mesh operator
- New built-in operator providing new times access
- More efficient update modes inspector
- Ability to read attribute in spawn context through graph
- Added save button to save only the current visual effect graph.
- Added Degrees / Radians conversion subgraphs in samples
- uint parameter can be seen as an enum.
- New TransformVector4 operator
- New GetTextureDimensions operator
- Output Event context for scripting API event retrieval.
- per-particle GPU Frustum culling
- Compute culling of particle which have their alive attribute set to false in output
- Mesh and lit mesh outputs can now have up to 4 differents meshes that can be set per Particle (Experimental)
- Screen space per particle LOD on mesh and lit mesh outputs (Experimental)

### Fixed
- Moved VFX Event Tester Window visibility to Component Play Controls SceneView Window
- Universal Render Pipeline : Fog integration for Exponential mode [Case 1177594](https://issuetracker.unity3d.com/issues/urp-slash-fog-vfx-particles)
- Correct VFXSettings display in Shader Graph compatible outputs
- No more NullReference on sub-outputs after domain reload
- Fix typo in strip tangent computation
- Infinite recompilation using subgraph [Case 1186191](https://issuetracker.unity3d.com/product/unity/issues/guid/1186191/)
- Modifying a shader used by an output mesh context now automatically updates the currently edited VFX
- Possible loss of shadergraph reference in unlit output
- ui : toolbar item wrap instead of overlapping.
- Selection Pass for Universal and High Definition Render Pipeline
- Copy/Paste not deserializing correctly for Particle Strip data
- WorldPosition, AbsoluteWorldPosition & ScreenPos in shadergraph integration
- Optimize VFXAssetEditor when externalize is activated
- TransformVector|Position|Direction & DistanceToSphere|Plane|Line have now spaceable outputs
- Filter out motion vector output for lower resolution & after post-process render passes [Case 1192932](https://issuetracker.unity3d.com/product/unity/issues/guid/1192932/)
- Sort compute on metal failing with BitonicSort128 [Case 1126095](https://issuetracker.unity3d.com/issues/osx-unexpected-spawn-slash-capacity-results-when-sorting-is-set-to-auto-slash-on)
- Fix alpha clipping with shader graph
- Fix output settings correctly filtered dependeing on shader graph use or not
- Fix some cases were normal/tangent were not passes as interpolants with shader graph
- Make normals/tangents work in unlit output with shader graph
- Fix shader interpolants with shader graph and particle strips
- SpawnIndex attribute is now working correctly in Initialize context
- Remove useless VFXLibrary clears that caused pop-up menu to take long opening times
- Make sure the subgraph is added to the graph when we set the setting. Fix exception on Convert To Subgraph.
- Subgraph operators appear on drag edge on graph.
- Sample Scene Color & Scene Depth from Shader Graph Integration using High Definition and Universal Render Pipeline
- Removed Unnecessary reference to HDRP Runtime Assembly in VFX Runtime Assembly
- Allow alpha clipping of motion vector for transparent outputs [Case 1192930](https://issuetracker.unity3d.com/product/unity/issues/guid/1192930/)
- subgraph block into subgraph context no longer forget parameter values.
- Fix exception when compiling an asset with a turbulence block in absolute mode
- Fixed GetCustomAttribute that was locked to Current
- Shader compilation now works when using view direction in shader graph
- Fix for destroying selected component corrupt "Play Controls" window
- Depth Position and Collision blocks now work correctly in local space systems
- Filter out Direction type on inconsistent operator [Case 1201681](https://issuetracker.unity3d.com/product/unity/issues/guid/1201681/)
- Exclude MouseEvent, RigidBodyCollision, TriggerEvent & Sphere binders when physics modules isn't available
- Visual Effect Activation Track : Handle empty string in ExposedProperty
- in some cases AABox position gizmo would not move when dragged.
- Inspector doesn't trigger any exception if VisualEffectAsset comes from an Asset Bundle [Case 1203616](https://issuetracker.unity3d.com/issues/visual-effect-component-is-not-fully-shown-in-the-inspector-if-vfx-is-loaded-from-asset-bundle)
- OnStop Event to the start of a Spawn Context makes it also trigger when OnPlay is sent [Case 1198339](https://issuetracker.unity3d.com/product/unity/issues/guid/1198339/)
- Remove unexpected public API : UnityEditor.VFX.VFXSeedMode & IncrementStripIndexOnStart
- Fix yamato error : check vfx manager on domain reload instead of vfx import.
- Filter out unrelevant events from event desc while compiling
- Missing Packing.hlsl include while using an unlit shadergraph.
- Fix for nesting of VFXSubgraphContexts.
- Runtime compilation now compiles correctly when constant folding several texture ports that reference the same texture [Case 1193602](https://issuetracker.unity3d.com/issues/output-shader-errors-when-compiling-the-runtime-shader-of-a-lit-output-with-exposed-but-unassigned-additional-maps)
- Fix compilation error in runtime mode when Speed Range is 0 in Attribute By Speed block [Case 1118665](https://issuetracker.unity3d.com/issues/vfx-shader-errors-are-thrown-when-quad-outputs-speed-range-is-set-to-zero)
- NullReferenceException while assigning a null pCache [Case 1222491](https://issuetracker.unity3d.com/issues/pointcache-nullrefexception-when-compiling-an-effect-with-a-pcache-without-an-assigned-asset)
- Add message in inspector for unreachable properties due to VisualEffectAsset stored in AssetBundle [Case 1193602](https://issuetracker.unity3d.com/product/unity/issues/guid/1203616/)
- pCache importer and exporter tool was keeping a lock on texture or pCache files [Case 1185677](https://issuetracker.unity3d.com/product/unity/issues/guid/1185677/)
- Convert inline to exposed property / Quick expose property sets correct default value in parent
- Age particles checkbox was incorrectly hidden [Case 1221557](https://issuetracker.unity3d.com/product/unity/issues/guid/1221557/)
- Fix various bugs in Position (Cone) block [Case 1111053] (https://issuetracker.unity3d.com/product/unity/issues/guid/1111053/)
- Handle correctly direction, position & vector types in AppendVector operator [Case 1111867](https://issuetracker.unity3d.com/product/unity/issues/guid/1111867/)
- Fix space issues with blocks and operators taking a camera as input
- Generated shaderName are now consistent with displayed system names
- Remove some shader warnings
- Fixed Sample Flipbook Texture File Names
- Don't lose SRP output specific data when SRP package is not present
- Fix visual effect graph when a subgraph or shader graph dependency changes
- Support of flag settings in model inspector
- height of initial event name.
- fix colorfield height.
- fix for capacity change for locked asset.
- fix null value not beeing assignable to slot.
- Prevent capacity from being 0 [Case 1233044](https://issuetracker.unity3d.com/product/unity/issues/guid/1233044/)
- Fix for dragged parameters order when there are categories
- Avoid NullReferenceException in Previous Position Binder" component. [Case 1242351](https://issuetracker.unity3d.com/product/unity/issues/guid/1242351/)
- Don't show the blocks window when context cant have blocks
- Prevent from creating a context in VisualEffectSugraphOperator by draggingfrom an output slot.
- Avoid NullReferenceException when VisualEffectAsset is null if VFXPropertyBinder [Case 1219061](https://issuetracker.unity3d.com/product/unity/issues/guid/1219061/)
- Missing Reset function in VFXPropertyBinder [Case 1219063](https://issuetracker.unity3d.com/product/unity/issues/guid/1219063/)
- Fix issue with strips outputs that could cause too many vertices to be renderered
- SpawnIndex attribute returns correct value in update and outputs contexts
- Disable Reset option in context menu for all VFXObject [Case 1251519](https://issuetracker.unity3d.com/product/unity/issues/guid/1251519/) & [Case 1251533](https://issuetracker.unity3d.com/product/unity/issues/guid/1251533/)
- Avoid other NullReferenceException using property binders
- Fix culture issues when generating attributes defines in shaders [Case 1222819](https://issuetracker.unity3d.com/product/unity/issues/guid/1222819/)
- Move the VFXPropertyBinder from Update to LateUpdate [Case 1254340](https://issuetracker.unity3d.com/product/unity/issues/guid/1254340/)
- Properties in blackboard are now exposed by default
- Dissociated Colors for bool, uint and int
- De-nicified attribute name (conserve case) in Set Custom Attribute title
- Changed the default "No Asset" message when opening the visual effect graph window
- Subgraphs are not in hardcoded categories anymore : updated default subgraph templates + Samples to add meaningful categories.
- Fix creation of StringPropertyRM
- Enum fields having headers show the header in the inspector as well.
- Handle correctly disabled alphaTreshold material slot in shaderGraph.

## [7.1.1] - 2019-09-05
### Added
- Moved High Definition templates and includes to com.unity.render-pipelines.high-definition package
- Navigation commands for subgraph.
- Allow choosing the place to save vfx subgraph.
- Particle strips for trails and ribbons. (Experimental)
- Shadergraph integration into vfx. (Experimental)

### Fixed
- Using struct as subgraph parameters.
- Objectproperty not consuming delete key.
- Converting a subgraph operator inside a subgraph operator with outputs.
- Selecting a GameObject with a VFX Property Binder spams exception.
- Wrong motion vector while modifying local matrix of a VisualEffect.
- Convert output settings copy.
- Fixed some outputs failing to compile when used with certain UV Modes [Case 1126200] (https://issuetracker.unity3d.com/issues/output-some-outputs-fail-to-compile-when-used-with-certain-uv-modes)
- Removed Gradient Mapping Mode from some outputs type where it was irrelevant [Case 1164045]
- Soft Particles work with Distortion outputs [Case 1167426] (https://issuetracker.unity3d.com/issues/output-soft-particles-do-not-work-with-distortion-outputs)
- category rename rect.
- copy settings while converting an output
- toolbar toggle appearing light with light skin.
- multiselection of gradient in visual effect graph
- clipped "reseed" in visual effect editor
- Unlit outputs are no longer pre-exposed by default in HDRP
- Augmented generated HLSL floatN precision [Case 1177730] (https://issuetracker.unity3d.com/issues/vfx-graph-7x7-flipbook-particles-flash-and-dont-animate-correctly-in-play-mode-or-in-edit-mode-with-vfx-graph-closed)
- Spherical coordinates to Rectangular (Cartesians) coordinates node input: angles are now expressed in radians
- Turbulence noise updated: noise type and frequency can be specified [Case  1141282] (https://issuetracker.unity3d.com/issues/vfx-particles-flicker-when-blend-mode-is-set-to-alpha-turbulence-block-is-enabled-and-there-is-more-than-50000-particles)
- Color and Depth camera buffer access in HDRP now use Texture2DArray instead of Texture2D
- Output Mesh with shader graph now works as expected

## [7.0.1] - 2019-07-25
### Added
- Add Position depth operator along with TransformVector4 and LoadTexture2D expressions.

### Fixed
- Inherit attribute block appears three times [Case 1166905](https://issuetracker.unity3d.com/issues/attributes-each-inherit-attribute-block-appears-3-times-in-the-search-and-some-have-a-seed-attribute)
- Unexpected exception : `Trying to modify space on a not spaceable slot` error when adding collision or conform blocks [Case 1163442](https://issuetracker.unity3d.com/issues/block-trying-to-modify-space-on-a-not-spaceable-slot-error-when-adding-collision-or-conform-blocks)

## [7.0.0] - 2019-07-17
### Added
- Make multiselection work in a way that do not assume that the same parameter will have the same index in the property sheet.
- auto recompile when changing shaderpath
- auto recompile new vfx
- better detection of default shader path
- Bitfield control.
- Initial Event Name inspector for visual effect asset and component
- Subgraphs
- Move HDRP outputs to HDRP package + expose HDRP queue selection
- Add exposure weight control for HDRP outputs
- Shader macros for XR single-pass instancing
- XR single-pass instancing support for indirect draws
- Inverse trigonometric operators (atan, atan2, asin, acos)
- Replaced Orient : Fixed rotation with new option Orient : Advanced
- Loop & Delay integrated to the spawn system
- Motion Vector support for PlanarPrimitive & Mesh outputs

### Fixed
- Handle a possible exception (ReflectionTypeLoadException) while using VFXParameterBinderEditor
- Renamed Parameter Binders to Property Binders. (This will cause breaking serialization for these PropertyBinders : VFXAudioSpectrumBinder, VFXInputMouseBinder, VFXInputMouseBinder, VFXInputTouchBinder, VFXInputTouchBinder, VFXRaycastBinder, VFXTerrainBinder, VFXUIDropdownBinder, VFXUISliderBinder, VFXUIToggleBinder)
- Renamed Namespace `UnityEngine.Experimental.VFX.Utility` to `UnityEngine.VFX.Utility`
- Fix normal bending factor computation for primitive outputs
- Automatic template path detection based on SRP in now working correctly

## [6.7.0-preview] - 2019-05-16
### Added
- Distortion Outputs (Quad / Mesh)
- Color mapping mode for unlit outputs (Textured/Gradient Mapped)
- Add Triangle and Octagon primitives for particle outputs
- Set Attribute is now spaceable on a specific set of attributes (position, velocity, axis...)
- Trigger : GPUEvent Rate (Over time or Distance)

### Fixed
- Fix shader compilation error with debug views
- Improve AA line rendering
- Fix screen space size block
- Crash chaining two spawners each other [Case 1135299](https://issuetracker.unity3d.com/issues/crash-chaining-two-spawners-to-each-other-produces-an-infinite-loop)
- Inspector : Exposed parameters disregard the initial value [Case 1126471](https://issuetracker.unity3d.com/issues/parameters-exposed-parameters-disregard-the-initial-value)
- Asset name now displayed in compile errors and output context shaders
- Fix for linking spawner to spawner while first spawner is linked to initialize + test
- Fix space of spaceable slot not copy pasted + test
- Position (Circle) does not take the Center Z value into account [Case 1146850](https://issuetracker.unity3d.com/issues/blocks-position-circle-does-not-take-the-center-z-value-into-account)
- Add Exposure Weight for emissive in lit outputs

## [6.6.0-preview] - 2019-04-01
### Added
- Addressing mode for Sequential blocks
- Invert transform available on GPU
- Add automatic depth buffer reference for main camera (for position and collision blocks)
- Total Time for PreWarm in Visual Effect Asset inspector
- Support for unlit output with LWRP
- Add Terrain Parameter Binder + Terrain Type
- Add UI Parameter Binders : Slider, Toggle
- Add Input Parameter Binders : Axis, Button, Key, Mouse, Touch
- Add Other Parameter Binders : Previous Position, Hierarchy Attribute Map, Multi-Position, Enabled

### Fixed
- Undo Redo while changing space
- Type declaration was unmodifiable due to exception during space intialization
- Fix unexpected issue when plugging per particle data into hash of per component fixed random
- Missing asset reimport when exception has been thrown during graph compilation
- Fix exception when using a Oriented Box Volume node [Case 1110419](https://issuetracker.unity3d.com/issues/operator-indexoutofrangeexception-when-using-a-volume-oriented-box-node)
- Add missing blend value slot in Inherit Source Attribute blocks [Case 1120568](https://issuetracker.unity3d.com/issues/source-attribute-blend-source-attribute-blocks-are-not-useful-without-the-blend-value)
- Visual Effect Inspector Cosmetic Improvements
- Missing graph invalidation in VFXGraph.OnEnable, was causing trouble with value invalidation until next recompilation
- Issue that remove the edge when dragging an edge from slot to the same slot.
- Exception when undoing an edge deletion on a dynamic operator.
- Exception regarding undo/redo when dragging a edge linked to a dynamic operator on another slot.
- Exception while removing a sub-slot of a dynamic operator

## [6.5.0-preview] - 2019-03-07

## [6.4.0-preview] - 2019-02-21

## [6.3.0-preview] - 2019-02-18

## [6.2.0-preview] - 2019-02-15
### Changed
- Code refactor: all macros with ARGS have been swapped with macros with PARAM. This is because the ARGS macros were incorrectly named

### Fixed
- Better Handling of Null or Missing Parameter Binders (Editor + Runtime)
- Fixes in VFX Raycast Binder
- Fixes in VFX Parameter Binder Editor

## [6.1.0-preview] - 2019-02-13

## [6.0.0-preview] - 2019-02-23
### Added
- Add spawnTime & spawnCount operator
- Add seed slot to constant random mode of Attribute from curve and map
- Add customizable function in VariantProvider to replace the default cartesian product
- Add Inverse Lerp node
- Expose light probes parameters in VisualEffect inspector

### Fixed
- Some fixes in noise library
- Some fixes in the Visual Effect inspector
- Visual Effects menu is now in the right place
- Remove some D3D11, metal and C# warnings
- Fix in sequential line to include the end point
- Fix a bug with attributes in Attribute from curve
- Fix source attributes not being taken into account for attribute storage
- Fix legacy render path shader compilation issues
- Small fixes in Parameter Binder editor
- Fix fog on decals
- Saturate alpha component in outputs
- Fixed scaleY in ConnectTarget
- Incorrect toggle rectangle in VisualEffect inspector
- Shader compilation with SimpleLit and debug display

## [5.2.0-preview] - 2018-11-27
### Added
- Prewarm mechanism

### Fixed
- Handle data loss of overriden parameters better

### Optimized
- Improved iteration times by not compiling initial shader variant

## [4.3.0-preview] - 2018-11-23

Initial release<|MERGE_RESOLUTION|>--- conflicted
+++ resolved
@@ -68,11 +68,8 @@
 - Enabled an optimization for motion vectors, storing projected positions for vertices instead of the transform matrix
 - Compilation issue when normal is used in shadergraph for opacity with unlit output
 - Fix Exception on trying to invert a degenerate TRS matrix [Case 1307068](https://issuetracker.unity3d.com/product/unity/issues/guid/1307068/)
-<<<<<<< HEAD
+- Fix IsFrontFace shader graph node for VFX.
 - Exception using gizmo on exposed properties [Case 1340818](https://issuetracker.unity3d.com/product/unity/issues/guid/1340818/)
-=======
-- Fix IsFrontFace shader graph node for VFX.
->>>>>>> 116726c2
 
 ## [11.0.0] - 2020-10-21
 ### Added
