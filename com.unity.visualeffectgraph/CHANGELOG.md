# Changelog
All notable changes to this package will be documented in this file.

The format is based on [Keep a Changelog](http://keepachangelog.com/en/1.0.0/)
and this project adheres to [Semantic Versioning](http://semver.org/spec/v2.0.0.html).

## [12.0.0] - 2021-01-11
### Added
- Added support for Texture2D Arrays in Flipbooks
- Added new setting in "Preferences -> Visual Effects" to control the fallback behavior of camera buffers from MainCamera node when the main camera is not rendered.
- Sample vertices of a transformed skinned mesh with Position (Skinned Mesh) and Sample Skinned Mesh operator.
- Placement option (Vertex, Edge, Surface) in Sample Mesh & Skinned Mesh, allows triangle sampling.
- Material Offset setting in inspector of the rendered outputs.
- Restore "Exact Fixed Time Step" option on VisualEffectAsset.
- Support 2D Renderer in URP for Unlit.
- New tool to help set VFX Bounds
- New tool : Signed Distance Field baker.
- Provide explicit access to spawnCount in graph
- Support of direct link event to initialize context (which support several event within the same frame)

### Changed
- Allow remaking an existing link.
- Sphere and Cube outputs are now experimental
- Property Binder : Handle Remove Component removing linked hidden scriptable objectfields
- Property Binder : Prevent multiple VFXPropertyBinder within the same game object

### Fixed
- VFXEventBinderBase throwing a null reference exception in runtime
- Unexpected compilation warning in VFXMouseBinder [Case 1313003](https://issuetracker.unity3d.com/product/unity/issues/guid/1313003/)
- Prevent creation of subgraph containing only partial systems [Case 1284053](https://issuetracker.unity3d.com/product/unity/issues/guid/1284053/)
- Prevent pasting context within operator/block subgraph [Case 1235269](https://issuetracker.unity3d.com/product/unity/issues/guid/1235269/)
- VFXEventBinderBase throwing a null reference exception in runtime
- Fix CameraFade for shadow maps [Case 1294073](https://fogbugz.unity3d.com/f/cases/1294073/)
- Modified Sign operator node output for float when input is 0.0f [Case 1299922](https://fogbugz.unity3d.com/f/cases/1299922/)
- An existing link can be remade.
- Use alphabetical order in type list in blackboard "+" button [Case 1304109](https://issuetracker.unity3d.com/product/unity/issues/guid/1304109/)
- Consistently displays the Age Particles checkbox in Update context [Case 1221557](https://issuetracker.unity3d.com/product/unity/issues/guid/1221557/)
- Fix compute culling compilation in URP [Case 1309174](https://fogbugz.unity3d.com/f/cases/1309174/)
- pCache: Unexpected ditable field in Mesh Statistics, Save & Cancel pCache, error trying to access not readable texture [Case 1122417](https://issuetracker.unity3d.com/product/unity/issues/guid/1122417/)
- Handle correctly locked VisualEffectAsset with version control system [Case 1261051](https://issuetracker.unity3d.com/product/unity/issues/guid/1261051/)
- Artefact in VFXView using efficient debug mode in component target board [Case 1243947](https://issuetracker.unity3d.com/product/unity/issues/guid/1243947/)
- Sample Mesh Color when value is stored as float.
- Compilation error due to direct access to GetWorldToObjectMatrix instead of VFXGetWorldToObjectMatrix [Case 1308481](https://issuetracker.unity3d.com/product/unity/issues/guid/1308481/)
- Prevent infinite compilation loop [Case 1298466](https://issuetracker.unity3d.com/product/unity/issues/guid/1298466/)
- Remove some useless compilation triggers (modifying not connected or disabled nodes for instance)
- Tidy up of platform abstraction code for random number generation, requires a dependency on com.unity.render-pipelines.core for those abstractions.
- Fixed shader compilation errors with textures in shader graph [Case 1309219](https://issuetracker.unity3d.com/product/unity/issues/guid/1309219/)
- Fixed issue with VFX using incorrect buffer type for strip data
- Safe Normalization of Cross Products in Orient blocks [Case 1272724](https://issuetracker.unity3d.com/product/unity/issues/guid/1272724)
- Property Binder : Undo after reset [Case 1293794](https://issuetracker.unity3d.com/product/unity/issues/guid/1293794/)
- Property Binder : Allow copy/past from a game object to another
- Deleting a context node and a block while both are selected throws a null ref exception. [Case 315578](https://issuetracker.unity3d.com/product/unity/issues/guid/1315578/)
- Target GameObject attach button does not allow attaching a valid VFX if the last selection was invalid. [Case 1312178](https://issuetracker.unity3d.com/product/unity/issues/guid/1312178/)
- Deleting flow edge between Init and Update throw an invalid opeation exception [Case 1315593](https://issuetracker.unity3d.com/product/unity/issues/guid/1315593/)
<<<<<<< HEAD
- Unexpected compilation with sample gradient which could lead to a crash [Case 1284358](https://issuetracker.unity3d.com/product/unity/issues/guid/1284358/)
=======
- Regression with some settings not always triggering a recompilation [Case 1322844](https://issuetracker.unity3d.com/product/unity/issues/guid/1322844/)
- Having more than five GPU Event output leads to "unexpected token 'if" at compilation [Case 1323434](https://issuetracker.unity3d.com/product/unity/issues/guid/1323434/)
- Deleted properties still show up in the inspector [Case 1320952](https://issuetracker.unity3d.com/product/unity/issues/guid/1320952/)
- Exception in VFXFilterWindow if search field is empty [Case 1235269](https://issuetracker.unity3d.com/product/unity/issues/guid/1235269/)
- Fixed null reference exception when exposing Camera type in VFX graph [Case 1315582](https://issuetracker.unity3d.com/product/unity/issues/guid/1315582/)
- Fixed VFX with output mesh being always reimported [Case 1309753](https://issuetracker.unity3d.com/product/unity/issues/guid/1309753/)
- Modified state in the VFX tab has now a correct state
- Motion Vector map sampling for flipbooks were not using correct mips
- Remove unexpected expression in spawn context evaluation [Case 1318412](https://issuetracker.unity3d.com/product/unity/issues/guid/1318412/)
- Fix unexpected Spawn context execution ordering
- Fix incorrect buffer type for strips
- Enabled an optimization for motion vectors, storing projected positions for vertices instead of the transform matrix
>>>>>>> 937fbbe3

## [11.0.0] - 2020-10-21
### Added
- Added new setting to output nodes to exclude from TAA
- New Sample Point cache & Sample Attribute map operators

### Changed
- Changed the "Edit" button so it becomes "New" when no asset is set on a Visual Effect component, in order to save a new visual effect graph asset.

### Fixed
- Forbid incorrect link between incompatible context [Case 1269756](https://issuetracker.unity3d.com/product/unity/issues/guid/1269756/)
- Serialization issue with VFXSpawnerCallbacks
- Unexpected exception while trying to display capacity warning [Case 1294180](https://issuetracker.unity3d.com/product/unity/issues/guid/1294180/)
- Exclude Operator, Context, Block and Subgraph from Preset [Case 1232309](https://issuetracker.unity3d.com/product/unity/issues/guid/1232309/)
- Fix [Case 1212002](https://fogbugz.unity3d.com/f/cases/1212002/)
- Fix [Case 1223747](https://fogbugz.unity3d.com/f/cases/1223747/)
- Fix [Case 1290493](https://fogbugz.unity3d.com/f/cases/1290493/#BugEvent.1072735759)
- Incorrect path on Linux while targetting Android, IOS or WebGL [Case 1279750](https://issuetracker.unity3d.com/product/unity/issues/guid/1279750/)


## [10.2.0] - 2020-10-19
### Added
- Warning using Depth Collision on unsupported scriptable render pipeline.
- Warning in renderer inspector using Light Probe Proxy Volume when this feature isn't available.
- New operator : Sample Signed distance field
- New Position on Signed Distance Field block
- Added command to delete unuser parameters.
- Harmonized position, direction and velocity composition modes for position (shape, sequential, depth) and Velocity from Direction & Speed blocks
- New particle strip attribute in Initialize: spawnIndexInStrip
- Added Get Strip Index subgraph utility operator in Additional Samples
- Added Encompass (Point) subgraph utility operator in Additional Samples

### Fixed
- "Create new VisualEffect Graph" creates a graph from the default template [Case 1279999](https://fogbugz.unity3d.com/f/cases/1279999/)
- Fix [Case 1268977](https://issuetracker.unity3d.com/product/unity/issues/guid/1268977/)
- Fix [Case 1114281](https://fogbugz.unity3d.com/f/cases/1114281/)
- Forbid creation of context in VisualEffectSubgraphBlock through edge dropping. No context should be allowed.
- Fix [Case 1199540](https://issuetracker.unity3d.com/product/unity/issues/guid/1199540/)
- Fix [Case 1219072](https://issuetracker.unity3d.com/product/unity/issues/guid/1219072/)
- Fix [Case 1211372](https://issuetracker.unity3d.com/product/unity/issues/guid/1211372/)
- Fix [Case 1262961](https://issuetracker.unity3d.com/product/unity/issues/guid/1262961/)
- Fix [Case 1268354](https://fogbugz.unity3d.com/f/cases/1268354/)
- Fix VFX Graph window invalidating existing Undo.undoRedoPerformed delegates.
- Fix for VisualEffect prefab override window [Case 1242693](https://issuetracker.unity3d.com/product/unity/issues/guid/1242693/)
- Fix [Case 1281861](https://issuetracker.unity3d.com/product/unity/issues/guid/1281861/)
- Unexpected exception while installing samples inside an URP project [Case 1280065](https://issuetracker.unity3d.com/product/unity/issues/guid/1280065/)
- Fix edited operator being collapsed [Case 1270517](https://issuetracker.unity3d.com/product/unity/issues/guid/1270517/)
- Filters out renderer priority on SRP which doesn't support this feature.
- Fallback to builtIn rendering layer if srpAsset.renderingLayerMaskNames returns null.
- Fix missing prepass in URP [Case 1169487](https://issuetracker.unity3d.com/product/unity/issues/guid/1169487/)
- Fix SubPixelAA block while rendering directly in backbuffer.
- Property Binder : Incorrect Destroy called from edit mode. [Case 1274790](https://issuetracker.unity3d.com/product/unity/issues/guid/1274790/)
- Property Binder : Unexpected null reference exception while using terrain binder. [Case 1247230](https://issuetracker.unity3d.com/product/unity/issues/guid/1247230/)
- Property Binder : HierarchyRoot null reference exception while using Hierarchy to Attribute Map. [Case 1274788](https://issuetracker.unity3d.com/product/unity/issues/guid/1274788/)
- Property Binder : Properties window isn't always up to date. [Case 1248711](https://issuetracker.unity3d.com/product/unity/issues/guid/1248711/)
- Property Binder : Avoid Warning while building on Mobile "Presence of such handlers might impact performance on handheld devices." when building for Android" [Case 1279471](https://issuetracker.unity3d.com/product/unity/issues/guid/1248711/)
- Fixed [case 1283315](https://issuetracker.unity3d.com/product/unity/issues/guid/1283315/)
- Addressing for mirror and clamp modes in sequential operators and blocks
- Incorrect volume spawning for Sphere & Circle with thickness absolute
- Fix View Space Position is VFX Shadergraph [Case 1285603](https://fogbugz.unity3d.com/f/cases/1285603/)
- Fix [Case 1268354](https://fogbugz.unity3d.com/f/cases/1268354/)
- Fixed rare bug causing the vfx compilation to do nothing silently.
- Fixed vfx compilation when a diffusion profile property is added to a vfx shadergraph
- SpawnOverDistance spawner block now behaves correctly
- Quad strip outputs take into account orientation block
- Fixed Random Vector subgraph utility operator in Additional Samples
- Fixed Set Strip Progress Attribute utility block in Additional Samples
- Fix [Case 1255182](https://fogbugz.unity3d.com/f/cases/1255182/)
- Remove temporarily "Exact Fixed Time Step" option on VisualEffectAsset to avoid unexpected behavior
- Disable implicit space transformations in sublock graphs as they led to unexpected behaviors

## [10.1.0] - 2020-10-12
### Added
- Compare operator can take int and uint as inputs
- New operator : Sample Signed distance field
- New WorldToViewportPoint operator
- New ViewportToWorldPoint operator
- Added Output Event Handler API
- Added Output Event Handler Samples
- Added ExposedProperty custom Property Drawer
- Error display within the graph.

### Fixed
- Mesh Sampling incorrect with some GPU (use ByteAddressBuffer instead of Buffer<float>)
- Fix for node window staying when clicking elsewhere
- Make VisualEffect created from the GameObject menu have unique names [Case 1262989](https://issuetracker.unity3d.com/product/unity/issues/guid/1262989/)
- Missing System Seed in new dynamic built-in operator.
- Prefab highlight missing for initial event name toggle [Case 1263012](https://issuetracker.unity3d.com/product/unity/issues/guid/1263012/)
- Correctly frame the whole graph, when opening the Visual Effect Editor
- Optimize display of inspector when there is a lot of exposed VFX properties.
- fixes the user created vfx default resources that were ignored unless loaded
- fix crash when creating a loop in subgraph operators [Case 1251523](https://issuetracker.unity3d.com/product/unity/issues/guid/1251523/)
- fix issue with multiselection and objectfields [Case 1250378](https://issuetracker.unity3d.com/issues/vfx-removing-texture-asset-while-multiediting-working-incorrectly)
- Normals with non uniform scales are correctly computed [Case 1246989](https://issuetracker.unity3d.com/product/unity/issues/guid/1246989/)
- Fix exposed Texture2DArray and Cubemap types from shader graph not being taken into account in Output Mesh [Case 1265221](https://issuetracker.unity3d.com/product/unity/issues/guid/1265221/)
- Allow world position usage in shaderGraph plugged into an alpha/opacity output [Case 1259511](https://issuetracker.unity3d.com/product/unity/issues/guid/1259511/)
- GPU Evaluation of Construct Matrix
- Random Per-Component on Set Attribute in Spawn Context [Case 1279294](https://issuetracker.unity3d.com/product/unity/issues/guid/1279294/)
- Fix corrupted UI in nodes due to corrupted point cache files [Case 1232867](https://fogbugz.unity3d.com/f/cases/1232867/)
- Fix InvalidCastException when using byte properties in point cache files [Case 1276623](https://fogbugz.unity3d.com/f/cases/1276623/)
- Fix  https://issuetracker.unity3d.com/issues/ux-cant-drag-a-noodle-out-of-trigger-blocks
- Fix [Case 1114281](https://issuetracker.unity3d.com/product/unity/issues/guid/1114281/)
- Fix shadows not being rendered to some cascades with directional lights [Case 1229972](https://issuetracker.unity3d.com/issues/output-inconsistencies-with-vfx-shadow-casting-and-shadow-cascades)
- Fix VFX Graph window invalidating existing Undo.undoRedoPerformed delegates.
- Fix shadergraph changes not reflected in VisualEffectGraph [Case 1278469](https://fogbugz.unity3d.com/f/cases/resolve/1278469/)

## [10.0.0] - 2019-06-10
### Added
- Tooltips for Attributes
- Custom Inspector for Spawn context, delay settings are more user friendly.
- Quick Expose Property : Holding Alt + Release Click in an Empty space while making property edges creates a new exposed property of corresponding type with current slot value.
- Octagon & Triangle support for planar distortion output
- Custom Z axis option for strip output
- Custom Inspector for Update context, display update position/rotation instead of integration
- Tooltips to blocks, nodes, contexts, and various menus and options
- VFX asset compilation is done at import instead of when the asset is saved.
- New operators: Exp, Log and LoadTexture
- Duplicate with edges.
- Right click on edge to create a interstitial node.
- New quad distortion output for particle strips
- New attribute for strips: particleCountInStrip
- New options for quad strips texture mapping: swap UV and custom mapping
- Naming for particles system and spawn context
- Noise evaluation now performed on CPU when possible
- Range and Min attributes support on int and uint parameters
- New Construct Matrix from Vector4 operator
- Allow filtering enums in VFXModels' VFXSettings.
- Sample vertices of a mesh with the Position (Mesh) block and the Sample Mesh operator
- New built-in operator providing new times access
- More efficient update modes inspector
- Ability to read attribute in spawn context through graph
- Added save button to save only the current visual effect graph.
- Added Degrees / Radians conversion subgraphs in samples
- uint parameter can be seen as an enum.
- New TransformVector4 operator
- New GetTextureDimensions operator
- Output Event context for scripting API event retrieval.
- per-particle GPU Frustum culling
- Compute culling of particle which have their alive attribute set to false in output
- Mesh and lit mesh outputs can now have up to 4 differents meshes that can be set per Particle (Experimental)
- Screen space per particle LOD on mesh and lit mesh outputs (Experimental)

### Fixed
- Moved VFX Event Tester Window visibility to Component Play Controls SceneView Window
- Universal Render Pipeline : Fog integration for Exponential mode [Case 1177594](https://issuetracker.unity3d.com/issues/urp-slash-fog-vfx-particles)
- Correct VFXSettings display in Shader Graph compatible outputs
- No more NullReference on sub-outputs after domain reload
- Fix typo in strip tangent computation
- Infinite recompilation using subgraph [Case 1186191](https://issuetracker.unity3d.com/product/unity/issues/guid/1186191/)
- Modifying a shader used by an output mesh context now automatically updates the currently edited VFX
- Possible loss of shadergraph reference in unlit output
- ui : toolbar item wrap instead of overlapping.
- Selection Pass for Universal and High Definition Render Pipeline
- Copy/Paste not deserializing correctly for Particle Strip data
- WorldPosition, AbsoluteWorldPosition & ScreenPos in shadergraph integration
- Optimize VFXAssetEditor when externalize is activated
- TransformVector|Position|Direction & DistanceToSphere|Plane|Line have now spaceable outputs
- Filter out motion vector output for lower resolution & after post-process render passes [Case 1192932](https://issuetracker.unity3d.com/product/unity/issues/guid/1192932/)
- Sort compute on metal failing with BitonicSort128 [Case 1126095](https://issuetracker.unity3d.com/issues/osx-unexpected-spawn-slash-capacity-results-when-sorting-is-set-to-auto-slash-on)
- Fix alpha clipping with shader graph
- Fix output settings correctly filtered dependeing on shader graph use or not
- Fix some cases were normal/tangent were not passes as interpolants with shader graph
- Make normals/tangents work in unlit output with shader graph
- Fix shader interpolants with shader graph and particle strips
- SpawnIndex attribute is now working correctly in Initialize context
- Remove useless VFXLibrary clears that caused pop-up menu to take long opening times
- Make sure the subgraph is added to the graph when we set the setting. Fix exception on Convert To Subgraph.
- Subgraph operators appear on drag edge on graph.
- Sample Scene Color & Scene Depth from Shader Graph Integration using High Definition and Universal Render Pipeline
- Removed Unnecessary reference to HDRP Runtime Assembly in VFX Runtime Assembly
- Allow alpha clipping of motion vector for transparent outputs [Case 1192930](https://issuetracker.unity3d.com/product/unity/issues/guid/1192930/)
- subgraph block into subgraph context no longer forget parameter values.
- Fix exception when compiling an asset with a turbulence block in absolute mode
- Fixed GetCustomAttribute that was locked to Current
- Shader compilation now works when using view direction in shader graph
- Fix for destroying selected component corrupt "Play Controls" window
- Depth Position and Collision blocks now work correctly in local space systems
- Filter out Direction type on inconsistent operator [Case 1201681](https://issuetracker.unity3d.com/product/unity/issues/guid/1201681/)
- Exclude MouseEvent, RigidBodyCollision, TriggerEvent & Sphere binders when physics modules isn't available
- Visual Effect Activation Track : Handle empty string in ExposedProperty
- in some cases AABox position gizmo would not move when dragged.
- Inspector doesn't trigger any exception if VisualEffectAsset comes from an Asset Bundle [Case 1203616](https://issuetracker.unity3d.com/issues/visual-effect-component-is-not-fully-shown-in-the-inspector-if-vfx-is-loaded-from-asset-bundle)
- OnStop Event to the start of a Spawn Context makes it also trigger when OnPlay is sent [Case 1198339](https://issuetracker.unity3d.com/product/unity/issues/guid/1198339/)
- Remove unexpected public API : UnityEditor.VFX.VFXSeedMode & IncrementStripIndexOnStart
- Fix yamato error : check vfx manager on domain reload instead of vfx import.
- Filter out unrelevant events from event desc while compiling
- Missing Packing.hlsl include while using an unlit shadergraph.
- Fix for nesting of VFXSubgraphContexts.
- Runtime compilation now compiles correctly when constant folding several texture ports that reference the same texture [Case 1193602](https://issuetracker.unity3d.com/issues/output-shader-errors-when-compiling-the-runtime-shader-of-a-lit-output-with-exposed-but-unassigned-additional-maps)
- Fix compilation error in runtime mode when Speed Range is 0 in Attribute By Speed block [Case 1118665](https://issuetracker.unity3d.com/issues/vfx-shader-errors-are-thrown-when-quad-outputs-speed-range-is-set-to-zero)
- NullReferenceException while assigning a null pCache [Case 1222491](https://issuetracker.unity3d.com/issues/pointcache-nullrefexception-when-compiling-an-effect-with-a-pcache-without-an-assigned-asset)
- Add message in inspector for unreachable properties due to VisualEffectAsset stored in AssetBundle [Case 1193602](https://issuetracker.unity3d.com/product/unity/issues/guid/1203616/)
- pCache importer and exporter tool was keeping a lock on texture or pCache files [Case 1185677](https://issuetracker.unity3d.com/product/unity/issues/guid/1185677/)
- Convert inline to exposed property / Quick expose property sets correct default value in parent
- Age particles checkbox was incorrectly hidden [Case 1221557](https://issuetracker.unity3d.com/product/unity/issues/guid/1221557/)
- Fix various bugs in Position (Cone) block [Case 1111053] (https://issuetracker.unity3d.com/product/unity/issues/guid/1111053/)
- Handle correctly direction, position & vector types in AppendVector operator [Case 1111867](https://issuetracker.unity3d.com/product/unity/issues/guid/1111867/)
- Fix space issues with blocks and operators taking a camera as input
- Generated shaderName are now consistent with displayed system names
- Remove some shader warnings
- Fixed Sample Flipbook Texture File Names
- Don't lose SRP output specific data when SRP package is not present
- Fix visual effect graph when a subgraph or shader graph dependency changes
- Support of flag settings in model inspector
- height of initial event name.
- fix colorfield height.
- fix for capacity change for locked asset.
- fix null value not beeing assignable to slot.
- Prevent capacity from being 0 [Case 1233044](https://issuetracker.unity3d.com/product/unity/issues/guid/1233044/)
- Fix for dragged parameters order when there are categories
- Avoid NullReferenceException in Previous Position Binder" component. [Case 1242351](https://issuetracker.unity3d.com/product/unity/issues/guid/1242351/)
- Don't show the blocks window when context cant have blocks
- Prevent from creating a context in VisualEffectSugraphOperator by draggingfrom an output slot.
- Avoid NullReferenceException when VisualEffectAsset is null if VFXPropertyBinder [Case 1219061](https://issuetracker.unity3d.com/product/unity/issues/guid/1219061/)
- Missing Reset function in VFXPropertyBinder [Case 1219063](https://issuetracker.unity3d.com/product/unity/issues/guid/1219063/)
- Fix issue with strips outputs that could cause too many vertices to be renderered
- SpawnIndex attribute returns correct value in update and outputs contexts
- Disable Reset option in context menu for all VFXObject [Case 1251519](https://issuetracker.unity3d.com/product/unity/issues/guid/1251519/) & [Case 1251533](https://issuetracker.unity3d.com/product/unity/issues/guid/1251533/)
- Avoid other NullReferenceException using property binders
- Fix culture issues when generating attributes defines in shaders [Case 1222819](https://issuetracker.unity3d.com/product/unity/issues/guid/1222819/)
- Move the VFXPropertyBinder from Update to LateUpdate [Case 1254340](https://issuetracker.unity3d.com/product/unity/issues/guid/1254340/)
- Properties in blackboard are now exposed by default
- Dissociated Colors for bool, uint and int
- De-nicified attribute name (conserve case) in Set Custom Attribute title
- Changed the default "No Asset" message when opening the visual effect graph window
- Subgraphs are not in hardcoded categories anymore : updated default subgraph templates + Samples to add meaningful categories.
- Fix creation of StringPropertyRM
- Enum fields having headers show the header in the inspector as well.
- Handle correctly disabled alphaTreshold material slot in shaderGraph.

## [7.1.1] - 2019-09-05
### Added
- Moved High Definition templates and includes to com.unity.render-pipelines.high-definition package
- Navigation commands for subgraph.
- Allow choosing the place to save vfx subgraph.
- Particle strips for trails and ribbons. (Experimental)
- Shadergraph integration into vfx. (Experimental)

### Fixed
- Using struct as subgraph parameters.
- Objectproperty not consuming delete key.
- Converting a subgraph operator inside a subgraph operator with outputs.
- Selecting a GameObject with a VFX Property Binder spams exception.
- Wrong motion vector while modifying local matrix of a VisualEffect.
- Convert output settings copy.
- Fixed some outputs failing to compile when used with certain UV Modes [Case 1126200] (https://issuetracker.unity3d.com/issues/output-some-outputs-fail-to-compile-when-used-with-certain-uv-modes)
- Removed Gradient Mapping Mode from some outputs type where it was irrelevant [Case 1164045]
- Soft Particles work with Distortion outputs [Case 1167426] (https://issuetracker.unity3d.com/issues/output-soft-particles-do-not-work-with-distortion-outputs)
- category rename rect.
- copy settings while converting an output
- toolbar toggle appearing light with light skin.
- multiselection of gradient in visual effect graph
- clipped "reseed" in visual effect editor
- Unlit outputs are no longer pre-exposed by default in HDRP
- Augmented generated HLSL floatN precision [Case 1177730] (https://issuetracker.unity3d.com/issues/vfx-graph-7x7-flipbook-particles-flash-and-dont-animate-correctly-in-play-mode-or-in-edit-mode-with-vfx-graph-closed)
- Spherical coordinates to Rectangular (Cartesians) coordinates node input: angles are now expressed in radians
- Turbulence noise updated: noise type and frequency can be specified [Case  1141282] (https://issuetracker.unity3d.com/issues/vfx-particles-flicker-when-blend-mode-is-set-to-alpha-turbulence-block-is-enabled-and-there-is-more-than-50000-particles)
- Color and Depth camera buffer access in HDRP now use Texture2DArray instead of Texture2D
- Output Mesh with shader graph now works as expected

## [7.0.1] - 2019-07-25
### Added
- Add Position depth operator along with TransformVector4 and LoadTexture2D expressions.

### Fixed
- Inherit attribute block appears three times [Case 1166905](https://issuetracker.unity3d.com/issues/attributes-each-inherit-attribute-block-appears-3-times-in-the-search-and-some-have-a-seed-attribute)
- Unexpected exception : `Trying to modify space on a not spaceable slot` error when adding collision or conform blocks [Case 1163442](https://issuetracker.unity3d.com/issues/block-trying-to-modify-space-on-a-not-spaceable-slot-error-when-adding-collision-or-conform-blocks)

## [7.0.0] - 2019-07-17
### Added
- Make multiselection work in a way that do not assume that the same parameter will have the same index in the property sheet.
- auto recompile when changing shaderpath
- auto recompile new vfx
- better detection of default shader path
- Bitfield control.
- Initial Event Name inspector for visual effect asset and component
- Subgraphs
- Move HDRP outputs to HDRP package + expose HDRP queue selection
- Add exposure weight control for HDRP outputs
- Shader macros for XR single-pass instancing
- XR single-pass instancing support for indirect draws
- Inverse trigonometric operators (atan, atan2, asin, acos)
- Replaced Orient : Fixed rotation with new option Orient : Advanced
- Loop & Delay integrated to the spawn system
- Motion Vector support for PlanarPrimitive & Mesh outputs

### Fixed
- Handle a possible exception (ReflectionTypeLoadException) while using VFXParameterBinderEditor
- Renamed Parameter Binders to Property Binders. (This will cause breaking serialization for these PropertyBinders : VFXAudioSpectrumBinder, VFXInputMouseBinder, VFXInputMouseBinder, VFXInputTouchBinder, VFXInputTouchBinder, VFXRaycastBinder, VFXTerrainBinder, VFXUIDropdownBinder, VFXUISliderBinder, VFXUIToggleBinder)
- Renamed Namespace `UnityEngine.Experimental.VFX.Utility` to `UnityEngine.VFX.Utility`
- Fix normal bending factor computation for primitive outputs
- Automatic template path detection based on SRP in now working correctly

## [6.7.0-preview] - 2019-05-16
### Added
- Distortion Outputs (Quad / Mesh)
- Color mapping mode for unlit outputs (Textured/Gradient Mapped)
- Add Triangle and Octagon primitives for particle outputs
- Set Attribute is now spaceable on a specific set of attributes (position, velocity, axis...)
- Trigger : GPUEvent Rate (Over time or Distance)

### Fixed
- Fix shader compilation error with debug views
- Improve AA line rendering
- Fix screen space size block
- Crash chaining two spawners each other [Case 1135299](https://issuetracker.unity3d.com/issues/crash-chaining-two-spawners-to-each-other-produces-an-infinite-loop)
- Inspector : Exposed parameters disregard the initial value [Case 1126471](https://issuetracker.unity3d.com/issues/parameters-exposed-parameters-disregard-the-initial-value)
- Asset name now displayed in compile errors and output context shaders
- Fix for linking spawner to spawner while first spawner is linked to initialize + test
- Fix space of spaceable slot not copy pasted + test
- Position (Circle) does not take the Center Z value into account [Case 1146850](https://issuetracker.unity3d.com/issues/blocks-position-circle-does-not-take-the-center-z-value-into-account)
- Add Exposure Weight for emissive in lit outputs

## [6.6.0-preview] - 2019-04-01
### Added
- Addressing mode for Sequential blocks
- Invert transform available on GPU
- Add automatic depth buffer reference for main camera (for position and collision blocks)
- Total Time for PreWarm in Visual Effect Asset inspector
- Support for unlit output with LWRP
- Add Terrain Parameter Binder + Terrain Type
- Add UI Parameter Binders : Slider, Toggle
- Add Input Parameter Binders : Axis, Button, Key, Mouse, Touch
- Add Other Parameter Binders : Previous Position, Hierarchy Attribute Map, Multi-Position, Enabled

### Fixed
- Undo Redo while changing space
- Type declaration was unmodifiable due to exception during space intialization
- Fix unexpected issue when plugging per particle data into hash of per component fixed random
- Missing asset reimport when exception has been thrown during graph compilation
- Fix exception when using a Oriented Box Volume node [Case 1110419](https://issuetracker.unity3d.com/issues/operator-indexoutofrangeexception-when-using-a-volume-oriented-box-node)
- Add missing blend value slot in Inherit Source Attribute blocks [Case 1120568](https://issuetracker.unity3d.com/issues/source-attribute-blend-source-attribute-blocks-are-not-useful-without-the-blend-value)
- Visual Effect Inspector Cosmetic Improvements
- Missing graph invalidation in VFXGraph.OnEnable, was causing trouble with value invalidation until next recompilation
- Issue that remove the edge when dragging an edge from slot to the same slot.
- Exception when undoing an edge deletion on a dynamic operator.
- Exception regarding undo/redo when dragging a edge linked to a dynamic operator on another slot.
- Exception while removing a sub-slot of a dynamic operator

## [6.5.0-preview] - 2019-03-07

## [6.4.0-preview] - 2019-02-21

## [6.3.0-preview] - 2019-02-18

## [6.2.0-preview] - 2019-02-15
### Changed
- Code refactor: all macros with ARGS have been swapped with macros with PARAM. This is because the ARGS macros were incorrectly named

### Fixed
- Better Handling of Null or Missing Parameter Binders (Editor + Runtime)
- Fixes in VFX Raycast Binder
- Fixes in VFX Parameter Binder Editor

## [6.1.0-preview] - 2019-02-13

## [6.0.0-preview] - 2019-02-23
### Added
- Add spawnTime & spawnCount operator
- Add seed slot to constant random mode of Attribute from curve and map
- Add customizable function in VariantProvider to replace the default cartesian product
- Add Inverse Lerp node
- Expose light probes parameters in VisualEffect inspector

### Fixed
- Some fixes in noise library
- Some fixes in the Visual Effect inspector
- Visual Effects menu is now in the right place
- Remove some D3D11, metal and C# warnings
- Fix in sequential line to include the end point
- Fix a bug with attributes in Attribute from curve
- Fix source attributes not being taken into account for attribute storage
- Fix legacy render path shader compilation issues
- Small fixes in Parameter Binder editor
- Fix fog on decals
- Saturate alpha component in outputs
- Fixed scaleY in ConnectTarget
- Incorrect toggle rectangle in VisualEffect inspector
- Shader compilation with SimpleLit and debug display

## [5.2.0-preview] - 2018-11-27
### Added
- Prewarm mechanism

### Fixed
- Handle data loss of overriden parameters better

### Optimized
- Improved iteration times by not compiling initial shader variant

## [4.3.0-preview] - 2018-11-23

Initial release<|MERGE_RESOLUTION|>--- conflicted
+++ resolved
@@ -52,9 +52,6 @@
 - Deleting a context node and a block while both are selected throws a null ref exception. [Case 315578](https://issuetracker.unity3d.com/product/unity/issues/guid/1315578/)
 - Target GameObject attach button does not allow attaching a valid VFX if the last selection was invalid. [Case 1312178](https://issuetracker.unity3d.com/product/unity/issues/guid/1312178/)
 - Deleting flow edge between Init and Update throw an invalid opeation exception [Case 1315593](https://issuetracker.unity3d.com/product/unity/issues/guid/1315593/)
-<<<<<<< HEAD
-- Unexpected compilation with sample gradient which could lead to a crash [Case 1284358](https://issuetracker.unity3d.com/product/unity/issues/guid/1284358/)
-=======
 - Regression with some settings not always triggering a recompilation [Case 1322844](https://issuetracker.unity3d.com/product/unity/issues/guid/1322844/)
 - Having more than five GPU Event output leads to "unexpected token 'if" at compilation [Case 1323434](https://issuetracker.unity3d.com/product/unity/issues/guid/1323434/)
 - Deleted properties still show up in the inspector [Case 1320952](https://issuetracker.unity3d.com/product/unity/issues/guid/1320952/)
@@ -67,7 +64,7 @@
 - Fix unexpected Spawn context execution ordering
 - Fix incorrect buffer type for strips
 - Enabled an optimization for motion vectors, storing projected positions for vertices instead of the transform matrix
->>>>>>> 937fbbe3
+- Unexpected compilation with sample gradient which could lead to a crash [Case 1284358](https://issuetracker.unity3d.com/product/unity/issues/guid/1284358/)
 
 ## [11.0.0] - 2020-10-21
 ### Added
