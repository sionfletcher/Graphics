--- conflicted
+++ resolved
@@ -75,7 +75,9 @@
 - Fix Soft Particle depth computation when using an orthographic camera [Case 1309961](https://issuetracker.unity3d.com/product/unity/issues/guid/1309961)
 - When adding a new node/operator in the graph editor and using the search field, the search results are sorted in a smarter way
 - Unexpected operator and block removal during migration [Case 1344645](https://issuetracker.unity3d.com/product/unity/issues/guid/1344645/)
-<<<<<<< HEAD
+- Inspector group headers now have a better indentation and alignment
+- Zoom and warning icons were blurry in the "Play Controls" and "Visual Effect Model" scene overlays
+- Random crash using subgraph [Case 1345426](https://issuetracker.unity3d.com/product/unity/issues/guid/1345426/)
 - Fixed Collision with Depth Buffer when using Orthographic camera [Case 1309958](https://issuetracker.unity3d.com/product/unity/issues/guid/1309958/)
 - Fix culling of point output [Case 1225764](https://issuetracker.unity3d.com/product/unity/issues/guid/1225764/)
 - Compilation issue when normal is used in shadergraph for opacity with unlit output
@@ -86,11 +88,6 @@
 - GPU hang on some initialize dispatch during dichotomy (platform specific)
 - Compilation error undeclared identifier 'Infinity' [Case 1328592](https://issuetracker.unity3d.com/product/unity/issues/guid/1328592/)
 - Exposed Parameter placement can be moved after sanitize
-=======
-- Inspector group headers now have a better indentation and alignment
-- Zoom and warning icons were blurry in the "Play Controls" and "Visual Effect Model" scene overlays
-- Random crash using subgraph [Case 1345426](https://issuetracker.unity3d.com/product/unity/issues/guid/1345426/)
->>>>>>> f93bf2d6
 
 ## [11.0.0] - 2020-10-21
 ### Added
