--- conflicted
+++ resolved
@@ -19,11 +19,8 @@
 - New quad distortion output for particle strips
 - New attribute for strips: particleCountInStrip
 - New options for quad strips texture mapping: swap UV and custom mapping
-<<<<<<< HEAD
+- Naming for particles system and spawn context
 - Sample vertices of a mesh with the Position (Mesh) block and the Sample Mesh operator
-=======
-- Naming for particles system and spawn context
->>>>>>> 5daece4a
 
 ### Fixed
 - Universal Render Pipeline : Fog integration for Exponential mode [Case 1177594] (https://issuetracker.unity3d.com/issues/urp-slash-fog-vfx-particles)
