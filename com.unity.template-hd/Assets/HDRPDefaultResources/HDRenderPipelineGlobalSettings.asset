%YAML 1.1
%TAG !u! tag:unity3d.com,2011:
--- !u!114 &11400000
MonoBehaviour:
  m_ObjectHideFlags: 0
  m_CorrespondingSourceObject: {fileID: 0}
  m_PrefabInstance: {fileID: 0}
  m_PrefabAsset: {fileID: 0}
  m_GameObject: {fileID: 0}
  m_Enabled: 1
  m_EditorHideFlags: 0
  m_Script: {fileID: 11500000, guid: 781cc897cf8675041a751163b51f97dd, type: 3}
  m_Name: HDRenderPipelineGlobalSettings
  m_EditorClassIdentifier: 
  m_DefaultVolumeProfile: {fileID: 11400000, guid: 7f342610b85f4164f808a1f380dcc668, type: 2}
  m_LookDevVolumeProfile: {fileID: 11400000, guid: 254320a857a30444da2c99496a186368, type: 2}
  m_RenderingPathDefaultCameraFrameSettings:
    bitDatas:
      data1: 140666621263709
      data2: 4539628436200587288
    lodBias: 1
    lodBiasMode: 0
    lodBiasQualityLevel: 0
    maximumLODLevel: 0
    maximumLODLevelMode: 0
    maximumLODLevelQualityLevel: 0
    sssQualityMode: 0
    sssQualityLevel: 0
    sssCustomSampleBudget: 20
    msaaMode: 1
    materialQuality: 0
  m_RenderingPathDefaultBakedOrCustomReflectionFrameSettings:
    bitDatas:
      data1: 139746950279965
      data2: 4539628424389492760
    lodBias: 1
    lodBiasMode: 0
    lodBiasQualityLevel: 0
    maximumLODLevel: 0
    maximumLODLevelMode: 0
    maximumLODLevelQualityLevel: 0
    sssQualityMode: 0
    sssQualityLevel: 0
    sssCustomSampleBudget: 20
    msaaMode: 1
    materialQuality: 0
  m_RenderingPathDefaultRealtimeReflectionFrameSettings:
    bitDatas:
      data1: 139720912016133
      data2: 4539628424389492760
    lodBias: 1
    lodBiasMode: 0
    lodBiasQualityLevel: 0
    maximumLODLevel: 0
    maximumLODLevelMode: 0
    maximumLODLevelQualityLevel: 0
    sssQualityMode: 0
    sssQualityLevel: 0
    sssCustomSampleBudget: 20
    msaaMode: 1
    materialQuality: 0
  m_RenderPipelineResources: {fileID: 11400000, guid: 3ce144cff5783da45aa5d4fdc2da14b7, type: 2}
  m_RenderPipelineRayTracingResources: {fileID: 11400000, guid: ba6e7f30e5cffc249a8bf7ee5756c196, type: 2}
  beforeTransparentCustomPostProcesses: []
  beforePostProcessCustomPostProcesses: []
  afterPostProcessBlursCustomPostProcesses: []
  afterPostProcessCustomPostProcesses: []
  beforeTAACustomPostProcesses: []
  lightLayerName0: Light LayerDefault
  lightLayerName1: InteriorOnly
  lightLayerName2: ExteriorOnly
  lightLayerName3: LampsOnly
  lightLayerName4: ReflectionsOnly
  lightLayerName5: Light Layer 5
  lightLayerName6: Light Layer 6
  lightLayerName7: Light Layer 7
  decalLayerName0: Decal Layer default
  decalLayerName1: Decal Layer 1
  decalLayerName2: Decal Layer 2
  decalLayerName3: Decal Layer 3
  decalLayerName4: Decal Layer 4
  decalLayerName5: Decal Layer 5
  decalLayerName6: Decal Layer 6
  decalLayerName7: Decal Layer 7
  lensAttenuationMode: 0
  colorGradingSpace: 0
  m_ObsoleteDiffusionProfileSettingsList:
  - {fileID: 11400000, guid: 78322c7f82657514ebe48203160e3f39, type: 2}
  - {fileID: 11400000, guid: 26bdddf49760c61438938733f07fa2a2, type: 2}
  - {fileID: 11400000, guid: 5a9a2dc462c7bde4f86d0615a19c2c72, type: 2}
  - {fileID: 11400000, guid: 2b7005ba3a4d8474b8cdc34141ad766e, type: 2}
  rendererListCulling: 0
  DLSSProjectId: 000000
  useDLSSCustomProjectId: 0
  supportProbeVolumes: 0
  supportRuntimeDebugDisplay: 0
<<<<<<< HEAD
  autoRegisterDiffusionProfiles: 0
=======
  autoRegisterDiffusionProfiles: 1
>>>>>>> be568f72
  apvScenesData:
    serializedBounds: []
    serializedHasVolumes: []
    serializedProfiles: []
    serializedBakeSettings: []
    serializedBakingSets: []
    m_LightingScenario: Default
  m_Version: 5
  m_ShaderVariantLogLevel: 0
  m_ExportShaderVariants: 1<|MERGE_RESOLUTION|>--- conflicted
+++ resolved
@@ -60,7 +60,7 @@
     msaaMode: 1
     materialQuality: 0
   m_RenderPipelineResources: {fileID: 11400000, guid: 3ce144cff5783da45aa5d4fdc2da14b7, type: 2}
-  m_RenderPipelineRayTracingResources: {fileID: 11400000, guid: ba6e7f30e5cffc249a8bf7ee5756c196, type: 2}
+  m_RenderPipelineRayTracingResources: {fileID: 0}
   beforeTransparentCustomPostProcesses: []
   beforePostProcessCustomPostProcesses: []
   afterPostProcessBlursCustomPostProcesses: []
@@ -94,11 +94,7 @@
   useDLSSCustomProjectId: 0
   supportProbeVolumes: 0
   supportRuntimeDebugDisplay: 0
-<<<<<<< HEAD
-  autoRegisterDiffusionProfiles: 0
-=======
   autoRegisterDiffusionProfiles: 1
->>>>>>> be568f72
   apvScenesData:
     serializedBounds: []
     serializedHasVolumes: []
