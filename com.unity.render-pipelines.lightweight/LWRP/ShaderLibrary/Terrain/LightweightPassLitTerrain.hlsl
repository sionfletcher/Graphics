#ifndef LIGHTWEIGHT_PASS_LIT_TERRAIN_INCLUDED
#define LIGHTWEIGHT_PASS_LIT_TERRAIN_INCLUDED

#include "LWRP/ShaderLibrary/Lighting.hlsl"

struct VertexInput
{
    float4 vertex : POSITION;
    float4 tangent : TANGENT;
    float3 normal : NORMAL;
    float2 texcoord : TEXCOORD0;
    UNITY_VERTEX_INPUT_INSTANCE_ID
};

struct VertexOutput
{
<<<<<<< HEAD
    float4 uvMainAndLM              : TEXCOORD0; // xy: control, zw: lightmap
#ifndef TERRAIN_SPLAT_BASEPASS
    float4 uvSplat01                : TEXCOORD1; // xy: splat0, zw: splat1
    float4 uvSplat23                : TEXCOORD2; // xy: splat2, zw: splat3
#endif
    half3 normal                    : TEXCOORD3;
#ifdef _NORMALMAP
    half3 tangent                   : TEXCOORD4;
    half3 binormal                  : TEXCOORD5;
=======
    float4 uvSplat01                : TEXCOORD0; // xy: splat0, zw: splat1
    float4 uvSplat23                : TEXCOORD1; // xy: splat2, zw: splat3
    float4 uvControlAndLM           : TEXCOORD2; // xy: control, zw: lightmap

#if _TERRAIN_NORMAL_MAP
    half4 normal                    : TEXCOORD3;    // xyz: normal, w: viewDir.x
    half4 tangent                   : TEXCOORD4;    // xyz: tangent, w: viewDir.y
    half4 binormal                  : TEXCOORD5;    // xyz: binormal, w: viewDir.z
#else
    half3 normal                    : TEXCOORD3;
    half3 viewDir                   : TEXCOORD4;
>>>>>>> 6b35caf1
#endif

    half4 fogFactorAndVertexLight   : TEXCOORD6; // x: fogFactor, yzw: vertex light
    float3 positionWS               : TEXCOORD7;
    float4 shadowCoord              : TEXCOORD8;
    float4 clipPos                  : SV_POSITION;
};

void InitializeInputData(VertexOutput IN, half3 normalTS, out InputData input)
{
    input = (InputData)0;

    input.positionWS = IN.positionWS;

<<<<<<< HEAD
#ifdef _NORMALMAP
    input.normalWS = TangentToWorldNormal(normalTS, IN.tangent, IN.binormal, IN.normal);
=======
#ifdef _TERRAIN_NORMAL_MAP
    half3 viewDir = half3(IN.normal.w, IN.tangent.w, IN.binormal.w);
    input.normalWS = TangentToWorldNormal(normalTS, IN.tangent.xyz, IN.binormal.xyz, IN.normal.xyz);
>>>>>>> 6b35caf1
#else
    half3 viewDir = IN.viewDir;
    input.normalWS = FragmentNormalWS(IN.normal);
#endif

    input.viewDirectionWS = FragmentViewDirWS(viewDir);
#ifdef _SHADOWS_ENABLED
    input.shadowCoord = IN.shadowCoord;
#else
    input.shadowCoord = float4(0, 0, 0, 0);
#endif
    input.fogCoord = IN.fogFactorAndVertexLight.x;
    input.vertexLighting = IN.fogFactorAndVertexLight.yzw;

#ifdef LIGHTMAP_ON
    input.bakedGI = SampleLightmap(IN.uvMainAndLM.zw, input.normalWS);
#endif
}

<<<<<<< HEAD
#ifndef TERRAIN_SPLAT_BASEPASS

void SplatmapMix(VertexOutput IN, half4 defaultAlpha, out half4 splat_control, out half weight, out half4 mixedDiffuse, inout half3 mixedNormal)
{
    splat_control = SAMPLE_TEXTURE2D(_Control, sampler_Control, IN.uvMainAndLM.xy);
    weight = dot(splat_control, 1);
=======
void SplatmapMix(VertexOutput IN, half4 defaultAlpha, out half4 splatControl, out half weight, out half4 mixedDiffuse, inout half3 mixedNormal)
{
    splatControl = SAMPLE_TEXTURE2D(_Control, sampler_Control, IN.uvControlAndLM.xy);
    weight = dot(splatControl, 1.0h);
>>>>>>> 6b35caf1

#if !defined(SHADER_API_MOBILE) && defined(TERRAIN_SPLAT_ADDPASS)
    clip(weight == 0.0h ? -1.0h : 1.0h);
#endif

    // Normalize weights before lighting and restore weights in final modifier functions so that the overal
    // lighting result can be correctly weighted.
    splatControl /= (weight + HALF_MIN);

    half4 alpha = defaultAlpha * splatControl;

    mixedDiffuse = 0.0h;
    mixedDiffuse += SAMPLE_TEXTURE2D(_Splat0, sampler_Splat0, IN.uvSplat01.xy) * half4(splatControl.rrr, alpha.r);
    mixedDiffuse += SAMPLE_TEXTURE2D(_Splat1, sampler_Splat0, IN.uvSplat01.zw) * half4(splatControl.ggg, alpha.g);
    mixedDiffuse += SAMPLE_TEXTURE2D(_Splat2, sampler_Splat0, IN.uvSplat23.xy) * half4(splatControl.bbb, alpha.b);
    mixedDiffuse += SAMPLE_TEXTURE2D(_Splat3, sampler_Splat0, IN.uvSplat23.zw) * half4(splatControl.aaa, alpha.a);

#ifdef _NORMALMAP
    half4 nrm = 0.0f;
    nrm += SAMPLE_TEXTURE2D(_Normal0, sampler_Normal0, IN.uvSplat01.xy) * splatControl.r;
    nrm += SAMPLE_TEXTURE2D(_Normal1, sampler_Normal0, IN.uvSplat01.zw) * splatControl.g;
    nrm += SAMPLE_TEXTURE2D(_Normal2, sampler_Normal0, IN.uvSplat23.xy) * splatControl.b;
    nrm += SAMPLE_TEXTURE2D(_Normal3, sampler_Normal0, IN.uvSplat23.zw) * splatControl.a;
    mixedNormal = UnpackNormal(nrm);
#else
    mixedNormal = half3(0.0h, 0.0h, 1.0h);
#endif
}

#endif

void SplatmapFinalColor(inout half4 color, half fogCoord)
{
    color.rgb *= color.a;
#ifdef TERRAIN_SPLAT_ADDPASS
    ApplyFogColor(color.rgb, half3(0.0h, 0.0h, 0.0h), fogCoord);
#else
    ApplyFog(color.rgb, fogCoord);
#endif
}
#ifdef UNITY_INSTANCING_ENABLED
    TEXTURE2D(_TerrainHeightmapTexture);
    TEXTURE2D(_TerrainNormalmapTexture);
    float4 _TerrainHeightmapRecipSize;   // float4(1.0f/width, 1.0f/height, 1.0f/(width-1), 1.0f/(height-1))
    float4 _TerrainHeightmapScale;       // float4(hmScale.x, hmScale.y / (float)(kMaxHeight), hmScale.z, 0.0f)
#endif

UNITY_INSTANCING_BUFFER_START(Terrain)
    UNITY_DEFINE_INSTANCED_PROP(float4, _TerrainPatchInstanceData)  // float4(xBase, yBase, skipScale, ~)
UNITY_INSTANCING_BUFFER_END(Terrain)

void TerrainInstancing(inout float4 vertex, inout float3 normal, inout float2 uv)
{
#ifdef UNITY_INSTANCING_ENABLED
    float2 patchVertex = vertex.xy;
    float4 instanceData = UNITY_ACCESS_INSTANCED_PROP(Terrain, _TerrainPatchInstanceData);

    float2 sampleCoords = (patchVertex.xy + instanceData.xy) * instanceData.z; // (xy + float2(xBase,yBase)) * skipScale
    float height = UnpackHeightmap(_TerrainHeightmapTexture.Load(int3(sampleCoords, 0)));

    vertex.xz = sampleCoords * _TerrainHeightmapScale.xz;
    vertex.y = height * _TerrainHeightmapScale.y;

    normal = _TerrainNormalmapTexture.Load(int3(sampleCoords, 0)).rgb * 2 - 1;
    uv = sampleCoords * _TerrainHeightmapRecipSize.zw;
#endif
}

void TerrainInstancing(inout float4 vertex, inout float3 normal)
{
    float2 uv = { 0, 0 };
    TerrainInstancing(vertex, normal, uv);
}

///////////////////////////////////////////////////////////////////////////////
//                  Vertex and Fragment functions                            //
///////////////////////////////////////////////////////////////////////////////

// Used in Standard Terrain shader
VertexOutput SplatmapVert(VertexInput v)
{
    VertexOutput o = (VertexOutput)0;

    UNITY_SETUP_INSTANCE_ID(v);
    TerrainInstancing(v.vertex, v.normal, v.texcoord);

    float3 positionWS = TransformObjectToWorld(v.vertex.xyz);
    float4 clipPos = TransformWorldToHClip(positionWS);

    o.uvMainAndLM.xy = v.texcoord;
    o.uvMainAndLM.zw = v.texcoord * unity_LightmapST.xy + unity_LightmapST.zw;
#ifndef TERRAIN_SPLAT_BASEPASS
    o.uvSplat01.xy = TRANSFORM_TEX(v.texcoord, _Splat0);
    o.uvSplat01.zw = TRANSFORM_TEX(v.texcoord, _Splat1);
    o.uvSplat23.xy = TRANSFORM_TEX(v.texcoord, _Splat2);
    o.uvSplat23.zw = TRANSFORM_TEX(v.texcoord, _Splat3);
<<<<<<< HEAD
#endif
#ifdef _NORMALMAP
=======
    o.uvControlAndLM.xy = TRANSFORM_TEX(v.texcoord, _Control);
    o.uvControlAndLM.zw = v.texcoord1 * unity_LightmapST.xy + unity_LightmapST.zw;

    half3 viewDir = VertexViewDirWS(GetCameraPositionWS() - positionWS.xyz);

#ifdef _TERRAIN_NORMAL_MAP
>>>>>>> 6b35caf1
    float4 vertexTangent = float4(cross(v.normal, float3(0, 0, 1)), -1.0);
    OutputTangentToWorld(vertexTangent, v.normal, o.tangent.xyz, o.binormal.xyz, o.normal.xyz);

    o.normal.w = viewDir.x;
    o.tangent.w = viewDir.y;
    o.binormal.w = viewDir.z;
#else
    o.normal = TransformObjectToWorldNormal(v.normal);
    o.viewDir = viewDir;
#endif
    o.fogFactorAndVertexLight.x = ComputeFogFactor(clipPos.z);
    o.fogFactorAndVertexLight.yzw = VertexLighting(positionWS, o.normal);
    o.positionWS = positionWS;
    o.clipPos = clipPos;

#ifdef _SHADOWS_ENABLED
    #if SHADOWS_SCREEN
        o.shadowCoord = ComputeShadowCoord(o.clipPos);
    #else
        o.shadowCoord = TransformWorldToShadowCoord(positionWS);
    #endif
#endif

    return o;
}

TEXTURE2D(_MetallicTex);   SAMPLER(sampler_MetallicTex);

// Used in Standard Terrain shader
half4 SplatmapFragment(VertexOutput IN) : SV_TARGET
{
<<<<<<< HEAD
#ifdef TERRAIN_SPLAT_BASEPASS
    half3 normalTS = float3(0, 1, 0);
    half3 albedo = SAMPLE_TEXTURE2D(_MainTex, sampler_MainTex, IN.uvMainAndLM.xy).rgb;
    half smoothness = SAMPLE_TEXTURE2D(_MainTex, sampler_MainTex, IN.uvMainAndLM.xy).a;
    half metallic = SAMPLE_TEXTURE2D(_MetallicTex, sampler_MetallicTex, IN.uvMainAndLM.xy).r;
    half alpha = 1;
#else
    half4 splat_control;
=======
    half4 splatControl;
>>>>>>> 6b35caf1
    half weight;
    half4 mixedDiffuse;
    half4 defaultSmoothness = half4(_Smoothness0, _Smoothness1, _Smoothness2, _Smoothness3);
    half3 normalTS;
    SplatmapMix(IN, defaultSmoothness, splatControl, weight, mixedDiffuse, normalTS);

    half3 albedo = mixedDiffuse.rgb;
    half smoothness = mixedDiffuse.a;
<<<<<<< HEAD
    half metallic = dot(splat_control, half4(_Metallic0, _Metallic1, _Metallic2, _Metallic3));
=======
    half metallic = dot(splatControl, half4(_Metallic0, _Metallic1, _Metallic2, _Metallic3));
    half3 specular = half3(0.0h, 0.0h, 0.0h);
>>>>>>> 6b35caf1
    half alpha = weight;
#endif

    InputData inputData;
    InitializeInputData(IN, normalTS, inputData);
<<<<<<< HEAD
    half4 color = LightweightFragmentPBR(inputData, albedo, metallic, half3(0, 0, 0), smoothness, /* occlusion */ 1.0, /* emission */ half3(0, 0, 0), alpha);
=======
    half4 color = LightweightFragmentPBR(inputData, albedo, metallic, specular, smoothness, /* occlusion */ 1.0h, /* emission */ half3(0.0h, 0.0h, 0.0h), alpha);
>>>>>>> 6b35caf1

    SplatmapFinalColor(color, inputData.fogCoord);

    return half4(color.rgb, 1.0h);
}

// Shadow pass

// x: global clip space bias, y: normal world space bias
float4 _ShadowBias;
float3 _LightDirection;

struct VertexInputLean
{
    float4 position     : POSITION;
    float3 normal       : NORMAL;
    UNITY_VERTEX_INPUT_INSTANCE_ID
};

float4 ShadowPassVertex(VertexInputLean v) : SV_POSITION
{
    VertexOutput o;
    UNITY_SETUP_INSTANCE_ID(v);
    TerrainInstancing(v.position, v.normal);

    float3 positionWS = TransformObjectToWorld(v.position.xyz);
    float3 normalWS = TransformObjectToWorldDir(v.normal);

    float invNdotL = 1.0 - saturate(dot(_LightDirection, normalWS));
    float scale = invNdotL * _ShadowBias.y;

    // normal bias is negative since we want to apply an inset normal offset
    positionWS = normalWS * scale.xxx + positionWS;
    float4 clipPos = TransformWorldToHClip(positionWS);

    // _ShadowBias.x sign depens on if platform has reversed z buffer
    clipPos.z += _ShadowBias.x;

#if UNITY_REVERSED_Z
    clipPos.z = min(clipPos.z, clipPos.w * UNITY_NEAR_CLIP_VALUE);
#else
    clipPos.z = max(clipPos.z, clipPos.w * UNITY_NEAR_CLIP_VALUE);
#endif

    return clipPos;
}

half4 ShadowPassFragment() : SV_TARGET
{
    return 0;
}

// Depth pass

float4 DepthOnlyVertex(VertexInputLean v) : SV_POSITION
{
    VertexOutput o = (VertexOutput)0;
    UNITY_SETUP_INSTANCE_ID(v);
    TerrainInstancing(v.position, v.normal);
    return TransformObjectToHClip(v.position.xyz);
}

half4 DepthOnlyFragment() : SV_TARGET
{
    return 0;
}

#endif // LIGHTWEIGHT_PASS_LIT_TERRAIN_INCLUDED<|MERGE_RESOLUTION|>--- conflicted
+++ resolved
@@ -14,29 +14,19 @@
 
 struct VertexOutput
 {
-<<<<<<< HEAD
     float4 uvMainAndLM              : TEXCOORD0; // xy: control, zw: lightmap
 #ifndef TERRAIN_SPLAT_BASEPASS
     float4 uvSplat01                : TEXCOORD1; // xy: splat0, zw: splat1
     float4 uvSplat23                : TEXCOORD2; // xy: splat2, zw: splat3
 #endif
-    half3 normal                    : TEXCOORD3;
-#ifdef _NORMALMAP
-    half3 tangent                   : TEXCOORD4;
-    half3 binormal                  : TEXCOORD5;
-=======
-    float4 uvSplat01                : TEXCOORD0; // xy: splat0, zw: splat1
-    float4 uvSplat23                : TEXCOORD1; // xy: splat2, zw: splat3
-    float4 uvControlAndLM           : TEXCOORD2; // xy: control, zw: lightmap
-
-#if _TERRAIN_NORMAL_MAP
+
+#if _NORMALMAP
     half4 normal                    : TEXCOORD3;    // xyz: normal, w: viewDir.x
     half4 tangent                   : TEXCOORD4;    // xyz: tangent, w: viewDir.y
     half4 binormal                  : TEXCOORD5;    // xyz: binormal, w: viewDir.z
 #else
     half3 normal                    : TEXCOORD3;
     half3 viewDir                   : TEXCOORD4;
->>>>>>> 6b35caf1
 #endif
 
     half4 fogFactorAndVertexLight   : TEXCOORD6; // x: fogFactor, yzw: vertex light
@@ -51,14 +41,9 @@
 
     input.positionWS = IN.positionWS;
 
-<<<<<<< HEAD
 #ifdef _NORMALMAP
-    input.normalWS = TangentToWorldNormal(normalTS, IN.tangent, IN.binormal, IN.normal);
-=======
-#ifdef _TERRAIN_NORMAL_MAP
     half3 viewDir = half3(IN.normal.w, IN.tangent.w, IN.binormal.w);
     input.normalWS = TangentToWorldNormal(normalTS, IN.tangent.xyz, IN.binormal.xyz, IN.normal.xyz);
->>>>>>> 6b35caf1
 #else
     half3 viewDir = IN.viewDir;
     input.normalWS = FragmentNormalWS(IN.normal);
@@ -78,19 +63,12 @@
 #endif
 }
 
-<<<<<<< HEAD
 #ifndef TERRAIN_SPLAT_BASEPASS
 
-void SplatmapMix(VertexOutput IN, half4 defaultAlpha, out half4 splat_control, out half weight, out half4 mixedDiffuse, inout half3 mixedNormal)
-{
-    splat_control = SAMPLE_TEXTURE2D(_Control, sampler_Control, IN.uvMainAndLM.xy);
-    weight = dot(splat_control, 1);
-=======
 void SplatmapMix(VertexOutput IN, half4 defaultAlpha, out half4 splatControl, out half weight, out half4 mixedDiffuse, inout half3 mixedNormal)
 {
-    splatControl = SAMPLE_TEXTURE2D(_Control, sampler_Control, IN.uvControlAndLM.xy);
+    splatControl = SAMPLE_TEXTURE2D(_Control, sampler_Control, IN.uvMainAndLM.xy);
     weight = dot(splatControl, 1.0h);
->>>>>>> 6b35caf1
 
 #if !defined(SHADER_API_MOBILE) && defined(TERRAIN_SPLAT_ADDPASS)
     clip(weight == 0.0h ? -1.0h : 1.0h);
@@ -125,11 +103,11 @@
 void SplatmapFinalColor(inout half4 color, half fogCoord)
 {
     color.rgb *= color.a;
-#ifdef TERRAIN_SPLAT_ADDPASS
-    ApplyFogColor(color.rgb, half3(0.0h, 0.0h, 0.0h), fogCoord);
-#else
-    ApplyFog(color.rgb, fogCoord);
-#endif
+    #ifdef TERRAIN_SPLAT_ADDPASS
+        ApplyFogColor(color.rgb, half3(0,0,0), fogCoord);
+    #else
+        ApplyFog(color.rgb, fogCoord);
+    #endif
 }
 #ifdef UNITY_INSTANCING_ENABLED
     TEXTURE2D(_TerrainHeightmapTexture);
@@ -187,17 +165,11 @@
     o.uvSplat01.zw = TRANSFORM_TEX(v.texcoord, _Splat1);
     o.uvSplat23.xy = TRANSFORM_TEX(v.texcoord, _Splat2);
     o.uvSplat23.zw = TRANSFORM_TEX(v.texcoord, _Splat3);
-<<<<<<< HEAD
-#endif
+#endif
+
+    half3 viewDir = VertexViewDirWS(GetCameraPositionWS() - positionWS.xyz);
+
 #ifdef _NORMALMAP
-=======
-    o.uvControlAndLM.xy = TRANSFORM_TEX(v.texcoord, _Control);
-    o.uvControlAndLM.zw = v.texcoord1 * unity_LightmapST.xy + unity_LightmapST.zw;
-
-    half3 viewDir = VertexViewDirWS(GetCameraPositionWS() - positionWS.xyz);
-
-#ifdef _TERRAIN_NORMAL_MAP
->>>>>>> 6b35caf1
     float4 vertexTangent = float4(cross(v.normal, float3(0, 0, 1)), -1.0);
     OutputTangentToWorld(vertexTangent, v.normal, o.tangent.xyz, o.binormal.xyz, o.normal.xyz);
 
@@ -229,7 +201,6 @@
 // Used in Standard Terrain shader
 half4 SplatmapFragment(VertexOutput IN) : SV_TARGET
 {
-<<<<<<< HEAD
 #ifdef TERRAIN_SPLAT_BASEPASS
     half3 normalTS = float3(0, 1, 0);
     half3 albedo = SAMPLE_TEXTURE2D(_MainTex, sampler_MainTex, IN.uvMainAndLM.xy).rgb;
@@ -237,10 +208,7 @@
     half metallic = SAMPLE_TEXTURE2D(_MetallicTex, sampler_MetallicTex, IN.uvMainAndLM.xy).r;
     half alpha = 1;
 #else
-    half4 splat_control;
-=======
     half4 splatControl;
->>>>>>> 6b35caf1
     half weight;
     half4 mixedDiffuse;
     half4 defaultSmoothness = half4(_Smoothness0, _Smoothness1, _Smoothness2, _Smoothness3);
@@ -249,22 +217,13 @@
 
     half3 albedo = mixedDiffuse.rgb;
     half smoothness = mixedDiffuse.a;
-<<<<<<< HEAD
-    half metallic = dot(splat_control, half4(_Metallic0, _Metallic1, _Metallic2, _Metallic3));
-=======
     half metallic = dot(splatControl, half4(_Metallic0, _Metallic1, _Metallic2, _Metallic3));
-    half3 specular = half3(0.0h, 0.0h, 0.0h);
->>>>>>> 6b35caf1
     half alpha = weight;
 #endif
 
     InputData inputData;
     InitializeInputData(IN, normalTS, inputData);
-<<<<<<< HEAD
-    half4 color = LightweightFragmentPBR(inputData, albedo, metallic, half3(0, 0, 0), smoothness, /* occlusion */ 1.0, /* emission */ half3(0, 0, 0), alpha);
-=======
-    half4 color = LightweightFragmentPBR(inputData, albedo, metallic, specular, smoothness, /* occlusion */ 1.0h, /* emission */ half3(0.0h, 0.0h, 0.0h), alpha);
->>>>>>> 6b35caf1
+    half4 color = LightweightFragmentPBR(inputData, albedo, metallic, half3(0.0h, 0.0h, 0.0h), smoothness, /* occlusion */ 1.0, /* emission */ half3(0, 0, 0), alpha);
 
     SplatmapFinalColor(color, inputData.fogCoord);
 
