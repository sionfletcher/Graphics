--- conflicted
+++ resolved
@@ -1,195 +1,192 @@
-Shader "Hidden/Lightweight Render Pipeline/Debug/Replacement"
-{
-    SubShader
-    {
-        Tags{"RenderType" = "Opaque" "RenderPipeline" = "LightweightPipeline" "IgnoreProjector" = "True"}
-
-        Pass
-        {
-            Tags {"LightMode" = "LightweightForward"}
-
-            Blend One One
-            ZWrite On
-            Cull Back
-
-            HLSLPROGRAM
-            // Required to compile gles 2.0 with standard SRP library
-            // All shaders must be compiled with HLSLcc and currently only gles is not using HLSLcc by default
-            #pragma prefer_hlslcc gles
-            #pragma exclude_renderers d3d11_9x
-            #pragma target 2.0
-
-            #pragma vertex vert
-            #pragma fragment frag
-
-            #define _DEBUG_SHADER
-
-            #include "Packages/com.unity.render-pipelines.lightweight/ShaderLibrary/Core.hlsl"
-            #include "Packages/com.unity.render-pipelines.lightweight/ShaderLibrary/Debugging.hlsl"
-<<<<<<< HEAD
-
-=======
->>>>>>> 1420ba37
-            struct Attributes
-            {
-                float4 positionOS : POSITION;
-            };
-
-            struct Varyings
-            {
-                float4 positionCS : SV_POSITION;
-            };
-            
-            Varyings vert(Attributes IN)
-            {
-                Varyings OUT;
-                OUT.positionCS = TransformObjectToHClip(IN.positionOS.xyz);
-                return OUT;
-            }
-
-            half4 frag(Varyings IN) : SV_Target
-            {
-                return kRedColor * half4(0.1, 0.1, 0.1, 1.0);
-            }
-
-            ENDHLSL
-        }
-
-        // Wireframe
-        Pass
-        {
-            Tags {"LightMode" = "LightweightForward"}
-
-            HLSLPROGRAM
-            // Required to compile gles 2.0 with standard SRP library
-            // All shaders must be compiled with HLSLcc and currently only gles is not using HLSLcc by default
-            #pragma prefer_hlslcc gles
-            #pragma exclude_renderers d3d11_9x
-            #pragma target 2.0
-
-            #pragma vertex vert
-            #pragma fragment frag
-
-            #include "Packages/com.unity.render-pipelines.lightweight/ShaderLibrary/Core.hlsl"
-
-            struct Attributes
-            {
-                float4 positionOS : POSITION;
-            };
-
-            struct Varyings
-            {
-                float4 positionCS : SV_POSITION;
-            };
-
-            float3 _DebugColor;
-
-            Varyings vert(Attributes IN)
-            {
-                Varyings OUT;
-                OUT.positionCS = TransformObjectToHClip(IN.positionOS.xyz);
-                return OUT;
-            }
-
-            half4 frag(Varyings IN) : SV_Target
-            {
-                return half4(_DebugColor, 1.0);
-            }
-
-            ENDHLSL
-        }
-
-        //Attribute debugger
-        Pass
-        {
-            Tags {"LightMode" = "LightweightForward"}
-
-            HLSLPROGRAM
-            // Required to compile gles 2.0 with standard SRP library
-            // All shaders must be compiled with HLSLcc and currently only gles is not using HLSLcc by default
-            #pragma prefer_hlslcc gles
-            #pragma exclude_renderers d3d11_9x
-            #pragma target 2.0
-
-            #pragma vertex vert
-            #pragma fragment frag
-
-            #include "Packages/com.unity.render-pipelines.lightweight/ShaderLibrary/Core.hlsl"
-            #include "Packages/com.unity.render-pipelines.lightweight/ShaderLibrary/Debugging.hlsl"
-
-            struct Attributes
-            {
-                float4 positionOS        : POSITION;
-                float4 texcoord0         : TEXCOORD0;
-                float4 texcoord1         : TEXCOORD1;
-                float4 texcoord2         : TEXCOORD2;
-                float4 texcoord3         : TEXCOORD3;
-                float4 color             : COLOR;
-                float4 normal            : NORMAL;
-                float4 tangent           : TANGENT;
-
-            };
-
-            struct Varyings
-            {
-                float4 positionCS : SV_POSITION;
-                float4 texcoord0         : TEXCOORD0;
-                float4 texcoord1         : TEXCOORD1;
-                float4 texcoord2         : TEXCOORD2;
-                float4 texcoord3         : TEXCOORD3;
-                float4 color             : COLOR;
-                float4 normal            : NORMAL;
-                float4 tangent           : TANGENT;
-            };
-
-            Varyings vert(Attributes input)
-            {
-                Varyings output;
-                output.texcoord0 = input.texcoord0;
-                output.texcoord1 = input.texcoord1;
-                output.texcoord2 = input.texcoord2;
-                output.texcoord3 = input.texcoord3;
-                output.color     = input.color;
-                output.normal    = input.normal;
-                output.tangent   = input.tangent;
-                output.positionCS = TransformObjectToHClip(input.positionOS.xyz);
-                return output;
-            }
-
-            half4 frag(Varyings input) : SV_TARGET
-            {
-                half4 color;
-                switch (_DebugAttributesIndex)
-                {
-                    case DEBUG_ATTRIBUTE_TEXCOORD0:
-                        color = input.texcoord0;//half4(,0,1);
-                        break;
-                    case DEBUG_ATTRIBUTE_TEXCOORD1:
-                        color = input.texcoord1;//half4(input.texcoord1,0,1);
-                        break;
-                    case DEBUG_ATTRIBUTE_TEXCOORD2:
-                        color = input.texcoord2;
-                        break;
-                    case DEBUG_ATTRIBUTE_TEXCOORD3:
-                        color = input.texcoord3;
-                        break;
-                    case DEBUG_ATTRIBUTE_COLOR:
-                        color = input.color;
-                        break;
-                    case DEBUG_ATTRIBUTE_TANGENT:
-                        color = input.tangent;
-                        break;
-                    case DEBUG_ATTRIBUTE_NORMAL:
-                        color = input.normal;
-                        break;
-                    default:
-                        break;
-                }
-                return color;
-            }
-
-            ENDHLSL
-
-        }
-    }
-}
+Shader "Hidden/Lightweight Render Pipeline/Debug/Replacement"
+{
+    SubShader
+    {
+        Tags{"RenderType" = "Opaque" "RenderPipeline" = "LightweightPipeline" "IgnoreProjector" = "True"}
+
+        Pass
+        {
+            Tags {"LightMode" = "LightweightForward"}
+
+            Blend One One
+            ZWrite On
+            Cull Back
+
+            HLSLPROGRAM
+            // Required to compile gles 2.0 with standard SRP library
+            // All shaders must be compiled with HLSLcc and currently only gles is not using HLSLcc by default
+            #pragma prefer_hlslcc gles
+            #pragma exclude_renderers d3d11_9x
+            #pragma target 2.0
+
+            #pragma vertex vert
+            #pragma fragment frag
+
+            #define _DEBUG_SHADER
+
+            #include "Packages/com.unity.render-pipelines.lightweight/ShaderLibrary/Core.hlsl"
+            #include "Packages/com.unity.render-pipelines.lightweight/ShaderLibrary/Debugging.hlsl"
+
+            struct Attributes
+            {
+                float4 positionOS : POSITION;
+            };
+
+            struct Varyings
+            {
+                float4 positionCS : SV_POSITION;
+            };
+            
+            Varyings vert(Attributes IN)
+            {
+                Varyings OUT;
+                OUT.positionCS = TransformObjectToHClip(IN.positionOS.xyz);
+                return OUT;
+            }
+
+            half4 frag(Varyings IN) : SV_Target
+            {
+                return kRedColor * half4(0.1, 0.1, 0.1, 1.0);
+            }
+
+            ENDHLSL
+        }
+
+        // Wireframe
+        Pass
+        {
+            Tags {"LightMode" = "LightweightForward"}
+
+            HLSLPROGRAM
+            // Required to compile gles 2.0 with standard SRP library
+            // All shaders must be compiled with HLSLcc and currently only gles is not using HLSLcc by default
+            #pragma prefer_hlslcc gles
+            #pragma exclude_renderers d3d11_9x
+            #pragma target 2.0
+
+            #pragma vertex vert
+            #pragma fragment frag
+
+            #include "Packages/com.unity.render-pipelines.lightweight/ShaderLibrary/Core.hlsl"
+
+            struct Attributes
+            {
+                float4 positionOS : POSITION;
+            };
+
+            struct Varyings
+            {
+                float4 positionCS : SV_POSITION;
+            };
+
+            float3 _DebugColor;
+
+            Varyings vert(Attributes IN)
+            {
+                Varyings OUT;
+                OUT.positionCS = TransformObjectToHClip(IN.positionOS.xyz);
+                return OUT;
+            }
+
+            half4 frag(Varyings IN) : SV_Target
+            {
+                return half4(_DebugColor, 1.0);
+            }
+
+            ENDHLSL
+        }
+
+        //Attribute debugger
+        Pass
+        {
+            Tags {"LightMode" = "LightweightForward"}
+
+            HLSLPROGRAM
+            // Required to compile gles 2.0 with standard SRP library
+            // All shaders must be compiled with HLSLcc and currently only gles is not using HLSLcc by default
+            #pragma prefer_hlslcc gles
+            #pragma exclude_renderers d3d11_9x
+            #pragma target 2.0
+
+            #pragma vertex vert
+            #pragma fragment frag
+
+            #include "Packages/com.unity.render-pipelines.lightweight/ShaderLibrary/Core.hlsl"
+            #include "Packages/com.unity.render-pipelines.lightweight/ShaderLibrary/Debugging.hlsl"
+
+            struct Attributes
+            {
+                float4 positionOS        : POSITION;
+                float4 texcoord0         : TEXCOORD0;
+                float4 texcoord1         : TEXCOORD1;
+                float4 texcoord2         : TEXCOORD2;
+                float4 texcoord3         : TEXCOORD3;
+                float4 color             : COLOR;
+                float4 normal            : NORMAL;
+                float4 tangent           : TANGENT;
+
+            };
+
+            struct Varyings
+            {
+                float4 positionCS : SV_POSITION;
+                float4 texcoord0         : TEXCOORD0;
+                float4 texcoord1         : TEXCOORD1;
+                float4 texcoord2         : TEXCOORD2;
+                float4 texcoord3         : TEXCOORD3;
+                float4 color             : COLOR;
+                float4 normal            : NORMAL;
+                float4 tangent           : TANGENT;
+            };
+
+            Varyings vert(Attributes input)
+            {
+                Varyings output;
+                output.texcoord0 = input.texcoord0;
+                output.texcoord1 = input.texcoord1;
+                output.texcoord2 = input.texcoord2;
+                output.texcoord3 = input.texcoord3;
+                output.color     = input.color;
+                output.normal    = input.normal;
+                output.tangent   = input.tangent;
+                output.positionCS = TransformObjectToHClip(input.positionOS.xyz);
+                return output;
+            }
+
+            half4 frag(Varyings input) : SV_TARGET
+            {
+                half4 color;
+                switch (_DebugAttributesIndex)
+                {
+                    case DEBUG_ATTRIBUTE_TEXCOORD0:
+                        color = input.texcoord0;//half4(,0,1);
+                        break;
+                    case DEBUG_ATTRIBUTE_TEXCOORD1:
+                        color = input.texcoord1;//half4(input.texcoord1,0,1);
+                        break;
+                    case DEBUG_ATTRIBUTE_TEXCOORD2:
+                        color = input.texcoord2;
+                        break;
+                    case DEBUG_ATTRIBUTE_TEXCOORD3:
+                        color = input.texcoord3;
+                        break;
+                    case DEBUG_ATTRIBUTE_COLOR:
+                        color = input.color;
+                        break;
+                    case DEBUG_ATTRIBUTE_TANGENT:
+                        color = input.tangent;
+                        break;
+                    case DEBUG_ATTRIBUTE_NORMAL:
+                        color = input.normal;
+                        break;
+                    default:
+                        break;
+                }
+                return color;
+            }
+
+            ENDHLSL
+
+        }
+    }
+}