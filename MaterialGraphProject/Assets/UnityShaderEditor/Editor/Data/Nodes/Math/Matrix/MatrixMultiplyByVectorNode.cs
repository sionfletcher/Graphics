--- conflicted
+++ resolved
@@ -119,14 +119,10 @@
 
         protected string GetFunctionPrototype(string argIn1, string argIn2, string argOut)
         {
-<<<<<<< HEAD
             return string.Format("inline void {0} ({1} {2}, {3} {4}, out {5} {6})", GetFunctionName(), 
-                ConvertConcreteSlotValueTypeToString(precision, FindInputSlot<MaterialSlot>(InputSlot1Id).concreteValueType), argIn1, 
-                ConvertConcreteSlotValueTypeToString(precision, FindInputSlot<MaterialSlot>(InputSlot2Id).concreteValueType), argIn2,
-                ConvertConcreteSlotValueTypeToString(precision, FindOutputSlot<MaterialSlot>(OutputSlotId).concreteValueType), argOut);
-=======
-            return string.Format("inline {0} {1} ({2} {3}, {4} {5})", NodeUtils.ConvertConcreteSlotValueTypeToString(precision, FindInputSlot<MaterialSlot>(InputSlot2Id).concreteValueType), GetFunctionName(), NodeUtils.ConvertConcreteSlotValueTypeToString(precision, FindInputSlot<MaterialSlot>(InputSlot1Id).concreteValueType), arg1Name, NodeUtils.ConvertConcreteSlotValueTypeToString(precision, FindInputSlot<MaterialSlot>(InputSlot2Id).concreteValueType), arg2Name);
->>>>>>> 7dcbe356
+                NodeUtils.ConvertConcreteSlotValueTypeToString(precision, FindInputSlot<MaterialSlot>(InputSlot1Id).concreteValueType), argIn1, 
+                NodeUtils.ConvertConcreteSlotValueTypeToString(precision, FindInputSlot<MaterialSlot>(InputSlot2Id).concreteValueType), argIn2,
+                NodeUtils.ConvertConcreteSlotValueTypeToString(precision, FindOutputSlot<MaterialSlot>(OutputSlotId).concreteValueType), argOut);
         }
 
         public void GenerateNodeCode(ShaderGenerator visitor, GenerationMode generationMode)
@@ -134,13 +130,9 @@
             NodeUtils.SlotConfigurationExceptionIfBadConfiguration(this, new[] { InputSlot1Id, InputSlot2Id }, new[] { OutputSlotId });
             string input1Value = GetSlotValue(InputSlot1Id, generationMode);
             string input2Value = GetSlotValue(InputSlot2Id, generationMode);
-<<<<<<< HEAD
             string outputValue = GetSlotValue(OutputSlotId, generationMode);
-            visitor.AddShaderChunk(string.Format("{0} {1};", ConvertConcreteSlotValueTypeToString(precision, FindOutputSlot<MaterialSlot>(OutputSlotId).concreteValueType), GetVariableNameForSlot(OutputSlotId)), true);
+            visitor.AddShaderChunk(string.Format("{0} {1};", NodeUtils.ConvertConcreteSlotValueTypeToString(precision, FindOutputSlot<MaterialSlot>(OutputSlotId).concreteValueType), GetVariableNameForSlot(OutputSlotId)), true);
             visitor.AddShaderChunk(GetFunctionCallBody(input1Value, input2Value, outputValue), true);
-=======
-            visitor.AddShaderChunk(string.Format("{0} {1} = {2};", NodeUtils.ConvertConcreteSlotValueTypeToString(precision, FindInputSlot<MaterialSlot>(InputSlot2Id).concreteValueType), GetVariableNameForSlot(OutputSlotId), GetFunctionCallBody(input1Value, input2Value)), true);
->>>>>>> 7dcbe356
         }
 
         protected string GetFunctionCallBody(string input1Value, string input2Value, string outputValue)
@@ -150,7 +142,6 @@
 
         public void GenerateNodeFunction(FunctionRegistry registry, GenerationMode generationMode)
         {
-<<<<<<< HEAD
             string vectorString = "Vector";
             int inputChannelCount = (int)SlotValueHelper.GetChannelCount(FindSlot<MaterialSlot>(InputSlot1Id).concreteValueType);
             if (inputChannelCount == 1)
@@ -161,25 +152,18 @@
                     vectorString += "x";
             }
 
-            var outputString = new ShaderGenerator();
-            outputString.AddShaderChunk(GetFunctionPrototype("Vector", "Matrix", "Out"), false);
-            outputString.AddShaderChunk("{", false);
-            outputString.Indent();
-            outputString.AddShaderChunk(string.Format("Out = mul({0}, Matrix);", vectorString), false);
-            outputString.Deindent();
-            outputString.AddShaderChunk("}", false);
-
-            visitor.AddShaderChunk(outputString.GetShaderString(0), true);
-=======
             registry.ProvideFunction(GetFunctionName(), s =>
             {
-                s.AppendLine(GetFunctionPrototype("arg1", "arg2"));
+                s.AppendLine("void {0} ({1} Vector, {2} Matrix, out {3} Out)",
+                    GetFunctionName(),
+                    NodeUtils.ConvertConcreteSlotValueTypeToString(precision, FindInputSlot<MaterialSlot>(InputSlot1Id).concreteValueType), 
+                    NodeUtils.ConvertConcreteSlotValueTypeToString(precision, FindInputSlot<MaterialSlot>(InputSlot2Id).concreteValueType),
+                    NodeUtils.ConvertConcreteSlotValueTypeToString(precision, FindOutputSlot<MaterialSlot>(OutputSlotId).concreteValueType));
                 using (s.BlockScope())
                 {
-                    s.AppendLine("return mul(arg1, arg2);");
+                    s.AppendLine("Out = mul({0}, Matrix);", vectorString);
                 }
             });
->>>>>>> 7dcbe356
         }
     }
 }