using System;
using UnityEngine.MaterialGraph;
using System.Collections.Generic;
using System.Linq;
using UnityEditor.Experimental.UIElements.GraphView;
using UnityEditor.Graphing.Util;
using UnityEngine;
using UnityEngine.Assertions;
using UnityEngine.Graphing;

namespace UnityEditor.MaterialGraph.Drawing
{
    [Serializable]
    public class MaterialGraphPresenter : GraphViewPresenter
    {
        Dictionary<Guid, MaterialNodePresenter> m_TimeDependentPresenters = new Dictionary<Guid, MaterialNodePresenter>();

        public bool hasTimeDependentNodes { get { return m_TimeDependentPresenters.Any(); }}

        protected GraphTypeMapper typeMapper { get; set; }

        public IGraph graph { get; private set; }

        [SerializeField]
        IMaterialGraphEditWindow m_Container;

        [SerializeField]
        TitleBarPresenter m_TitleBar;

        public TitleBarPresenter titleBar
        {
            get { return m_TitleBar; }
        }

        public GraphInspectorPresenter graphInspectorPresenter
        {
            get { return m_GraphInspectorPresenter; }
            set { m_GraphInspectorPresenter = value; }
        }

        [SerializeField]
        GraphInspectorPresenter m_GraphInspectorPresenter;

        protected MaterialGraphPresenter()
        {
            typeMapper = new GraphTypeMapper(typeof(MaterialNodePresenter));
            typeMapper[typeof(AbstractMaterialNode)] = typeof(MaterialNodePresenter);
            typeMapper[typeof(ColorNode)] = typeof(ColorNodePresenter);
            typeMapper[typeof(GradientNode)] = typeof(GradientNodePresenter);
           // typeMapper[typeof(ScatterNode)] = typeof(ScatterNodePresenter);
            //typeMapper[typeof(TextureNode)] = typeof(TextureNodePresenter);
            //typeMapper[typeof(SamplerAssetNode)] = typeof(SamplerAssetNodePresenter);
            //typeMapper[typeof(TextureSamplerNode)] = typeof(TextureSamplerNodePresenter);
            typeMapper[typeof(Texture2DNode)] = typeof(TextureAssetNodePresenter);
            typeMapper[typeof(TextureLODNode)] = typeof(TextureLODNodePresenter);
            typeMapper[typeof(SamplerStateNode)] = typeof(SamplerStateNodePresenter);
            typeMapper[typeof(CubemapNode)] = typeof(CubeNodePresenter);
			typeMapper[typeof(ToggleNode)] = typeof(ToggleNodePresenter);
            typeMapper[typeof(UVNode)] = typeof(UVNodePresenter);
            typeMapper[typeof(Vector1Node)] = typeof(Vector1NodePresenter);
            typeMapper[typeof(Vector2Node)] = typeof(Vector2NodePresenter);
            typeMapper[typeof(Vector3Node)] = typeof(Vector3NodePresenter);
            typeMapper[typeof(Vector4Node)] = typeof(Vector4NodePresenter);
           /* typeMapper[typeof(ScaleOffsetNode)] = typeof(AnyNodePresenter);         // anything derived from AnyNode should use the AnyNodePresenter
            typeMapper[typeof(RadialShearNode)] = typeof(AnyNodePresenter);         // anything derived from AnyNode should use the AnyNodePresenter
            typeMapper[typeof(SphereWarpNode)] = typeof(AnyNodePresenter);          // anything derived from AnyNode should use the AnyNodePresenter
            typeMapper[typeof(SphericalIndentationNode)] = typeof(AnyNodePresenter);          // anything derived from AnyNode should use the AnyNodePresenter
            typeMapper[typeof(AACheckerboardNode)] = typeof(AnyNodePresenter);         // anything derived from AnyNode should use the AnyNodePresenter
            typeMapper[typeof(AACheckerboard3dNode)] = typeof(AnyNodePresenter);         // anything derived from AnyNode should use the AnyNodePresenter*/
            typeMapper[typeof(SubGraphNode)] = typeof(SubgraphNodePresenter);
         //   typeMapper[typeof(RemapMasterNode)] = typeof(RemapMasterNodePresenter);
           // typeMapper[typeof(MasterRemapInputNode)] = typeof(RemapInputNodePresenter);
            typeMapper[typeof(AbstractSubGraphIONode)] = typeof(SubgraphIONodePresenter);
            typeMapper[typeof(AbstractSurfaceMasterNode)] = typeof(SurfaceMasterNodePresenter);
            typeMapper[typeof(LevelsNode)] = typeof(LevelsNodePresenter);
            typeMapper[typeof(ConstantsNode)] = typeof(ConstantsNodePresenter);
            //typeMapper[typeof(SwizzleNode)] = typeof(SwizzleNodePresenter);
			typeMapper[typeof(BlendModeNode)] = typeof(BlendModeNodePresenter);
           // typeMapper[typeof(AddManyNode)] = typeof(AddManyNodePresenter);
            typeMapper[typeof(IfNode)] = typeof(IfNodePresenter);
            //typeMapper[typeof(CustomCodeNode)] = typeof(CustomCodePresenter);
            typeMapper[typeof(Matrix2Node)] = typeof(Matrix2NodePresenter);
            typeMapper[typeof(Matrix3Node)] = typeof(Matrix3NodePresenter);
            typeMapper[typeof(Matrix4Node)] = typeof(Matrix4NodePresenter);
            typeMapper[typeof(MatrixCommonNode)] = typeof(MatrixCommonNodePresenter);
			typeMapper[typeof(TransformNode)] = typeof(TransformNodePresenter);
//            typeMapper[typeof(ConvolutionFilterNode)] = typeof(ConvolutionFilterNodePresenter);
        }

		public override List<NodeAnchorPresenter> GetCompatibleAnchors(NodeAnchorPresenter startAnchor, NodeAdapter nodeAdapter)
        {
			return allChildren.OfType<NodeAnchorPresenter>()
                              .Where(nap => nap.IsConnectable() &&
                                     nap.orientation == startAnchor.orientation &&
                                     nap.direction != startAnchor.direction &&
                                     nodeAdapter.GetAdapter(nap.source, startAnchor.source) != null &&
									(startAnchor is GraphAnchorPresenter && ((GraphAnchorPresenter)nap).slot is MaterialSlot &&
									((MaterialSlot)((GraphAnchorPresenter)startAnchor).slot).IsCompatibleWithInputSlotType(((MaterialSlot)((GraphAnchorPresenter)nap).slot).valueType)))
                              .ToList();
        }

        void OnNodeChanged(INode inNode, ModificationScope scope)
        {
            var dependentNodes = new List<INode>();
            NodeUtils.CollectNodesNodeFeedsInto(dependentNodes, inNode);
            foreach (var node in dependentNodes)
            {
                var theElements = m_Elements.OfType<MaterialNodePresenter>().ToList();
                var found = theElements.Where(x => x.node.guid == node.guid).ToList();
                foreach (var drawableNodeData in found)
                    drawableNodeData.OnModified(scope);
            }

            if (scope == ModificationScope.Topological)
                UpdateData();
            

            if (m_Container != null)
                m_Container.Repaint();
        }

        void UpdateData()
        {
            // Find all nodes currently being drawn which are no longer in the graph (i.e. deleted)
            var deletedElementPresenters = m_Elements
                .OfType<MaterialNodePresenter>()
                .Where(nd => !graph.GetNodes<INode>().Contains(nd.node))
                .OfType<GraphElementPresenter>()
                .ToList();

<<<<<<< HEAD
            var deletedEdgePresenters = m_Elements.OfType<GraphEdgePresenter>()
                .Where(ed => !graphAsset.graph.edges.Contains(ed.edge));
=======
            var deletedEdges = m_Elements.OfType<GraphEdgePresenter>()
                .Where(ed => !graph.edges.Contains(ed.edge));
>>>>>>> 0a76a6e2

            // Find all edges currently being drawn which are no longer in the graph (i.e. deleted)
            foreach (var edgePresenter in deletedEdgePresenters)
            {
                // Make sure to disconnect the node, otherwise new connections won't be allowed for the used slots
                edgePresenter.output.Disconnect(edgePresenter);
                edgePresenter.input.Disconnect(edgePresenter);

                var fromNodeGuid = edgePresenter.edge.outputSlot.nodeGuid;
                var fromNodePresenter = m_Elements.OfType<MaterialNodePresenter>().FirstOrDefault(nd => nd.node.guid == fromNodeGuid);

                var toNodeGuid = edgePresenter.edge.inputSlot.nodeGuid;
                var toNodePresenter = m_Elements.OfType<MaterialNodePresenter>().FirstOrDefault(nd => nd.node.guid == toNodeGuid);

                if (toNodePresenter != null)
                    // Make the input node (i.e. right side of the connection) re-render
                    OnNodeChanged(toNodePresenter.node, ModificationScope.Graph);

                deletedElementPresenters.Add(edgePresenter);
            }

            // Remove all nodes and edges marked for deletion
            foreach (var elementPresenter in deletedElementPresenters)
            {
                m_Elements.Remove(elementPresenter);
            }

            var addedNodePresenters = new List<MaterialNodePresenter>();

            // Find all new nodes and mark for addition
            foreach (var node in graph.GetNodes<INode>())
            {
                // Check whether node already exists
                if (m_Elements.OfType<MaterialNodePresenter>().Any(e => e.node == node))
                    continue;

                var nodePresenter = (MaterialNodePresenter)typeMapper.Create(node);
                node.onModified += OnNodeChanged;
                nodePresenter.Initialize(node);
                addedNodePresenters.Add(nodePresenter);
            }

            // Create edge data for nodes marked for addition
            var edgePresenters = new List<GraphEdgePresenter>();
            foreach (var addedNodePresenter in addedNodePresenters)
            {
                var addedNode = addedNodePresenter.node;
                foreach (var slot in addedNode.GetOutputSlots<ISlot>())
                {
                    var sourceAnchors = addedNodePresenter.outputAnchors.OfType<GraphAnchorPresenter>();
                    var sourceAnchor = sourceAnchors.FirstOrDefault(x => x.slot == slot);

                    var edges = addedNode.owner.GetEdges(new SlotReference(addedNode.guid, slot.id));
                    foreach (var edge in edges)
                    {
                        var toNode = addedNode.owner.GetNodeFromGuid(edge.inputSlot.nodeGuid);
                        var toSlot = toNode.FindInputSlot<ISlot>(edge.inputSlot.slotId);
                        var targetNode = addedNodePresenters.FirstOrDefault(x => x.node == toNode);
                        var targetAnchors = targetNode.inputAnchors.OfType<GraphAnchorPresenter>();
                        var targetAnchor = targetAnchors.FirstOrDefault(x => x.slot == toSlot);

                        var edgePresenter = CreateInstance<GraphEdgePresenter>();
                        edgePresenter.Initialize(edge);
                        edgePresenter.output = sourceAnchor;
                        edgePresenter.output.Connect(edgePresenter);
                        edgePresenter.input = targetAnchor;
                        edgePresenter.input.Connect(edgePresenter);
                        edgePresenters.Add(edgePresenter);
                    }
                }
            }

            // Add nodes marked for addition
            m_Elements.AddRange(addedNodePresenters.OfType<GraphElementPresenter>());

            // Find edges in the graph that are not being drawn and create edge data for them
            foreach (var edge in graph.edges)
            {
                if (m_Elements.OfType<GraphEdgePresenter>().Any(ed => ed.edge == edge))
                    continue;

                var sourceNode = graphAsset.graph.GetNodeFromGuid(edge.outputSlot.nodeGuid);
                var sourceSlot = sourceNode.FindOutputSlot<ISlot>(edge.outputSlot.slotId);
                var sourceNodePresenter = m_Elements.OfType<MaterialNodePresenter>().FirstOrDefault(x => x.node == sourceNode);
                var sourceAnchorPresenters = sourceNodePresenter.outputAnchors.OfType<GraphAnchorPresenter>();
                var sourceAnchorPresenter = sourceAnchorPresenters.FirstOrDefault(x => x.slot == sourceSlot);

                var targetNode = graphAsset.graph.GetNodeFromGuid(edge.inputSlot.nodeGuid);
                var targetSlot = targetNode.FindInputSlot<ISlot>(edge.inputSlot.slotId);
                var targetNodePresenter = m_Elements.OfType<MaterialNodePresenter>().FirstOrDefault(x => x.node == targetNode);
                var targetAnchors = targetNodePresenter.inputAnchors.OfType<GraphAnchorPresenter>();
                var targetAnchor = targetAnchors.FirstOrDefault(x => x.slot == targetSlot);

                OnNodeChanged(targetNodePresenter.node, ModificationScope.Graph);

                var edgePresenter = CreateInstance<GraphEdgePresenter>();
                edgePresenter.Initialize(edge);
                edgePresenter.output = sourceAnchorPresenter;
                edgePresenter.output.Connect(edgePresenter);
                edgePresenter.input = targetAnchor;
                edgePresenter.input.Connect(edgePresenter);
                edgePresenters.Add(edgePresenter);
            }

            m_Elements.AddRange(edgePresenters.OfType<GraphElementPresenter>());


            // Calculate which nodes require updates each frame (i.e. are time-dependent).

            // Let the node set contain all the nodes that are directly time-dependent.
            m_TimeDependentPresenters.Clear();
            foreach (var presenter in m_Elements.OfType<MaterialNodePresenter>().Where(x => x.node is IRequiresTime))
                m_TimeDependentPresenters.Add(presenter.node.guid, presenter);

            // The wavefront contains time-dependent nodes from which we wish to propagate time-dependency into the
            // nodes that it feeds into.
            var wavefront = new Stack<MaterialNodePresenter>(m_TimeDependentPresenters.Values);
            while (wavefront.Count > 0)
            {
                var presenter = wavefront.Pop();
                // Loop through all nodes that the node feeds into.
                foreach (var slot in presenter.node.GetOutputSlots<ISlot>())
                {
<<<<<<< HEAD
                    foreach (var edge in graphAsset.graph.GetEdges(slot.slotReference))
                    {
                        // We look at each node we feed into.
                        var inputNodeGuid = edge.inputSlot.nodeGuid;

                        // If the input node is already in the set of time-dependent nodes, we don't need to process it.
                        if (m_TimeDependentPresenters.ContainsKey(inputNodeGuid))
                            continue;

                        // Find the matching presenter.
                        var inputPresenter = m_Elements.OfType<MaterialNodePresenter>().FirstOrDefault(p => p.node.guid == inputNodeGuid);
                        if (inputPresenter == null)
                        {
                            Debug.LogErrorFormat("A presenter could not be found for the node with guid `{0}`", inputNodeGuid);
                            continue;
                        }

                        // Add the node to the set of time-dependent nodes, and to the wavefront such that we can process the nodes that it feeds into.
                        m_TimeDependentPresenters.Add(inputPresenter.node.guid, inputPresenter);
                        wavefront.Push(inputPresenter);
                    }
=======
                    var fromNode = graph.GetNodeFromGuid(edge.outputSlot.nodeGuid);
                    var fromSlot = fromNode.FindOutputSlot<ISlot>(edge.outputSlot.slotId);
                    var sourceNode = m_Elements.OfType<MaterialNodePresenter>().FirstOrDefault(x => x.node == fromNode);
                    var sourceAnchors = sourceNode.outputAnchors.OfType<GraphAnchorPresenter>();
                    var sourceAnchor = sourceAnchors.FirstOrDefault(x => x.slot == fromSlot);

                    var toNode = graph.GetNodeFromGuid(edge.inputSlot.nodeGuid);
                    var toSlot = toNode.FindInputSlot<ISlot>(edge.inputSlot.slotId);
                    var targetNode = m_Elements.OfType<MaterialNodePresenter>().FirstOrDefault(x => x.node == toNode);
                    var targetAnchors = targetNode.inputAnchors.OfType<GraphAnchorPresenter>();
                    var targetAnchor = targetAnchors.FirstOrDefault(x => x.slot == toSlot);

                    OnNodeChanged(targetNode.node, ModificationScope.Graph);

                    var edgeData = CreateInstance<GraphEdgePresenter>();
                    edgeData.Initialize(edge);
                    edgeData.output = sourceAnchor;
                    edgeData.output.Connect(edgeData);
                    edgeData.input = targetAnchor;
                    edgeData.input.Connect(edgeData);
                    drawableEdges.Add(edgeData);
>>>>>>> 0a76a6e2
                }
            }
        }

        public virtual void Initialize(IGraph graph, IMaterialGraphEditWindow container)
        {
            this.graph = graph;
            m_Container = container;

            m_TitleBar = CreateInstance<TitleBarPresenter>();
			m_TitleBar.Initialize(container);

            m_GraphInspectorPresenter = CreateInstance<GraphInspectorPresenter>();
            m_GraphInspectorPresenter.Initialize();

            if (graph == null)
                return;

            UpdateData();
        }

        public void AddNode(INode node)
        {
            graph.AddNode(node);
            UpdateData();
        }

        public void RemoveElements(IEnumerable<MaterialNodePresenter> nodes, IEnumerable<GraphEdgePresenter> edges)
        {
            graph.RemoveElements(nodes.Select(x => x.node), edges.Select(x => x.edge));
            graph.ValidateGraph();
            UpdateData();
        }

        public void Connect(GraphAnchorPresenter left, GraphAnchorPresenter right)
        {
            if (left != null && right != null)
            {
                graph.Connect(left.slot.slotReference, right.slot.slotReference);
                UpdateData();
            }
        }

        internal static CopyPasteGraph CreateCopyPasteGraph(IEnumerable<GraphElementPresenter> selection)
        {
            var graph = new CopyPasteGraph();
            foreach (var presenter in selection)
            {
                var nodePresenter = presenter as MaterialNodePresenter;
                if (nodePresenter != null)
                {
                    graph.AddNode(nodePresenter.node);
                    foreach (var edge in NodeUtils.GetAllEdges(nodePresenter.node))
                        graph.AddEdge(edge);
                }

                var edgePresenter = presenter as GraphEdgePresenter;
                if (edgePresenter != null)
                    graph.AddEdge(edgePresenter.edge);
            }
            return graph;
        }

        internal static CopyPasteGraph DeserializeCopyBuffer(string copyBuffer)
        {
            try
            {
                return JsonUtility.FromJson<CopyPasteGraph>(copyBuffer);
            }
            catch
            {
                // ignored. just means copy buffer was not a graph :(
                return null;
            }
        }

        void InsertCopyPasteGraph(CopyPasteGraph copyGraph)
        {
            if (copyGraph == null || graph == null)
                return;

            var addedNodes = new List<INode>();

            var nodeGuidMap = new Dictionary<Guid, Guid>();
            foreach (var node in copyGraph.GetNodes<INode>())
            {
                var oldGuid = node.guid;
                var newGuid = node.RewriteGuid();
                nodeGuidMap[oldGuid] = newGuid;

                var drawState = node.drawState;
                var position = drawState.position;
                position.x += 30;
                position.y += 30;
                drawState.position = position;
                node.drawState = drawState;
                graph.AddNode(node);
                addedNodes.Add(node);
            }

            // only connect edges within pasted elements, discard
            // external edges.
            var addedEdges = new List<IEdge>();

            foreach (var edge in copyGraph.edges)
            {
                var outputSlot = edge.outputSlot;
                var inputSlot = edge.inputSlot;

                Guid remappedOutputNodeGuid;
                Guid remappedInputNodeGuid;
                if (nodeGuidMap.TryGetValue(outputSlot.nodeGuid, out remappedOutputNodeGuid)
                    && nodeGuidMap.TryGetValue(inputSlot.nodeGuid, out remappedInputNodeGuid))
                {
                    var outputSlotRef = new SlotReference(remappedOutputNodeGuid, outputSlot.slotId);
                    var inputSlotRef = new SlotReference(remappedInputNodeGuid, inputSlot.slotId);
                    addedEdges.Add(graph.Connect(outputSlotRef, inputSlotRef));
                }
            }

            graph.ValidateGraph();
            UpdateData();

            //TODO: Fix this
            //graphAsset.drawingData.selection = addedNodes.Select(n => n.guid);
        }

        public bool canCopy
        {
            get { return elements.Any(e => e.selected); }
        }

        public void Copy()
        {
            var graph = CreateCopyPasteGraph(elements.Where(e => e.selected));
            EditorGUIUtility.systemCopyBuffer = JsonUtility.ToJson(graph, true);
        }

        public bool canCut
        {
            get { return canCopy; }
        }

        public void Cut()
        {
            Copy();
            RemoveElements(elements.OfType<MaterialNodePresenter>().Where(e => e.selected), elements.OfType<GraphEdgePresenter>().Where(e => e.selected));
        }

        public bool canPaste
        {
            get { return DeserializeCopyBuffer(EditorGUIUtility.systemCopyBuffer) != null; }
        }

        public void Paste()
        {
            var pastedGraph = DeserializeCopyBuffer(EditorGUIUtility.systemCopyBuffer);
            InsertCopyPasteGraph(pastedGraph);
        }

        public bool canDuplicate
        {
            get { return canCopy; }
        }

        public void Duplicate()
        {
            var graph = DeserializeCopyBuffer(JsonUtility.ToJson(CreateCopyPasteGraph(elements.Where(e => e.selected)), true));
            InsertCopyPasteGraph(graph);
        }

        public bool canDelete
        {
            get { return canCopy; }
        }

        public void Delete()
        {
            RemoveElements(elements.OfType<MaterialNodePresenter>().Where(e => e.selected), elements.OfType<GraphEdgePresenter>().Where(e => e.selected));
        }

        public override void AddElement(EdgePresenter edge)
        {
            Connect(edge.output as GraphAnchorPresenter, edge.input as GraphAnchorPresenter);
        }

        public void UpdateSelection(IEnumerable<MaterialNodePresenter> presenters)
        {
            if (graph == null)
                return;

            //TODO: Fix this
            //graphAsset.drawingData.selection = presenters.Select(x => x.node.guid);
            m_GraphInspectorPresenter.UpdateSelection(presenters.Select(x => x.node));
        }

        public override void AddElement(GraphElementPresenter element)
        {
            throw new ArgumentException("Not supported on Serializable Graph, data comes from data store");
        }

        public override void RemoveElement(GraphElementPresenter element)
        {
            throw new ArgumentException("Not supported on Serializable Graph, data comes from data store");
        }

        public void UpdateTimeDependentNodes()
        {
            foreach (var nodePresenter in m_TimeDependentPresenters.Values)
            {
                nodePresenter.OnModified(ModificationScope.Node);
            }
        }
    }
}<|MERGE_RESOLUTION|>--- conflicted
+++ resolved
@@ -113,7 +113,7 @@
 
             if (scope == ModificationScope.Topological)
                 UpdateData();
-            
+
 
             if (m_Container != null)
                 m_Container.Repaint();
@@ -128,13 +128,8 @@
                 .OfType<GraphElementPresenter>()
                 .ToList();
 
-<<<<<<< HEAD
             var deletedEdgePresenters = m_Elements.OfType<GraphEdgePresenter>()
-                .Where(ed => !graphAsset.graph.edges.Contains(ed.edge));
-=======
-            var deletedEdges = m_Elements.OfType<GraphEdgePresenter>()
                 .Where(ed => !graph.edges.Contains(ed.edge));
->>>>>>> 0a76a6e2
 
             // Find all edges currently being drawn which are no longer in the graph (i.e. deleted)
             foreach (var edgePresenter in deletedEdgePresenters)
@@ -216,13 +211,13 @@
                 if (m_Elements.OfType<GraphEdgePresenter>().Any(ed => ed.edge == edge))
                     continue;
 
-                var sourceNode = graphAsset.graph.GetNodeFromGuid(edge.outputSlot.nodeGuid);
+                var sourceNode = graph.GetNodeFromGuid(edge.outputSlot.nodeGuid);
                 var sourceSlot = sourceNode.FindOutputSlot<ISlot>(edge.outputSlot.slotId);
                 var sourceNodePresenter = m_Elements.OfType<MaterialNodePresenter>().FirstOrDefault(x => x.node == sourceNode);
                 var sourceAnchorPresenters = sourceNodePresenter.outputAnchors.OfType<GraphAnchorPresenter>();
                 var sourceAnchorPresenter = sourceAnchorPresenters.FirstOrDefault(x => x.slot == sourceSlot);
 
-                var targetNode = graphAsset.graph.GetNodeFromGuid(edge.inputSlot.nodeGuid);
+                var targetNode = graph.GetNodeFromGuid(edge.inputSlot.nodeGuid);
                 var targetSlot = targetNode.FindInputSlot<ISlot>(edge.inputSlot.slotId);
                 var targetNodePresenter = m_Elements.OfType<MaterialNodePresenter>().FirstOrDefault(x => x.node == targetNode);
                 var targetAnchors = targetNodePresenter.inputAnchors.OfType<GraphAnchorPresenter>();
@@ -246,7 +241,7 @@
 
             // Let the node set contain all the nodes that are directly time-dependent.
             m_TimeDependentPresenters.Clear();
-            foreach (var presenter in m_Elements.OfType<MaterialNodePresenter>().Where(x => x.node is IRequiresTime))
+            foreach (var presenter in m_Elements.OfType<MaterialNodePresenter>().Where(x => (x.node is IMayRequireTime) && ((IMayRequireTime)x.node).RequiresTime()))
                 m_TimeDependentPresenters.Add(presenter.node.guid, presenter);
 
             // The wavefront contains time-dependent nodes from which we wish to propagate time-dependency into the
@@ -258,9 +253,8 @@
                 // Loop through all nodes that the node feeds into.
                 foreach (var slot in presenter.node.GetOutputSlots<ISlot>())
                 {
-<<<<<<< HEAD
-                    foreach (var edge in graphAsset.graph.GetEdges(slot.slotReference))
-                    {
+                    foreach (var edge in graph.GetEdges(slot.slotReference))
+                {
                         // We look at each node we feed into.
                         var inputNodeGuid = edge.inputSlot.nodeGuid;
 
@@ -280,29 +274,6 @@
                         m_TimeDependentPresenters.Add(inputPresenter.node.guid, inputPresenter);
                         wavefront.Push(inputPresenter);
                     }
-=======
-                    var fromNode = graph.GetNodeFromGuid(edge.outputSlot.nodeGuid);
-                    var fromSlot = fromNode.FindOutputSlot<ISlot>(edge.outputSlot.slotId);
-                    var sourceNode = m_Elements.OfType<MaterialNodePresenter>().FirstOrDefault(x => x.node == fromNode);
-                    var sourceAnchors = sourceNode.outputAnchors.OfType<GraphAnchorPresenter>();
-                    var sourceAnchor = sourceAnchors.FirstOrDefault(x => x.slot == fromSlot);
-
-                    var toNode = graph.GetNodeFromGuid(edge.inputSlot.nodeGuid);
-                    var toSlot = toNode.FindInputSlot<ISlot>(edge.inputSlot.slotId);
-                    var targetNode = m_Elements.OfType<MaterialNodePresenter>().FirstOrDefault(x => x.node == toNode);
-                    var targetAnchors = targetNode.inputAnchors.OfType<GraphAnchorPresenter>();
-                    var targetAnchor = targetAnchors.FirstOrDefault(x => x.slot == toSlot);
-
-                    OnNodeChanged(targetNode.node, ModificationScope.Graph);
-
-                    var edgeData = CreateInstance<GraphEdgePresenter>();
-                    edgeData.Initialize(edge);
-                    edgeData.output = sourceAnchor;
-                    edgeData.output.Connect(edgeData);
-                    edgeData.input = targetAnchor;
-                    edgeData.input.Connect(edgeData);
-                    drawableEdges.Add(edgeData);
->>>>>>> 0a76a6e2
                 }
             }
         }
@@ -427,7 +398,7 @@
             UpdateData();
 
             //TODO: Fix this
-            //graphAsset.drawingData.selection = addedNodes.Select(n => n.guid);
+            //drawingData.selection = addedNodes.Select(n => n.guid);
         }
 
         public bool canCopy
@@ -495,7 +466,7 @@
                 return;
 
             //TODO: Fix this
-            //graphAsset.drawingData.selection = presenters.Select(x => x.node.guid);
+            //drawingData.selection = presenters.Select(x => x.node.guid);
             m_GraphInspectorPresenter.UpdateSelection(presenters.Select(x => x.node));
         }
 
