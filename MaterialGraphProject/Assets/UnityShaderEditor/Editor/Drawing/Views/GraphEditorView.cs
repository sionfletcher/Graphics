using System;
using System.Linq;
using UnityEditor.Experimental.UIElements.GraphView;
using UnityEditor.MaterialGraph.Drawing;
using UnityEditor.MaterialGraph.Drawing.Inspector;
using UnityEngine;
using UnityEngine.Experimental.UIElements;
using UnityEngine.MaterialGraph;
using UnityEngine.Graphing;
using Object = UnityEngine.Object;

namespace UnityEditor.MaterialGraph.Drawing
{
    public class GraphEditorView : VisualElement, IDisposable
    {
        GraphView m_GraphView;
        GraphInspectorView m_GraphInspectorView;
        ToolbarView m_ToolbarView;
        ToolbarButtonView m_TimeButton;

        PreviewSystem m_PreviewSystem;

        [SerializeField]
        MaterialGraphPresenter m_GraphPresenter;

        public Action onUpdateAssetClick { get; set; }
        public Action onConvertToSubgraphClick { get; set; }
        public Action onShowInProjectClick { get; set; }

        public GraphView graphView
        {
            get { return m_GraphView; }
        }

        public PreviewRate previewRate
        {
            get { return previewSystem.previewRate; }
            set { previewSystem.previewRate = value; }
        }

        public MaterialGraphPresenter graphPresenter
        {
            get { return m_GraphPresenter; }
            set { m_GraphPresenter = value; }
        }

        public PreviewSystem previewSystem
        {
            get { return m_PreviewSystem; }
            set { m_PreviewSystem = value; }
        }

        public GraphEditorView(AbstractMaterialGraph graph, HelperMaterialGraphEditWindow container, string assetName)
        {
            AddStyleSheetPath("Styles/MaterialGraph");

            previewSystem = new PreviewSystem(graph);

<<<<<<< HEAD
            m_GraphInspectorPresenter = ScriptableObject.CreateInstance<GraphInspectorPresenter>();
            m_GraphInspectorPresenter.Initialize(assetName, previewSystem, container);
=======
            m_GraphPresenter = ScriptableObject.CreateInstance<MaterialGraphPresenter>();
            m_GraphPresenter.Initialize(graph, container, previewSystem);
>>>>>>> 4eebee2f

            m_ToolbarView = new ToolbarView { name = "TitleBar" };
            {
                m_ToolbarView.Add(new ToolbarSpaceView());
                m_ToolbarView.Add(new ToolbarSeparatorView());

                var updateAssetButton = new ToolbarButtonView { text = "Update asset" };
                updateAssetButton.AddManipulator(new Clickable(() =>
                {
                    if (onUpdateAssetClick != null) onUpdateAssetClick();
                }));
                m_ToolbarView.Add(updateAssetButton);

                m_ToolbarView.Add(new ToolbarSeparatorView());
                m_ToolbarView.Add(new ToolbarSpaceView());
                m_ToolbarView.Add(new ToolbarSeparatorView());

                var convertToSubgraphButton = new ToolbarButtonView { text = "Convert to subgraph" };
                convertToSubgraphButton.AddManipulator(new Clickable(() =>
                {
                    if (onConvertToSubgraphClick != null) onConvertToSubgraphClick();
                }));
                m_ToolbarView.Add(convertToSubgraphButton);

                m_ToolbarView.Add(new ToolbarSeparatorView());
                m_ToolbarView.Add(new ToolbarSpaceView());
                m_ToolbarView.Add(new ToolbarSeparatorView());

                var showInProjectButton = new ToolbarButtonView { text = "Show in project" };
                showInProjectButton.AddManipulator(new Clickable(() =>
                {
                    if (onShowInProjectClick != null) onShowInProjectClick();
                }));
                m_ToolbarView.Add(showInProjectButton);

                m_ToolbarView.Add(new ToolbarSeparatorView());
                m_ToolbarView.Add(new ToolbarSpaceView());
                m_ToolbarView.Add(new ToolbarSeparatorView());

                m_TimeButton = new ToolbarButtonView { text = "Preview rate: " + previewRate };
                m_TimeButton.AddManipulator(new Clickable(() =>
                {
                    if (previewRate == PreviewRate.Full)
                        previewRate = PreviewRate.Throttled;
                    else if (previewRate == PreviewRate.Throttled)
                        previewRate = PreviewRate.Off;
                    else if (previewRate == PreviewRate.Off)
                        previewRate = PreviewRate.Full;
                    m_TimeButton.text = "Preview rate: " + previewRate;
                }));
                m_ToolbarView.Add(m_TimeButton);

                m_ToolbarView.Add(new ToolbarSeparatorView());
            }
            Add(m_ToolbarView);

            m_GraphPresenter = ScriptableObject.CreateInstance<MaterialGraphPresenter>();

            var content = new VisualElement();
            content.name = "content";
            {
                m_GraphView = new MaterialGraphView { name = "GraphView", presenter = m_GraphPresenter };
                m_GraphInspectorView = new GraphInspectorView(assetName, previewSystem, graph) { name = "inspector" };
                m_GraphPresenter.onSelectionChanged += m_GraphInspectorView.UpdateSelection;
                content.Add(m_GraphView);
                content.Add(m_GraphInspectorView);

                m_GraphView.graphViewChanged = GraphViewChanged;
            }

            m_GraphPresenter.Initialize(m_GraphView, graph, container, previewSystem);
            m_GraphPresenter.onSelectionChanged += m_GraphInspectorPresenter.UpdateSelection;

            Add(content);
        }

        private GraphViewChange GraphViewChanged(GraphViewChange graphViewChange)
        {
            /*
            if (graphViewChange.elementsToRemove != null)
            {
                graphViewChange.elementsToRemove.To
                foreach (GraphElement element in graphViewChange.elementsToRemove)
                {
                    if (element is Node)
                    {
                        m_GraphPresenter.RemoveElements(
                            m_GraphView.selection.OfType<MaterialNodeView>().Where(e => e.selected && e.presenter == null),
                            m_GraphView.selection.OfType<Edge>().Where(e => e.selected));
                    }
                    else if (element is Edge)
                    {
                        EdgeDisconnected(element as Edge);
                    }
                }
            }
            */

            if (graphViewChange.edgesToCreate != null)
            {
                foreach (var edge in graphViewChange.edgesToCreate)
                {
                    m_GraphPresenter.Connect(edge.output, edge.input);
                }
                graphViewChange.edgesToCreate.Clear();
            }

            if (graphViewChange.movedElements != null)  
            {
                foreach (GraphElement element in graphViewChange.movedElements)
                {
                    var node = element.userData as INode;
                    if (node == null)
                        continue;

                    var drawState = node.drawState;
                    drawState.position = element.layout;
                    node.drawState = drawState;
                }
            }

            return graphViewChange;
        }

        public void Dispose()
        {
            onUpdateAssetClick = null;
            onConvertToSubgraphClick = null;
            onShowInProjectClick = null;
            if (m_GraphInspectorView != null) m_GraphInspectorView.Dispose();
            if (previewSystem != null)
            {
                previewSystem.Dispose();
                previewSystem = null;
            }
        }
    }
}<|MERGE_RESOLUTION|>--- conflicted
+++ resolved
@@ -55,14 +55,6 @@
             AddStyleSheetPath("Styles/MaterialGraph");
 
             previewSystem = new PreviewSystem(graph);
-
-<<<<<<< HEAD
-            m_GraphInspectorPresenter = ScriptableObject.CreateInstance<GraphInspectorPresenter>();
-            m_GraphInspectorPresenter.Initialize(assetName, previewSystem, container);
-=======
-            m_GraphPresenter = ScriptableObject.CreateInstance<MaterialGraphPresenter>();
-            m_GraphPresenter.Initialize(graph, container, previewSystem);
->>>>>>> 4eebee2f
 
             m_ToolbarView = new ToolbarView { name = "TitleBar" };
             {
@@ -134,7 +126,7 @@
             }
 
             m_GraphPresenter.Initialize(m_GraphView, graph, container, previewSystem);
-            m_GraphPresenter.onSelectionChanged += m_GraphInspectorPresenter.UpdateSelection;
+            m_GraphPresenter.onSelectionChanged += m_GraphInspectorView.UpdateSelection;
 
             Add(content);
         }
@@ -170,7 +162,7 @@
                 graphViewChange.edgesToCreate.Clear();
             }
 
-            if (graphViewChange.movedElements != null)  
+            if (graphViewChange.movedElements != null)
             {
                 foreach (GraphElement element in graphViewChange.movedElements)
                 {
