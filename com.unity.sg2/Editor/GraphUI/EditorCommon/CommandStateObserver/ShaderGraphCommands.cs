using Unity.GraphToolsFoundation.Editor;
using UnityEngine;
using Unity.CommandStateObserver;

namespace UnityEditor.ShaderGraph.GraphUI
{
    /// <summary>
    /// Class for adding commands that are unique to Shader Graph user interactions
    /// </summary>
    static class ShaderGraphCommands
    {
        public static void RegisterCommandHandlers(BaseGraphTool graphTool, PreviewUpdateDispatcher previewUpdateDispatcher)
        {
            var stateStore = graphTool.State;

            var undoStateComponent = ShaderGraphEditorWindow.GetStateComponentOfType<UndoStateComponent>(stateStore);
            var graphModelStateComponent = ShaderGraphEditorWindow.GetStateComponentOfType<GraphModelStateComponent>(stateStore);

            // Target setting commands
            graphTool.RegisterCommandHandler<UndoStateComponent, GraphModelStateComponent, ChangeActiveTargetsCommand>(
                ChangeActiveTargetsCommand.DefaultCommandHandler,
                undoStateComponent,
                graphModelStateComponent
            );

            graphTool.RegisterCommandHandler<UndoStateComponent, GraphModelStateComponent, PreviewUpdateDispatcher, ChangeTargetSettingsCommand>(
                ChangeTargetSettingsCommand.DefaultCommandHandler,
                undoStateComponent,
                graphModelStateComponent,
                previewUpdateDispatcher
            );

            // Node commands
            graphTool.RegisterCommandHandler<UndoStateComponent, GraphModelStateComponent, PreviewUpdateDispatcher, SetGraphTypeValueCommand>(
                SetGraphTypeValueCommand.DefaultCommandHandler,
                undoStateComponent,
                graphModelStateComponent,
                previewUpdateDispatcher);

            graphTool.RegisterCommandHandler<UndoStateComponent, GraphModelStateComponent, PreviewUpdateDispatcher, SetGradientTypeValueCommand>(
                SetGradientTypeValueCommand.DefaultCommandHandler,
                undoStateComponent,
                graphModelStateComponent,
                previewUpdateDispatcher);

            graphTool.RegisterCommandHandler<UndoStateComponent, GraphModelStateComponent, PreviewUpdateDispatcher, SetSwizzleMaskCommand>(
                SetSwizzleMaskCommand.DefaultCommandHandler,
                undoStateComponent,
                graphModelStateComponent,
                previewUpdateDispatcher);

            graphTool.RegisterCommandHandler<UndoStateComponent, GraphModelStateComponent, PreviewUpdateDispatcher, SetCoordinateSpaceCommand>(
                SetCoordinateSpaceCommand.DefaultCommandHandler,
                undoStateComponent,
                graphModelStateComponent,
                previewUpdateDispatcher);

            graphTool.RegisterCommandHandler<UndoStateComponent, GraphModelStateComponent, PreviewUpdateDispatcher, SetConversionTypeCommand>(
                SetConversionTypeCommand.DefaultCommandHandler,
                undoStateComponent,
                graphModelStateComponent,
                previewUpdateDispatcher);

            graphTool.RegisterCommandHandler<UndoStateComponent, GraphModelStateComponent, AddRedirectNodeCommand>(
                AddRedirectNodeCommand.DefaultHandler,
                undoStateComponent,
                graphModelStateComponent);

<<<<<<< HEAD
            graphTool.RegisterCommandHandler<UndoStateComponent, GraphModelStateComponent, ChangeNodeFunctionCommand>(
=======
            dispatcher.RegisterCommandHandler<UndoStateComponent, GraphModelStateComponent, PreviewUpdateDispatcher, SetPortOptionCommand>(
                SetPortOptionCommand.DefaultCommandHandler,
                undoStateComponent,
                graphModelStateComponent,
                previewUpdateDispatcher);

            dispatcher.RegisterCommandHandler<UndoStateComponent, GraphModelStateComponent, ChangeNodeFunctionCommand>(
>>>>>>> ade1ab15
                ChangeNodeFunctionCommand.DefaultCommandHandler,
                undoStateComponent,
                graphModelStateComponent);

            // Node upgrade commands
            graphTool.RegisterCommandHandler<UndoStateComponent, GraphModelStateComponent, DismissNodeUpgradeCommand>(
                DismissNodeUpgradeCommand.DefaultCommandHandler,
                undoStateComponent,
                graphModelStateComponent);

            graphTool.RegisterCommandHandler<UndoStateComponent, GraphModelStateComponent, UpgradeNodeCommand>(
                UpgradeNodeCommand.DefaultCommandHandler,
                undoStateComponent,
                graphModelStateComponent);

            // Context entry commands
            graphTool.RegisterCommandHandler<UndoStateComponent, GraphModelStateComponent, AddContextEntryCommand>(
                AddContextEntryCommand.DefaultCommandHandler,
                undoStateComponent,
                graphModelStateComponent);

            graphTool.RegisterCommandHandler<UndoStateComponent, GraphModelStateComponent, RemoveContextEntryCommand>(
                RemoveContextEntryCommand.DefaultCommandHandler,
                undoStateComponent,
                graphModelStateComponent);

            graphTool.RegisterCommandHandler<UndoStateComponent, GraphModelStateComponent, RenameContextEntryCommand>(
                RenameContextEntryCommand.DefaultCommandHandler,
                undoStateComponent,
                graphModelStateComponent);

            graphTool.RegisterCommandHandler<UndoStateComponent, GraphModelStateComponent, ChangeContextEntryTypeCommand>(
                ChangeContextEntryTypeCommand.DefaultCommandHandler,
                undoStateComponent,
                graphModelStateComponent);

            // Variable declaration commands
            graphTool.RegisterCommandHandler<UndoStateComponent, GraphModelStateComponent, SetVariableSettingCommand>(
                SetVariableSettingCommand.DefaultCommandHandler,
                undoStateComponent,
                graphModelStateComponent);
        }
    }
}<|MERGE_RESOLUTION|>--- conflicted
+++ resolved
@@ -66,17 +66,13 @@
                 undoStateComponent,
                 graphModelStateComponent);
 
-<<<<<<< HEAD
-            graphTool.RegisterCommandHandler<UndoStateComponent, GraphModelStateComponent, ChangeNodeFunctionCommand>(
-=======
-            dispatcher.RegisterCommandHandler<UndoStateComponent, GraphModelStateComponent, PreviewUpdateDispatcher, SetPortOptionCommand>(
+            graphTool.RegisterCommandHandler<UndoStateComponent, GraphModelStateComponent, PreviewUpdateDispatcher, SetPortOptionCommand>(
                 SetPortOptionCommand.DefaultCommandHandler,
                 undoStateComponent,
                 graphModelStateComponent,
                 previewUpdateDispatcher);
 
-            dispatcher.RegisterCommandHandler<UndoStateComponent, GraphModelStateComponent, ChangeNodeFunctionCommand>(
->>>>>>> ade1ab15
+            graphTool.RegisterCommandHandler<UndoStateComponent, GraphModelStateComponent, ChangeNodeFunctionCommand>(
                 ChangeNodeFunctionCommand.DefaultCommandHandler,
                 undoStateComponent,
                 graphModelStateComponent);
