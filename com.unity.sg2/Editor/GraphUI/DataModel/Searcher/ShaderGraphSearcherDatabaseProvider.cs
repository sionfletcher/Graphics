using System;
using System.Collections.Generic;
using UnityEditor.GraphToolsFoundation.Overdrive;
using UnityEditor.GraphToolsFoundation.Searcher;
using UnityEngine.GraphToolsFoundation.Overdrive;
using System.Linq;
using UnityEditor.ShaderGraph.Defs;

namespace UnityEditor.ShaderGraph.GraphUI
{
    public class ShaderGraphSearcherDatabaseProvider : DefaultSearcherDatabaseProvider
    {
        ShaderGraphStencil m_Stencil;

        public ShaderGraphSearcherDatabaseProvider(ShaderGraphStencil stencil)
            : base(stencil)
        {
            m_Stencil = stencil;
        }

        // TODO: (Sai) If we were to specify the category path directly as the path string i.e.
        // "Artistic/Color" instead of {"Artistic", "Color"} then we could avoid doing this
        static string GetCategoryPath(NodeUIDescriptor uiDescriptor)
        {
            var categoryPath = String.Empty;
            var categoryData = uiDescriptor.Categories.ToList();
            for (var i = 0; i < categoryData.Count; ++i)
            {
                var pathPiece = categoryData[i];
                categoryPath += pathPiece;
                if (i != categoryData.Count - 1)
                    categoryPath += "/";
            }

            return categoryPath;
        }

        SearcherDatabaseBase CreateNodeDatabaseFromRegistry(IGraphModel graphModel)
        {
            var searcherItems = new List<SearcherItem>();
            if (graphModel is ShaderGraphModel shaderGraphModel &&
                shaderGraphModel.Stencil is ShaderGraphStencil shaderGraphStencil)
            {
                var registry = shaderGraphStencil.GetRegistry();
                foreach (var registryKey in registry.Registry.BrowseRegistryKeys())
                {
                    if (ShaderGraphModel.ShouldElementBeVisibleToSearcher(shaderGraphModel, registryKey))
                    {
                        var uiHints = m_Stencil.GetUIHints(registryKey, registry.GetDefaultTopology(registryKey));
                        var categoryPath = GetCategoryPath(uiHints);

<<<<<<< HEAD


                        // TODO: it's possible for searcher names to collides, which will prevent the searcher from functioning.
                        var searcherItem = new RegistryNodeSearcherItem(graphModel, registryKey, uiHints.Categories.Contains("SubGraph") ? uiHints.DisplayName : uiHints.Name);
=======
                        // TODO: it's possible for searcher names to collides, which will prevent the searcher from functioning.
                        var searcherItem = new RegistryNodeSearcherItem(graphModel, registryKey, registryKey.Name);
>>>>>>> 1110b88d
                        searcherItem.CategoryPath = categoryPath;

                        searcherItem.Synonyms = uiHints.Synonyms.ToArray();
                        searcherItems.Add(searcherItem);
                    }
                }
            }
            return new SearcherDatabase(searcherItems);
        }

        public override IReadOnlyList<SearcherDatabaseBase> GetGraphElementsSearcherDatabases(IGraphModel graphModel)
        {
            var databases = base.GetGraphElementsSearcherDatabases(graphModel).ToList();
            databases.Add(CreateNodeDatabaseFromRegistry(graphModel));
            return databases;
        }

        SearcherDatabaseBase CreateTypeDatabaseFromRegistry()
        {
            // TODO: Retrieve types from registry, map to type handles.
            return new SearcherDatabase(new List<SearcherItem>
            {
                new TypeSearcherItem("TODO", TypeHandle.Float)
            });
        }

        public override IReadOnlyList<SearcherDatabaseBase> GetVariableTypesSearcherDatabases()
        {
            var databases = base.GetVariableTypesSearcherDatabases().ToList();
            databases.Add(CreateTypeDatabaseFromRegistry());
            return databases;
        }
    }
}<|MERGE_RESOLUTION|>--- conflicted
+++ resolved
@@ -49,15 +49,10 @@
                         var uiHints = m_Stencil.GetUIHints(registryKey, registry.GetDefaultTopology(registryKey));
                         var categoryPath = GetCategoryPath(uiHints);
 
-<<<<<<< HEAD
 
 
-                        // TODO: it's possible for searcher names to collides, which will prevent the searcher from functioning.
+                        // TODO: We should use displayName if it's valid, not just on subgraphs...
                         var searcherItem = new RegistryNodeSearcherItem(graphModel, registryKey, uiHints.Categories.Contains("SubGraph") ? uiHints.DisplayName : uiHints.Name);
-=======
-                        // TODO: it's possible for searcher names to collides, which will prevent the searcher from functioning.
-                        var searcherItem = new RegistryNodeSearcherItem(graphModel, registryKey, registryKey.Name);
->>>>>>> 1110b88d
                         searcherItem.CategoryPath = categoryPath;
 
                         searcherItem.Synonyms = uiHints.Synonyms.ToArray();
