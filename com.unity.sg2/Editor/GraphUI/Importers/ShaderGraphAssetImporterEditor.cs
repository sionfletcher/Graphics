--- conflicted
+++ resolved
@@ -75,52 +75,17 @@
         [OnOpenAsset(0)]
         public static bool OnOpenShaderGraph(int instanceID, int line)
         {
-<<<<<<< HEAD
             string path = AssetDatabase.GetAssetPath(instanceID);
             var graphAsset = ShaderGraphAssetUtils.HandleLoad(path);;
             if (graphAsset == null)
                 return false;
             return graphAsset && ShowWindow(graphAsset);
-=======
-            var path = AssetDatabase.GetAssetPath(instanceID);
-            var graphAsset = AssetDatabase.LoadAssetAtPath<ShaderGraphAsset>(path);
-            return graphAsset && ShowWindow(path, graphAsset);
->>>>>>> 1af1f415
         }
 
         static bool ShowWindow(ShaderGraphAsset asset)
         {
-<<<<<<< HEAD
-            ShaderGraphEditorWindow shaderGraphEditorWindow = null;
-
-            // Prevents the same graph asset from being opened in two separate editor windows
-            var existingEditorWindows = (ShaderGraphEditorWindow[])Resources.FindObjectsOfTypeAll(typeof(ShaderGraphEditorWindow));
-            foreach (var existingEditorWindow in existingEditorWindows)
-            {
-                if (ReferenceEquals(existingEditorWindow.GraphTool.ToolState.CurrentGraph.GetGraphAsset(), asset))
-                {
-                    shaderGraphEditorWindow = existingEditorWindow;
-                    break;
-                }
-            }
-
-            if(shaderGraphEditorWindow == null)
-            {
-                shaderGraphEditorWindow = EditorWindow.CreateWindow<ShaderGraphEditorWindow>(typeof(SceneView), typeof(ShaderGraphEditorWindow));
-                if (shaderGraphEditorWindow == null)
-                {
-                    return false;
-                }
-            }
-
-            shaderGraphEditorWindow.Show();
-            shaderGraphEditorWindow.Focus();
-            shaderGraphEditorWindow.SetCurrentSelection(asset, GraphViewEditorWindow.OpenMode.OpenAndFocus);
-            return true;
-=======
-            var window = GraphViewEditorWindow.ShowGraphInExistingOrNewWindow<ShaderGraphEditorWindow>(model);
+            var window = GraphViewEditorWindow.ShowGraphInExistingOrNewWindow<ShaderGraphEditorWindow>(asset);
             return window != null;
->>>>>>> 1af1f415
         }
     }
 }