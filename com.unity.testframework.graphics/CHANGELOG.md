# Changelog
All notable changes to this package will be documented in this file.

The format is based on [Keep a Changelog](http://keepachangelog.com/en/1.0.0/)
and this project adheres to [Semantic Versioning](http://semver.org/spec/v2.0.0.html).

<<<<<<< HEAD
## [5.7.2] - 2019-XX-XX

## [5.7.1] - 2019-03-08
=======
## [5.8.0] - 2019-XX-XX
>>>>>>> cc9a04e0

## [5.7.0] - 2019-03-07

## [5.6.0] - 2019-02-21

## [5.5.0] - 2019-02-18

## [5.4.0] - 2019-02-11

## [5.3.1] - 2019-01-28

## [5.3.0] - 2019-01-28

## [5.2.0] - 2018-11-27

## [5.1.0] - 2018-11-18

## [5.0.0-preview] - 2018-09-28

## [4.0.0-preview] - 2019-09-21

## [3.3.0]

## [3.2.0]

## [3.1.0]

## [0.1.0] - 2018-05-04

### This is the first release of *Unity Package com.unity.testframework.graphics*.

* ImageAssert for comparing images
* Automatic management of reference images and test case generation<|MERGE_RESOLUTION|>--- conflicted
+++ resolved
@@ -4,13 +4,11 @@
 The format is based on [Keep a Changelog](http://keepachangelog.com/en/1.0.0/)
 and this project adheres to [Semantic Versioning](http://semver.org/spec/v2.0.0.html).
 
-<<<<<<< HEAD
+## [5.8.0] - 2019-XX-XX
+
 ## [5.7.2] - 2019-XX-XX
 
 ## [5.7.1] - 2019-03-08
-=======
-## [5.8.0] - 2019-XX-XX
->>>>>>> cc9a04e0
 
 ## [5.7.0] - 2019-03-07
 
