--- conflicted
+++ resolved
@@ -17,13 +17,10 @@
         private RTHandle _colorCopy;
         private RTHandle[] _downSampleMips;
 
-<<<<<<< HEAD
-=======
         private static readonly int BloomColorCopyId = Shader.PropertyToID("_BloomColorCopy");
         private static readonly int BloomTextureId = Shader.PropertyToID("_BloomTexture");
 
 
->>>>>>> 7bf84185
         private RTHandle[] DownSampleMips
         {
             get
@@ -121,9 +118,6 @@
 
             ConfigureColorCopy(descriptor);
 
-            var min = Mathf.Min(descriptor.width, descriptor.height);
-            _passCount = Mathf.Min(Mathf.FloorToInt(Mathf.Log(min, 2)) - 1, _passCount);
-
             ConfigureDownSampleMips(descriptor);
             ConfigureUpSampleMips(descriptor);
         }
@@ -142,12 +136,9 @@
         private void ConfigureDownSampleMips(RenderTextureDescriptor descriptor)
         {
             // var downSampleMips
-<<<<<<< HEAD
-=======
             descriptor.colorFormat = RenderTextureFormat.RGB111110Float;
             descriptor.enableRandomWrite = true;
 
->>>>>>> 7bf84185
             var width = descriptor.width;
             var height = descriptor.height;
             var divider = 2;
@@ -218,20 +209,12 @@
             {
                 Blitter.BlitCameraTexture(cmd, Source, _colorCopy, 0, true);
 
-<<<<<<< HEAD
-                _bloomMaterial.SetTexture("_BloomTexture", UpSampleMips[0]);
-
-                Blitter.BlitCameraTexture(cmd, UpSampleMips[0], Source, _bloomMaterial, 0);
-
-                // Blitter.BlitCameraTexture(cmd, UpSampleMips[0], Source, 0, true);
-=======
                 Shader.SetGlobalTexture(BloomColorCopyId, _colorCopy);
 
                 DownSamplePasses(shader, ref cmd);
                 UpSamplePasses(shader, ref cmd);
 
                 Shader.SetGlobalTexture(BloomTextureId, UpSampleMips[0]);
->>>>>>> 7bf84185
             }
         }
 
@@ -324,17 +307,6 @@
 
         public void Dispose()
         {
-<<<<<<< HEAD
-            foreach (var handle in _upSampleMips)
-            {
-                handle?.Release();
-            }
-
-            foreach (var handle in _downSampleMips)
-            {
-                handle?.Release();
-            }
-=======
             if (_upSampleMips != null)
                 foreach (var handle in _upSampleMips)
                 {
@@ -346,7 +318,6 @@
                 {
                     handle?.Release();
                 }
->>>>>>> 7bf84185
         }
     }
 }