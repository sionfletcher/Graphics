--- conflicted
+++ resolved
@@ -293,15 +293,9 @@
 
             m_DrawSkyboxPass = new DrawSkyboxPass(RenderPassEvent.BeforeRenderingSkybox);
             m_CopyColorPass = new CopyColorPass(RenderPassEvent.AfterRenderingOpaques, m_SamplingMaterial, m_BlitMaterial);
-<<<<<<< HEAD
-            // TODO - pass count param
-
-            m_BloomPass = new BloomPass(RenderPassEvent.AfterRenderingOpaques, 10, m_SamplingMaterial, m_BlitMaterial);
-=======
 
             // TODO - render pass event set to after skybox here, purely for the editor scene view.
             m_BloomPass = new BloomPass(RenderPassEvent.AfterRenderingOpaques, 10);
->>>>>>> 7bf84185
 #if ADAPTIVE_PERFORMANCE_2_1_0_OR_NEWER
             if (needTransparencyPass)
 #endif
